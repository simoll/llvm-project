//===-- TargetLowering.cpp - Implement the TargetLowering class -----------===//
//
// Part of the LLVM Project, under the Apache License v2.0 with LLVM Exceptions.
// See https://llvm.org/LICENSE.txt for license information.
// SPDX-License-Identifier: Apache-2.0 WITH LLVM-exception
//
//===----------------------------------------------------------------------===//
//
// This implements the TargetLowering class.
//
//===----------------------------------------------------------------------===//

#include "llvm/CodeGen/TargetLowering.h"
#include "llvm/ADT/STLExtras.h"
#include "llvm/CodeGen/CallingConvLower.h"
#include "llvm/CodeGen/MachineFrameInfo.h"
#include "llvm/CodeGen/MachineFunction.h"
#include "llvm/CodeGen/MachineJumpTableInfo.h"
#include "llvm/CodeGen/MachineRegisterInfo.h"
#include "llvm/CodeGen/SelectionDAG.h"
#include "llvm/CodeGen/TargetRegisterInfo.h"
#include "llvm/CodeGen/TargetSubtargetInfo.h"
#include "llvm/IR/DataLayout.h"
#include "llvm/IR/DerivedTypes.h"
#include "llvm/IR/GlobalVariable.h"
#include "llvm/IR/LLVMContext.h"
#include "llvm/MC/MCAsmInfo.h"
#include "llvm/MC/MCExpr.h"
#include "llvm/Support/ErrorHandling.h"
#include "llvm/Support/KnownBits.h"
#include "llvm/Support/MathExtras.h"
#include "llvm/Target/TargetLoweringObjectFile.h"
#include "llvm/Target/TargetMachine.h"
#include <cctype>
using namespace llvm;

/// NOTE: The TargetMachine owns TLOF.
TargetLowering::TargetLowering(const TargetMachine &tm)
    : TargetLoweringBase(tm) {}

const char *TargetLowering::getTargetNodeName(unsigned Opcode) const {
  return nullptr;
}

bool TargetLowering::isPositionIndependent() const {
  return getTargetMachine().isPositionIndependent();
}

/// Check whether a given call node is in tail position within its function. If
/// so, it sets Chain to the input chain of the tail call.
bool TargetLowering::isInTailCallPosition(SelectionDAG &DAG, SDNode *Node,
                                          SDValue &Chain) const {
  const Function &F = DAG.getMachineFunction().getFunction();

  // First, check if tail calls have been disabled in this function.
  if (F.getFnAttribute("disable-tail-calls").getValueAsString() == "true")
    return false;

  // Conservatively require the attributes of the call to match those of
  // the return. Ignore NoAlias and NonNull because they don't affect the
  // call sequence.
  AttributeList CallerAttrs = F.getAttributes();
  if (AttrBuilder(CallerAttrs, AttributeList::ReturnIndex)
          .removeAttribute(Attribute::NoAlias)
          .removeAttribute(Attribute::NonNull)
          .hasAttributes())
    return false;

  // It's not safe to eliminate the sign / zero extension of the return value.
  if (CallerAttrs.hasAttribute(AttributeList::ReturnIndex, Attribute::ZExt) ||
      CallerAttrs.hasAttribute(AttributeList::ReturnIndex, Attribute::SExt))
    return false;

  // Check if the only use is a function return node.
  return isUsedByReturnOnly(Node, Chain);
}

bool TargetLowering::parametersInCSRMatch(const MachineRegisterInfo &MRI,
    const uint32_t *CallerPreservedMask,
    const SmallVectorImpl<CCValAssign> &ArgLocs,
    const SmallVectorImpl<SDValue> &OutVals) const {
  for (unsigned I = 0, E = ArgLocs.size(); I != E; ++I) {
    const CCValAssign &ArgLoc = ArgLocs[I];
    if (!ArgLoc.isRegLoc())
      continue;
    MCRegister Reg = ArgLoc.getLocReg();
    // Only look at callee saved registers.
    if (MachineOperand::clobbersPhysReg(CallerPreservedMask, Reg))
      continue;
    // Check that we pass the value used for the caller.
    // (We look for a CopyFromReg reading a virtual register that is used
    //  for the function live-in value of register Reg)
    SDValue Value = OutVals[I];
    if (Value->getOpcode() != ISD::CopyFromReg)
      return false;
    MCRegister ArgReg = cast<RegisterSDNode>(Value->getOperand(1))->getReg();
    if (MRI.getLiveInPhysReg(ArgReg) != Reg)
      return false;
  }
  return true;
}

/// Set CallLoweringInfo attribute flags based on a call instruction
/// and called function attributes.
void TargetLoweringBase::ArgListEntry::setAttributes(const CallBase *Call,
                                                     unsigned ArgIdx) {
  IsSExt = Call->paramHasAttr(ArgIdx, Attribute::SExt);
  IsZExt = Call->paramHasAttr(ArgIdx, Attribute::ZExt);
  IsInReg = Call->paramHasAttr(ArgIdx, Attribute::InReg);
  IsSRet = Call->paramHasAttr(ArgIdx, Attribute::StructRet);
  IsNest = Call->paramHasAttr(ArgIdx, Attribute::Nest);
  IsByVal = Call->paramHasAttr(ArgIdx, Attribute::ByVal);
  IsPreallocated = Call->paramHasAttr(ArgIdx, Attribute::Preallocated);
  IsInAlloca = Call->paramHasAttr(ArgIdx, Attribute::InAlloca);
  IsReturned = Call->paramHasAttr(ArgIdx, Attribute::Returned);
  IsSwiftSelf = Call->paramHasAttr(ArgIdx, Attribute::SwiftSelf);
  IsSwiftError = Call->paramHasAttr(ArgIdx, Attribute::SwiftError);
  Alignment = Call->getParamAlign(ArgIdx);
  ByValType = nullptr;
  if (IsByVal)
    ByValType = Call->getParamByValType(ArgIdx);
  PreallocatedType = nullptr;
  if (IsPreallocated)
    PreallocatedType = Call->getParamPreallocatedType(ArgIdx);
}

/// Generate a libcall taking the given operands as arguments and returning a
/// result of type RetVT.
std::pair<SDValue, SDValue>
TargetLowering::makeLibCall(SelectionDAG &DAG, RTLIB::Libcall LC, EVT RetVT,
                            ArrayRef<SDValue> Ops,
                            MakeLibCallOptions CallOptions,
                            const SDLoc &dl,
                            SDValue InChain) const {
  if (!InChain)
    InChain = DAG.getEntryNode();

  TargetLowering::ArgListTy Args;
  Args.reserve(Ops.size());

  TargetLowering::ArgListEntry Entry;
  for (unsigned i = 0; i < Ops.size(); ++i) {
    SDValue NewOp = Ops[i];
    Entry.Node = NewOp;
    Entry.Ty = Entry.Node.getValueType().getTypeForEVT(*DAG.getContext());
    Entry.IsSExt = shouldSignExtendTypeInLibCall(NewOp.getValueType(),
                                                 CallOptions.IsSExt);
    Entry.IsZExt = !Entry.IsSExt;

    if (CallOptions.IsSoften &&
        !shouldExtendTypeInLibCall(CallOptions.OpsVTBeforeSoften[i])) {
      Entry.IsSExt = Entry.IsZExt = false;
    }
    Args.push_back(Entry);
  }

  if (LC == RTLIB::UNKNOWN_LIBCALL)
    report_fatal_error("Unsupported library call operation!");
  SDValue Callee = DAG.getExternalSymbol(getLibcallName(LC),
                                         getPointerTy(DAG.getDataLayout()));

  Type *RetTy = RetVT.getTypeForEVT(*DAG.getContext());
  TargetLowering::CallLoweringInfo CLI(DAG);
  bool signExtend = shouldSignExtendTypeInLibCall(RetVT, CallOptions.IsSExt);
  bool zeroExtend = !signExtend;

  if (CallOptions.IsSoften &&
      !shouldExtendTypeInLibCall(CallOptions.RetVTBeforeSoften)) {
    signExtend = zeroExtend = false;
  }

  CLI.setDebugLoc(dl)
      .setChain(InChain)
      .setLibCallee(getLibcallCallingConv(LC), RetTy, Callee, std::move(Args))
      .setNoReturn(CallOptions.DoesNotReturn)
      .setDiscardResult(!CallOptions.IsReturnValueUsed)
      .setIsPostTypeLegalization(CallOptions.IsPostTypeLegalization)
      .setSExtResult(signExtend)
      .setZExtResult(zeroExtend);
  return LowerCallTo(CLI);
}

bool TargetLowering::findOptimalMemOpLowering(
    std::vector<EVT> &MemOps, unsigned Limit, const MemOp &Op, unsigned DstAS,
    unsigned SrcAS, const AttributeList &FuncAttributes) const {
  if (Op.isMemcpyWithFixedDstAlign() && Op.getSrcAlign() < Op.getDstAlign())
    return false;

  EVT VT = getOptimalMemOpType(Op, FuncAttributes);

  if (VT == MVT::Other) {
    // Use the largest integer type whose alignment constraints are satisfied.
    // We only need to check DstAlign here as SrcAlign is always greater or
    // equal to DstAlign (or zero).
    VT = MVT::i64;
    if (Op.isFixedDstAlign())
      while (
          Op.getDstAlign() < (VT.getSizeInBits() / 8) &&
          !allowsMisalignedMemoryAccesses(VT, DstAS, Op.getDstAlign().value()))
        VT = (MVT::SimpleValueType)(VT.getSimpleVT().SimpleTy - 1);
    assert(VT.isInteger());

    // Find the largest legal integer type.
    MVT LVT = MVT::i64;
    while (!isTypeLegal(LVT))
      LVT = (MVT::SimpleValueType)(LVT.SimpleTy - 1);
    assert(LVT.isInteger());

    // If the type we've chosen is larger than the largest legal integer type
    // then use that instead.
    if (VT.bitsGT(LVT))
      VT = LVT;
  }

  unsigned NumMemOps = 0;
  uint64_t Size = Op.size();
  while (Size) {
    unsigned VTSize = VT.getSizeInBits() / 8;
    while (VTSize > Size) {
      // For now, only use non-vector load / store's for the left-over pieces.
      EVT NewVT = VT;
      unsigned NewVTSize;

      bool Found = false;
      if (VT.isVector() || VT.isFloatingPoint()) {
        NewVT = (VT.getSizeInBits() > 64) ? MVT::i64 : MVT::i32;
        if (isOperationLegalOrCustom(ISD::STORE, NewVT) &&
            isSafeMemOpType(NewVT.getSimpleVT()))
          Found = true;
        else if (NewVT == MVT::i64 &&
                 isOperationLegalOrCustom(ISD::STORE, MVT::f64) &&
                 isSafeMemOpType(MVT::f64)) {
          // i64 is usually not legal on 32-bit targets, but f64 may be.
          NewVT = MVT::f64;
          Found = true;
        }
      }

      if (!Found) {
        do {
          NewVT = (MVT::SimpleValueType)(NewVT.getSimpleVT().SimpleTy - 1);
          if (NewVT == MVT::i8)
            break;
        } while (!isSafeMemOpType(NewVT.getSimpleVT()));
      }
      NewVTSize = NewVT.getSizeInBits() / 8;

      // If the new VT cannot cover all of the remaining bits, then consider
      // issuing a (or a pair of) unaligned and overlapping load / store.
      bool Fast;
      if (NumMemOps && Op.allowOverlap() && NewVTSize < Size &&
          allowsMisalignedMemoryAccesses(
              VT, DstAS, Op.isFixedDstAlign() ? Op.getDstAlign().value() : 1,
              MachineMemOperand::MONone, &Fast) &&
          Fast)
        VTSize = Size;
      else {
        VT = NewVT;
        VTSize = NewVTSize;
      }
    }

    if (++NumMemOps > Limit)
      return false;

    MemOps.push_back(VT);
    Size -= VTSize;
  }

  return true;
}

/// Soften the operands of a comparison. This code is shared among BR_CC,
/// SELECT_CC, and SETCC handlers.
void TargetLowering::softenSetCCOperands(SelectionDAG &DAG, EVT VT,
                                         SDValue &NewLHS, SDValue &NewRHS,
                                         ISD::CondCode &CCCode,
                                         const SDLoc &dl, const SDValue OldLHS,
                                         const SDValue OldRHS) const {
  SDValue Chain;
  return softenSetCCOperands(DAG, VT, NewLHS, NewRHS, CCCode, dl, OldLHS,
                             OldRHS, Chain);
}

void TargetLowering::softenSetCCOperands(SelectionDAG &DAG, EVT VT,
                                         SDValue &NewLHS, SDValue &NewRHS,
                                         ISD::CondCode &CCCode,
                                         const SDLoc &dl, const SDValue OldLHS,
                                         const SDValue OldRHS,
                                         SDValue &Chain,
                                         bool IsSignaling) const {
  // FIXME: Currently we cannot really respect all IEEE predicates due to libgcc
  // not supporting it. We can update this code when libgcc provides such
  // functions.

  assert((VT == MVT::f32 || VT == MVT::f64 || VT == MVT::f128 || VT == MVT::ppcf128)
         && "Unsupported setcc type!");

  // Expand into one or more soft-fp libcall(s).
  RTLIB::Libcall LC1 = RTLIB::UNKNOWN_LIBCALL, LC2 = RTLIB::UNKNOWN_LIBCALL;
  bool ShouldInvertCC = false;
  switch (CCCode) {
  case ISD::SETEQ:
  case ISD::SETOEQ:
    LC1 = (VT == MVT::f32) ? RTLIB::OEQ_F32 :
          (VT == MVT::f64) ? RTLIB::OEQ_F64 :
          (VT == MVT::f128) ? RTLIB::OEQ_F128 : RTLIB::OEQ_PPCF128;
    break;
  case ISD::SETNE:
  case ISD::SETUNE:
    LC1 = (VT == MVT::f32) ? RTLIB::UNE_F32 :
          (VT == MVT::f64) ? RTLIB::UNE_F64 :
          (VT == MVT::f128) ? RTLIB::UNE_F128 : RTLIB::UNE_PPCF128;
    break;
  case ISD::SETGE:
  case ISD::SETOGE:
    LC1 = (VT == MVT::f32) ? RTLIB::OGE_F32 :
          (VT == MVT::f64) ? RTLIB::OGE_F64 :
          (VT == MVT::f128) ? RTLIB::OGE_F128 : RTLIB::OGE_PPCF128;
    break;
  case ISD::SETLT:
  case ISD::SETOLT:
    LC1 = (VT == MVT::f32) ? RTLIB::OLT_F32 :
          (VT == MVT::f64) ? RTLIB::OLT_F64 :
          (VT == MVT::f128) ? RTLIB::OLT_F128 : RTLIB::OLT_PPCF128;
    break;
  case ISD::SETLE:
  case ISD::SETOLE:
    LC1 = (VT == MVT::f32) ? RTLIB::OLE_F32 :
          (VT == MVT::f64) ? RTLIB::OLE_F64 :
          (VT == MVT::f128) ? RTLIB::OLE_F128 : RTLIB::OLE_PPCF128;
    break;
  case ISD::SETGT:
  case ISD::SETOGT:
    LC1 = (VT == MVT::f32) ? RTLIB::OGT_F32 :
          (VT == MVT::f64) ? RTLIB::OGT_F64 :
          (VT == MVT::f128) ? RTLIB::OGT_F128 : RTLIB::OGT_PPCF128;
    break;
  case ISD::SETO:
    ShouldInvertCC = true;
    LLVM_FALLTHROUGH;
  case ISD::SETUO:
    LC1 = (VT == MVT::f32) ? RTLIB::UO_F32 :
          (VT == MVT::f64) ? RTLIB::UO_F64 :
          (VT == MVT::f128) ? RTLIB::UO_F128 : RTLIB::UO_PPCF128;
    break;
  case ISD::SETONE:
    // SETONE = O && UNE
    ShouldInvertCC = true;
    LLVM_FALLTHROUGH;
  case ISD::SETUEQ:
    LC1 = (VT == MVT::f32) ? RTLIB::UO_F32 :
          (VT == MVT::f64) ? RTLIB::UO_F64 :
          (VT == MVT::f128) ? RTLIB::UO_F128 : RTLIB::UO_PPCF128;
    LC2 = (VT == MVT::f32) ? RTLIB::OEQ_F32 :
          (VT == MVT::f64) ? RTLIB::OEQ_F64 :
          (VT == MVT::f128) ? RTLIB::OEQ_F128 : RTLIB::OEQ_PPCF128;
    break;
  default:
    // Invert CC for unordered comparisons
    ShouldInvertCC = true;
    switch (CCCode) {
    case ISD::SETULT:
      LC1 = (VT == MVT::f32) ? RTLIB::OGE_F32 :
            (VT == MVT::f64) ? RTLIB::OGE_F64 :
            (VT == MVT::f128) ? RTLIB::OGE_F128 : RTLIB::OGE_PPCF128;
      break;
    case ISD::SETULE:
      LC1 = (VT == MVT::f32) ? RTLIB::OGT_F32 :
            (VT == MVT::f64) ? RTLIB::OGT_F64 :
            (VT == MVT::f128) ? RTLIB::OGT_F128 : RTLIB::OGT_PPCF128;
      break;
    case ISD::SETUGT:
      LC1 = (VT == MVT::f32) ? RTLIB::OLE_F32 :
            (VT == MVT::f64) ? RTLIB::OLE_F64 :
            (VT == MVT::f128) ? RTLIB::OLE_F128 : RTLIB::OLE_PPCF128;
      break;
    case ISD::SETUGE:
      LC1 = (VT == MVT::f32) ? RTLIB::OLT_F32 :
            (VT == MVT::f64) ? RTLIB::OLT_F64 :
            (VT == MVT::f128) ? RTLIB::OLT_F128 : RTLIB::OLT_PPCF128;
      break;
    default: llvm_unreachable("Do not know how to soften this setcc!");
    }
  }

  // Use the target specific return value for comparions lib calls.
  EVT RetVT = getCmpLibcallReturnType();
  SDValue Ops[2] = {NewLHS, NewRHS};
  TargetLowering::MakeLibCallOptions CallOptions;
  EVT OpsVT[2] = { OldLHS.getValueType(),
                   OldRHS.getValueType() };
  CallOptions.setTypeListBeforeSoften(OpsVT, RetVT, true);
  auto Call = makeLibCall(DAG, LC1, RetVT, Ops, CallOptions, dl, Chain);
  NewLHS = Call.first;
  NewRHS = DAG.getConstant(0, dl, RetVT);

  CCCode = getCmpLibcallCC(LC1);
  if (ShouldInvertCC) {
    assert(RetVT.isInteger());
    CCCode = getSetCCInverse(CCCode, RetVT);
  }

  if (LC2 == RTLIB::UNKNOWN_LIBCALL) {
    // Update Chain.
    Chain = Call.second;
  } else {
    EVT SetCCVT =
        getSetCCResultType(DAG.getDataLayout(), *DAG.getContext(), RetVT);
    SDValue Tmp = DAG.getSetCC(dl, SetCCVT, NewLHS, NewRHS, CCCode);
    auto Call2 = makeLibCall(DAG, LC2, RetVT, Ops, CallOptions, dl, Chain);
    CCCode = getCmpLibcallCC(LC2);
    if (ShouldInvertCC)
      CCCode = getSetCCInverse(CCCode, RetVT);
    NewLHS = DAG.getSetCC(dl, SetCCVT, Call2.first, NewRHS, CCCode);
    if (Chain)
      Chain = DAG.getNode(ISD::TokenFactor, dl, MVT::Other, Call.second,
                          Call2.second);
    NewLHS = DAG.getNode(ShouldInvertCC ? ISD::AND : ISD::OR, dl,
                         Tmp.getValueType(), Tmp, NewLHS);
    NewRHS = SDValue();
  }
}

/// Return the entry encoding for a jump table in the current function. The
/// returned value is a member of the MachineJumpTableInfo::JTEntryKind enum.
unsigned TargetLowering::getJumpTableEncoding() const {
  // In non-pic modes, just use the address of a block.
  if (!isPositionIndependent())
    return MachineJumpTableInfo::EK_BlockAddress;

  // In PIC mode, if the target supports a GPRel32 directive, use it.
  if (getTargetMachine().getMCAsmInfo()->getGPRel32Directive() != nullptr)
    return MachineJumpTableInfo::EK_GPRel32BlockAddress;

  // Otherwise, use a label difference.
  return MachineJumpTableInfo::EK_LabelDifference32;
}

SDValue TargetLowering::getPICJumpTableRelocBase(SDValue Table,
                                                 SelectionDAG &DAG) const {
  // If our PIC model is GP relative, use the global offset table as the base.
  unsigned JTEncoding = getJumpTableEncoding();

  if ((JTEncoding == MachineJumpTableInfo::EK_GPRel64BlockAddress) ||
      (JTEncoding == MachineJumpTableInfo::EK_GPRel32BlockAddress))
    return DAG.getGLOBAL_OFFSET_TABLE(getPointerTy(DAG.getDataLayout()));

  return Table;
}

/// This returns the relocation base for the given PIC jumptable, the same as
/// getPICJumpTableRelocBase, but as an MCExpr.
const MCExpr *
TargetLowering::getPICJumpTableRelocBaseExpr(const MachineFunction *MF,
                                             unsigned JTI,MCContext &Ctx) const{
  // The normal PIC reloc base is the label at the start of the jump table.
  return MCSymbolRefExpr::create(MF->getJTISymbol(JTI, Ctx), Ctx);
}

bool
TargetLowering::isOffsetFoldingLegal(const GlobalAddressSDNode *GA) const {
  const TargetMachine &TM = getTargetMachine();
  const GlobalValue *GV = GA->getGlobal();

  // If the address is not even local to this DSO we will have to load it from
  // a got and then add the offset.
  if (!TM.shouldAssumeDSOLocal(*GV->getParent(), GV))
    return false;

  // If the code is position independent we will have to add a base register.
  if (isPositionIndependent())
    return false;

  // Otherwise we can do it.
  return true;
}

//===----------------------------------------------------------------------===//
//  Optimization Methods
//===----------------------------------------------------------------------===//

/// If the specified instruction has a constant integer operand and there are
/// bits set in that constant that are not demanded, then clear those bits and
/// return true.
bool TargetLowering::ShrinkDemandedConstant(SDValue Op,
                                            const APInt &DemandedBits,
                                            const APInt &DemandedElts,
                                            TargetLoweringOpt &TLO) const {
  SDLoc DL(Op);
  unsigned Opcode = Op.getOpcode();

  // Do target-specific constant optimization.
  if (targetShrinkDemandedConstant(Op, DemandedBits, DemandedElts, TLO))
    return TLO.New.getNode();

  // FIXME: ISD::SELECT, ISD::SELECT_CC
  switch (Opcode) {
  default:
    break;
  case ISD::XOR:
  case ISD::AND:
  case ISD::OR: {
    auto *Op1C = dyn_cast<ConstantSDNode>(Op.getOperand(1));
    if (!Op1C)
      return false;

    // If this is a 'not' op, don't touch it because that's a canonical form.
    const APInt &C = Op1C->getAPIntValue();
    if (Opcode == ISD::XOR && DemandedBits.isSubsetOf(C))
      return false;

    if (!C.isSubsetOf(DemandedBits)) {
      EVT VT = Op.getValueType();
      SDValue NewC = TLO.DAG.getConstant(DemandedBits & C, DL, VT);
      SDValue NewOp = TLO.DAG.getNode(Opcode, DL, VT, Op.getOperand(0), NewC);
      return TLO.CombineTo(Op, NewOp);
    }

    break;
  }
  }

  return false;
}

bool TargetLowering::ShrinkDemandedConstant(SDValue Op,
                                            const APInt &DemandedBits,
                                            TargetLoweringOpt &TLO) const {
  EVT VT = Op.getValueType();
  APInt DemandedElts = VT.isVector()
                           ? APInt::getAllOnesValue(VT.getVectorNumElements())
                           : APInt(1, 1);
  return ShrinkDemandedConstant(Op, DemandedBits, DemandedElts, TLO);
}

/// Convert x+y to (VT)((SmallVT)x+(SmallVT)y) if the casts are free.
/// This uses isZExtFree and ZERO_EXTEND for the widening cast, but it could be
/// generalized for targets with other types of implicit widening casts.
bool TargetLowering::ShrinkDemandedOp(SDValue Op, unsigned BitWidth,
                                      const APInt &Demanded,
                                      TargetLoweringOpt &TLO) const {
  assert(Op.getNumOperands() == 2 &&
         "ShrinkDemandedOp only supports binary operators!");
  assert(Op.getNode()->getNumValues() == 1 &&
         "ShrinkDemandedOp only supports nodes with one result!");

  SelectionDAG &DAG = TLO.DAG;
  SDLoc dl(Op);

  // Early return, as this function cannot handle vector types.
  if (Op.getValueType().isVector())
    return false;

  // Don't do this if the node has another user, which may require the
  // full value.
  if (!Op.getNode()->hasOneUse())
    return false;

  // Search for the smallest integer type with free casts to and from
  // Op's type. For expedience, just check power-of-2 integer types.
  const TargetLowering &TLI = DAG.getTargetLoweringInfo();
  unsigned DemandedSize = Demanded.getActiveBits();
  unsigned SmallVTBits = DemandedSize;
  if (!isPowerOf2_32(SmallVTBits))
    SmallVTBits = NextPowerOf2(SmallVTBits);
  for (; SmallVTBits < BitWidth; SmallVTBits = NextPowerOf2(SmallVTBits)) {
    EVT SmallVT = EVT::getIntegerVT(*DAG.getContext(), SmallVTBits);
    if (TLI.isTruncateFree(Op.getValueType(), SmallVT) &&
        TLI.isZExtFree(SmallVT, Op.getValueType())) {
      // We found a type with free casts.
      SDValue X = DAG.getNode(
          Op.getOpcode(), dl, SmallVT,
          DAG.getNode(ISD::TRUNCATE, dl, SmallVT, Op.getOperand(0)),
          DAG.getNode(ISD::TRUNCATE, dl, SmallVT, Op.getOperand(1)));
      assert(DemandedSize <= SmallVTBits && "Narrowed below demanded bits?");
      SDValue Z = DAG.getNode(ISD::ANY_EXTEND, dl, Op.getValueType(), X);
      return TLO.CombineTo(Op, Z);
    }
  }
  return false;
}

bool TargetLowering::SimplifyDemandedBits(SDValue Op, const APInt &DemandedBits,
                                          DAGCombinerInfo &DCI) const {
  SelectionDAG &DAG = DCI.DAG;
  TargetLoweringOpt TLO(DAG, !DCI.isBeforeLegalize(),
                        !DCI.isBeforeLegalizeOps());
  KnownBits Known;

  bool Simplified = SimplifyDemandedBits(Op, DemandedBits, Known, TLO);
  if (Simplified) {
    DCI.AddToWorklist(Op.getNode());
    DCI.CommitTargetLoweringOpt(TLO);
  }
  return Simplified;
}

bool TargetLowering::SimplifyDemandedBits(SDValue Op, const APInt &DemandedBits,
                                          KnownBits &Known,
                                          TargetLoweringOpt &TLO,
                                          unsigned Depth,
                                          bool AssumeSingleUse) const {
  EVT VT = Op.getValueType();

  // TODO: We can probably do more work on calculating the known bits and
  // simplifying the operations for scalable vectors, but for now we just
  // bail out.
  if (VT.isScalableVector()) {
    // Pretend we don't know anything for now.
    Known = KnownBits(DemandedBits.getBitWidth());
    return false;
  }

  APInt DemandedElts = VT.isVector()
                           ? APInt::getAllOnesValue(VT.getVectorNumElements())
                           : APInt(1, 1);
  return SimplifyDemandedBits(Op, DemandedBits, DemandedElts, Known, TLO, Depth,
                              AssumeSingleUse);
}

// TODO: Can we merge SelectionDAG::GetDemandedBits into this?
// TODO: Under what circumstances can we create nodes? Constant folding?
SDValue TargetLowering::SimplifyMultipleUseDemandedBits(
    SDValue Op, const APInt &DemandedBits, const APInt &DemandedElts,
    SelectionDAG &DAG, unsigned Depth) const {
  // Limit search depth.
  if (Depth >= SelectionDAG::MaxRecursionDepth)
    return SDValue();

  // Ignore UNDEFs.
  if (Op.isUndef())
    return SDValue();

  // Not demanding any bits/elts from Op.
  if (DemandedBits == 0 || DemandedElts == 0)
    return DAG.getUNDEF(Op.getValueType());

  unsigned NumElts = DemandedElts.getBitWidth();
  unsigned BitWidth = DemandedBits.getBitWidth();
  KnownBits LHSKnown, RHSKnown;
  switch (Op.getOpcode()) {
  case ISD::BITCAST: {
    SDValue Src = peekThroughBitcasts(Op.getOperand(0));
    EVT SrcVT = Src.getValueType();
    EVT DstVT = Op.getValueType();
    if (SrcVT == DstVT)
      return Src;

    unsigned NumSrcEltBits = SrcVT.getScalarSizeInBits();
    unsigned NumDstEltBits = DstVT.getScalarSizeInBits();
    if (NumSrcEltBits == NumDstEltBits)
      if (SDValue V = SimplifyMultipleUseDemandedBits(
              Src, DemandedBits, DemandedElts, DAG, Depth + 1))
        return DAG.getBitcast(DstVT, V);

    // TODO - bigendian once we have test coverage.
    if (SrcVT.isVector() && (NumDstEltBits % NumSrcEltBits) == 0 &&
        DAG.getDataLayout().isLittleEndian()) {
      unsigned Scale = NumDstEltBits / NumSrcEltBits;
      unsigned NumSrcElts = SrcVT.getVectorNumElements();
      APInt DemandedSrcBits = APInt::getNullValue(NumSrcEltBits);
      APInt DemandedSrcElts = APInt::getNullValue(NumSrcElts);
      for (unsigned i = 0; i != Scale; ++i) {
        unsigned Offset = i * NumSrcEltBits;
        APInt Sub = DemandedBits.extractBits(NumSrcEltBits, Offset);
        if (!Sub.isNullValue()) {
          DemandedSrcBits |= Sub;
          for (unsigned j = 0; j != NumElts; ++j)
            if (DemandedElts[j])
              DemandedSrcElts.setBit((j * Scale) + i);
        }
      }

      if (SDValue V = SimplifyMultipleUseDemandedBits(
              Src, DemandedSrcBits, DemandedSrcElts, DAG, Depth + 1))
        return DAG.getBitcast(DstVT, V);
    }

    // TODO - bigendian once we have test coverage.
    if ((NumSrcEltBits % NumDstEltBits) == 0 &&
        DAG.getDataLayout().isLittleEndian()) {
      unsigned Scale = NumSrcEltBits / NumDstEltBits;
      unsigned NumSrcElts = SrcVT.isVector() ? SrcVT.getVectorNumElements() : 1;
      APInt DemandedSrcBits = APInt::getNullValue(NumSrcEltBits);
      APInt DemandedSrcElts = APInt::getNullValue(NumSrcElts);
      for (unsigned i = 0; i != NumElts; ++i)
        if (DemandedElts[i]) {
          unsigned Offset = (i % Scale) * NumDstEltBits;
          DemandedSrcBits.insertBits(DemandedBits, Offset);
          DemandedSrcElts.setBit(i / Scale);
        }

      if (SDValue V = SimplifyMultipleUseDemandedBits(
              Src, DemandedSrcBits, DemandedSrcElts, DAG, Depth + 1))
        return DAG.getBitcast(DstVT, V);
    }

    break;
  }
  case ISD::AND: {
    LHSKnown = DAG.computeKnownBits(Op.getOperand(0), DemandedElts, Depth + 1);
    RHSKnown = DAG.computeKnownBits(Op.getOperand(1), DemandedElts, Depth + 1);

    // If all of the demanded bits are known 1 on one side, return the other.
    // These bits cannot contribute to the result of the 'and' in this
    // context.
    if (DemandedBits.isSubsetOf(LHSKnown.Zero | RHSKnown.One))
      return Op.getOperand(0);
    if (DemandedBits.isSubsetOf(RHSKnown.Zero | LHSKnown.One))
      return Op.getOperand(1);
    break;
  }
  case ISD::OR: {
    LHSKnown = DAG.computeKnownBits(Op.getOperand(0), DemandedElts, Depth + 1);
    RHSKnown = DAG.computeKnownBits(Op.getOperand(1), DemandedElts, Depth + 1);

    // If all of the demanded bits are known zero on one side, return the
    // other.  These bits cannot contribute to the result of the 'or' in this
    // context.
    if (DemandedBits.isSubsetOf(LHSKnown.One | RHSKnown.Zero))
      return Op.getOperand(0);
    if (DemandedBits.isSubsetOf(RHSKnown.One | LHSKnown.Zero))
      return Op.getOperand(1);
    break;
  }
  case ISD::XOR: {
    LHSKnown = DAG.computeKnownBits(Op.getOperand(0), DemandedElts, Depth + 1);
    RHSKnown = DAG.computeKnownBits(Op.getOperand(1), DemandedElts, Depth + 1);

    // If all of the demanded bits are known zero on one side, return the
    // other.
    if (DemandedBits.isSubsetOf(RHSKnown.Zero))
      return Op.getOperand(0);
    if (DemandedBits.isSubsetOf(LHSKnown.Zero))
      return Op.getOperand(1);
    break;
  }
  case ISD::SHL: {
    // If we are only demanding sign bits then we can use the shift source
    // directly.
    if (const APInt *MaxSA =
            DAG.getValidMaximumShiftAmountConstant(Op, DemandedElts)) {
      SDValue Op0 = Op.getOperand(0);
      unsigned ShAmt = MaxSA->getZExtValue();
      unsigned NumSignBits =
          DAG.ComputeNumSignBits(Op0, DemandedElts, Depth + 1);
      unsigned UpperDemandedBits = BitWidth - DemandedBits.countTrailingZeros();
      if (NumSignBits > ShAmt && (NumSignBits - ShAmt) >= (UpperDemandedBits))
        return Op0;
    }
    break;
  }
  case ISD::SETCC: {
    SDValue Op0 = Op.getOperand(0);
    SDValue Op1 = Op.getOperand(1);
    ISD::CondCode CC = cast<CondCodeSDNode>(Op.getOperand(2))->get();
    // If (1) we only need the sign-bit, (2) the setcc operands are the same
    // width as the setcc result, and (3) the result of a setcc conforms to 0 or
    // -1, we may be able to bypass the setcc.
    if (DemandedBits.isSignMask() &&
        Op0.getScalarValueSizeInBits() == BitWidth &&
        getBooleanContents(Op0.getValueType()) ==
            BooleanContent::ZeroOrNegativeOneBooleanContent) {
      // If we're testing X < 0, then this compare isn't needed - just use X!
      // FIXME: We're limiting to integer types here, but this should also work
      // if we don't care about FP signed-zero. The use of SETLT with FP means
      // that we don't care about NaNs.
      if (CC == ISD::SETLT && Op1.getValueType().isInteger() &&
          (isNullConstant(Op1) || ISD::isBuildVectorAllZeros(Op1.getNode())))
        return Op0;
    }
    break;
  }
  case ISD::SIGN_EXTEND_INREG: {
    // If none of the extended bits are demanded, eliminate the sextinreg.
    SDValue Op0 = Op.getOperand(0);
    EVT ExVT = cast<VTSDNode>(Op.getOperand(1))->getVT();
    unsigned ExBits = ExVT.getScalarSizeInBits();
    if (DemandedBits.getActiveBits() <= ExBits)
      return Op0;
    // If the input is already sign extended, just drop the extension.
    unsigned NumSignBits = DAG.ComputeNumSignBits(Op0, DemandedElts, Depth + 1);
    if (NumSignBits >= (BitWidth - ExBits + 1))
      return Op0;
    break;
  }
  case ISD::ANY_EXTEND_VECTOR_INREG:
  case ISD::SIGN_EXTEND_VECTOR_INREG:
  case ISD::ZERO_EXTEND_VECTOR_INREG: {
    // If we only want the lowest element and none of extended bits, then we can
    // return the bitcasted source vector.
    SDValue Src = Op.getOperand(0);
    EVT SrcVT = Src.getValueType();
    EVT DstVT = Op.getValueType();
    if (DemandedElts == 1 && DstVT.getSizeInBits() == SrcVT.getSizeInBits() &&
        DAG.getDataLayout().isLittleEndian() &&
        DemandedBits.getActiveBits() <= SrcVT.getScalarSizeInBits()) {
      return DAG.getBitcast(DstVT, Src);
    }
    break;
  }
  case ISD::INSERT_VECTOR_ELT: {
    // If we don't demand the inserted element, return the base vector.
    SDValue Vec = Op.getOperand(0);
    auto *CIdx = dyn_cast<ConstantSDNode>(Op.getOperand(2));
    EVT VecVT = Vec.getValueType();
    if (CIdx && CIdx->getAPIntValue().ult(VecVT.getVectorNumElements()) &&
        !DemandedElts[CIdx->getZExtValue()])
      return Vec;
    break;
  }
  case ISD::INSERT_SUBVECTOR: {
    // If we don't demand the inserted subvector, return the base vector.
    SDValue Vec = Op.getOperand(0);
    SDValue Sub = Op.getOperand(1);
    uint64_t Idx = Op.getConstantOperandVal(2);
    unsigned NumSubElts = Sub.getValueType().getVectorNumElements();
    if (DemandedElts.extractBits(NumSubElts, Idx) == 0)
      return Vec;
    break;
  }
  case ISD::VECTOR_SHUFFLE: {
    ArrayRef<int> ShuffleMask = cast<ShuffleVectorSDNode>(Op)->getMask();

    // If all the demanded elts are from one operand and are inline,
    // then we can use the operand directly.
    bool AllUndef = true, IdentityLHS = true, IdentityRHS = true;
    for (unsigned i = 0; i != NumElts; ++i) {
      int M = ShuffleMask[i];
      if (M < 0 || !DemandedElts[i])
        continue;
      AllUndef = false;
      IdentityLHS &= (M == (int)i);
      IdentityRHS &= ((M - NumElts) == i);
    }

    if (AllUndef)
      return DAG.getUNDEF(Op.getValueType());
    if (IdentityLHS)
      return Op.getOperand(0);
    if (IdentityRHS)
      return Op.getOperand(1);
    break;
  }
  default:
    if (Op.getOpcode() >= ISD::BUILTIN_OP_END)
      if (SDValue V = SimplifyMultipleUseDemandedBitsForTargetNode(
              Op, DemandedBits, DemandedElts, DAG, Depth))
        return V;
    break;
  }
  return SDValue();
}

SDValue TargetLowering::SimplifyMultipleUseDemandedBits(
    SDValue Op, const APInt &DemandedBits, SelectionDAG &DAG,
    unsigned Depth) const {
  EVT VT = Op.getValueType();
  APInt DemandedElts = VT.isVector()
                           ? APInt::getAllOnesValue(VT.getVectorNumElements())
                           : APInt(1, 1);
  return SimplifyMultipleUseDemandedBits(Op, DemandedBits, DemandedElts, DAG,
                                         Depth);
}

SDValue TargetLowering::SimplifyMultipleUseDemandedVectorElts(
    SDValue Op, const APInt &DemandedElts, SelectionDAG &DAG,
    unsigned Depth) const {
  APInt DemandedBits = APInt::getAllOnesValue(Op.getScalarValueSizeInBits());
  return SimplifyMultipleUseDemandedBits(Op, DemandedBits, DemandedElts, DAG,
                                         Depth);
}

/// Look at Op. At this point, we know that only the OriginalDemandedBits of the
/// result of Op are ever used downstream. If we can use this information to
/// simplify Op, create a new simplified DAG node and return true, returning the
/// original and new nodes in Old and New. Otherwise, analyze the expression and
/// return a mask of Known bits for the expression (used to simplify the
/// caller).  The Known bits may only be accurate for those bits in the
/// OriginalDemandedBits and OriginalDemandedElts.
bool TargetLowering::SimplifyDemandedBits(
    SDValue Op, const APInt &OriginalDemandedBits,
    const APInt &OriginalDemandedElts, KnownBits &Known, TargetLoweringOpt &TLO,
    unsigned Depth, bool AssumeSingleUse) const {
  unsigned BitWidth = OriginalDemandedBits.getBitWidth();
  assert(Op.getScalarValueSizeInBits() == BitWidth &&
         "Mask size mismatches value type size!");

  // Don't know anything.
  Known = KnownBits(BitWidth);

  // TODO: We can probably do more work on calculating the known bits and
  // simplifying the operations for scalable vectors, but for now we just
  // bail out.
  if (Op.getValueType().isScalableVector())
    return false;

  unsigned NumElts = OriginalDemandedElts.getBitWidth();
  assert((!Op.getValueType().isVector() ||
          NumElts == Op.getValueType().getVectorNumElements()) &&
         "Unexpected vector size");

  APInt DemandedBits = OriginalDemandedBits;
  APInt DemandedElts = OriginalDemandedElts;
  SDLoc dl(Op);
  auto &DL = TLO.DAG.getDataLayout();

  // Undef operand.
  if (Op.isUndef())
    return false;

  if (Op.getOpcode() == ISD::Constant) {
    // We know all of the bits for a constant!
    Known.One = cast<ConstantSDNode>(Op)->getAPIntValue();
    Known.Zero = ~Known.One;
    return false;
  }

  // Other users may use these bits.
  EVT VT = Op.getValueType();
  if (!Op.getNode()->hasOneUse() && !AssumeSingleUse) {
    if (Depth != 0) {
      // If not at the root, Just compute the Known bits to
      // simplify things downstream.
      Known = TLO.DAG.computeKnownBits(Op, DemandedElts, Depth);
      return false;
    }
    // If this is the root being simplified, allow it to have multiple uses,
    // just set the DemandedBits/Elts to all bits.
    DemandedBits = APInt::getAllOnesValue(BitWidth);
    DemandedElts = APInt::getAllOnesValue(NumElts);
  } else if (OriginalDemandedBits == 0 || OriginalDemandedElts == 0) {
    // Not demanding any bits/elts from Op.
    return TLO.CombineTo(Op, TLO.DAG.getUNDEF(VT));
  } else if (Depth >= SelectionDAG::MaxRecursionDepth) {
    // Limit search depth.
    return false;
  }

  KnownBits Known2;
  switch (Op.getOpcode()) {
  case ISD::TargetConstant:
    llvm_unreachable("Can't simplify this node");
  case ISD::SCALAR_TO_VECTOR: {
    if (!DemandedElts[0])
      return TLO.CombineTo(Op, TLO.DAG.getUNDEF(VT));

    KnownBits SrcKnown;
    SDValue Src = Op.getOperand(0);
    unsigned SrcBitWidth = Src.getScalarValueSizeInBits();
    APInt SrcDemandedBits = DemandedBits.zextOrSelf(SrcBitWidth);
    if (SimplifyDemandedBits(Src, SrcDemandedBits, SrcKnown, TLO, Depth + 1))
      return true;

    // Upper elements are undef, so only get the knownbits if we just demand
    // the bottom element.
    if (DemandedElts == 1)
      Known = SrcKnown.anyextOrTrunc(BitWidth);
    break;
  }
  case ISD::BUILD_VECTOR:
    // Collect the known bits that are shared by every demanded element.
    // TODO: Call SimplifyDemandedBits for non-constant demanded elements.
    Known = TLO.DAG.computeKnownBits(Op, DemandedElts, Depth);
    return false; // Don't fall through, will infinitely loop.
  case ISD::LOAD: {
    LoadSDNode *LD = cast<LoadSDNode>(Op);
    if (getTargetConstantFromLoad(LD)) {
      Known = TLO.DAG.computeKnownBits(Op, DemandedElts, Depth);
      return false; // Don't fall through, will infinitely loop.
    } else if (ISD::isZEXTLoad(Op.getNode()) && Op.getResNo() == 0) {
      // If this is a ZEXTLoad and we are looking at the loaded value.
      EVT MemVT = LD->getMemoryVT();
      unsigned MemBits = MemVT.getScalarSizeInBits();
      Known.Zero.setBitsFrom(MemBits);
      return false; // Don't fall through, will infinitely loop.
    }
    break;
  }
  case ISD::INSERT_VECTOR_ELT: {
    SDValue Vec = Op.getOperand(0);
    SDValue Scl = Op.getOperand(1);
    auto *CIdx = dyn_cast<ConstantSDNode>(Op.getOperand(2));
    EVT VecVT = Vec.getValueType();

    // If index isn't constant, assume we need all vector elements AND the
    // inserted element.
    APInt DemandedVecElts(DemandedElts);
    if (CIdx && CIdx->getAPIntValue().ult(VecVT.getVectorNumElements())) {
      unsigned Idx = CIdx->getZExtValue();
      DemandedVecElts.clearBit(Idx);

      // Inserted element is not required.
      if (!DemandedElts[Idx])
        return TLO.CombineTo(Op, Vec);
    }

    KnownBits KnownScl;
    unsigned NumSclBits = Scl.getScalarValueSizeInBits();
    APInt DemandedSclBits = DemandedBits.zextOrTrunc(NumSclBits);
    if (SimplifyDemandedBits(Scl, DemandedSclBits, KnownScl, TLO, Depth + 1))
      return true;

    Known = KnownScl.anyextOrTrunc(BitWidth);

    KnownBits KnownVec;
    if (SimplifyDemandedBits(Vec, DemandedBits, DemandedVecElts, KnownVec, TLO,
                             Depth + 1))
      return true;

    if (!!DemandedVecElts) {
      Known.One &= KnownVec.One;
      Known.Zero &= KnownVec.Zero;
    }

    return false;
  }
  case ISD::INSERT_SUBVECTOR: {
    // Demand any elements from the subvector and the remainder from the src its
    // inserted into.
    SDValue Src = Op.getOperand(0);
    SDValue Sub = Op.getOperand(1);
    uint64_t Idx = Op.getConstantOperandVal(2);
    unsigned NumSubElts = Sub.getValueType().getVectorNumElements();
    APInt DemandedSubElts = DemandedElts.extractBits(NumSubElts, Idx);
    APInt DemandedSrcElts = DemandedElts;
    DemandedSrcElts.insertBits(APInt::getNullValue(NumSubElts), Idx);

    KnownBits KnownSub, KnownSrc;
    if (SimplifyDemandedBits(Sub, DemandedBits, DemandedSubElts, KnownSub, TLO,
                             Depth + 1))
      return true;
    if (SimplifyDemandedBits(Src, DemandedBits, DemandedSrcElts, KnownSrc, TLO,
                             Depth + 1))
      return true;

    Known.Zero.setAllBits();
    Known.One.setAllBits();
    if (!!DemandedSubElts) {
      Known.One &= KnownSub.One;
      Known.Zero &= KnownSub.Zero;
    }
    if (!!DemandedSrcElts) {
      Known.One &= KnownSrc.One;
      Known.Zero &= KnownSrc.Zero;
    }

    // Attempt to avoid multi-use src if we don't need anything from it.
    if (!DemandedBits.isAllOnesValue() || !DemandedSubElts.isAllOnesValue() ||
        !DemandedSrcElts.isAllOnesValue()) {
      SDValue NewSub = SimplifyMultipleUseDemandedBits(
          Sub, DemandedBits, DemandedSubElts, TLO.DAG, Depth + 1);
      SDValue NewSrc = SimplifyMultipleUseDemandedBits(
          Src, DemandedBits, DemandedSrcElts, TLO.DAG, Depth + 1);
      if (NewSub || NewSrc) {
        NewSub = NewSub ? NewSub : Sub;
        NewSrc = NewSrc ? NewSrc : Src;
        SDValue NewOp = TLO.DAG.getNode(Op.getOpcode(), dl, VT, NewSrc, NewSub,
                                        Op.getOperand(2));
        return TLO.CombineTo(Op, NewOp);
      }
    }
    break;
  }
  case ISD::EXTRACT_SUBVECTOR: {
    // Offset the demanded elts by the subvector index.
    SDValue Src = Op.getOperand(0);
    if (Src.getValueType().isScalableVector())
      break;
    uint64_t Idx = Op.getConstantOperandVal(1);
    unsigned NumSrcElts = Src.getValueType().getVectorNumElements();
    APInt DemandedSrcElts = DemandedElts.zextOrSelf(NumSrcElts).shl(Idx);

    if (SimplifyDemandedBits(Src, DemandedBits, DemandedSrcElts, Known, TLO,
                             Depth + 1))
      return true;

    // Attempt to avoid multi-use src if we don't need anything from it.
    if (!DemandedBits.isAllOnesValue() || !DemandedSrcElts.isAllOnesValue()) {
      SDValue DemandedSrc = SimplifyMultipleUseDemandedBits(
          Src, DemandedBits, DemandedSrcElts, TLO.DAG, Depth + 1);
      if (DemandedSrc) {
        SDValue NewOp = TLO.DAG.getNode(Op.getOpcode(), dl, VT, DemandedSrc,
                                        Op.getOperand(1));
        return TLO.CombineTo(Op, NewOp);
      }
    }
    break;
  }
  case ISD::CONCAT_VECTORS: {
    Known.Zero.setAllBits();
    Known.One.setAllBits();
    EVT SubVT = Op.getOperand(0).getValueType();
    unsigned NumSubVecs = Op.getNumOperands();
    unsigned NumSubElts = SubVT.getVectorNumElements();
    for (unsigned i = 0; i != NumSubVecs; ++i) {
      APInt DemandedSubElts =
          DemandedElts.extractBits(NumSubElts, i * NumSubElts);
      if (SimplifyDemandedBits(Op.getOperand(i), DemandedBits, DemandedSubElts,
                               Known2, TLO, Depth + 1))
        return true;
      // Known bits are shared by every demanded subvector element.
      if (!!DemandedSubElts) {
        Known.One &= Known2.One;
        Known.Zero &= Known2.Zero;
      }
    }
    break;
  }
  case ISD::VECTOR_SHUFFLE: {
    ArrayRef<int> ShuffleMask = cast<ShuffleVectorSDNode>(Op)->getMask();

    // Collect demanded elements from shuffle operands..
    APInt DemandedLHS(NumElts, 0);
    APInt DemandedRHS(NumElts, 0);
    for (unsigned i = 0; i != NumElts; ++i) {
      if (!DemandedElts[i])
        continue;
      int M = ShuffleMask[i];
      if (M < 0) {
        // For UNDEF elements, we don't know anything about the common state of
        // the shuffle result.
        DemandedLHS.clearAllBits();
        DemandedRHS.clearAllBits();
        break;
      }
      assert(0 <= M && M < (int)(2 * NumElts) && "Shuffle index out of range");
      if (M < (int)NumElts)
        DemandedLHS.setBit(M);
      else
        DemandedRHS.setBit(M - NumElts);
    }

    if (!!DemandedLHS || !!DemandedRHS) {
      SDValue Op0 = Op.getOperand(0);
      SDValue Op1 = Op.getOperand(1);

      Known.Zero.setAllBits();
      Known.One.setAllBits();
      if (!!DemandedLHS) {
        if (SimplifyDemandedBits(Op0, DemandedBits, DemandedLHS, Known2, TLO,
                                 Depth + 1))
          return true;
        Known.One &= Known2.One;
        Known.Zero &= Known2.Zero;
      }
      if (!!DemandedRHS) {
        if (SimplifyDemandedBits(Op1, DemandedBits, DemandedRHS, Known2, TLO,
                                 Depth + 1))
          return true;
        Known.One &= Known2.One;
        Known.Zero &= Known2.Zero;
      }

      // Attempt to avoid multi-use ops if we don't need anything from them.
      SDValue DemandedOp0 = SimplifyMultipleUseDemandedBits(
          Op0, DemandedBits, DemandedLHS, TLO.DAG, Depth + 1);
      SDValue DemandedOp1 = SimplifyMultipleUseDemandedBits(
          Op1, DemandedBits, DemandedRHS, TLO.DAG, Depth + 1);
      if (DemandedOp0 || DemandedOp1) {
        Op0 = DemandedOp0 ? DemandedOp0 : Op0;
        Op1 = DemandedOp1 ? DemandedOp1 : Op1;
        SDValue NewOp = TLO.DAG.getVectorShuffle(VT, dl, Op0, Op1, ShuffleMask);
        return TLO.CombineTo(Op, NewOp);
      }
    }
    break;
  }
  case ISD::AND: {
    SDValue Op0 = Op.getOperand(0);
    SDValue Op1 = Op.getOperand(1);

    // If the RHS is a constant, check to see if the LHS would be zero without
    // using the bits from the RHS.  Below, we use knowledge about the RHS to
    // simplify the LHS, here we're using information from the LHS to simplify
    // the RHS.
    if (ConstantSDNode *RHSC = isConstOrConstSplat(Op1)) {
      // Do not increment Depth here; that can cause an infinite loop.
      KnownBits LHSKnown = TLO.DAG.computeKnownBits(Op0, DemandedElts, Depth);
      // If the LHS already has zeros where RHSC does, this 'and' is dead.
      if ((LHSKnown.Zero & DemandedBits) ==
          (~RHSC->getAPIntValue() & DemandedBits))
        return TLO.CombineTo(Op, Op0);

      // If any of the set bits in the RHS are known zero on the LHS, shrink
      // the constant.
      if (ShrinkDemandedConstant(Op, ~LHSKnown.Zero & DemandedBits,
                                 DemandedElts, TLO))
        return true;

      // Bitwise-not (xor X, -1) is a special case: we don't usually shrink its
      // constant, but if this 'and' is only clearing bits that were just set by
      // the xor, then this 'and' can be eliminated by shrinking the mask of
      // the xor. For example, for a 32-bit X:
      // and (xor (srl X, 31), -1), 1 --> xor (srl X, 31), 1
      if (isBitwiseNot(Op0) && Op0.hasOneUse() &&
          LHSKnown.One == ~RHSC->getAPIntValue()) {
        SDValue Xor = TLO.DAG.getNode(ISD::XOR, dl, VT, Op0.getOperand(0), Op1);
        return TLO.CombineTo(Op, Xor);
      }
    }

    if (SimplifyDemandedBits(Op1, DemandedBits, DemandedElts, Known, TLO,
                             Depth + 1))
      return true;
    assert(!Known.hasConflict() && "Bits known to be one AND zero?");
    if (SimplifyDemandedBits(Op0, ~Known.Zero & DemandedBits, DemandedElts,
                             Known2, TLO, Depth + 1))
      return true;
    assert(!Known2.hasConflict() && "Bits known to be one AND zero?");

    // Attempt to avoid multi-use ops if we don't need anything from them.
    if (!DemandedBits.isAllOnesValue() || !DemandedElts.isAllOnesValue()) {
      SDValue DemandedOp0 = SimplifyMultipleUseDemandedBits(
          Op0, DemandedBits, DemandedElts, TLO.DAG, Depth + 1);
      SDValue DemandedOp1 = SimplifyMultipleUseDemandedBits(
          Op1, DemandedBits, DemandedElts, TLO.DAG, Depth + 1);
      if (DemandedOp0 || DemandedOp1) {
        Op0 = DemandedOp0 ? DemandedOp0 : Op0;
        Op1 = DemandedOp1 ? DemandedOp1 : Op1;
        SDValue NewOp = TLO.DAG.getNode(Op.getOpcode(), dl, VT, Op0, Op1);
        return TLO.CombineTo(Op, NewOp);
      }
    }

    // If all of the demanded bits are known one on one side, return the other.
    // These bits cannot contribute to the result of the 'and'.
    if (DemandedBits.isSubsetOf(Known2.Zero | Known.One))
      return TLO.CombineTo(Op, Op0);
    if (DemandedBits.isSubsetOf(Known.Zero | Known2.One))
      return TLO.CombineTo(Op, Op1);
    // If all of the demanded bits in the inputs are known zeros, return zero.
    if (DemandedBits.isSubsetOf(Known.Zero | Known2.Zero))
      return TLO.CombineTo(Op, TLO.DAG.getConstant(0, dl, VT));
    // If the RHS is a constant, see if we can simplify it.
    if (ShrinkDemandedConstant(Op, ~Known2.Zero & DemandedBits, DemandedElts,
                               TLO))
      return true;
    // If the operation can be done in a smaller type, do so.
    if (ShrinkDemandedOp(Op, BitWidth, DemandedBits, TLO))
      return true;

    Known &= Known2;
    break;
  }
  case ISD::OR: {
    SDValue Op0 = Op.getOperand(0);
    SDValue Op1 = Op.getOperand(1);

    if (SimplifyDemandedBits(Op1, DemandedBits, DemandedElts, Known, TLO,
                             Depth + 1))
      return true;
    assert(!Known.hasConflict() && "Bits known to be one AND zero?");
    if (SimplifyDemandedBits(Op0, ~Known.One & DemandedBits, DemandedElts,
                             Known2, TLO, Depth + 1))
      return true;
    assert(!Known2.hasConflict() && "Bits known to be one AND zero?");

    // Attempt to avoid multi-use ops if we don't need anything from them.
    if (!DemandedBits.isAllOnesValue() || !DemandedElts.isAllOnesValue()) {
      SDValue DemandedOp0 = SimplifyMultipleUseDemandedBits(
          Op0, DemandedBits, DemandedElts, TLO.DAG, Depth + 1);
      SDValue DemandedOp1 = SimplifyMultipleUseDemandedBits(
          Op1, DemandedBits, DemandedElts, TLO.DAG, Depth + 1);
      if (DemandedOp0 || DemandedOp1) {
        Op0 = DemandedOp0 ? DemandedOp0 : Op0;
        Op1 = DemandedOp1 ? DemandedOp1 : Op1;
        SDValue NewOp = TLO.DAG.getNode(Op.getOpcode(), dl, VT, Op0, Op1);
        return TLO.CombineTo(Op, NewOp);
      }
    }

    // If all of the demanded bits are known zero on one side, return the other.
    // These bits cannot contribute to the result of the 'or'.
    if (DemandedBits.isSubsetOf(Known2.One | Known.Zero))
      return TLO.CombineTo(Op, Op0);
    if (DemandedBits.isSubsetOf(Known.One | Known2.Zero))
      return TLO.CombineTo(Op, Op1);
    // If the RHS is a constant, see if we can simplify it.
    if (ShrinkDemandedConstant(Op, DemandedBits, DemandedElts, TLO))
      return true;
    // If the operation can be done in a smaller type, do so.
    if (ShrinkDemandedOp(Op, BitWidth, DemandedBits, TLO))
      return true;

    Known |= Known2;
    break;
  }
  case ISD::XOR: {
    SDValue Op0 = Op.getOperand(0);
    SDValue Op1 = Op.getOperand(1);

    if (SimplifyDemandedBits(Op1, DemandedBits, DemandedElts, Known, TLO,
                             Depth + 1))
      return true;
    assert(!Known.hasConflict() && "Bits known to be one AND zero?");
    if (SimplifyDemandedBits(Op0, DemandedBits, DemandedElts, Known2, TLO,
                             Depth + 1))
      return true;
    assert(!Known2.hasConflict() && "Bits known to be one AND zero?");

    // Attempt to avoid multi-use ops if we don't need anything from them.
    if (!DemandedBits.isAllOnesValue() || !DemandedElts.isAllOnesValue()) {
      SDValue DemandedOp0 = SimplifyMultipleUseDemandedBits(
          Op0, DemandedBits, DemandedElts, TLO.DAG, Depth + 1);
      SDValue DemandedOp1 = SimplifyMultipleUseDemandedBits(
          Op1, DemandedBits, DemandedElts, TLO.DAG, Depth + 1);
      if (DemandedOp0 || DemandedOp1) {
        Op0 = DemandedOp0 ? DemandedOp0 : Op0;
        Op1 = DemandedOp1 ? DemandedOp1 : Op1;
        SDValue NewOp = TLO.DAG.getNode(Op.getOpcode(), dl, VT, Op0, Op1);
        return TLO.CombineTo(Op, NewOp);
      }
    }

    // If all of the demanded bits are known zero on one side, return the other.
    // These bits cannot contribute to the result of the 'xor'.
    if (DemandedBits.isSubsetOf(Known.Zero))
      return TLO.CombineTo(Op, Op0);
    if (DemandedBits.isSubsetOf(Known2.Zero))
      return TLO.CombineTo(Op, Op1);
    // If the operation can be done in a smaller type, do so.
    if (ShrinkDemandedOp(Op, BitWidth, DemandedBits, TLO))
      return true;

    // If all of the unknown bits are known to be zero on one side or the other
    // (but not both) turn this into an *inclusive* or.
    //    e.g. (A & C1)^(B & C2) -> (A & C1)|(B & C2) iff C1&C2 == 0
    if (DemandedBits.isSubsetOf(Known.Zero | Known2.Zero))
      return TLO.CombineTo(Op, TLO.DAG.getNode(ISD::OR, dl, VT, Op0, Op1));

    ConstantSDNode* C = isConstOrConstSplat(Op1, DemandedElts);
    if (C) {
      // If one side is a constant, and all of the known set bits on the other
      // side are also set in the constant, turn this into an AND, as we know
      // the bits will be cleared.
      //    e.g. (X | C1) ^ C2 --> (X | C1) & ~C2 iff (C1&C2) == C2
      // NB: it is okay if more bits are known than are requested
      if (C->getAPIntValue() == Known2.One) {
        SDValue ANDC =
            TLO.DAG.getConstant(~C->getAPIntValue() & DemandedBits, dl, VT);
        return TLO.CombineTo(Op, TLO.DAG.getNode(ISD::AND, dl, VT, Op0, ANDC));
      }

      // If the RHS is a constant, see if we can change it. Don't alter a -1
      // constant because that's a 'not' op, and that is better for combining
      // and codegen.
      if (!C->isAllOnesValue() &&
          DemandedBits.isSubsetOf(C->getAPIntValue())) {
        // We're flipping all demanded bits. Flip the undemanded bits too.
        SDValue New = TLO.DAG.getNOT(dl, Op0, VT);
        return TLO.CombineTo(Op, New);
      }
    }

    // If we can't turn this into a 'not', try to shrink the constant.
    if (!C || !C->isAllOnesValue())
      if (ShrinkDemandedConstant(Op, DemandedBits, DemandedElts, TLO))
        return true;

    Known ^= Known2;
    break;
  }
  case ISD::SELECT:
    if (SimplifyDemandedBits(Op.getOperand(2), DemandedBits, Known, TLO,
                             Depth + 1))
      return true;
    if (SimplifyDemandedBits(Op.getOperand(1), DemandedBits, Known2, TLO,
                             Depth + 1))
      return true;
    assert(!Known.hasConflict() && "Bits known to be one AND zero?");
    assert(!Known2.hasConflict() && "Bits known to be one AND zero?");

    // If the operands are constants, see if we can simplify them.
    if (ShrinkDemandedConstant(Op, DemandedBits, DemandedElts, TLO))
      return true;

    // Only known if known in both the LHS and RHS.
    Known.One &= Known2.One;
    Known.Zero &= Known2.Zero;
    break;
  case ISD::SELECT_CC:
    if (SimplifyDemandedBits(Op.getOperand(3), DemandedBits, Known, TLO,
                             Depth + 1))
      return true;
    if (SimplifyDemandedBits(Op.getOperand(2), DemandedBits, Known2, TLO,
                             Depth + 1))
      return true;
    assert(!Known.hasConflict() && "Bits known to be one AND zero?");
    assert(!Known2.hasConflict() && "Bits known to be one AND zero?");

    // If the operands are constants, see if we can simplify them.
    if (ShrinkDemandedConstant(Op, DemandedBits, DemandedElts, TLO))
      return true;

    // Only known if known in both the LHS and RHS.
    Known.One &= Known2.One;
    Known.Zero &= Known2.Zero;
    break;
  case ISD::SETCC: {
    SDValue Op0 = Op.getOperand(0);
    SDValue Op1 = Op.getOperand(1);
    ISD::CondCode CC = cast<CondCodeSDNode>(Op.getOperand(2))->get();
    // If (1) we only need the sign-bit, (2) the setcc operands are the same
    // width as the setcc result, and (3) the result of a setcc conforms to 0 or
    // -1, we may be able to bypass the setcc.
    if (DemandedBits.isSignMask() &&
        Op0.getScalarValueSizeInBits() == BitWidth &&
        getBooleanContents(Op0.getValueType()) ==
            BooleanContent::ZeroOrNegativeOneBooleanContent) {
      // If we're testing X < 0, then this compare isn't needed - just use X!
      // FIXME: We're limiting to integer types here, but this should also work
      // if we don't care about FP signed-zero. The use of SETLT with FP means
      // that we don't care about NaNs.
      if (CC == ISD::SETLT && Op1.getValueType().isInteger() &&
          (isNullConstant(Op1) || ISD::isBuildVectorAllZeros(Op1.getNode())))
        return TLO.CombineTo(Op, Op0);

      // TODO: Should we check for other forms of sign-bit comparisons?
      // Examples: X <= -1, X >= 0
    }
    if (getBooleanContents(Op0.getValueType()) ==
            TargetLowering::ZeroOrOneBooleanContent &&
        BitWidth > 1)
      Known.Zero.setBitsFrom(1);
    break;
  }
  case ISD::SHL: {
    SDValue Op0 = Op.getOperand(0);
    SDValue Op1 = Op.getOperand(1);
    EVT ShiftVT = Op1.getValueType();

    if (const APInt *SA =
            TLO.DAG.getValidShiftAmountConstant(Op, DemandedElts)) {
      unsigned ShAmt = SA->getZExtValue();
      if (ShAmt == 0)
        return TLO.CombineTo(Op, Op0);

      // If this is ((X >>u C1) << ShAmt), see if we can simplify this into a
      // single shift.  We can do this if the bottom bits (which are shifted
      // out) are never demanded.
      // TODO - support non-uniform vector amounts.
      if (Op0.getOpcode() == ISD::SRL) {
        if (!DemandedBits.intersects(APInt::getLowBitsSet(BitWidth, ShAmt))) {
          if (const APInt *SA2 =
                  TLO.DAG.getValidShiftAmountConstant(Op0, DemandedElts)) {
            unsigned C1 = SA2->getZExtValue();
            unsigned Opc = ISD::SHL;
            int Diff = ShAmt - C1;
            if (Diff < 0) {
              Diff = -Diff;
              Opc = ISD::SRL;
            }
            SDValue NewSA = TLO.DAG.getConstant(Diff, dl, ShiftVT);
            return TLO.CombineTo(
                Op, TLO.DAG.getNode(Opc, dl, VT, Op0.getOperand(0), NewSA));
          }
        }
      }

      // Convert (shl (anyext x, c)) to (anyext (shl x, c)) if the high bits
      // are not demanded. This will likely allow the anyext to be folded away.
      // TODO - support non-uniform vector amounts.
      if (Op0.getOpcode() == ISD::ANY_EXTEND) {
        SDValue InnerOp = Op0.getOperand(0);
        EVT InnerVT = InnerOp.getValueType();
        unsigned InnerBits = InnerVT.getScalarSizeInBits();
        if (ShAmt < InnerBits && DemandedBits.getActiveBits() <= InnerBits &&
            isTypeDesirableForOp(ISD::SHL, InnerVT)) {
          EVT ShTy = getShiftAmountTy(InnerVT, DL);
          if (!APInt(BitWidth, ShAmt).isIntN(ShTy.getSizeInBits()))
            ShTy = InnerVT;
          SDValue NarrowShl =
              TLO.DAG.getNode(ISD::SHL, dl, InnerVT, InnerOp,
                              TLO.DAG.getConstant(ShAmt, dl, ShTy));
          return TLO.CombineTo(
              Op, TLO.DAG.getNode(ISD::ANY_EXTEND, dl, VT, NarrowShl));
        }

        // Repeat the SHL optimization above in cases where an extension
        // intervenes: (shl (anyext (shr x, c1)), c2) to
        // (shl (anyext x), c2-c1).  This requires that the bottom c1 bits
        // aren't demanded (as above) and that the shifted upper c1 bits of
        // x aren't demanded.
        // TODO - support non-uniform vector amounts.
        if (Op0.hasOneUse() && InnerOp.getOpcode() == ISD::SRL &&
            InnerOp.hasOneUse()) {
          if (const APInt *SA2 =
                  TLO.DAG.getValidShiftAmountConstant(InnerOp, DemandedElts)) {
            unsigned InnerShAmt = SA2->getZExtValue();
            if (InnerShAmt < ShAmt && InnerShAmt < InnerBits &&
                DemandedBits.getActiveBits() <=
                    (InnerBits - InnerShAmt + ShAmt) &&
                DemandedBits.countTrailingZeros() >= ShAmt) {
              SDValue NewSA =
                  TLO.DAG.getConstant(ShAmt - InnerShAmt, dl, ShiftVT);
              SDValue NewExt = TLO.DAG.getNode(ISD::ANY_EXTEND, dl, VT,
                                               InnerOp.getOperand(0));
              return TLO.CombineTo(
                  Op, TLO.DAG.getNode(ISD::SHL, dl, VT, NewExt, NewSA));
            }
          }
        }
      }

      APInt InDemandedMask = DemandedBits.lshr(ShAmt);
      if (SimplifyDemandedBits(Op0, InDemandedMask, DemandedElts, Known, TLO,
                               Depth + 1))
        return true;
      assert(!Known.hasConflict() && "Bits known to be one AND zero?");
      Known.Zero <<= ShAmt;
      Known.One <<= ShAmt;
      // low bits known zero.
      Known.Zero.setLowBits(ShAmt);

      // Try shrinking the operation as long as the shift amount will still be
      // in range.
      if ((ShAmt < DemandedBits.getActiveBits()) &&
          ShrinkDemandedOp(Op, BitWidth, DemandedBits, TLO))
        return true;
    }

    // If we are only demanding sign bits then we can use the shift source
    // directly.
    if (const APInt *MaxSA =
            TLO.DAG.getValidMaximumShiftAmountConstant(Op, DemandedElts)) {
      unsigned ShAmt = MaxSA->getZExtValue();
      unsigned NumSignBits =
          TLO.DAG.ComputeNumSignBits(Op0, DemandedElts, Depth + 1);
      unsigned UpperDemandedBits = BitWidth - DemandedBits.countTrailingZeros();
      if (NumSignBits > ShAmt && (NumSignBits - ShAmt) >= (UpperDemandedBits))
        return TLO.CombineTo(Op, Op0);
    }
    break;
  }
  case ISD::SRL: {
    SDValue Op0 = Op.getOperand(0);
    SDValue Op1 = Op.getOperand(1);
    EVT ShiftVT = Op1.getValueType();

    if (const APInt *SA =
            TLO.DAG.getValidShiftAmountConstant(Op, DemandedElts)) {
      unsigned ShAmt = SA->getZExtValue();
      if (ShAmt == 0)
        return TLO.CombineTo(Op, Op0);

      // If this is ((X << C1) >>u ShAmt), see if we can simplify this into a
      // single shift.  We can do this if the top bits (which are shifted out)
      // are never demanded.
      // TODO - support non-uniform vector amounts.
      if (Op0.getOpcode() == ISD::SHL) {
        if (!DemandedBits.intersects(APInt::getHighBitsSet(BitWidth, ShAmt))) {
          if (const APInt *SA2 =
                  TLO.DAG.getValidShiftAmountConstant(Op0, DemandedElts)) {
            unsigned C1 = SA2->getZExtValue();
            unsigned Opc = ISD::SRL;
            int Diff = ShAmt - C1;
            if (Diff < 0) {
              Diff = -Diff;
              Opc = ISD::SHL;
            }
            SDValue NewSA = TLO.DAG.getConstant(Diff, dl, ShiftVT);
            return TLO.CombineTo(
                Op, TLO.DAG.getNode(Opc, dl, VT, Op0.getOperand(0), NewSA));
          }
        }
      }

      APInt InDemandedMask = (DemandedBits << ShAmt);

      // If the shift is exact, then it does demand the low bits (and knows that
      // they are zero).
      if (Op->getFlags().hasExact())
        InDemandedMask.setLowBits(ShAmt);

      // Compute the new bits that are at the top now.
      if (SimplifyDemandedBits(Op0, InDemandedMask, DemandedElts, Known, TLO,
                               Depth + 1))
        return true;
      assert(!Known.hasConflict() && "Bits known to be one AND zero?");
      Known.Zero.lshrInPlace(ShAmt);
      Known.One.lshrInPlace(ShAmt);
      // High bits known zero.
      Known.Zero.setHighBits(ShAmt);
    }
    break;
  }
  case ISD::SRA: {
    SDValue Op0 = Op.getOperand(0);
    SDValue Op1 = Op.getOperand(1);
    EVT ShiftVT = Op1.getValueType();

    // If we only want bits that already match the signbit then we don't need
    // to shift.
    unsigned NumHiDemandedBits = BitWidth - DemandedBits.countTrailingZeros();
    if (TLO.DAG.ComputeNumSignBits(Op0, DemandedElts, Depth + 1) >=
        NumHiDemandedBits)
      return TLO.CombineTo(Op, Op0);

    // If this is an arithmetic shift right and only the low-bit is set, we can
    // always convert this into a logical shr, even if the shift amount is
    // variable.  The low bit of the shift cannot be an input sign bit unless
    // the shift amount is >= the size of the datatype, which is undefined.
    if (DemandedBits.isOneValue())
      return TLO.CombineTo(Op, TLO.DAG.getNode(ISD::SRL, dl, VT, Op0, Op1));

    if (const APInt *SA =
            TLO.DAG.getValidShiftAmountConstant(Op, DemandedElts)) {
      unsigned ShAmt = SA->getZExtValue();
      if (ShAmt == 0)
        return TLO.CombineTo(Op, Op0);

      APInt InDemandedMask = (DemandedBits << ShAmt);

      // If the shift is exact, then it does demand the low bits (and knows that
      // they are zero).
      if (Op->getFlags().hasExact())
        InDemandedMask.setLowBits(ShAmt);

      // If any of the demanded bits are produced by the sign extension, we also
      // demand the input sign bit.
      if (DemandedBits.countLeadingZeros() < ShAmt)
        InDemandedMask.setSignBit();

      if (SimplifyDemandedBits(Op0, InDemandedMask, DemandedElts, Known, TLO,
                               Depth + 1))
        return true;
      assert(!Known.hasConflict() && "Bits known to be one AND zero?");
      Known.Zero.lshrInPlace(ShAmt);
      Known.One.lshrInPlace(ShAmt);

      // If the input sign bit is known to be zero, or if none of the top bits
      // are demanded, turn this into an unsigned shift right.
      if (Known.Zero[BitWidth - ShAmt - 1] ||
          DemandedBits.countLeadingZeros() >= ShAmt) {
        SDNodeFlags Flags;
        Flags.setExact(Op->getFlags().hasExact());
        return TLO.CombineTo(
            Op, TLO.DAG.getNode(ISD::SRL, dl, VT, Op0, Op1, Flags));
      }

      int Log2 = DemandedBits.exactLogBase2();
      if (Log2 >= 0) {
        // The bit must come from the sign.
        SDValue NewSA = TLO.DAG.getConstant(BitWidth - 1 - Log2, dl, ShiftVT);
        return TLO.CombineTo(Op, TLO.DAG.getNode(ISD::SRL, dl, VT, Op0, NewSA));
      }

      if (Known.One[BitWidth - ShAmt - 1])
        // New bits are known one.
        Known.One.setHighBits(ShAmt);

      // Attempt to avoid multi-use ops if we don't need anything from them.
      if (!InDemandedMask.isAllOnesValue() || !DemandedElts.isAllOnesValue()) {
        SDValue DemandedOp0 = SimplifyMultipleUseDemandedBits(
            Op0, InDemandedMask, DemandedElts, TLO.DAG, Depth + 1);
        if (DemandedOp0) {
          SDValue NewOp = TLO.DAG.getNode(ISD::SRA, dl, VT, DemandedOp0, Op1);
          return TLO.CombineTo(Op, NewOp);
        }
      }
    }
    break;
  }
  case ISD::FSHL:
  case ISD::FSHR: {
    SDValue Op0 = Op.getOperand(0);
    SDValue Op1 = Op.getOperand(1);
    SDValue Op2 = Op.getOperand(2);
    bool IsFSHL = (Op.getOpcode() == ISD::FSHL);

    if (ConstantSDNode *SA = isConstOrConstSplat(Op2, DemandedElts)) {
      unsigned Amt = SA->getAPIntValue().urem(BitWidth);

      // For fshl, 0-shift returns the 1st arg.
      // For fshr, 0-shift returns the 2nd arg.
      if (Amt == 0) {
        if (SimplifyDemandedBits(IsFSHL ? Op0 : Op1, DemandedBits, DemandedElts,
                                 Known, TLO, Depth + 1))
          return true;
        break;
      }

      // fshl: (Op0 << Amt) | (Op1 >> (BW - Amt))
      // fshr: (Op0 << (BW - Amt)) | (Op1 >> Amt)
      APInt Demanded0 = DemandedBits.lshr(IsFSHL ? Amt : (BitWidth - Amt));
      APInt Demanded1 = DemandedBits << (IsFSHL ? (BitWidth - Amt) : Amt);
      if (SimplifyDemandedBits(Op0, Demanded0, DemandedElts, Known2, TLO,
                               Depth + 1))
        return true;
      if (SimplifyDemandedBits(Op1, Demanded1, DemandedElts, Known, TLO,
                               Depth + 1))
        return true;

      Known2.One <<= (IsFSHL ? Amt : (BitWidth - Amt));
      Known2.Zero <<= (IsFSHL ? Amt : (BitWidth - Amt));
      Known.One.lshrInPlace(IsFSHL ? (BitWidth - Amt) : Amt);
      Known.Zero.lshrInPlace(IsFSHL ? (BitWidth - Amt) : Amt);
      Known.One |= Known2.One;
      Known.Zero |= Known2.Zero;
    }

    // For pow-2 bitwidths we only demand the bottom modulo amt bits.
    if (isPowerOf2_32(BitWidth)) {
      APInt DemandedAmtBits(Op2.getScalarValueSizeInBits(), BitWidth - 1);
      if (SimplifyDemandedBits(Op2, DemandedAmtBits, DemandedElts,
                               Known2, TLO, Depth + 1))
        return true;
    }
    break;
  }
  case ISD::ROTL:
  case ISD::ROTR: {
    SDValue Op0 = Op.getOperand(0);
    SDValue Op1 = Op.getOperand(1);

    // If we're rotating an 0/-1 value, then it stays an 0/-1 value.
    if (BitWidth == TLO.DAG.ComputeNumSignBits(Op0, DemandedElts, Depth + 1))
      return TLO.CombineTo(Op, Op0);

    // For pow-2 bitwidths we only demand the bottom modulo amt bits.
    if (isPowerOf2_32(BitWidth)) {
      APInt DemandedAmtBits(Op1.getScalarValueSizeInBits(), BitWidth - 1);
      if (SimplifyDemandedBits(Op1, DemandedAmtBits, DemandedElts, Known2, TLO,
                               Depth + 1))
        return true;
    }
    break;
  }
  case ISD::BITREVERSE: {
    SDValue Src = Op.getOperand(0);
    APInt DemandedSrcBits = DemandedBits.reverseBits();
    if (SimplifyDemandedBits(Src, DemandedSrcBits, DemandedElts, Known2, TLO,
                             Depth + 1))
      return true;
    Known.One = Known2.One.reverseBits();
    Known.Zero = Known2.Zero.reverseBits();
    break;
  }
  case ISD::BSWAP: {
    SDValue Src = Op.getOperand(0);
    APInt DemandedSrcBits = DemandedBits.byteSwap();
    if (SimplifyDemandedBits(Src, DemandedSrcBits, DemandedElts, Known2, TLO,
                             Depth + 1))
      return true;
    Known.One = Known2.One.byteSwap();
    Known.Zero = Known2.Zero.byteSwap();
    break;
  }
  case ISD::SIGN_EXTEND_INREG: {
    SDValue Op0 = Op.getOperand(0);
    EVT ExVT = cast<VTSDNode>(Op.getOperand(1))->getVT();
    unsigned ExVTBits = ExVT.getScalarSizeInBits();

    // If we only care about the highest bit, don't bother shifting right.
    if (DemandedBits.isSignMask()) {
      unsigned NumSignBits =
          TLO.DAG.ComputeNumSignBits(Op0, DemandedElts, Depth + 1);
      bool AlreadySignExtended = NumSignBits >= BitWidth - ExVTBits + 1;
      // However if the input is already sign extended we expect the sign
      // extension to be dropped altogether later and do not simplify.
      if (!AlreadySignExtended) {
        // Compute the correct shift amount type, which must be getShiftAmountTy
        // for scalar types after legalization.
        EVT ShiftAmtTy = VT;
        if (TLO.LegalTypes() && !ShiftAmtTy.isVector())
          ShiftAmtTy = getShiftAmountTy(ShiftAmtTy, DL);

        SDValue ShiftAmt =
            TLO.DAG.getConstant(BitWidth - ExVTBits, dl, ShiftAmtTy);
        return TLO.CombineTo(Op,
                             TLO.DAG.getNode(ISD::SHL, dl, VT, Op0, ShiftAmt));
      }
    }

    // If none of the extended bits are demanded, eliminate the sextinreg.
    if (DemandedBits.getActiveBits() <= ExVTBits)
      return TLO.CombineTo(Op, Op0);

    APInt InputDemandedBits = DemandedBits.getLoBits(ExVTBits);

    // Since the sign extended bits are demanded, we know that the sign
    // bit is demanded.
    InputDemandedBits.setBit(ExVTBits - 1);

    if (SimplifyDemandedBits(Op0, InputDemandedBits, Known, TLO, Depth + 1))
      return true;
    assert(!Known.hasConflict() && "Bits known to be one AND zero?");

    // If the sign bit of the input is known set or clear, then we know the
    // top bits of the result.

    // If the input sign bit is known zero, convert this into a zero extension.
    if (Known.Zero[ExVTBits - 1])
      return TLO.CombineTo(Op, TLO.DAG.getZeroExtendInReg(Op0, dl, ExVT));

    APInt Mask = APInt::getLowBitsSet(BitWidth, ExVTBits);
    if (Known.One[ExVTBits - 1]) { // Input sign bit known set
      Known.One.setBitsFrom(ExVTBits);
      Known.Zero &= Mask;
    } else { // Input sign bit unknown
      Known.Zero &= Mask;
      Known.One &= Mask;
    }
    break;
  }
  case ISD::BUILD_PAIR: {
    EVT HalfVT = Op.getOperand(0).getValueType();
    unsigned HalfBitWidth = HalfVT.getScalarSizeInBits();

    APInt MaskLo = DemandedBits.getLoBits(HalfBitWidth).trunc(HalfBitWidth);
    APInt MaskHi = DemandedBits.getHiBits(HalfBitWidth).trunc(HalfBitWidth);

    KnownBits KnownLo, KnownHi;

    if (SimplifyDemandedBits(Op.getOperand(0), MaskLo, KnownLo, TLO, Depth + 1))
      return true;

    if (SimplifyDemandedBits(Op.getOperand(1), MaskHi, KnownHi, TLO, Depth + 1))
      return true;

    Known.Zero = KnownLo.Zero.zext(BitWidth) |
                 KnownHi.Zero.zext(BitWidth).shl(HalfBitWidth);

    Known.One = KnownLo.One.zext(BitWidth) |
                KnownHi.One.zext(BitWidth).shl(HalfBitWidth);
    break;
  }
  case ISD::ZERO_EXTEND:
  case ISD::ZERO_EXTEND_VECTOR_INREG: {
    SDValue Src = Op.getOperand(0);
    EVT SrcVT = Src.getValueType();
    unsigned InBits = SrcVT.getScalarSizeInBits();
    unsigned InElts = SrcVT.isVector() ? SrcVT.getVectorNumElements() : 1;
    bool IsVecInReg = Op.getOpcode() == ISD::ZERO_EXTEND_VECTOR_INREG;

    // If none of the top bits are demanded, convert this into an any_extend.
    if (DemandedBits.getActiveBits() <= InBits) {
      // If we only need the non-extended bits of the bottom element
      // then we can just bitcast to the result.
      if (IsVecInReg && DemandedElts == 1 &&
          VT.getSizeInBits() == SrcVT.getSizeInBits() &&
          TLO.DAG.getDataLayout().isLittleEndian())
        return TLO.CombineTo(Op, TLO.DAG.getBitcast(VT, Src));

      unsigned Opc =
          IsVecInReg ? ISD::ANY_EXTEND_VECTOR_INREG : ISD::ANY_EXTEND;
      if (!TLO.LegalOperations() || isOperationLegal(Opc, VT))
        return TLO.CombineTo(Op, TLO.DAG.getNode(Opc, dl, VT, Src));
    }

    APInt InDemandedBits = DemandedBits.trunc(InBits);
    APInt InDemandedElts = DemandedElts.zextOrSelf(InElts);
    if (SimplifyDemandedBits(Src, InDemandedBits, InDemandedElts, Known, TLO,
                             Depth + 1))
      return true;
    assert(!Known.hasConflict() && "Bits known to be one AND zero?");
    assert(Known.getBitWidth() == InBits && "Src width has changed?");
    Known = Known.zext(BitWidth);

    // Attempt to avoid multi-use ops if we don't need anything from them.
    if (SDValue NewSrc = SimplifyMultipleUseDemandedBits(
            Src, InDemandedBits, InDemandedElts, TLO.DAG, Depth + 1))
      return TLO.CombineTo(Op, TLO.DAG.getNode(Op.getOpcode(), dl, VT, NewSrc));
    break;
  }
  case ISD::SIGN_EXTEND:
  case ISD::SIGN_EXTEND_VECTOR_INREG: {
    SDValue Src = Op.getOperand(0);
    EVT SrcVT = Src.getValueType();
    unsigned InBits = SrcVT.getScalarSizeInBits();
    unsigned InElts = SrcVT.isVector() ? SrcVT.getVectorNumElements() : 1;
    bool IsVecInReg = Op.getOpcode() == ISD::SIGN_EXTEND_VECTOR_INREG;

    // If none of the top bits are demanded, convert this into an any_extend.
    if (DemandedBits.getActiveBits() <= InBits) {
      // If we only need the non-extended bits of the bottom element
      // then we can just bitcast to the result.
      if (IsVecInReg && DemandedElts == 1 &&
          VT.getSizeInBits() == SrcVT.getSizeInBits() &&
          TLO.DAG.getDataLayout().isLittleEndian())
        return TLO.CombineTo(Op, TLO.DAG.getBitcast(VT, Src));

      unsigned Opc =
          IsVecInReg ? ISD::ANY_EXTEND_VECTOR_INREG : ISD::ANY_EXTEND;
      if (!TLO.LegalOperations() || isOperationLegal(Opc, VT))
        return TLO.CombineTo(Op, TLO.DAG.getNode(Opc, dl, VT, Src));
    }

    APInt InDemandedBits = DemandedBits.trunc(InBits);
    APInt InDemandedElts = DemandedElts.zextOrSelf(InElts);

    // Since some of the sign extended bits are demanded, we know that the sign
    // bit is demanded.
    InDemandedBits.setBit(InBits - 1);

    if (SimplifyDemandedBits(Src, InDemandedBits, InDemandedElts, Known, TLO,
                             Depth + 1))
      return true;
    assert(!Known.hasConflict() && "Bits known to be one AND zero?");
    assert(Known.getBitWidth() == InBits && "Src width has changed?");

    // If the sign bit is known one, the top bits match.
    Known = Known.sext(BitWidth);

    // If the sign bit is known zero, convert this to a zero extend.
    if (Known.isNonNegative()) {
      unsigned Opc =
          IsVecInReg ? ISD::ZERO_EXTEND_VECTOR_INREG : ISD::ZERO_EXTEND;
      if (!TLO.LegalOperations() || isOperationLegal(Opc, VT))
        return TLO.CombineTo(Op, TLO.DAG.getNode(Opc, dl, VT, Src));
    }

    // Attempt to avoid multi-use ops if we don't need anything from them.
    if (SDValue NewSrc = SimplifyMultipleUseDemandedBits(
            Src, InDemandedBits, InDemandedElts, TLO.DAG, Depth + 1))
      return TLO.CombineTo(Op, TLO.DAG.getNode(Op.getOpcode(), dl, VT, NewSrc));
    break;
  }
  case ISD::ANY_EXTEND:
  case ISD::ANY_EXTEND_VECTOR_INREG: {
    SDValue Src = Op.getOperand(0);
    EVT SrcVT = Src.getValueType();
    unsigned InBits = SrcVT.getScalarSizeInBits();
    unsigned InElts = SrcVT.isVector() ? SrcVT.getVectorNumElements() : 1;
    bool IsVecInReg = Op.getOpcode() == ISD::ANY_EXTEND_VECTOR_INREG;

    // If we only need the bottom element then we can just bitcast.
    // TODO: Handle ANY_EXTEND?
    if (IsVecInReg && DemandedElts == 1 &&
        VT.getSizeInBits() == SrcVT.getSizeInBits() &&
        TLO.DAG.getDataLayout().isLittleEndian())
      return TLO.CombineTo(Op, TLO.DAG.getBitcast(VT, Src));

    APInt InDemandedBits = DemandedBits.trunc(InBits);
    APInt InDemandedElts = DemandedElts.zextOrSelf(InElts);
    if (SimplifyDemandedBits(Src, InDemandedBits, InDemandedElts, Known, TLO,
                             Depth + 1))
      return true;
    assert(!Known.hasConflict() && "Bits known to be one AND zero?");
    assert(Known.getBitWidth() == InBits && "Src width has changed?");
    Known = Known.anyext(BitWidth);

    // Attempt to avoid multi-use ops if we don't need anything from them.
    if (SDValue NewSrc = SimplifyMultipleUseDemandedBits(
            Src, InDemandedBits, InDemandedElts, TLO.DAG, Depth + 1))
      return TLO.CombineTo(Op, TLO.DAG.getNode(Op.getOpcode(), dl, VT, NewSrc));
    break;
  }
  case ISD::TRUNCATE: {
    SDValue Src = Op.getOperand(0);

    // Simplify the input, using demanded bit information, and compute the known
    // zero/one bits live out.
    unsigned OperandBitWidth = Src.getScalarValueSizeInBits();
    APInt TruncMask = DemandedBits.zext(OperandBitWidth);
    if (SimplifyDemandedBits(Src, TruncMask, Known, TLO, Depth + 1))
      return true;
    Known = Known.trunc(BitWidth);

    // Attempt to avoid multi-use ops if we don't need anything from them.
    if (SDValue NewSrc = SimplifyMultipleUseDemandedBits(
            Src, TruncMask, DemandedElts, TLO.DAG, Depth + 1))
      return TLO.CombineTo(Op, TLO.DAG.getNode(ISD::TRUNCATE, dl, VT, NewSrc));

    // If the input is only used by this truncate, see if we can shrink it based
    // on the known demanded bits.
    if (Src.getNode()->hasOneUse()) {
      switch (Src.getOpcode()) {
      default:
        break;
      case ISD::SRL:
        // Shrink SRL by a constant if none of the high bits shifted in are
        // demanded.
        if (TLO.LegalTypes() && !isTypeDesirableForOp(ISD::SRL, VT))
          // Do not turn (vt1 truncate (vt2 srl)) into (vt1 srl) if vt1 is
          // undesirable.
          break;

        SDValue ShAmt = Src.getOperand(1);
        auto *ShAmtC = dyn_cast<ConstantSDNode>(ShAmt);
        if (!ShAmtC || ShAmtC->getAPIntValue().uge(BitWidth))
          break;
        uint64_t ShVal = ShAmtC->getZExtValue();

        APInt HighBits =
            APInt::getHighBitsSet(OperandBitWidth, OperandBitWidth - BitWidth);
        HighBits.lshrInPlace(ShVal);
        HighBits = HighBits.trunc(BitWidth);

        if (!(HighBits & DemandedBits)) {
          // None of the shifted in bits are needed.  Add a truncate of the
          // shift input, then shift it.
          if (TLO.LegalTypes())
            ShAmt = TLO.DAG.getConstant(ShVal, dl, getShiftAmountTy(VT, DL));
          SDValue NewTrunc =
              TLO.DAG.getNode(ISD::TRUNCATE, dl, VT, Src.getOperand(0));
          return TLO.CombineTo(
              Op, TLO.DAG.getNode(ISD::SRL, dl, VT, NewTrunc, ShAmt));
        }
        break;
      }
    }

    assert(!Known.hasConflict() && "Bits known to be one AND zero?");
    break;
  }
  case ISD::AssertZext: {
    // AssertZext demands all of the high bits, plus any of the low bits
    // demanded by its users.
    EVT ZVT = cast<VTSDNode>(Op.getOperand(1))->getVT();
    APInt InMask = APInt::getLowBitsSet(BitWidth, ZVT.getSizeInBits());
    if (SimplifyDemandedBits(Op.getOperand(0), ~InMask | DemandedBits, Known,
                             TLO, Depth + 1))
      return true;
    assert(!Known.hasConflict() && "Bits known to be one AND zero?");

    Known.Zero |= ~InMask;
    break;
  }
  case ISD::EXTRACT_VECTOR_ELT: {
    SDValue Src = Op.getOperand(0);
    SDValue Idx = Op.getOperand(1);
    ElementCount SrcEltCnt = Src.getValueType().getVectorElementCount();
    unsigned EltBitWidth = Src.getScalarValueSizeInBits();

    if (SrcEltCnt.isScalable())
      return false;

    // Demand the bits from every vector element without a constant index.
    unsigned NumSrcElts = SrcEltCnt.getFixedValue();
    APInt DemandedSrcElts = APInt::getAllOnesValue(NumSrcElts);
    if (auto *CIdx = dyn_cast<ConstantSDNode>(Idx))
      if (CIdx->getAPIntValue().ult(NumSrcElts))
        DemandedSrcElts = APInt::getOneBitSet(NumSrcElts, CIdx->getZExtValue());

    // If BitWidth > EltBitWidth the value is anyext:ed. So we do not know
    // anything about the extended bits.
    APInt DemandedSrcBits = DemandedBits;
    if (BitWidth > EltBitWidth)
      DemandedSrcBits = DemandedSrcBits.trunc(EltBitWidth);

    if (SimplifyDemandedBits(Src, DemandedSrcBits, DemandedSrcElts, Known2, TLO,
                             Depth + 1))
      return true;

    // Attempt to avoid multi-use ops if we don't need anything from them.
    if (!DemandedSrcBits.isAllOnesValue() ||
        !DemandedSrcElts.isAllOnesValue()) {
      if (SDValue DemandedSrc = SimplifyMultipleUseDemandedBits(
              Src, DemandedSrcBits, DemandedSrcElts, TLO.DAG, Depth + 1)) {
        SDValue NewOp =
            TLO.DAG.getNode(Op.getOpcode(), dl, VT, DemandedSrc, Idx);
        return TLO.CombineTo(Op, NewOp);
      }
    }

    Known = Known2;
    if (BitWidth > EltBitWidth)
      Known = Known.anyext(BitWidth);
    break;
  }
  case ISD::BITCAST: {
    SDValue Src = Op.getOperand(0);
    EVT SrcVT = Src.getValueType();
    unsigned NumSrcEltBits = SrcVT.getScalarSizeInBits();

    // If this is an FP->Int bitcast and if the sign bit is the only
    // thing demanded, turn this into a FGETSIGN.
    if (!TLO.LegalOperations() && !VT.isVector() && !SrcVT.isVector() &&
        DemandedBits == APInt::getSignMask(Op.getValueSizeInBits()) &&
        SrcVT.isFloatingPoint()) {
      bool OpVTLegal = isOperationLegalOrCustom(ISD::FGETSIGN, VT);
      bool i32Legal = isOperationLegalOrCustom(ISD::FGETSIGN, MVT::i32);
      if ((OpVTLegal || i32Legal) && VT.isSimple() && SrcVT != MVT::f16 &&
          SrcVT != MVT::f128) {
        // Cannot eliminate/lower SHL for f128 yet.
        EVT Ty = OpVTLegal ? VT : MVT::i32;
        // Make a FGETSIGN + SHL to move the sign bit into the appropriate
        // place.  We expect the SHL to be eliminated by other optimizations.
        SDValue Sign = TLO.DAG.getNode(ISD::FGETSIGN, dl, Ty, Src);
        unsigned OpVTSizeInBits = Op.getValueSizeInBits();
        if (!OpVTLegal && OpVTSizeInBits > 32)
          Sign = TLO.DAG.getNode(ISD::ZERO_EXTEND, dl, VT, Sign);
        unsigned ShVal = Op.getValueSizeInBits() - 1;
        SDValue ShAmt = TLO.DAG.getConstant(ShVal, dl, VT);
        return TLO.CombineTo(Op,
                             TLO.DAG.getNode(ISD::SHL, dl, VT, Sign, ShAmt));
      }
    }

    // Bitcast from a vector using SimplifyDemanded Bits/VectorElts.
    // Demand the elt/bit if any of the original elts/bits are demanded.
    // TODO - bigendian once we have test coverage.
    if (SrcVT.isVector() && (BitWidth % NumSrcEltBits) == 0 &&
        TLO.DAG.getDataLayout().isLittleEndian()) {
      unsigned Scale = BitWidth / NumSrcEltBits;
      unsigned NumSrcElts = SrcVT.getVectorNumElements();
      APInt DemandedSrcBits = APInt::getNullValue(NumSrcEltBits);
      APInt DemandedSrcElts = APInt::getNullValue(NumSrcElts);
      for (unsigned i = 0; i != Scale; ++i) {
        unsigned Offset = i * NumSrcEltBits;
        APInt Sub = DemandedBits.extractBits(NumSrcEltBits, Offset);
        if (!Sub.isNullValue()) {
          DemandedSrcBits |= Sub;
          for (unsigned j = 0; j != NumElts; ++j)
            if (DemandedElts[j])
              DemandedSrcElts.setBit((j * Scale) + i);
        }
      }

      APInt KnownSrcUndef, KnownSrcZero;
      if (SimplifyDemandedVectorElts(Src, DemandedSrcElts, KnownSrcUndef,
                                     KnownSrcZero, TLO, Depth + 1))
        return true;

      KnownBits KnownSrcBits;
      if (SimplifyDemandedBits(Src, DemandedSrcBits, DemandedSrcElts,
                               KnownSrcBits, TLO, Depth + 1))
        return true;
    } else if ((NumSrcEltBits % BitWidth) == 0 &&
               TLO.DAG.getDataLayout().isLittleEndian()) {
      unsigned Scale = NumSrcEltBits / BitWidth;
      unsigned NumSrcElts = SrcVT.isVector() ? SrcVT.getVectorNumElements() : 1;
      APInt DemandedSrcBits = APInt::getNullValue(NumSrcEltBits);
      APInt DemandedSrcElts = APInt::getNullValue(NumSrcElts);
      for (unsigned i = 0; i != NumElts; ++i)
        if (DemandedElts[i]) {
          unsigned Offset = (i % Scale) * BitWidth;
          DemandedSrcBits.insertBits(DemandedBits, Offset);
          DemandedSrcElts.setBit(i / Scale);
        }

      if (SrcVT.isVector()) {
        APInt KnownSrcUndef, KnownSrcZero;
        if (SimplifyDemandedVectorElts(Src, DemandedSrcElts, KnownSrcUndef,
                                       KnownSrcZero, TLO, Depth + 1))
          return true;
      }

      KnownBits KnownSrcBits;
      if (SimplifyDemandedBits(Src, DemandedSrcBits, DemandedSrcElts,
                               KnownSrcBits, TLO, Depth + 1))
        return true;
    }

    // If this is a bitcast, let computeKnownBits handle it.  Only do this on a
    // recursive call where Known may be useful to the caller.
    if (Depth > 0) {
      Known = TLO.DAG.computeKnownBits(Op, DemandedElts, Depth);
      return false;
    }
    break;
  }
  case ISD::ADD:
  case ISD::MUL:
  case ISD::SUB: {
    // Add, Sub, and Mul don't demand any bits in positions beyond that
    // of the highest bit demanded of them.
    SDValue Op0 = Op.getOperand(0), Op1 = Op.getOperand(1);
    SDNodeFlags Flags = Op.getNode()->getFlags();
    unsigned DemandedBitsLZ = DemandedBits.countLeadingZeros();
    APInt LoMask = APInt::getLowBitsSet(BitWidth, BitWidth - DemandedBitsLZ);
    if (SimplifyDemandedBits(Op0, LoMask, DemandedElts, Known2, TLO,
                             Depth + 1) ||
        SimplifyDemandedBits(Op1, LoMask, DemandedElts, Known2, TLO,
                             Depth + 1) ||
        // See if the operation should be performed at a smaller bit width.
        ShrinkDemandedOp(Op, BitWidth, DemandedBits, TLO)) {
      if (Flags.hasNoSignedWrap() || Flags.hasNoUnsignedWrap()) {
        // Disable the nsw and nuw flags. We can no longer guarantee that we
        // won't wrap after simplification.
        Flags.setNoSignedWrap(false);
        Flags.setNoUnsignedWrap(false);
        SDValue NewOp =
            TLO.DAG.getNode(Op.getOpcode(), dl, VT, Op0, Op1, Flags);
        return TLO.CombineTo(Op, NewOp);
      }
      return true;
    }

    // Attempt to avoid multi-use ops if we don't need anything from them.
    if (!LoMask.isAllOnesValue() || !DemandedElts.isAllOnesValue()) {
      SDValue DemandedOp0 = SimplifyMultipleUseDemandedBits(
          Op0, LoMask, DemandedElts, TLO.DAG, Depth + 1);
      SDValue DemandedOp1 = SimplifyMultipleUseDemandedBits(
          Op1, LoMask, DemandedElts, TLO.DAG, Depth + 1);
      if (DemandedOp0 || DemandedOp1) {
        Flags.setNoSignedWrap(false);
        Flags.setNoUnsignedWrap(false);
        Op0 = DemandedOp0 ? DemandedOp0 : Op0;
        Op1 = DemandedOp1 ? DemandedOp1 : Op1;
        SDValue NewOp =
            TLO.DAG.getNode(Op.getOpcode(), dl, VT, Op0, Op1, Flags);
        return TLO.CombineTo(Op, NewOp);
      }
    }

    // If we have a constant operand, we may be able to turn it into -1 if we
    // do not demand the high bits. This can make the constant smaller to
    // encode, allow more general folding, or match specialized instruction
    // patterns (eg, 'blsr' on x86). Don't bother changing 1 to -1 because that
    // is probably not useful (and could be detrimental).
    ConstantSDNode *C = isConstOrConstSplat(Op1);
    APInt HighMask = APInt::getHighBitsSet(BitWidth, DemandedBitsLZ);
    if (C && !C->isAllOnesValue() && !C->isOne() &&
        (C->getAPIntValue() | HighMask).isAllOnesValue()) {
      SDValue Neg1 = TLO.DAG.getAllOnesConstant(dl, VT);
      // Disable the nsw and nuw flags. We can no longer guarantee that we
      // won't wrap after simplification.
      Flags.setNoSignedWrap(false);
      Flags.setNoUnsignedWrap(false);
      SDValue NewOp = TLO.DAG.getNode(Op.getOpcode(), dl, VT, Op0, Neg1, Flags);
      return TLO.CombineTo(Op, NewOp);
    }

    LLVM_FALLTHROUGH;
  }
  default:
    if (Op.getOpcode() >= ISD::BUILTIN_OP_END) {
      if (SimplifyDemandedBitsForTargetNode(Op, DemandedBits, DemandedElts,
                                            Known, TLO, Depth))
        return true;
      break;
    }

    // Just use computeKnownBits to compute output bits.
    Known = TLO.DAG.computeKnownBits(Op, DemandedElts, Depth);
    break;
  }

  // If we know the value of all of the demanded bits, return this as a
  // constant.
  if (DemandedBits.isSubsetOf(Known.Zero | Known.One)) {
    // Avoid folding to a constant if any OpaqueConstant is involved.
    const SDNode *N = Op.getNode();
    for (SDNodeIterator I = SDNodeIterator::begin(N),
                        E = SDNodeIterator::end(N);
         I != E; ++I) {
      SDNode *Op = *I;
      if (ConstantSDNode *C = dyn_cast<ConstantSDNode>(Op))
        if (C->isOpaque())
          return false;
    }
    // TODO: Handle float bits as well.
    if (VT.isInteger())
      return TLO.CombineTo(Op, TLO.DAG.getConstant(Known.One, dl, VT));
  }

  return false;
}

bool TargetLowering::SimplifyDemandedVectorElts(SDValue Op,
                                                const APInt &DemandedElts,
                                                APInt &KnownUndef,
                                                APInt &KnownZero,
                                                DAGCombinerInfo &DCI) const {
  SelectionDAG &DAG = DCI.DAG;
  TargetLoweringOpt TLO(DAG, !DCI.isBeforeLegalize(),
                        !DCI.isBeforeLegalizeOps());

  bool Simplified =
      SimplifyDemandedVectorElts(Op, DemandedElts, KnownUndef, KnownZero, TLO);
  if (Simplified) {
    DCI.AddToWorklist(Op.getNode());
    DCI.CommitTargetLoweringOpt(TLO);
  }

  return Simplified;
}

/// Given a vector binary operation and known undefined elements for each input
/// operand, compute whether each element of the output is undefined.
static APInt getKnownUndefForVectorBinop(SDValue BO, SelectionDAG &DAG,
                                         const APInt &UndefOp0,
                                         const APInt &UndefOp1) {
  EVT VT = BO.getValueType();
  assert(DAG.getTargetLoweringInfo().isBinOp(BO.getOpcode()) && VT.isVector() &&
         "Vector binop only");

  EVT EltVT = VT.getVectorElementType();
  unsigned NumElts = VT.getVectorNumElements();
  assert(UndefOp0.getBitWidth() == NumElts &&
         UndefOp1.getBitWidth() == NumElts && "Bad type for undef analysis");

  auto getUndefOrConstantElt = [&](SDValue V, unsigned Index,
                                   const APInt &UndefVals) {
    if (UndefVals[Index])
      return DAG.getUNDEF(EltVT);

    if (auto *BV = dyn_cast<BuildVectorSDNode>(V)) {
      // Try hard to make sure that the getNode() call is not creating temporary
      // nodes. Ignore opaque integers because they do not constant fold.
      SDValue Elt = BV->getOperand(Index);
      auto *C = dyn_cast<ConstantSDNode>(Elt);
      if (isa<ConstantFPSDNode>(Elt) || Elt.isUndef() || (C && !C->isOpaque()))
        return Elt;
    }

    return SDValue();
  };

  APInt KnownUndef = APInt::getNullValue(NumElts);
  for (unsigned i = 0; i != NumElts; ++i) {
    // If both inputs for this element are either constant or undef and match
    // the element type, compute the constant/undef result for this element of
    // the vector.
    // TODO: Ideally we would use FoldConstantArithmetic() here, but that does
    // not handle FP constants. The code within getNode() should be refactored
    // to avoid the danger of creating a bogus temporary node here.
    SDValue C0 = getUndefOrConstantElt(BO.getOperand(0), i, UndefOp0);
    SDValue C1 = getUndefOrConstantElt(BO.getOperand(1), i, UndefOp1);
    if (C0 && C1 && C0.getValueType() == EltVT && C1.getValueType() == EltVT)
      if (DAG.getNode(BO.getOpcode(), SDLoc(BO), EltVT, C0, C1).isUndef())
        KnownUndef.setBit(i);
  }
  return KnownUndef;
}

bool TargetLowering::SimplifyDemandedVectorElts(
    SDValue Op, const APInt &OriginalDemandedElts, APInt &KnownUndef,
    APInt &KnownZero, TargetLoweringOpt &TLO, unsigned Depth,
    bool AssumeSingleUse) const {
  EVT VT = Op.getValueType();
  unsigned Opcode = Op.getOpcode();
  APInt DemandedElts = OriginalDemandedElts;
  unsigned NumElts = DemandedElts.getBitWidth();
  assert(VT.isVector() && "Expected vector op");

  KnownUndef = KnownZero = APInt::getNullValue(NumElts);

  // TODO: For now we assume we know nothing about scalable vectors.
  if (VT.isScalableVector())
    return false;

  assert(VT.getVectorNumElements() == NumElts &&
         "Mask size mismatches value type element count!");

  // Undef operand.
  if (Op.isUndef()) {
    KnownUndef.setAllBits();
    return false;
  }

  // If Op has other users, assume that all elements are needed.
  if (!Op.getNode()->hasOneUse() && !AssumeSingleUse)
    DemandedElts.setAllBits();

  // Not demanding any elements from Op.
  if (DemandedElts == 0) {
    KnownUndef.setAllBits();
    return TLO.CombineTo(Op, TLO.DAG.getUNDEF(VT));
  }

  // Limit search depth.
  if (Depth >= SelectionDAG::MaxRecursionDepth)
    return false;

  SDLoc DL(Op);
  unsigned EltSizeInBits = VT.getScalarSizeInBits();

  // Helper for demanding the specified elements and all the bits of both binary
  // operands.
  auto SimplifyDemandedVectorEltsBinOp = [&](SDValue Op0, SDValue Op1) {
    SDValue NewOp0 = SimplifyMultipleUseDemandedVectorElts(Op0, DemandedElts,
                                                           TLO.DAG, Depth + 1);
    SDValue NewOp1 = SimplifyMultipleUseDemandedVectorElts(Op1, DemandedElts,
                                                           TLO.DAG, Depth + 1);
    if (NewOp0 || NewOp1) {
      SDValue NewOp = TLO.DAG.getNode(
          Opcode, SDLoc(Op), VT, NewOp0 ? NewOp0 : Op0, NewOp1 ? NewOp1 : Op1);
      return TLO.CombineTo(Op, NewOp);
    }
    return false;
  };

  switch (Opcode) {
  case ISD::SCALAR_TO_VECTOR: {
    if (!DemandedElts[0]) {
      KnownUndef.setAllBits();
      return TLO.CombineTo(Op, TLO.DAG.getUNDEF(VT));
    }
    KnownUndef.setHighBits(NumElts - 1);
    break;
  }
  case ISD::BITCAST: {
    SDValue Src = Op.getOperand(0);
    EVT SrcVT = Src.getValueType();

    // We only handle vectors here.
    // TODO - investigate calling SimplifyDemandedBits/ComputeKnownBits?
    if (!SrcVT.isVector())
      break;

    // Fast handling of 'identity' bitcasts.
    unsigned NumSrcElts = SrcVT.getVectorNumElements();
    if (NumSrcElts == NumElts)
      return SimplifyDemandedVectorElts(Src, DemandedElts, KnownUndef,
                                        KnownZero, TLO, Depth + 1);

    APInt SrcZero, SrcUndef;
    APInt SrcDemandedElts = APInt::getNullValue(NumSrcElts);

    // Bitcast from 'large element' src vector to 'small element' vector, we
    // must demand a source element if any DemandedElt maps to it.
    if ((NumElts % NumSrcElts) == 0) {
      unsigned Scale = NumElts / NumSrcElts;
      for (unsigned i = 0; i != NumElts; ++i)
        if (DemandedElts[i])
          SrcDemandedElts.setBit(i / Scale);

      if (SimplifyDemandedVectorElts(Src, SrcDemandedElts, SrcUndef, SrcZero,
                                     TLO, Depth + 1))
        return true;

      // Try calling SimplifyDemandedBits, converting demanded elts to the bits
      // of the large element.
      // TODO - bigendian once we have test coverage.
      if (TLO.DAG.getDataLayout().isLittleEndian()) {
        unsigned SrcEltSizeInBits = SrcVT.getScalarSizeInBits();
        APInt SrcDemandedBits = APInt::getNullValue(SrcEltSizeInBits);
        for (unsigned i = 0; i != NumElts; ++i)
          if (DemandedElts[i]) {
            unsigned Ofs = (i % Scale) * EltSizeInBits;
            SrcDemandedBits.setBits(Ofs, Ofs + EltSizeInBits);
          }

        KnownBits Known;
        if (SimplifyDemandedBits(Src, SrcDemandedBits, SrcDemandedElts, Known,
                                 TLO, Depth + 1))
          return true;
      }

      // If the src element is zero/undef then all the output elements will be -
      // only demanded elements are guaranteed to be correct.
      for (unsigned i = 0; i != NumSrcElts; ++i) {
        if (SrcDemandedElts[i]) {
          if (SrcZero[i])
            KnownZero.setBits(i * Scale, (i + 1) * Scale);
          if (SrcUndef[i])
            KnownUndef.setBits(i * Scale, (i + 1) * Scale);
        }
      }
    }

    // Bitcast from 'small element' src vector to 'large element' vector, we
    // demand all smaller source elements covered by the larger demanded element
    // of this vector.
    if ((NumSrcElts % NumElts) == 0) {
      unsigned Scale = NumSrcElts / NumElts;
      for (unsigned i = 0; i != NumElts; ++i)
        if (DemandedElts[i])
          SrcDemandedElts.setBits(i * Scale, (i + 1) * Scale);

      if (SimplifyDemandedVectorElts(Src, SrcDemandedElts, SrcUndef, SrcZero,
                                     TLO, Depth + 1))
        return true;

      // If all the src elements covering an output element are zero/undef, then
      // the output element will be as well, assuming it was demanded.
      for (unsigned i = 0; i != NumElts; ++i) {
        if (DemandedElts[i]) {
          if (SrcZero.extractBits(Scale, i * Scale).isAllOnesValue())
            KnownZero.setBit(i);
          if (SrcUndef.extractBits(Scale, i * Scale).isAllOnesValue())
            KnownUndef.setBit(i);
        }
      }
    }
    break;
  }
  case ISD::BUILD_VECTOR: {
    // Check all elements and simplify any unused elements with UNDEF.
    if (!DemandedElts.isAllOnesValue()) {
      // Don't simplify BROADCASTS.
      if (llvm::any_of(Op->op_values(),
                       [&](SDValue Elt) { return Op.getOperand(0) != Elt; })) {
        SmallVector<SDValue, 32> Ops(Op->op_begin(), Op->op_end());
        bool Updated = false;
        for (unsigned i = 0; i != NumElts; ++i) {
          if (!DemandedElts[i] && !Ops[i].isUndef()) {
            Ops[i] = TLO.DAG.getUNDEF(Ops[0].getValueType());
            KnownUndef.setBit(i);
            Updated = true;
          }
        }
        if (Updated)
          return TLO.CombineTo(Op, TLO.DAG.getBuildVector(VT, DL, Ops));
      }
    }
    for (unsigned i = 0; i != NumElts; ++i) {
      SDValue SrcOp = Op.getOperand(i);
      if (SrcOp.isUndef()) {
        KnownUndef.setBit(i);
      } else if (EltSizeInBits == SrcOp.getScalarValueSizeInBits() &&
                 (isNullConstant(SrcOp) || isNullFPConstant(SrcOp))) {
        KnownZero.setBit(i);
      }
    }
    break;
  }
  case ISD::CONCAT_VECTORS: {
    EVT SubVT = Op.getOperand(0).getValueType();
    unsigned NumSubVecs = Op.getNumOperands();
    unsigned NumSubElts = SubVT.getVectorNumElements();
    for (unsigned i = 0; i != NumSubVecs; ++i) {
      SDValue SubOp = Op.getOperand(i);
      APInt SubElts = DemandedElts.extractBits(NumSubElts, i * NumSubElts);
      APInt SubUndef, SubZero;
      if (SimplifyDemandedVectorElts(SubOp, SubElts, SubUndef, SubZero, TLO,
                                     Depth + 1))
        return true;
      KnownUndef.insertBits(SubUndef, i * NumSubElts);
      KnownZero.insertBits(SubZero, i * NumSubElts);
    }
    break;
  }
  case ISD::INSERT_SUBVECTOR: {
    // Demand any elements from the subvector and the remainder from the src its
    // inserted into.
    SDValue Src = Op.getOperand(0);
    SDValue Sub = Op.getOperand(1);
    uint64_t Idx = Op.getConstantOperandVal(2);
    unsigned NumSubElts = Sub.getValueType().getVectorNumElements();
    APInt DemandedSubElts = DemandedElts.extractBits(NumSubElts, Idx);
    APInt DemandedSrcElts = DemandedElts;
    DemandedSrcElts.insertBits(APInt::getNullValue(NumSubElts), Idx);

    APInt SubUndef, SubZero;
    if (SimplifyDemandedVectorElts(Sub, DemandedSubElts, SubUndef, SubZero, TLO,
                                   Depth + 1))
      return true;

    // If none of the src operand elements are demanded, replace it with undef.
    if (!DemandedSrcElts && !Src.isUndef())
      return TLO.CombineTo(Op, TLO.DAG.getNode(ISD::INSERT_SUBVECTOR, DL, VT,
                                               TLO.DAG.getUNDEF(VT), Sub,
                                               Op.getOperand(2)));

    if (SimplifyDemandedVectorElts(Src, DemandedSrcElts, KnownUndef, KnownZero,
                                   TLO, Depth + 1))
      return true;
    KnownUndef.insertBits(SubUndef, Idx);
    KnownZero.insertBits(SubZero, Idx);

    // Attempt to avoid multi-use ops if we don't need anything from them.
    if (!DemandedSrcElts.isAllOnesValue() ||
        !DemandedSubElts.isAllOnesValue()) {
      SDValue NewSrc = SimplifyMultipleUseDemandedVectorElts(
          Src, DemandedSrcElts, TLO.DAG, Depth + 1);
      SDValue NewSub = SimplifyMultipleUseDemandedVectorElts(
          Sub, DemandedSubElts, TLO.DAG, Depth + 1);
      if (NewSrc || NewSub) {
        NewSrc = NewSrc ? NewSrc : Src;
        NewSub = NewSub ? NewSub : Sub;
        SDValue NewOp = TLO.DAG.getNode(Op.getOpcode(), SDLoc(Op), VT, NewSrc,
                                        NewSub, Op.getOperand(2));
        return TLO.CombineTo(Op, NewOp);
      }
    }
    break;
  }
  case ISD::EXTRACT_SUBVECTOR: {
    // Offset the demanded elts by the subvector index.
    SDValue Src = Op.getOperand(0);
    if (Src.getValueType().isScalableVector())
      break;
    uint64_t Idx = Op.getConstantOperandVal(1);
    unsigned NumSrcElts = Src.getValueType().getVectorNumElements();
    APInt DemandedSrcElts = DemandedElts.zextOrSelf(NumSrcElts).shl(Idx);

    APInt SrcUndef, SrcZero;
    if (SimplifyDemandedVectorElts(Src, DemandedSrcElts, SrcUndef, SrcZero, TLO,
                                   Depth + 1))
      return true;
    KnownUndef = SrcUndef.extractBits(NumElts, Idx);
    KnownZero = SrcZero.extractBits(NumElts, Idx);

    // Attempt to avoid multi-use ops if we don't need anything from them.
    if (!DemandedElts.isAllOnesValue()) {
      SDValue NewSrc = SimplifyMultipleUseDemandedVectorElts(
          Src, DemandedSrcElts, TLO.DAG, Depth + 1);
      if (NewSrc) {
        SDValue NewOp = TLO.DAG.getNode(Op.getOpcode(), SDLoc(Op), VT, NewSrc,
                                        Op.getOperand(1));
        return TLO.CombineTo(Op, NewOp);
      }
    }
    break;
  }
  case ISD::INSERT_VECTOR_ELT: {
    SDValue Vec = Op.getOperand(0);
    SDValue Scl = Op.getOperand(1);
    auto *CIdx = dyn_cast<ConstantSDNode>(Op.getOperand(2));

    // For a legal, constant insertion index, if we don't need this insertion
    // then strip it, else remove it from the demanded elts.
    if (CIdx && CIdx->getAPIntValue().ult(NumElts)) {
      unsigned Idx = CIdx->getZExtValue();
      if (!DemandedElts[Idx])
        return TLO.CombineTo(Op, Vec);

      APInt DemandedVecElts(DemandedElts);
      DemandedVecElts.clearBit(Idx);
      if (SimplifyDemandedVectorElts(Vec, DemandedVecElts, KnownUndef,
                                     KnownZero, TLO, Depth + 1))
        return true;

      KnownUndef.setBitVal(Idx, Scl.isUndef());

      KnownZero.setBitVal(Idx, isNullConstant(Scl) || isNullFPConstant(Scl));
      break;
    }

    APInt VecUndef, VecZero;
    if (SimplifyDemandedVectorElts(Vec, DemandedElts, VecUndef, VecZero, TLO,
                                   Depth + 1))
      return true;
    // Without knowing the insertion index we can't set KnownUndef/KnownZero.
    break;
  }
  case ISD::VSELECT: {
    // Try to transform the select condition based on the current demanded
    // elements.
    // TODO: If a condition element is undef, we can choose from one arm of the
    //       select (and if one arm is undef, then we can propagate that to the
    //       result).
    // TODO - add support for constant vselect masks (see IR version of this).
    APInt UnusedUndef, UnusedZero;
    if (SimplifyDemandedVectorElts(Op.getOperand(0), DemandedElts, UnusedUndef,
                                   UnusedZero, TLO, Depth + 1))
      return true;

    // See if we can simplify either vselect operand.
    APInt DemandedLHS(DemandedElts);
    APInt DemandedRHS(DemandedElts);
    APInt UndefLHS, ZeroLHS;
    APInt UndefRHS, ZeroRHS;
    if (SimplifyDemandedVectorElts(Op.getOperand(1), DemandedLHS, UndefLHS,
                                   ZeroLHS, TLO, Depth + 1))
      return true;
    if (SimplifyDemandedVectorElts(Op.getOperand(2), DemandedRHS, UndefRHS,
                                   ZeroRHS, TLO, Depth + 1))
      return true;

    KnownUndef = UndefLHS & UndefRHS;
    KnownZero = ZeroLHS & ZeroRHS;
    break;
  }
  case ISD::VECTOR_SHUFFLE: {
    ArrayRef<int> ShuffleMask = cast<ShuffleVectorSDNode>(Op)->getMask();

    // Collect demanded elements from shuffle operands..
    APInt DemandedLHS(NumElts, 0);
    APInt DemandedRHS(NumElts, 0);
    for (unsigned i = 0; i != NumElts; ++i) {
      int M = ShuffleMask[i];
      if (M < 0 || !DemandedElts[i])
        continue;
      assert(0 <= M && M < (int)(2 * NumElts) && "Shuffle index out of range");
      if (M < (int)NumElts)
        DemandedLHS.setBit(M);
      else
        DemandedRHS.setBit(M - NumElts);
    }

    // See if we can simplify either shuffle operand.
    APInt UndefLHS, ZeroLHS;
    APInt UndefRHS, ZeroRHS;
    if (SimplifyDemandedVectorElts(Op.getOperand(0), DemandedLHS, UndefLHS,
                                   ZeroLHS, TLO, Depth + 1))
      return true;
    if (SimplifyDemandedVectorElts(Op.getOperand(1), DemandedRHS, UndefRHS,
                                   ZeroRHS, TLO, Depth + 1))
      return true;

    // Simplify mask using undef elements from LHS/RHS.
    bool Updated = false;
    bool IdentityLHS = true, IdentityRHS = true;
    SmallVector<int, 32> NewMask(ShuffleMask.begin(), ShuffleMask.end());
    for (unsigned i = 0; i != NumElts; ++i) {
      int &M = NewMask[i];
      if (M < 0)
        continue;
      if (!DemandedElts[i] || (M < (int)NumElts && UndefLHS[M]) ||
          (M >= (int)NumElts && UndefRHS[M - NumElts])) {
        Updated = true;
        M = -1;
      }
      IdentityLHS &= (M < 0) || (M == (int)i);
      IdentityRHS &= (M < 0) || ((M - NumElts) == i);
    }

    // Update legal shuffle masks based on demanded elements if it won't reduce
    // to Identity which can cause premature removal of the shuffle mask.
    if (Updated && !IdentityLHS && !IdentityRHS && !TLO.LegalOps) {
      SDValue LegalShuffle =
          buildLegalVectorShuffle(VT, DL, Op.getOperand(0), Op.getOperand(1),
                                  NewMask, TLO.DAG);
      if (LegalShuffle)
        return TLO.CombineTo(Op, LegalShuffle);
    }

    // Propagate undef/zero elements from LHS/RHS.
    for (unsigned i = 0; i != NumElts; ++i) {
      int M = ShuffleMask[i];
      if (M < 0) {
        KnownUndef.setBit(i);
      } else if (M < (int)NumElts) {
        if (UndefLHS[M])
          KnownUndef.setBit(i);
        if (ZeroLHS[M])
          KnownZero.setBit(i);
      } else {
        if (UndefRHS[M - NumElts])
          KnownUndef.setBit(i);
        if (ZeroRHS[M - NumElts])
          KnownZero.setBit(i);
      }
    }
    break;
  }
  case ISD::ANY_EXTEND_VECTOR_INREG:
  case ISD::SIGN_EXTEND_VECTOR_INREG:
  case ISD::ZERO_EXTEND_VECTOR_INREG: {
    APInt SrcUndef, SrcZero;
    SDValue Src = Op.getOperand(0);
    unsigned NumSrcElts = Src.getValueType().getVectorNumElements();
    APInt DemandedSrcElts = DemandedElts.zextOrSelf(NumSrcElts);
    if (SimplifyDemandedVectorElts(Src, DemandedSrcElts, SrcUndef, SrcZero, TLO,
                                   Depth + 1))
      return true;
    KnownZero = SrcZero.zextOrTrunc(NumElts);
    KnownUndef = SrcUndef.zextOrTrunc(NumElts);

    if (Op.getOpcode() == ISD::ANY_EXTEND_VECTOR_INREG &&
        Op.getValueSizeInBits() == Src.getValueSizeInBits() &&
        DemandedSrcElts == 1 && TLO.DAG.getDataLayout().isLittleEndian()) {
      // aext - if we just need the bottom element then we can bitcast.
      return TLO.CombineTo(Op, TLO.DAG.getBitcast(VT, Src));
    }

    if (Op.getOpcode() == ISD::ZERO_EXTEND_VECTOR_INREG) {
      // zext(undef) upper bits are guaranteed to be zero.
      if (DemandedElts.isSubsetOf(KnownUndef))
        return TLO.CombineTo(Op, TLO.DAG.getConstant(0, SDLoc(Op), VT));
      KnownUndef.clearAllBits();
    }
    break;
  }

  // TODO: There are more binop opcodes that could be handled here - MIN,
  // MAX, saturated math, etc.
  case ISD::OR:
  case ISD::XOR:
  case ISD::ADD:
  case ISD::SUB:
  case ISD::FADD:
  case ISD::FSUB:
  case ISD::FMUL:
  case ISD::FDIV:
  case ISD::FREM: {
    SDValue Op0 = Op.getOperand(0);
    SDValue Op1 = Op.getOperand(1);

    APInt UndefRHS, ZeroRHS;
    if (SimplifyDemandedVectorElts(Op1, DemandedElts, UndefRHS, ZeroRHS, TLO,
                                   Depth + 1))
      return true;
    APInt UndefLHS, ZeroLHS;
    if (SimplifyDemandedVectorElts(Op0, DemandedElts, UndefLHS, ZeroLHS, TLO,
                                   Depth + 1))
      return true;

    KnownZero = ZeroLHS & ZeroRHS;
    KnownUndef = getKnownUndefForVectorBinop(Op, TLO.DAG, UndefLHS, UndefRHS);

    // Attempt to avoid multi-use ops if we don't need anything from them.
    // TODO - use KnownUndef to relax the demandedelts?
    if (!DemandedElts.isAllOnesValue())
      if (SimplifyDemandedVectorEltsBinOp(Op0, Op1))
        return true;
    break;
  }
  case ISD::SHL:
  case ISD::SRL:
  case ISD::SRA:
  case ISD::ROTL:
  case ISD::ROTR: {
    SDValue Op0 = Op.getOperand(0);
    SDValue Op1 = Op.getOperand(1);

    APInt UndefRHS, ZeroRHS;
    if (SimplifyDemandedVectorElts(Op1, DemandedElts, UndefRHS, ZeroRHS, TLO,
                                   Depth + 1))
      return true;
    APInt UndefLHS, ZeroLHS;
    if (SimplifyDemandedVectorElts(Op0, DemandedElts, UndefLHS, ZeroLHS, TLO,
                                   Depth + 1))
      return true;

    KnownZero = ZeroLHS;
    KnownUndef = UndefLHS & UndefRHS; // TODO: use getKnownUndefForVectorBinop?

    // Attempt to avoid multi-use ops if we don't need anything from them.
    // TODO - use KnownUndef to relax the demandedelts?
    if (!DemandedElts.isAllOnesValue())
      if (SimplifyDemandedVectorEltsBinOp(Op0, Op1))
        return true;
    break;
  }
  case ISD::MUL:
  case ISD::AND: {
    SDValue Op0 = Op.getOperand(0);
    SDValue Op1 = Op.getOperand(1);

    APInt SrcUndef, SrcZero;
    if (SimplifyDemandedVectorElts(Op1, DemandedElts, SrcUndef, SrcZero, TLO,
                                   Depth + 1))
      return true;
    if (SimplifyDemandedVectorElts(Op0, DemandedElts, KnownUndef, KnownZero,
                                   TLO, Depth + 1))
      return true;

    // If either side has a zero element, then the result element is zero, even
    // if the other is an UNDEF.
    // TODO: Extend getKnownUndefForVectorBinop to also deal with known zeros
    // and then handle 'and' nodes with the rest of the binop opcodes.
    KnownZero |= SrcZero;
    KnownUndef &= SrcUndef;
    KnownUndef &= ~KnownZero;

    // Attempt to avoid multi-use ops if we don't need anything from them.
    // TODO - use KnownUndef to relax the demandedelts?
    if (!DemandedElts.isAllOnesValue())
      if (SimplifyDemandedVectorEltsBinOp(Op0, Op1))
        return true;
    break;
  }
  case ISD::TRUNCATE:
  case ISD::SIGN_EXTEND:
  case ISD::ZERO_EXTEND:
    if (SimplifyDemandedVectorElts(Op.getOperand(0), DemandedElts, KnownUndef,
                                   KnownZero, TLO, Depth + 1))
      return true;

    if (Op.getOpcode() == ISD::ZERO_EXTEND) {
      // zext(undef) upper bits are guaranteed to be zero.
      if (DemandedElts.isSubsetOf(KnownUndef))
        return TLO.CombineTo(Op, TLO.DAG.getConstant(0, SDLoc(Op), VT));
      KnownUndef.clearAllBits();
    }
    break;
  default: {
    if (Op.getOpcode() >= ISD::BUILTIN_OP_END) {
      if (SimplifyDemandedVectorEltsForTargetNode(Op, DemandedElts, KnownUndef,
                                                  KnownZero, TLO, Depth))
        return true;
    } else {
      KnownBits Known;
      APInt DemandedBits = APInt::getAllOnesValue(EltSizeInBits);
      if (SimplifyDemandedBits(Op, DemandedBits, OriginalDemandedElts, Known,
                               TLO, Depth, AssumeSingleUse))
        return true;
    }
    break;
  }
  }
  assert((KnownUndef & KnownZero) == 0 && "Elements flagged as undef AND zero");

  // Constant fold all undef cases.
  // TODO: Handle zero cases as well.
  if (DemandedElts.isSubsetOf(KnownUndef))
    return TLO.CombineTo(Op, TLO.DAG.getUNDEF(VT));

  return false;
}

/// Determine which of the bits specified in Mask are known to be either zero or
/// one and return them in the Known.
void TargetLowering::computeKnownBitsForTargetNode(const SDValue Op,
                                                   KnownBits &Known,
                                                   const APInt &DemandedElts,
                                                   const SelectionDAG &DAG,
                                                   unsigned Depth) const {
  assert((Op.getOpcode() >= ISD::BUILTIN_OP_END ||
          Op.getOpcode() == ISD::INTRINSIC_WO_CHAIN ||
          Op.getOpcode() == ISD::INTRINSIC_W_CHAIN ||
          Op.getOpcode() == ISD::INTRINSIC_VOID) &&
         "Should use MaskedValueIsZero if you don't know whether Op"
         " is a target node!");
  Known.resetAll();
}

void TargetLowering::computeKnownBitsForTargetInstr(
    GISelKnownBits &Analysis, Register R, KnownBits &Known,
    const APInt &DemandedElts, const MachineRegisterInfo &MRI,
    unsigned Depth) const {
  Known.resetAll();
}

void TargetLowering::computeKnownBitsForFrameIndex(
  const int FrameIdx, KnownBits &Known, const MachineFunction &MF) const {
  // The low bits are known zero if the pointer is aligned.
  Known.Zero.setLowBits(Log2(MF.getFrameInfo().getObjectAlign(FrameIdx)));
}

Align TargetLowering::computeKnownAlignForTargetInstr(
  GISelKnownBits &Analysis, Register R, const MachineRegisterInfo &MRI,
  unsigned Depth) const {
  return Align(1);
}

/// This method can be implemented by targets that want to expose additional
/// information about sign bits to the DAG Combiner.
unsigned TargetLowering::ComputeNumSignBitsForTargetNode(SDValue Op,
                                                         const APInt &,
                                                         const SelectionDAG &,
                                                         unsigned Depth) const {
  assert((Op.getOpcode() >= ISD::BUILTIN_OP_END ||
          Op.getOpcode() == ISD::INTRINSIC_WO_CHAIN ||
          Op.getOpcode() == ISD::INTRINSIC_W_CHAIN ||
          Op.getOpcode() == ISD::INTRINSIC_VOID) &&
         "Should use ComputeNumSignBits if you don't know whether Op"
         " is a target node!");
  return 1;
}

unsigned TargetLowering::computeNumSignBitsForTargetInstr(
  GISelKnownBits &Analysis, Register R, const APInt &DemandedElts,
  const MachineRegisterInfo &MRI, unsigned Depth) const {
  return 1;
}

bool TargetLowering::SimplifyDemandedVectorEltsForTargetNode(
    SDValue Op, const APInt &DemandedElts, APInt &KnownUndef, APInt &KnownZero,
    TargetLoweringOpt &TLO, unsigned Depth) const {
  assert((Op.getOpcode() >= ISD::BUILTIN_OP_END ||
          Op.getOpcode() == ISD::INTRINSIC_WO_CHAIN ||
          Op.getOpcode() == ISD::INTRINSIC_W_CHAIN ||
          Op.getOpcode() == ISD::INTRINSIC_VOID) &&
         "Should use SimplifyDemandedVectorElts if you don't know whether Op"
         " is a target node!");
  return false;
}

bool TargetLowering::SimplifyDemandedBitsForTargetNode(
    SDValue Op, const APInt &DemandedBits, const APInt &DemandedElts,
    KnownBits &Known, TargetLoweringOpt &TLO, unsigned Depth) const {
  assert((Op.getOpcode() >= ISD::BUILTIN_OP_END ||
          Op.getOpcode() == ISD::INTRINSIC_WO_CHAIN ||
          Op.getOpcode() == ISD::INTRINSIC_W_CHAIN ||
          Op.getOpcode() == ISD::INTRINSIC_VOID) &&
         "Should use SimplifyDemandedBits if you don't know whether Op"
         " is a target node!");
  computeKnownBitsForTargetNode(Op, Known, DemandedElts, TLO.DAG, Depth);
  return false;
}

SDValue TargetLowering::SimplifyMultipleUseDemandedBitsForTargetNode(
    SDValue Op, const APInt &DemandedBits, const APInt &DemandedElts,
    SelectionDAG &DAG, unsigned Depth) const {
  assert(
      (Op.getOpcode() >= ISD::BUILTIN_OP_END ||
       Op.getOpcode() == ISD::INTRINSIC_WO_CHAIN ||
       Op.getOpcode() == ISD::INTRINSIC_W_CHAIN ||
       Op.getOpcode() == ISD::INTRINSIC_VOID) &&
      "Should use SimplifyMultipleUseDemandedBits if you don't know whether Op"
      " is a target node!");
  return SDValue();
}

SDValue
TargetLowering::buildLegalVectorShuffle(EVT VT, const SDLoc &DL, SDValue N0,
                                        SDValue N1, MutableArrayRef<int> Mask,
                                        SelectionDAG &DAG) const {
  bool LegalMask = isShuffleMaskLegal(Mask, VT);
  if (!LegalMask) {
    std::swap(N0, N1);
    ShuffleVectorSDNode::commuteMask(Mask);
    LegalMask = isShuffleMaskLegal(Mask, VT);
  }

  if (!LegalMask)
    return SDValue();

  return DAG.getVectorShuffle(VT, DL, N0, N1, Mask);
}

const Constant *TargetLowering::getTargetConstantFromLoad(LoadSDNode*) const {
  return nullptr;
}

bool TargetLowering::isKnownNeverNaNForTargetNode(SDValue Op,
                                                  const SelectionDAG &DAG,
                                                  bool SNaN,
                                                  unsigned Depth) const {
  assert((Op.getOpcode() >= ISD::BUILTIN_OP_END ||
          Op.getOpcode() == ISD::INTRINSIC_WO_CHAIN ||
          Op.getOpcode() == ISD::INTRINSIC_W_CHAIN ||
          Op.getOpcode() == ISD::INTRINSIC_VOID) &&
         "Should use isKnownNeverNaN if you don't know whether Op"
         " is a target node!");
  return false;
}

// FIXME: Ideally, this would use ISD::isConstantSplatVector(), but that must
// work with truncating build vectors and vectors with elements of less than
// 8 bits.
bool TargetLowering::isConstTrueVal(const SDNode *N) const {
  if (!N)
    return false;

  APInt CVal;
  if (auto *CN = dyn_cast<ConstantSDNode>(N)) {
    CVal = CN->getAPIntValue();
  } else if (auto *BV = dyn_cast<BuildVectorSDNode>(N)) {
    auto *CN = BV->getConstantSplatNode();
    if (!CN)
      return false;

    // If this is a truncating build vector, truncate the splat value.
    // Otherwise, we may fail to match the expected values below.
    unsigned BVEltWidth = BV->getValueType(0).getScalarSizeInBits();
    CVal = CN->getAPIntValue();
    if (BVEltWidth < CVal.getBitWidth())
      CVal = CVal.trunc(BVEltWidth);
  } else {
    return false;
  }

  switch (getBooleanContents(N->getValueType(0))) {
  case UndefinedBooleanContent:
    return CVal[0];
  case ZeroOrOneBooleanContent:
    return CVal.isOneValue();
  case ZeroOrNegativeOneBooleanContent:
    return CVal.isAllOnesValue();
  }

  llvm_unreachable("Invalid boolean contents");
}

bool TargetLowering::isConstFalseVal(const SDNode *N) const {
  if (!N)
    return false;

  const ConstantSDNode *CN = dyn_cast<ConstantSDNode>(N);
  if (!CN) {
    const BuildVectorSDNode *BV = dyn_cast<BuildVectorSDNode>(N);
    if (!BV)
      return false;

    // Only interested in constant splats, we don't care about undef
    // elements in identifying boolean constants and getConstantSplatNode
    // returns NULL if all ops are undef;
    CN = BV->getConstantSplatNode();
    if (!CN)
      return false;
  }

  if (getBooleanContents(N->getValueType(0)) == UndefinedBooleanContent)
    return !CN->getAPIntValue()[0];

  return CN->isNullValue();
}

bool TargetLowering::isExtendedTrueVal(const ConstantSDNode *N, EVT VT,
                                       bool SExt) const {
  if (VT == MVT::i1)
    return N->isOne();

  TargetLowering::BooleanContent Cnt = getBooleanContents(VT);
  switch (Cnt) {
  case TargetLowering::ZeroOrOneBooleanContent:
    // An extended value of 1 is always true, unless its original type is i1,
    // in which case it will be sign extended to -1.
    return (N->isOne() && !SExt) || (SExt && (N->getValueType(0) != MVT::i1));
  case TargetLowering::UndefinedBooleanContent:
  case TargetLowering::ZeroOrNegativeOneBooleanContent:
    return N->isAllOnesValue() && SExt;
  }
  llvm_unreachable("Unexpected enumeration.");
}

/// This helper function of SimplifySetCC tries to optimize the comparison when
/// either operand of the SetCC node is a bitwise-and instruction.
SDValue TargetLowering::foldSetCCWithAnd(EVT VT, SDValue N0, SDValue N1,
                                         ISD::CondCode Cond, const SDLoc &DL,
                                         DAGCombinerInfo &DCI) const {
  // Match these patterns in any of their permutations:
  // (X & Y) == Y
  // (X & Y) != Y
  if (N1.getOpcode() == ISD::AND && N0.getOpcode() != ISD::AND)
    std::swap(N0, N1);

  EVT OpVT = N0.getValueType();
  if (N0.getOpcode() != ISD::AND || !OpVT.isInteger() ||
      (Cond != ISD::SETEQ && Cond != ISD::SETNE))
    return SDValue();

  SDValue X, Y;
  if (N0.getOperand(0) == N1) {
    X = N0.getOperand(1);
    Y = N0.getOperand(0);
  } else if (N0.getOperand(1) == N1) {
    X = N0.getOperand(0);
    Y = N0.getOperand(1);
  } else {
    return SDValue();
  }

  SelectionDAG &DAG = DCI.DAG;
  SDValue Zero = DAG.getConstant(0, DL, OpVT);
  if (DAG.isKnownToBeAPowerOfTwo(Y)) {
    // Simplify X & Y == Y to X & Y != 0 if Y has exactly one bit set.
    // Note that where Y is variable and is known to have at most one bit set
    // (for example, if it is Z & 1) we cannot do this; the expressions are not
    // equivalent when Y == 0.
    assert(OpVT.isInteger());
    Cond = ISD::getSetCCInverse(Cond, OpVT);
    if (DCI.isBeforeLegalizeOps() ||
        isCondCodeLegal(Cond, N0.getSimpleValueType()))
      return DAG.getSetCC(DL, VT, N0, Zero, Cond);
  } else if (N0.hasOneUse() && hasAndNotCompare(Y)) {
    // If the target supports an 'and-not' or 'and-complement' logic operation,
    // try to use that to make a comparison operation more efficient.
    // But don't do this transform if the mask is a single bit because there are
    // more efficient ways to deal with that case (for example, 'bt' on x86 or
    // 'rlwinm' on PPC).

    // Bail out if the compare operand that we want to turn into a zero is
    // already a zero (otherwise, infinite loop).
    auto *YConst = dyn_cast<ConstantSDNode>(Y);
    if (YConst && YConst->isNullValue())
      return SDValue();

    // Transform this into: ~X & Y == 0.
    SDValue NotX = DAG.getNOT(SDLoc(X), X, OpVT);
    SDValue NewAnd = DAG.getNode(ISD::AND, SDLoc(N0), OpVT, NotX, Y);
    return DAG.getSetCC(DL, VT, NewAnd, Zero, Cond);
  }

  return SDValue();
}

/// There are multiple IR patterns that could be checking whether certain
/// truncation of a signed number would be lossy or not. The pattern which is
/// best at IR level, may not lower optimally. Thus, we want to unfold it.
/// We are looking for the following pattern: (KeptBits is a constant)
///   (add %x, (1 << (KeptBits-1))) srccond (1 << KeptBits)
/// KeptBits won't be bitwidth(x), that will be constant-folded to true/false.
/// KeptBits also can't be 1, that would have been folded to  %x dstcond 0
/// We will unfold it into the natural trunc+sext pattern:
///   ((%x << C) a>> C) dstcond %x
/// Where  C = bitwidth(x) - KeptBits  and  C u< bitwidth(x)
SDValue TargetLowering::optimizeSetCCOfSignedTruncationCheck(
    EVT SCCVT, SDValue N0, SDValue N1, ISD::CondCode Cond, DAGCombinerInfo &DCI,
    const SDLoc &DL) const {
  // We must be comparing with a constant.
  ConstantSDNode *C1;
  if (!(C1 = dyn_cast<ConstantSDNode>(N1)))
    return SDValue();

  // N0 should be:  add %x, (1 << (KeptBits-1))
  if (N0->getOpcode() != ISD::ADD)
    return SDValue();

  // And we must be 'add'ing a constant.
  ConstantSDNode *C01;
  if (!(C01 = dyn_cast<ConstantSDNode>(N0->getOperand(1))))
    return SDValue();

  SDValue X = N0->getOperand(0);
  EVT XVT = X.getValueType();

  // Validate constants ...

  APInt I1 = C1->getAPIntValue();

  ISD::CondCode NewCond;
  if (Cond == ISD::CondCode::SETULT) {
    NewCond = ISD::CondCode::SETEQ;
  } else if (Cond == ISD::CondCode::SETULE) {
    NewCond = ISD::CondCode::SETEQ;
    // But need to 'canonicalize' the constant.
    I1 += 1;
  } else if (Cond == ISD::CondCode::SETUGT) {
    NewCond = ISD::CondCode::SETNE;
    // But need to 'canonicalize' the constant.
    I1 += 1;
  } else if (Cond == ISD::CondCode::SETUGE) {
    NewCond = ISD::CondCode::SETNE;
  } else
    return SDValue();

  APInt I01 = C01->getAPIntValue();

  auto checkConstants = [&I1, &I01]() -> bool {
    // Both of them must be power-of-two, and the constant from setcc is bigger.
    return I1.ugt(I01) && I1.isPowerOf2() && I01.isPowerOf2();
  };

  if (checkConstants()) {
    // Great, e.g. got  icmp ult i16 (add i16 %x, 128), 256
  } else {
    // What if we invert constants? (and the target predicate)
    I1.negate();
    I01.negate();
    assert(XVT.isInteger());
    NewCond = getSetCCInverse(NewCond, XVT);
    if (!checkConstants())
      return SDValue();
    // Great, e.g. got  icmp uge i16 (add i16 %x, -128), -256
  }

  // They are power-of-two, so which bit is set?
  const unsigned KeptBits = I1.logBase2();
  const unsigned KeptBitsMinusOne = I01.logBase2();

  // Magic!
  if (KeptBits != (KeptBitsMinusOne + 1))
    return SDValue();
  assert(KeptBits > 0 && KeptBits < XVT.getSizeInBits() && "unreachable");

  // We don't want to do this in every single case.
  SelectionDAG &DAG = DCI.DAG;
  if (!DAG.getTargetLoweringInfo().shouldTransformSignedTruncationCheck(
          XVT, KeptBits))
    return SDValue();

  const unsigned MaskedBits = XVT.getSizeInBits() - KeptBits;
  assert(MaskedBits > 0 && MaskedBits < XVT.getSizeInBits() && "unreachable");

  // Unfold into:  ((%x << C) a>> C) cond %x
  // Where 'cond' will be either 'eq' or 'ne'.
  SDValue ShiftAmt = DAG.getConstant(MaskedBits, DL, XVT);
  SDValue T0 = DAG.getNode(ISD::SHL, DL, XVT, X, ShiftAmt);
  SDValue T1 = DAG.getNode(ISD::SRA, DL, XVT, T0, ShiftAmt);
  SDValue T2 = DAG.getSetCC(DL, SCCVT, T1, X, NewCond);

  return T2;
}

// (X & (C l>>/<< Y)) ==/!= 0  -->  ((X <</l>> Y) & C) ==/!= 0
SDValue TargetLowering::optimizeSetCCByHoistingAndByConstFromLogicalShift(
    EVT SCCVT, SDValue N0, SDValue N1C, ISD::CondCode Cond,
    DAGCombinerInfo &DCI, const SDLoc &DL) const {
  assert(isConstOrConstSplat(N1C) &&
         isConstOrConstSplat(N1C)->getAPIntValue().isNullValue() &&
         "Should be a comparison with 0.");
  assert((Cond == ISD::SETEQ || Cond == ISD::SETNE) &&
         "Valid only for [in]equality comparisons.");

  unsigned NewShiftOpcode;
  SDValue X, C, Y;

  SelectionDAG &DAG = DCI.DAG;
  const TargetLowering &TLI = DAG.getTargetLoweringInfo();

  // Look for '(C l>>/<< Y)'.
  auto Match = [&NewShiftOpcode, &X, &C, &Y, &TLI, &DAG](SDValue V) {
    // The shift should be one-use.
    if (!V.hasOneUse())
      return false;
    unsigned OldShiftOpcode = V.getOpcode();
    switch (OldShiftOpcode) {
    case ISD::SHL:
      NewShiftOpcode = ISD::SRL;
      break;
    case ISD::SRL:
      NewShiftOpcode = ISD::SHL;
      break;
    default:
      return false; // must be a logical shift.
    }
    // We should be shifting a constant.
    // FIXME: best to use isConstantOrConstantVector().
    C = V.getOperand(0);
    ConstantSDNode *CC =
        isConstOrConstSplat(C, /*AllowUndefs=*/true, /*AllowTruncation=*/true);
    if (!CC)
      return false;
    Y = V.getOperand(1);

    ConstantSDNode *XC =
        isConstOrConstSplat(X, /*AllowUndefs=*/true, /*AllowTruncation=*/true);
    return TLI.shouldProduceAndByConstByHoistingConstFromShiftsLHSOfAnd(
        X, XC, CC, Y, OldShiftOpcode, NewShiftOpcode, DAG);
  };

  // LHS of comparison should be an one-use 'and'.
  if (N0.getOpcode() != ISD::AND || !N0.hasOneUse())
    return SDValue();

  X = N0.getOperand(0);
  SDValue Mask = N0.getOperand(1);

  // 'and' is commutative!
  if (!Match(Mask)) {
    std::swap(X, Mask);
    if (!Match(Mask))
      return SDValue();
  }

  EVT VT = X.getValueType();

  // Produce:
  // ((X 'OppositeShiftOpcode' Y) & C) Cond 0
  SDValue T0 = DAG.getNode(NewShiftOpcode, DL, VT, X, Y);
  SDValue T1 = DAG.getNode(ISD::AND, DL, VT, T0, C);
  SDValue T2 = DAG.getSetCC(DL, SCCVT, T1, N1C, Cond);
  return T2;
}

/// Try to fold an equality comparison with a {add/sub/xor} binary operation as
/// the 1st operand (N0). Callers are expected to swap the N0/N1 parameters to
/// handle the commuted versions of these patterns.
SDValue TargetLowering::foldSetCCWithBinOp(EVT VT, SDValue N0, SDValue N1,
                                           ISD::CondCode Cond, const SDLoc &DL,
                                           DAGCombinerInfo &DCI) const {
  unsigned BOpcode = N0.getOpcode();
  assert((BOpcode == ISD::ADD || BOpcode == ISD::SUB || BOpcode == ISD::XOR) &&
         "Unexpected binop");
  assert((Cond == ISD::SETEQ || Cond == ISD::SETNE) && "Unexpected condcode");

  // (X + Y) == X --> Y == 0
  // (X - Y) == X --> Y == 0
  // (X ^ Y) == X --> Y == 0
  SelectionDAG &DAG = DCI.DAG;
  EVT OpVT = N0.getValueType();
  SDValue X = N0.getOperand(0);
  SDValue Y = N0.getOperand(1);
  if (X == N1)
    return DAG.getSetCC(DL, VT, Y, DAG.getConstant(0, DL, OpVT), Cond);

  if (Y != N1)
    return SDValue();

  // (X + Y) == Y --> X == 0
  // (X ^ Y) == Y --> X == 0
  if (BOpcode == ISD::ADD || BOpcode == ISD::XOR)
    return DAG.getSetCC(DL, VT, X, DAG.getConstant(0, DL, OpVT), Cond);

  // The shift would not be valid if the operands are boolean (i1).
  if (!N0.hasOneUse() || OpVT.getScalarSizeInBits() == 1)
    return SDValue();

  // (X - Y) == Y --> X == Y << 1
  EVT ShiftVT = getShiftAmountTy(OpVT, DAG.getDataLayout(),
                                 !DCI.isBeforeLegalize());
  SDValue One = DAG.getConstant(1, DL, ShiftVT);
  SDValue YShl1 = DAG.getNode(ISD::SHL, DL, N1.getValueType(), Y, One);
  if (!DCI.isCalledByLegalizer())
    DCI.AddToWorklist(YShl1.getNode());
  return DAG.getSetCC(DL, VT, X, YShl1, Cond);
}

/// Try to simplify a setcc built with the specified operands and cc. If it is
/// unable to simplify it, return a null SDValue.
SDValue TargetLowering::SimplifySetCC(EVT VT, SDValue N0, SDValue N1,
                                      ISD::CondCode Cond, bool foldBooleans,
                                      DAGCombinerInfo &DCI,
                                      const SDLoc &dl) const {
  SelectionDAG &DAG = DCI.DAG;
  const DataLayout &Layout = DAG.getDataLayout();
  EVT OpVT = N0.getValueType();

  // Constant fold or commute setcc.
  if (SDValue Fold = DAG.FoldSetCC(VT, N0, N1, Cond, dl))
    return Fold;

  // Ensure that the constant occurs on the RHS and fold constant comparisons.
  // TODO: Handle non-splat vector constants. All undef causes trouble.
  ISD::CondCode SwappedCC = ISD::getSetCCSwappedOperands(Cond);
  if (isConstOrConstSplat(N0) &&
      (DCI.isBeforeLegalizeOps() ||
       isCondCodeLegal(SwappedCC, N0.getSimpleValueType())))
    return DAG.getSetCC(dl, VT, N1, N0, SwappedCC);

  // If we have a subtract with the same 2 non-constant operands as this setcc
  // -- but in reverse order -- then try to commute the operands of this setcc
  // to match. A matching pair of setcc (cmp) and sub may be combined into 1
  // instruction on some targets.
  if (!isConstOrConstSplat(N0) && !isConstOrConstSplat(N1) &&
      (DCI.isBeforeLegalizeOps() ||
       isCondCodeLegal(SwappedCC, N0.getSimpleValueType())) &&
      DAG.getNodeIfExists(ISD::SUB, DAG.getVTList(OpVT), { N1, N0 } ) &&
      !DAG.getNodeIfExists(ISD::SUB, DAG.getVTList(OpVT), { N0, N1 } ))
    return DAG.getSetCC(dl, VT, N1, N0, SwappedCC);

  if (auto *N1C = dyn_cast<ConstantSDNode>(N1.getNode())) {
    const APInt &C1 = N1C->getAPIntValue();

    // If the LHS is '(srl (ctlz x), 5)', the RHS is 0/1, and this is an
    // equality comparison, then we're just comparing whether X itself is
    // zero.
    if (N0.getOpcode() == ISD::SRL && (C1.isNullValue() || C1.isOneValue()) &&
        N0.getOperand(0).getOpcode() == ISD::CTLZ &&
        N0.getOperand(1).getOpcode() == ISD::Constant) {
      const APInt &ShAmt = N0.getConstantOperandAPInt(1);
      if ((Cond == ISD::SETEQ || Cond == ISD::SETNE) &&
          ShAmt == Log2_32(N0.getValueSizeInBits())) {
        if ((C1 == 0) == (Cond == ISD::SETEQ)) {
          // (srl (ctlz x), 5) == 0  -> X != 0
          // (srl (ctlz x), 5) != 1  -> X != 0
          Cond = ISD::SETNE;
        } else {
          // (srl (ctlz x), 5) != 0  -> X == 0
          // (srl (ctlz x), 5) == 1  -> X == 0
          Cond = ISD::SETEQ;
        }
        SDValue Zero = DAG.getConstant(0, dl, N0.getValueType());
        return DAG.getSetCC(dl, VT, N0.getOperand(0).getOperand(0),
                            Zero, Cond);
      }
    }

    SDValue CTPOP = N0;
    // Look through truncs that don't change the value of a ctpop.
    if (N0.hasOneUse() && N0.getOpcode() == ISD::TRUNCATE)
      CTPOP = N0.getOperand(0);

    if (CTPOP.hasOneUse() && CTPOP.getOpcode() == ISD::CTPOP &&
        (N0 == CTPOP ||
         N0.getValueSizeInBits() > Log2_32_Ceil(CTPOP.getValueSizeInBits()))) {
      EVT CTVT = CTPOP.getValueType();
      SDValue CTOp = CTPOP.getOperand(0);

      // (ctpop x) u< 2 -> (x & x-1) == 0
      // (ctpop x) u> 1 -> (x & x-1) != 0
      if ((Cond == ISD::SETULT && C1 == 2) || (Cond == ISD::SETUGT && C1 == 1)){
        SDValue NegOne = DAG.getAllOnesConstant(dl, CTVT);
        SDValue Add = DAG.getNode(ISD::ADD, dl, CTVT, CTOp, NegOne);
        SDValue And = DAG.getNode(ISD::AND, dl, CTVT, CTOp, Add);
        ISD::CondCode CC = Cond == ISD::SETULT ? ISD::SETEQ : ISD::SETNE;
        return DAG.getSetCC(dl, VT, And, DAG.getConstant(0, dl, CTVT), CC);
      }

      // If ctpop is not supported, expand a power-of-2 comparison based on it.
      if (C1 == 1 && !isOperationLegalOrCustom(ISD::CTPOP, CTVT) &&
          (Cond == ISD::SETEQ || Cond == ISD::SETNE)) {
        // (ctpop x) == 1 --> (x != 0) && ((x & x-1) == 0)
        // (ctpop x) != 1 --> (x == 0) || ((x & x-1) != 0)
        SDValue Zero = DAG.getConstant(0, dl, CTVT);
        SDValue NegOne = DAG.getAllOnesConstant(dl, CTVT);
        assert(CTVT.isInteger());
        ISD::CondCode InvCond = ISD::getSetCCInverse(Cond, CTVT);
        SDValue Add = DAG.getNode(ISD::ADD, dl, CTVT, CTOp, NegOne);
        SDValue And = DAG.getNode(ISD::AND, dl, CTVT, CTOp, Add);
        SDValue LHS = DAG.getSetCC(dl, VT, CTOp, Zero, InvCond);
        SDValue RHS = DAG.getSetCC(dl, VT, And, Zero, Cond);
        unsigned LogicOpcode = Cond == ISD::SETEQ ? ISD::AND : ISD::OR;
        return DAG.getNode(LogicOpcode, dl, VT, LHS, RHS);
      }
    }

    // (zext x) == C --> x == (trunc C)
    // (sext x) == C --> x == (trunc C)
    if ((Cond == ISD::SETEQ || Cond == ISD::SETNE) &&
        DCI.isBeforeLegalize() && N0->hasOneUse()) {
      unsigned MinBits = N0.getValueSizeInBits();
      SDValue PreExt;
      bool Signed = false;
      if (N0->getOpcode() == ISD::ZERO_EXTEND) {
        // ZExt
        MinBits = N0->getOperand(0).getValueSizeInBits();
        PreExt = N0->getOperand(0);
      } else if (N0->getOpcode() == ISD::AND) {
        // DAGCombine turns costly ZExts into ANDs
        if (auto *C = dyn_cast<ConstantSDNode>(N0->getOperand(1)))
          if ((C->getAPIntValue()+1).isPowerOf2()) {
            MinBits = C->getAPIntValue().countTrailingOnes();
            PreExt = N0->getOperand(0);
          }
      } else if (N0->getOpcode() == ISD::SIGN_EXTEND) {
        // SExt
        MinBits = N0->getOperand(0).getValueSizeInBits();
        PreExt = N0->getOperand(0);
        Signed = true;
      } else if (auto *LN0 = dyn_cast<LoadSDNode>(N0)) {
        // ZEXTLOAD / SEXTLOAD
        if (LN0->getExtensionType() == ISD::ZEXTLOAD) {
          MinBits = LN0->getMemoryVT().getSizeInBits();
          PreExt = N0;
        } else if (LN0->getExtensionType() == ISD::SEXTLOAD) {
          Signed = true;
          MinBits = LN0->getMemoryVT().getSizeInBits();
          PreExt = N0;
        }
      }

      // Figure out how many bits we need to preserve this constant.
      unsigned ReqdBits = Signed ?
        C1.getBitWidth() - C1.getNumSignBits() + 1 :
        C1.getActiveBits();

      // Make sure we're not losing bits from the constant.
      if (MinBits > 0 &&
          MinBits < C1.getBitWidth() &&
          MinBits >= ReqdBits) {
        EVT MinVT = EVT::getIntegerVT(*DAG.getContext(), MinBits);
        if (isTypeDesirableForOp(ISD::SETCC, MinVT)) {
          // Will get folded away.
          SDValue Trunc = DAG.getNode(ISD::TRUNCATE, dl, MinVT, PreExt);
          if (MinBits == 1 && C1 == 1)
            // Invert the condition.
            return DAG.getSetCC(dl, VT, Trunc, DAG.getConstant(0, dl, MVT::i1),
                                Cond == ISD::SETEQ ? ISD::SETNE : ISD::SETEQ);
          SDValue C = DAG.getConstant(C1.trunc(MinBits), dl, MinVT);
          return DAG.getSetCC(dl, VT, Trunc, C, Cond);
        }

        // If truncating the setcc operands is not desirable, we can still
        // simplify the expression in some cases:
        // setcc ([sz]ext (setcc x, y, cc)), 0, setne) -> setcc (x, y, cc)
        // setcc ([sz]ext (setcc x, y, cc)), 0, seteq) -> setcc (x, y, inv(cc))
        // setcc (zext (setcc x, y, cc)), 1, setne) -> setcc (x, y, inv(cc))
        // setcc (zext (setcc x, y, cc)), 1, seteq) -> setcc (x, y, cc)
        // setcc (sext (setcc x, y, cc)), -1, setne) -> setcc (x, y, inv(cc))
        // setcc (sext (setcc x, y, cc)), -1, seteq) -> setcc (x, y, cc)
        SDValue TopSetCC = N0->getOperand(0);
        unsigned N0Opc = N0->getOpcode();
        bool SExt = (N0Opc == ISD::SIGN_EXTEND);
        if (TopSetCC.getValueType() == MVT::i1 && VT == MVT::i1 &&
            TopSetCC.getOpcode() == ISD::SETCC &&
            (N0Opc == ISD::ZERO_EXTEND || N0Opc == ISD::SIGN_EXTEND) &&
            (isConstFalseVal(N1C) ||
             isExtendedTrueVal(N1C, N0->getValueType(0), SExt))) {

          bool Inverse = (N1C->isNullValue() && Cond == ISD::SETEQ) ||
                         (!N1C->isNullValue() && Cond == ISD::SETNE);

          if (!Inverse)
            return TopSetCC;

          ISD::CondCode InvCond = ISD::getSetCCInverse(
              cast<CondCodeSDNode>(TopSetCC.getOperand(2))->get(),
              TopSetCC.getOperand(0).getValueType());
          return DAG.getSetCC(dl, VT, TopSetCC.getOperand(0),
                                      TopSetCC.getOperand(1),
                                      InvCond);
        }
      }
    }

    // If the LHS is '(and load, const)', the RHS is 0, the test is for
    // equality or unsigned, and all 1 bits of the const are in the same
    // partial word, see if we can shorten the load.
    if (DCI.isBeforeLegalize() &&
        !ISD::isSignedIntSetCC(Cond) &&
        N0.getOpcode() == ISD::AND && C1 == 0 &&
        N0.getNode()->hasOneUse() &&
        isa<LoadSDNode>(N0.getOperand(0)) &&
        N0.getOperand(0).getNode()->hasOneUse() &&
        isa<ConstantSDNode>(N0.getOperand(1))) {
      LoadSDNode *Lod = cast<LoadSDNode>(N0.getOperand(0));
      APInt bestMask;
      unsigned bestWidth = 0, bestOffset = 0;
      if (Lod->isSimple() && Lod->isUnindexed()) {
        unsigned origWidth = N0.getValueSizeInBits();
        unsigned maskWidth = origWidth;
        // We can narrow (e.g.) 16-bit extending loads on 32-bit target to
        // 8 bits, but have to be careful...
        if (Lod->getExtensionType() != ISD::NON_EXTLOAD)
          origWidth = Lod->getMemoryVT().getSizeInBits();
        const APInt &Mask = N0.getConstantOperandAPInt(1);
        for (unsigned width = origWidth / 2; width>=8; width /= 2) {
          APInt newMask = APInt::getLowBitsSet(maskWidth, width);
          for (unsigned offset=0; offset<origWidth/width; offset++) {
            if (Mask.isSubsetOf(newMask)) {
              if (Layout.isLittleEndian())
                bestOffset = (uint64_t)offset * (width/8);
              else
                bestOffset = (origWidth/width - offset - 1) * (width/8);
              bestMask = Mask.lshr(offset * (width/8) * 8);
              bestWidth = width;
              break;
            }
            newMask <<= width;
          }
        }
      }
      if (bestWidth) {
        EVT newVT = EVT::getIntegerVT(*DAG.getContext(), bestWidth);
        if (newVT.isRound() &&
            shouldReduceLoadWidth(Lod, ISD::NON_EXTLOAD, newVT)) {
          SDValue Ptr = Lod->getBasePtr();
          if (bestOffset != 0)
            Ptr =
                DAG.getMemBasePlusOffset(Ptr, TypeSize::Fixed(bestOffset), dl);
          unsigned NewAlign = MinAlign(Lod->getAlignment(), bestOffset);
          SDValue NewLoad = DAG.getLoad(
              newVT, dl, Lod->getChain(), Ptr,
              Lod->getPointerInfo().getWithOffset(bestOffset), NewAlign);
          return DAG.getSetCC(dl, VT,
                              DAG.getNode(ISD::AND, dl, newVT, NewLoad,
                                      DAG.getConstant(bestMask.trunc(bestWidth),
                                                      dl, newVT)),
                              DAG.getConstant(0LL, dl, newVT), Cond);
        }
      }
    }

    // If the LHS is a ZERO_EXTEND, perform the comparison on the input.
    if (N0.getOpcode() == ISD::ZERO_EXTEND) {
      unsigned InSize = N0.getOperand(0).getValueSizeInBits();

      // If the comparison constant has bits in the upper part, the
      // zero-extended value could never match.
      if (C1.intersects(APInt::getHighBitsSet(C1.getBitWidth(),
                                              C1.getBitWidth() - InSize))) {
        switch (Cond) {
        case ISD::SETUGT:
        case ISD::SETUGE:
        case ISD::SETEQ:
          return DAG.getConstant(0, dl, VT);
        case ISD::SETULT:
        case ISD::SETULE:
        case ISD::SETNE:
          return DAG.getConstant(1, dl, VT);
        case ISD::SETGT:
        case ISD::SETGE:
          // True if the sign bit of C1 is set.
          return DAG.getConstant(C1.isNegative(), dl, VT);
        case ISD::SETLT:
        case ISD::SETLE:
          // True if the sign bit of C1 isn't set.
          return DAG.getConstant(C1.isNonNegative(), dl, VT);
        default:
          break;
        }
      }

      // Otherwise, we can perform the comparison with the low bits.
      switch (Cond) {
      case ISD::SETEQ:
      case ISD::SETNE:
      case ISD::SETUGT:
      case ISD::SETUGE:
      case ISD::SETULT:
      case ISD::SETULE: {
        EVT newVT = N0.getOperand(0).getValueType();
        if (DCI.isBeforeLegalizeOps() ||
            (isOperationLegal(ISD::SETCC, newVT) &&
             isCondCodeLegal(Cond, newVT.getSimpleVT()))) {
          EVT NewSetCCVT = getSetCCResultType(Layout, *DAG.getContext(), newVT);
          SDValue NewConst = DAG.getConstant(C1.trunc(InSize), dl, newVT);

          SDValue NewSetCC = DAG.getSetCC(dl, NewSetCCVT, N0.getOperand(0),
                                          NewConst, Cond);
          return DAG.getBoolExtOrTrunc(NewSetCC, dl, VT, N0.getValueType());
        }
        break;
      }
      default:
        break; // todo, be more careful with signed comparisons
      }
    } else if (N0.getOpcode() == ISD::SIGN_EXTEND_INREG &&
               (Cond == ISD::SETEQ || Cond == ISD::SETNE)) {
      EVT ExtSrcTy = cast<VTSDNode>(N0.getOperand(1))->getVT();
      unsigned ExtSrcTyBits = ExtSrcTy.getSizeInBits();
      EVT ExtDstTy = N0.getValueType();
      unsigned ExtDstTyBits = ExtDstTy.getSizeInBits();

      // If the constant doesn't fit into the number of bits for the source of
      // the sign extension, it is impossible for both sides to be equal.
      if (C1.getMinSignedBits() > ExtSrcTyBits)
        return DAG.getConstant(Cond == ISD::SETNE, dl, VT);

      SDValue ZextOp;
      EVT Op0Ty = N0.getOperand(0).getValueType();
      if (Op0Ty == ExtSrcTy) {
        ZextOp = N0.getOperand(0);
      } else {
        APInt Imm = APInt::getLowBitsSet(ExtDstTyBits, ExtSrcTyBits);
        ZextOp = DAG.getNode(ISD::AND, dl, Op0Ty, N0.getOperand(0),
                             DAG.getConstant(Imm, dl, Op0Ty));
      }
      if (!DCI.isCalledByLegalizer())
        DCI.AddToWorklist(ZextOp.getNode());
      // Otherwise, make this a use of a zext.
      return DAG.getSetCC(dl, VT, ZextOp,
                          DAG.getConstant(C1 & APInt::getLowBitsSet(
                                                              ExtDstTyBits,
                                                              ExtSrcTyBits),
                                          dl, ExtDstTy),
                          Cond);
    } else if ((N1C->isNullValue() || N1C->isOne()) &&
                (Cond == ISD::SETEQ || Cond == ISD::SETNE)) {
      // SETCC (SETCC), [0|1], [EQ|NE]  -> SETCC
      if (N0.getOpcode() == ISD::SETCC &&
          isTypeLegal(VT) && VT.bitsLE(N0.getValueType()) &&
          (N0.getValueType() == MVT::i1 ||
           getBooleanContents(N0.getOperand(0).getValueType()) ==
                       ZeroOrOneBooleanContent)) {
        bool TrueWhenTrue = (Cond == ISD::SETEQ) ^ (!N1C->isOne());
        if (TrueWhenTrue)
          return DAG.getNode(ISD::TRUNCATE, dl, VT, N0);
        // Invert the condition.
        ISD::CondCode CC = cast<CondCodeSDNode>(N0.getOperand(2))->get();
        CC = ISD::getSetCCInverse(CC, N0.getOperand(0).getValueType());
        if (DCI.isBeforeLegalizeOps() ||
            isCondCodeLegal(CC, N0.getOperand(0).getSimpleValueType()))
          return DAG.getSetCC(dl, VT, N0.getOperand(0), N0.getOperand(1), CC);
      }

      if ((N0.getOpcode() == ISD::XOR ||
           (N0.getOpcode() == ISD::AND &&
            N0.getOperand(0).getOpcode() == ISD::XOR &&
            N0.getOperand(1) == N0.getOperand(0).getOperand(1))) &&
          isa<ConstantSDNode>(N0.getOperand(1)) &&
          cast<ConstantSDNode>(N0.getOperand(1))->isOne()) {
        // If this is (X^1) == 0/1, swap the RHS and eliminate the xor.  We
        // can only do this if the top bits are known zero.
        unsigned BitWidth = N0.getValueSizeInBits();
        if (DAG.MaskedValueIsZero(N0,
                                  APInt::getHighBitsSet(BitWidth,
                                                        BitWidth-1))) {
          // Okay, get the un-inverted input value.
          SDValue Val;
          if (N0.getOpcode() == ISD::XOR) {
            Val = N0.getOperand(0);
          } else {
            assert(N0.getOpcode() == ISD::AND &&
                    N0.getOperand(0).getOpcode() == ISD::XOR);
            // ((X^1)&1)^1 -> X & 1
            Val = DAG.getNode(ISD::AND, dl, N0.getValueType(),
                              N0.getOperand(0).getOperand(0),
                              N0.getOperand(1));
          }

          return DAG.getSetCC(dl, VT, Val, N1,
                              Cond == ISD::SETEQ ? ISD::SETNE : ISD::SETEQ);
        }
      } else if (N1C->isOne()) {
        SDValue Op0 = N0;
        if (Op0.getOpcode() == ISD::TRUNCATE)
          Op0 = Op0.getOperand(0);

        if ((Op0.getOpcode() == ISD::XOR) &&
            Op0.getOperand(0).getOpcode() == ISD::SETCC &&
            Op0.getOperand(1).getOpcode() == ISD::SETCC) {
          SDValue XorLHS = Op0.getOperand(0);
          SDValue XorRHS = Op0.getOperand(1);
          // Ensure that the input setccs return an i1 type or 0/1 value.
          if (Op0.getValueType() == MVT::i1 ||
              (getBooleanContents(XorLHS.getOperand(0).getValueType()) ==
                      ZeroOrOneBooleanContent &&
               getBooleanContents(XorRHS.getOperand(0).getValueType()) ==
                        ZeroOrOneBooleanContent)) {
            // (xor (setcc), (setcc)) == / != 1 -> (setcc) != / == (setcc)
            Cond = (Cond == ISD::SETEQ) ? ISD::SETNE : ISD::SETEQ;
            return DAG.getSetCC(dl, VT, XorLHS, XorRHS, Cond);
          }
        }
        if (Op0.getOpcode() == ISD::AND &&
            isa<ConstantSDNode>(Op0.getOperand(1)) &&
            cast<ConstantSDNode>(Op0.getOperand(1))->isOne()) {
          // If this is (X&1) == / != 1, normalize it to (X&1) != / == 0.
          if (Op0.getValueType().bitsGT(VT))
            Op0 = DAG.getNode(ISD::AND, dl, VT,
                          DAG.getNode(ISD::TRUNCATE, dl, VT, Op0.getOperand(0)),
                          DAG.getConstant(1, dl, VT));
          else if (Op0.getValueType().bitsLT(VT))
            Op0 = DAG.getNode(ISD::AND, dl, VT,
                        DAG.getNode(ISD::ANY_EXTEND, dl, VT, Op0.getOperand(0)),
                        DAG.getConstant(1, dl, VT));

          return DAG.getSetCC(dl, VT, Op0,
                              DAG.getConstant(0, dl, Op0.getValueType()),
                              Cond == ISD::SETEQ ? ISD::SETNE : ISD::SETEQ);
        }
        if (Op0.getOpcode() == ISD::AssertZext &&
            cast<VTSDNode>(Op0.getOperand(1))->getVT() == MVT::i1)
          return DAG.getSetCC(dl, VT, Op0,
                              DAG.getConstant(0, dl, Op0.getValueType()),
                              Cond == ISD::SETEQ ? ISD::SETNE : ISD::SETEQ);
      }
    }

    // Given:
    //   icmp eq/ne (urem %x, %y), 0
    // Iff %x has 0 or 1 bits set, and %y has at least 2 bits set, omit 'urem':
    //   icmp eq/ne %x, 0
    if (N0.getOpcode() == ISD::UREM && N1C->isNullValue() &&
        (Cond == ISD::SETEQ || Cond == ISD::SETNE)) {
      KnownBits XKnown = DAG.computeKnownBits(N0.getOperand(0));
      KnownBits YKnown = DAG.computeKnownBits(N0.getOperand(1));
      if (XKnown.countMaxPopulation() == 1 && YKnown.countMinPopulation() >= 2)
        return DAG.getSetCC(dl, VT, N0.getOperand(0), N1, Cond);
    }

    if (SDValue V =
            optimizeSetCCOfSignedTruncationCheck(VT, N0, N1, Cond, DCI, dl))
      return V;
  }

  // These simplifications apply to splat vectors as well.
  // TODO: Handle more splat vector cases.
  if (auto *N1C = isConstOrConstSplat(N1)) {
    const APInt &C1 = N1C->getAPIntValue();

    APInt MinVal, MaxVal;
    unsigned OperandBitSize = N1C->getValueType(0).getScalarSizeInBits();
    if (ISD::isSignedIntSetCC(Cond)) {
      MinVal = APInt::getSignedMinValue(OperandBitSize);
      MaxVal = APInt::getSignedMaxValue(OperandBitSize);
    } else {
      MinVal = APInt::getMinValue(OperandBitSize);
      MaxVal = APInt::getMaxValue(OperandBitSize);
    }

    // Canonicalize GE/LE comparisons to use GT/LT comparisons.
    if (Cond == ISD::SETGE || Cond == ISD::SETUGE) {
      // X >= MIN --> true
      if (C1 == MinVal)
        return DAG.getBoolConstant(true, dl, VT, OpVT);

      if (!VT.isVector()) { // TODO: Support this for vectors.
        // X >= C0 --> X > (C0 - 1)
        APInt C = C1 - 1;
        ISD::CondCode NewCC = (Cond == ISD::SETGE) ? ISD::SETGT : ISD::SETUGT;
        if ((DCI.isBeforeLegalizeOps() ||
             isCondCodeLegal(NewCC, VT.getSimpleVT())) &&
            (!N1C->isOpaque() || (C.getBitWidth() <= 64 &&
                                  isLegalICmpImmediate(C.getSExtValue())))) {
          return DAG.getSetCC(dl, VT, N0,
                              DAG.getConstant(C, dl, N1.getValueType()),
                              NewCC);
        }
      }
    }

    if (Cond == ISD::SETLE || Cond == ISD::SETULE) {
      // X <= MAX --> true
      if (C1 == MaxVal)
        return DAG.getBoolConstant(true, dl, VT, OpVT);

      // X <= C0 --> X < (C0 + 1)
      if (!VT.isVector()) { // TODO: Support this for vectors.
        APInt C = C1 + 1;
        ISD::CondCode NewCC = (Cond == ISD::SETLE) ? ISD::SETLT : ISD::SETULT;
        if ((DCI.isBeforeLegalizeOps() ||
             isCondCodeLegal(NewCC, VT.getSimpleVT())) &&
            (!N1C->isOpaque() || (C.getBitWidth() <= 64 &&
                                  isLegalICmpImmediate(C.getSExtValue())))) {
          return DAG.getSetCC(dl, VT, N0,
                              DAG.getConstant(C, dl, N1.getValueType()),
                              NewCC);
        }
      }
    }

    if (Cond == ISD::SETLT || Cond == ISD::SETULT) {
      if (C1 == MinVal)
        return DAG.getBoolConstant(false, dl, VT, OpVT); // X < MIN --> false

      // TODO: Support this for vectors after legalize ops.
      if (!VT.isVector() || DCI.isBeforeLegalizeOps()) {
        // Canonicalize setlt X, Max --> setne X, Max
        if (C1 == MaxVal)
          return DAG.getSetCC(dl, VT, N0, N1, ISD::SETNE);

        // If we have setult X, 1, turn it into seteq X, 0
        if (C1 == MinVal+1)
          return DAG.getSetCC(dl, VT, N0,
                              DAG.getConstant(MinVal, dl, N0.getValueType()),
                              ISD::SETEQ);
      }
    }

    if (Cond == ISD::SETGT || Cond == ISD::SETUGT) {
      if (C1 == MaxVal)
        return DAG.getBoolConstant(false, dl, VT, OpVT); // X > MAX --> false

      // TODO: Support this for vectors after legalize ops.
      if (!VT.isVector() || DCI.isBeforeLegalizeOps()) {
        // Canonicalize setgt X, Min --> setne X, Min
        if (C1 == MinVal)
          return DAG.getSetCC(dl, VT, N0, N1, ISD::SETNE);

        // If we have setugt X, Max-1, turn it into seteq X, Max
        if (C1 == MaxVal-1)
          return DAG.getSetCC(dl, VT, N0,
                              DAG.getConstant(MaxVal, dl, N0.getValueType()),
                              ISD::SETEQ);
      }
    }

    if (Cond == ISD::SETEQ || Cond == ISD::SETNE) {
      // (X & (C l>>/<< Y)) ==/!= 0  -->  ((X <</l>> Y) & C) ==/!= 0
      if (C1.isNullValue())
        if (SDValue CC = optimizeSetCCByHoistingAndByConstFromLogicalShift(
                VT, N0, N1, Cond, DCI, dl))
          return CC;
    }

    // If we have "setcc X, C0", check to see if we can shrink the immediate
    // by changing cc.
    // TODO: Support this for vectors after legalize ops.
    if (!VT.isVector() || DCI.isBeforeLegalizeOps()) {
      // SETUGT X, SINTMAX  -> SETLT X, 0
      // SETUGE X, SINTMIN -> SETLT X, 0
      if ((Cond == ISD::SETUGT && C1.isMaxSignedValue()) ||
          (Cond == ISD::SETUGE && C1.isMinSignedValue()))
        return DAG.getSetCC(dl, VT, N0,
                            DAG.getConstant(0, dl, N1.getValueType()),
                            ISD::SETLT);

      // SETULT X, SINTMIN  -> SETGT X, -1
      // SETULE X, SINTMAX  -> SETGT X, -1
      if ((Cond == ISD::SETULT && C1.isMinSignedValue()) ||
          (Cond == ISD::SETULE && C1.isMaxSignedValue()))
        return DAG.getSetCC(dl, VT, N0,
                            DAG.getAllOnesConstant(dl, N1.getValueType()),
                            ISD::SETGT);
    }
  }

  // Back to non-vector simplifications.
  // TODO: Can we do these for vector splats?
  if (auto *N1C = dyn_cast<ConstantSDNode>(N1.getNode())) {
    const TargetLowering &TLI = DAG.getTargetLoweringInfo();
    const APInt &C1 = N1C->getAPIntValue();
    EVT ShValTy = N0.getValueType();

    // Fold bit comparisons when we can.
    if ((Cond == ISD::SETEQ || Cond == ISD::SETNE) &&
        (VT == ShValTy || (isTypeLegal(VT) && VT.bitsLE(ShValTy))) &&
        N0.getOpcode() == ISD::AND) {
      if (auto *AndRHS = dyn_cast<ConstantSDNode>(N0.getOperand(1))) {
        EVT ShiftTy =
            getShiftAmountTy(ShValTy, Layout, !DCI.isBeforeLegalize());
        if (Cond == ISD::SETNE && C1 == 0) {// (X & 8) != 0  -->  (X & 8) >> 3
          // Perform the xform if the AND RHS is a single bit.
          unsigned ShCt = AndRHS->getAPIntValue().logBase2();
          if (AndRHS->getAPIntValue().isPowerOf2() &&
              !TLI.shouldAvoidTransformToShift(ShValTy, ShCt)) {
            return DAG.getNode(ISD::TRUNCATE, dl, VT,
                               DAG.getNode(ISD::SRL, dl, ShValTy, N0,
                                           DAG.getConstant(ShCt, dl, ShiftTy)));
          }
        } else if (Cond == ISD::SETEQ && C1 == AndRHS->getAPIntValue()) {
          // (X & 8) == 8  -->  (X & 8) >> 3
          // Perform the xform if C1 is a single bit.
          unsigned ShCt = C1.logBase2();
          if (C1.isPowerOf2() &&
              !TLI.shouldAvoidTransformToShift(ShValTy, ShCt)) {
            return DAG.getNode(ISD::TRUNCATE, dl, VT,
                               DAG.getNode(ISD::SRL, dl, ShValTy, N0,
                                           DAG.getConstant(ShCt, dl, ShiftTy)));
          }
        }
      }
    }

    if (C1.getMinSignedBits() <= 64 &&
        !isLegalICmpImmediate(C1.getSExtValue())) {
      EVT ShiftTy = getShiftAmountTy(ShValTy, Layout, !DCI.isBeforeLegalize());
      // (X & -256) == 256 -> (X >> 8) == 1
      if ((Cond == ISD::SETEQ || Cond == ISD::SETNE) &&
          N0.getOpcode() == ISD::AND && N0.hasOneUse()) {
        if (auto *AndRHS = dyn_cast<ConstantSDNode>(N0.getOperand(1))) {
          const APInt &AndRHSC = AndRHS->getAPIntValue();
          if ((-AndRHSC).isPowerOf2() && (AndRHSC & C1) == C1) {
            unsigned ShiftBits = AndRHSC.countTrailingZeros();
            if (!TLI.shouldAvoidTransformToShift(ShValTy, ShiftBits)) {
              SDValue Shift =
                DAG.getNode(ISD::SRL, dl, ShValTy, N0.getOperand(0),
                            DAG.getConstant(ShiftBits, dl, ShiftTy));
              SDValue CmpRHS = DAG.getConstant(C1.lshr(ShiftBits), dl, ShValTy);
              return DAG.getSetCC(dl, VT, Shift, CmpRHS, Cond);
            }
          }
        }
      } else if (Cond == ISD::SETULT || Cond == ISD::SETUGE ||
                 Cond == ISD::SETULE || Cond == ISD::SETUGT) {
        bool AdjOne = (Cond == ISD::SETULE || Cond == ISD::SETUGT);
        // X <  0x100000000 -> (X >> 32) <  1
        // X >= 0x100000000 -> (X >> 32) >= 1
        // X <= 0x0ffffffff -> (X >> 32) <  1
        // X >  0x0ffffffff -> (X >> 32) >= 1
        unsigned ShiftBits;
        APInt NewC = C1;
        ISD::CondCode NewCond = Cond;
        if (AdjOne) {
          ShiftBits = C1.countTrailingOnes();
          NewC = NewC + 1;
          NewCond = (Cond == ISD::SETULE) ? ISD::SETULT : ISD::SETUGE;
        } else {
          ShiftBits = C1.countTrailingZeros();
        }
        NewC.lshrInPlace(ShiftBits);
        if (ShiftBits && NewC.getMinSignedBits() <= 64 &&
            isLegalICmpImmediate(NewC.getSExtValue()) &&
            !TLI.shouldAvoidTransformToShift(ShValTy, ShiftBits)) {
          SDValue Shift = DAG.getNode(ISD::SRL, dl, ShValTy, N0,
                                      DAG.getConstant(ShiftBits, dl, ShiftTy));
          SDValue CmpRHS = DAG.getConstant(NewC, dl, ShValTy);
          return DAG.getSetCC(dl, VT, Shift, CmpRHS, NewCond);
        }
      }
    }
  }

  if (!isa<ConstantFPSDNode>(N0) && isa<ConstantFPSDNode>(N1)) {
    auto *CFP = cast<ConstantFPSDNode>(N1);
    assert(!CFP->getValueAPF().isNaN() && "Unexpected NaN value");

    // Otherwise, we know the RHS is not a NaN.  Simplify the node to drop the
    // constant if knowing that the operand is non-nan is enough.  We prefer to
    // have SETO(x,x) instead of SETO(x, 0.0) because this avoids having to
    // materialize 0.0.
    if (Cond == ISD::SETO || Cond == ISD::SETUO)
      return DAG.getSetCC(dl, VT, N0, N0, Cond);

    // setcc (fneg x), C -> setcc swap(pred) x, -C
    if (N0.getOpcode() == ISD::FNEG) {
      ISD::CondCode SwapCond = ISD::getSetCCSwappedOperands(Cond);
      if (DCI.isBeforeLegalizeOps() ||
          isCondCodeLegal(SwapCond, N0.getSimpleValueType())) {
        SDValue NegN1 = DAG.getNode(ISD::FNEG, dl, N0.getValueType(), N1);
        return DAG.getSetCC(dl, VT, N0.getOperand(0), NegN1, SwapCond);
      }
    }

    // If the condition is not legal, see if we can find an equivalent one
    // which is legal.
    if (!isCondCodeLegal(Cond, N0.getSimpleValueType())) {
      // If the comparison was an awkward floating-point == or != and one of
      // the comparison operands is infinity or negative infinity, convert the
      // condition to a less-awkward <= or >=.
      if (CFP->getValueAPF().isInfinity()) {
        bool IsNegInf = CFP->getValueAPF().isNegative();
        ISD::CondCode NewCond = ISD::SETCC_INVALID;
        switch (Cond) {
        case ISD::SETOEQ: NewCond = IsNegInf ? ISD::SETOLE : ISD::SETOGE; break;
        case ISD::SETUEQ: NewCond = IsNegInf ? ISD::SETULE : ISD::SETUGE; break;
        case ISD::SETUNE: NewCond = IsNegInf ? ISD::SETUGT : ISD::SETULT; break;
        case ISD::SETONE: NewCond = IsNegInf ? ISD::SETOGT : ISD::SETOLT; break;
        default: break;
        }
        if (NewCond != ISD::SETCC_INVALID &&
            isCondCodeLegal(NewCond, N0.getSimpleValueType()))
          return DAG.getSetCC(dl, VT, N0, N1, NewCond);
      }
    }
  }

  if (N0 == N1) {
    // The sext(setcc()) => setcc() optimization relies on the appropriate
    // constant being emitted.
    assert(!N0.getValueType().isInteger() &&
           "Integer types should be handled by FoldSetCC");

    bool EqTrue = ISD::isTrueWhenEqual(Cond);
    unsigned UOF = ISD::getUnorderedFlavor(Cond);
    if (UOF == 2) // FP operators that are undefined on NaNs.
      return DAG.getBoolConstant(EqTrue, dl, VT, OpVT);
    if (UOF == unsigned(EqTrue))
      return DAG.getBoolConstant(EqTrue, dl, VT, OpVT);
    // Otherwise, we can't fold it.  However, we can simplify it to SETUO/SETO
    // if it is not already.
    ISD::CondCode NewCond = UOF == 0 ? ISD::SETO : ISD::SETUO;
    if (NewCond != Cond &&
        (DCI.isBeforeLegalizeOps() ||
                            isCondCodeLegal(NewCond, N0.getSimpleValueType())))
      return DAG.getSetCC(dl, VT, N0, N1, NewCond);
  }

  if ((Cond == ISD::SETEQ || Cond == ISD::SETNE) &&
      N0.getValueType().isInteger()) {
    if (N0.getOpcode() == ISD::ADD || N0.getOpcode() == ISD::SUB ||
        N0.getOpcode() == ISD::XOR) {
      // Simplify (X+Y) == (X+Z) -->  Y == Z
      if (N0.getOpcode() == N1.getOpcode()) {
        if (N0.getOperand(0) == N1.getOperand(0))
          return DAG.getSetCC(dl, VT, N0.getOperand(1), N1.getOperand(1), Cond);
        if (N0.getOperand(1) == N1.getOperand(1))
          return DAG.getSetCC(dl, VT, N0.getOperand(0), N1.getOperand(0), Cond);
        if (isCommutativeBinOp(N0.getOpcode())) {
          // If X op Y == Y op X, try other combinations.
          if (N0.getOperand(0) == N1.getOperand(1))
            return DAG.getSetCC(dl, VT, N0.getOperand(1), N1.getOperand(0),
                                Cond);
          if (N0.getOperand(1) == N1.getOperand(0))
            return DAG.getSetCC(dl, VT, N0.getOperand(0), N1.getOperand(1),
                                Cond);
        }
      }

      // If RHS is a legal immediate value for a compare instruction, we need
      // to be careful about increasing register pressure needlessly.
      bool LegalRHSImm = false;

      if (auto *RHSC = dyn_cast<ConstantSDNode>(N1)) {
        if (auto *LHSR = dyn_cast<ConstantSDNode>(N0.getOperand(1))) {
          // Turn (X+C1) == C2 --> X == C2-C1
          if (N0.getOpcode() == ISD::ADD && N0.getNode()->hasOneUse()) {
            return DAG.getSetCC(dl, VT, N0.getOperand(0),
                                DAG.getConstant(RHSC->getAPIntValue()-
                                                LHSR->getAPIntValue(),
                                dl, N0.getValueType()), Cond);
          }

          // Turn (X^C1) == C2 into X == C1^C2 iff X&~C1 = 0.
          if (N0.getOpcode() == ISD::XOR)
            // If we know that all of the inverted bits are zero, don't bother
            // performing the inversion.
            if (DAG.MaskedValueIsZero(N0.getOperand(0), ~LHSR->getAPIntValue()))
              return
                DAG.getSetCC(dl, VT, N0.getOperand(0),
                             DAG.getConstant(LHSR->getAPIntValue() ^
                                               RHSC->getAPIntValue(),
                                             dl, N0.getValueType()),
                             Cond);
        }

        // Turn (C1-X) == C2 --> X == C1-C2
        if (auto *SUBC = dyn_cast<ConstantSDNode>(N0.getOperand(0))) {
          if (N0.getOpcode() == ISD::SUB && N0.getNode()->hasOneUse()) {
            return
              DAG.getSetCC(dl, VT, N0.getOperand(1),
                           DAG.getConstant(SUBC->getAPIntValue() -
                                             RHSC->getAPIntValue(),
                                           dl, N0.getValueType()),
                           Cond);
          }
        }

        // Could RHSC fold directly into a compare?
        if (RHSC->getValueType(0).getSizeInBits() <= 64)
          LegalRHSImm = isLegalICmpImmediate(RHSC->getSExtValue());
      }

      // (X+Y) == X --> Y == 0 and similar folds.
      // Don't do this if X is an immediate that can fold into a cmp
      // instruction and X+Y has other uses. It could be an induction variable
      // chain, and the transform would increase register pressure.
      if (!LegalRHSImm || N0.hasOneUse())
        if (SDValue V = foldSetCCWithBinOp(VT, N0, N1, Cond, dl, DCI))
          return V;
    }

    if (N1.getOpcode() == ISD::ADD || N1.getOpcode() == ISD::SUB ||
        N1.getOpcode() == ISD::XOR)
      if (SDValue V = foldSetCCWithBinOp(VT, N1, N0, Cond, dl, DCI))
        return V;

    if (SDValue V = foldSetCCWithAnd(VT, N0, N1, Cond, dl, DCI))
      return V;
  }

  // Fold remainder of division by a constant.
  if ((N0.getOpcode() == ISD::UREM || N0.getOpcode() == ISD::SREM) &&
      N0.hasOneUse() && (Cond == ISD::SETEQ || Cond == ISD::SETNE)) {
    AttributeList Attr = DAG.getMachineFunction().getFunction().getAttributes();

    // When division is cheap or optimizing for minimum size,
    // fall through to DIVREM creation by skipping this fold.
    if (!isIntDivCheap(VT, Attr) && !Attr.hasFnAttribute(Attribute::MinSize)) {
      if (N0.getOpcode() == ISD::UREM) {
        if (SDValue Folded = buildUREMEqFold(VT, N0, N1, Cond, DCI, dl))
          return Folded;
      } else if (N0.getOpcode() == ISD::SREM) {
        if (SDValue Folded = buildSREMEqFold(VT, N0, N1, Cond, DCI, dl))
          return Folded;
      }
    }
  }

  // Fold away ALL boolean setcc's.
  if (N0.getValueType().getScalarType() == MVT::i1 && foldBooleans) {
    SDValue Temp;
    switch (Cond) {
    default: llvm_unreachable("Unknown integer setcc!");
    case ISD::SETEQ:  // X == Y  -> ~(X^Y)
      Temp = DAG.getNode(ISD::XOR, dl, OpVT, N0, N1);
      N0 = DAG.getNOT(dl, Temp, OpVT);
      if (!DCI.isCalledByLegalizer())
        DCI.AddToWorklist(Temp.getNode());
      break;
    case ISD::SETNE:  // X != Y   -->  (X^Y)
      N0 = DAG.getNode(ISD::XOR, dl, OpVT, N0, N1);
      break;
    case ISD::SETGT:  // X >s Y   -->  X == 0 & Y == 1  -->  ~X & Y
    case ISD::SETULT: // X <u Y   -->  X == 0 & Y == 1  -->  ~X & Y
      Temp = DAG.getNOT(dl, N0, OpVT);
      N0 = DAG.getNode(ISD::AND, dl, OpVT, N1, Temp);
      if (!DCI.isCalledByLegalizer())
        DCI.AddToWorklist(Temp.getNode());
      break;
    case ISD::SETLT:  // X <s Y   --> X == 1 & Y == 0  -->  ~Y & X
    case ISD::SETUGT: // X >u Y   --> X == 1 & Y == 0  -->  ~Y & X
      Temp = DAG.getNOT(dl, N1, OpVT);
      N0 = DAG.getNode(ISD::AND, dl, OpVT, N0, Temp);
      if (!DCI.isCalledByLegalizer())
        DCI.AddToWorklist(Temp.getNode());
      break;
    case ISD::SETULE: // X <=u Y  --> X == 0 | Y == 1  -->  ~X | Y
    case ISD::SETGE:  // X >=s Y  --> X == 0 | Y == 1  -->  ~X | Y
      Temp = DAG.getNOT(dl, N0, OpVT);
      N0 = DAG.getNode(ISD::OR, dl, OpVT, N1, Temp);
      if (!DCI.isCalledByLegalizer())
        DCI.AddToWorklist(Temp.getNode());
      break;
    case ISD::SETUGE: // X >=u Y  --> X == 1 | Y == 0  -->  ~Y | X
    case ISD::SETLE:  // X <=s Y  --> X == 1 | Y == 0  -->  ~Y | X
      Temp = DAG.getNOT(dl, N1, OpVT);
      N0 = DAG.getNode(ISD::OR, dl, OpVT, N0, Temp);
      break;
    }
    if (VT.getScalarType() != MVT::i1) {
      if (!DCI.isCalledByLegalizer())
        DCI.AddToWorklist(N0.getNode());
      // FIXME: If running after legalize, we probably can't do this.
      ISD::NodeType ExtendCode = getExtendForContent(getBooleanContents(OpVT));
      N0 = DAG.getNode(ExtendCode, dl, VT, N0);
    }
    return N0;
  }

  // Could not fold it.
  return SDValue();
}

/// Returns true (and the GlobalValue and the offset) if the node is a
/// GlobalAddress + offset.
bool TargetLowering::isGAPlusOffset(SDNode *WN, const GlobalValue *&GA,
                                    int64_t &Offset) const {

  SDNode *N = unwrapAddress(SDValue(WN, 0)).getNode();

  if (auto *GASD = dyn_cast<GlobalAddressSDNode>(N)) {
    GA = GASD->getGlobal();
    Offset += GASD->getOffset();
    return true;
  }

  if (N->getOpcode() == ISD::ADD) {
    SDValue N1 = N->getOperand(0);
    SDValue N2 = N->getOperand(1);
    if (isGAPlusOffset(N1.getNode(), GA, Offset)) {
      if (auto *V = dyn_cast<ConstantSDNode>(N2)) {
        Offset += V->getSExtValue();
        return true;
      }
    } else if (isGAPlusOffset(N2.getNode(), GA, Offset)) {
      if (auto *V = dyn_cast<ConstantSDNode>(N1)) {
        Offset += V->getSExtValue();
        return true;
      }
    }
  }

  return false;
}

SDValue TargetLowering::PerformDAGCombine(SDNode *N,
                                          DAGCombinerInfo &DCI) const {
  // Default implementation: no optimization.
  return SDValue();
}

//===----------------------------------------------------------------------===//
//  Inline Assembler Implementation Methods
//===----------------------------------------------------------------------===//

TargetLowering::ConstraintType
TargetLowering::getConstraintType(StringRef Constraint) const {
  unsigned S = Constraint.size();

  if (S == 1) {
    switch (Constraint[0]) {
    default: break;
    case 'r':
      return C_RegisterClass;
    case 'm': // memory
    case 'o': // offsetable
    case 'V': // not offsetable
      return C_Memory;
    case 'n': // Simple Integer
    case 'E': // Floating Point Constant
    case 'F': // Floating Point Constant
      return C_Immediate;
    case 'i': // Simple Integer or Relocatable Constant
    case 's': // Relocatable Constant
    case 'p': // Address.
    case 'X': // Allow ANY value.
    case 'I': // Target registers.
    case 'J':
    case 'K':
    case 'L':
    case 'M':
    case 'N':
    case 'O':
    case 'P':
    case '<':
    case '>':
      return C_Other;
    }
  }

  if (S > 1 && Constraint[0] == '{' && Constraint[S - 1] == '}') {
    if (S == 8 && Constraint.substr(1, 6) == "memory") // "{memory}"
      return C_Memory;
    return C_Register;
  }
  return C_Unknown;
}

/// Try to replace an X constraint, which matches anything, with another that
/// has more specific requirements based on the type of the corresponding
/// operand.
const char *TargetLowering::LowerXConstraint(EVT ConstraintVT) const {
  if (ConstraintVT.isInteger())
    return "r";
  if (ConstraintVT.isFloatingPoint())
    return "f"; // works for many targets
  return nullptr;
}

SDValue TargetLowering::LowerAsmOutputForConstraint(
    SDValue &Chain, SDValue &Flag, const SDLoc &DL,
    const AsmOperandInfo &OpInfo, SelectionDAG &DAG) const {
  return SDValue();
}

/// Lower the specified operand into the Ops vector.
/// If it is invalid, don't add anything to Ops.
void TargetLowering::LowerAsmOperandForConstraint(SDValue Op,
                                                  std::string &Constraint,
                                                  std::vector<SDValue> &Ops,
                                                  SelectionDAG &DAG) const {

  if (Constraint.length() > 1) return;

  char ConstraintLetter = Constraint[0];
  switch (ConstraintLetter) {
  default: break;
  case 'X':     // Allows any operand; labels (basic block) use this.
    if (Op.getOpcode() == ISD::BasicBlock ||
        Op.getOpcode() == ISD::TargetBlockAddress) {
      Ops.push_back(Op);
      return;
    }
    LLVM_FALLTHROUGH;
  case 'i':    // Simple Integer or Relocatable Constant
  case 'n':    // Simple Integer
  case 's': {  // Relocatable Constant

    GlobalAddressSDNode *GA;
    ConstantSDNode *C;
    BlockAddressSDNode *BA;
    uint64_t Offset = 0;

    // Match (GA) or (C) or (GA+C) or (GA-C) or ((GA+C)+C) or (((GA+C)+C)+C),
    // etc., since getelementpointer is variadic. We can't use
    // SelectionDAG::FoldSymbolOffset because it expects the GA to be accessible
    // while in this case the GA may be furthest from the root node which is
    // likely an ISD::ADD.
    while (1) {
      if ((GA = dyn_cast<GlobalAddressSDNode>(Op)) && ConstraintLetter != 'n') {
        Ops.push_back(DAG.getTargetGlobalAddress(GA->getGlobal(), SDLoc(Op),
                                                 GA->getValueType(0),
                                                 Offset + GA->getOffset()));
        return;
      } else if ((C = dyn_cast<ConstantSDNode>(Op)) &&
                 ConstraintLetter != 's') {
        // gcc prints these as sign extended.  Sign extend value to 64 bits
        // now; without this it would get ZExt'd later in
        // ScheduleDAGSDNodes::EmitNode, which is very generic.
        bool IsBool = C->getConstantIntValue()->getBitWidth() == 1;
        BooleanContent BCont = getBooleanContents(MVT::i64);
        ISD::NodeType ExtOpc = IsBool ? getExtendForContent(BCont)
                                      : ISD::SIGN_EXTEND;
        int64_t ExtVal = ExtOpc == ISD::ZERO_EXTEND ? C->getZExtValue()
                                                    : C->getSExtValue();
        Ops.push_back(DAG.getTargetConstant(Offset + ExtVal,
                                            SDLoc(C), MVT::i64));
        return;
      } else if ((BA = dyn_cast<BlockAddressSDNode>(Op)) &&
                 ConstraintLetter != 'n') {
        Ops.push_back(DAG.getTargetBlockAddress(
            BA->getBlockAddress(), BA->getValueType(0),
            Offset + BA->getOffset(), BA->getTargetFlags()));
        return;
      } else {
        const unsigned OpCode = Op.getOpcode();
        if (OpCode == ISD::ADD || OpCode == ISD::SUB) {
          if ((C = dyn_cast<ConstantSDNode>(Op.getOperand(0))))
            Op = Op.getOperand(1);
          // Subtraction is not commutative.
          else if (OpCode == ISD::ADD &&
                   (C = dyn_cast<ConstantSDNode>(Op.getOperand(1))))
            Op = Op.getOperand(0);
          else
            return;
          Offset += (OpCode == ISD::ADD ? 1 : -1) * C->getSExtValue();
          continue;
        }
      }
      return;
    }
    break;
  }
  }
}

std::pair<unsigned, const TargetRegisterClass *>
TargetLowering::getRegForInlineAsmConstraint(const TargetRegisterInfo *RI,
                                             StringRef Constraint,
                                             MVT VT) const {
  if (Constraint.empty() || Constraint[0] != '{')
    return std::make_pair(0u, static_cast<TargetRegisterClass *>(nullptr));
  assert(*(Constraint.end() - 1) == '}' && "Not a brace enclosed constraint?");

  // Remove the braces from around the name.
  StringRef RegName(Constraint.data() + 1, Constraint.size() - 2);

  std::pair<unsigned, const TargetRegisterClass *> R =
      std::make_pair(0u, static_cast<const TargetRegisterClass *>(nullptr));

  // Figure out which register class contains this reg.
  for (const TargetRegisterClass *RC : RI->regclasses()) {
    // If none of the value types for this register class are valid, we
    // can't use it.  For example, 64-bit reg classes on 32-bit targets.
    if (!isLegalRC(*RI, *RC))
      continue;

    for (TargetRegisterClass::iterator I = RC->begin(), E = RC->end();
         I != E; ++I) {
      if (RegName.equals_lower(RI->getRegAsmName(*I))) {
        std::pair<unsigned, const TargetRegisterClass *> S =
            std::make_pair(*I, RC);

        // If this register class has the requested value type, return it,
        // otherwise keep searching and return the first class found
        // if no other is found which explicitly has the requested type.
        if (RI->isTypeLegalForClass(*RC, VT))
          return S;
        if (!R.second)
          R = S;
      }
    }
  }

  return R;
}

//===----------------------------------------------------------------------===//
// Constraint Selection.

/// Return true of this is an input operand that is a matching constraint like
/// "4".
bool TargetLowering::AsmOperandInfo::isMatchingInputConstraint() const {
  assert(!ConstraintCode.empty() && "No known constraint!");
  return isdigit(static_cast<unsigned char>(ConstraintCode[0]));
}

/// If this is an input matching constraint, this method returns the output
/// operand it matches.
unsigned TargetLowering::AsmOperandInfo::getMatchedOperand() const {
  assert(!ConstraintCode.empty() && "No known constraint!");
  return atoi(ConstraintCode.c_str());
}

/// Split up the constraint string from the inline assembly value into the
/// specific constraints and their prefixes, and also tie in the associated
/// operand values.
/// If this returns an empty vector, and if the constraint string itself
/// isn't empty, there was an error parsing.
TargetLowering::AsmOperandInfoVector
TargetLowering::ParseConstraints(const DataLayout &DL,
                                 const TargetRegisterInfo *TRI,
                                 const CallBase &Call) const {
  /// Information about all of the constraints.
  AsmOperandInfoVector ConstraintOperands;
  const InlineAsm *IA = cast<InlineAsm>(Call.getCalledOperand());
  unsigned maCount = 0; // Largest number of multiple alternative constraints.

  // Do a prepass over the constraints, canonicalizing them, and building up the
  // ConstraintOperands list.
  unsigned ArgNo = 0; // ArgNo - The argument of the CallInst.
  unsigned ResNo = 0; // ResNo - The result number of the next output.

  for (InlineAsm::ConstraintInfo &CI : IA->ParseConstraints()) {
    ConstraintOperands.emplace_back(std::move(CI));
    AsmOperandInfo &OpInfo = ConstraintOperands.back();

    // Update multiple alternative constraint count.
    if (OpInfo.multipleAlternatives.size() > maCount)
      maCount = OpInfo.multipleAlternatives.size();

    OpInfo.ConstraintVT = MVT::Other;

    // Compute the value type for each operand.
    switch (OpInfo.Type) {
    case InlineAsm::isOutput:
      // Indirect outputs just consume an argument.
      if (OpInfo.isIndirect) {
        OpInfo.CallOperandVal = Call.getArgOperand(ArgNo++);
        break;
      }

      // The return value of the call is this value.  As such, there is no
      // corresponding argument.
      assert(!Call.getType()->isVoidTy() && "Bad inline asm!");
      if (StructType *STy = dyn_cast<StructType>(Call.getType())) {
        OpInfo.ConstraintVT =
            getSimpleValueType(DL, STy->getElementType(ResNo));
      } else {
        assert(ResNo == 0 && "Asm only has one result!");
        OpInfo.ConstraintVT = getSimpleValueType(DL, Call.getType());
      }
      ++ResNo;
      break;
    case InlineAsm::isInput:
      OpInfo.CallOperandVal = Call.getArgOperand(ArgNo++);
      break;
    case InlineAsm::isClobber:
      // Nothing to do.
      break;
    }

    if (OpInfo.CallOperandVal) {
      llvm::Type *OpTy = OpInfo.CallOperandVal->getType();
      if (OpInfo.isIndirect) {
        llvm::PointerType *PtrTy = dyn_cast<PointerType>(OpTy);
        if (!PtrTy)
          report_fatal_error("Indirect operand for inline asm not a pointer!");
        OpTy = PtrTy->getElementType();
      }

      // Look for vector wrapped in a struct. e.g. { <16 x i8> }.
      if (StructType *STy = dyn_cast<StructType>(OpTy))
        if (STy->getNumElements() == 1)
          OpTy = STy->getElementType(0);

      // If OpTy is not a single value, it may be a struct/union that we
      // can tile with integers.
      if (!OpTy->isSingleValueType() && OpTy->isSized()) {
        unsigned BitSize = DL.getTypeSizeInBits(OpTy);
        switch (BitSize) {
        default: break;
        case 1:
        case 8:
        case 16:
        case 32:
        case 64:
        case 128:
          OpInfo.ConstraintVT =
              MVT::getVT(IntegerType::get(OpTy->getContext(), BitSize), true);
          break;
        }
      } else if (PointerType *PT = dyn_cast<PointerType>(OpTy)) {
        unsigned PtrSize = DL.getPointerSizeInBits(PT->getAddressSpace());
        OpInfo.ConstraintVT = MVT::getIntegerVT(PtrSize);
      } else {
        OpInfo.ConstraintVT = MVT::getVT(OpTy, true);
      }
    }
  }

  // If we have multiple alternative constraints, select the best alternative.
  if (!ConstraintOperands.empty()) {
    if (maCount) {
      unsigned bestMAIndex = 0;
      int bestWeight = -1;
      // weight:  -1 = invalid match, and 0 = so-so match to 5 = good match.
      int weight = -1;
      unsigned maIndex;
      // Compute the sums of the weights for each alternative, keeping track
      // of the best (highest weight) one so far.
      for (maIndex = 0; maIndex < maCount; ++maIndex) {
        int weightSum = 0;
        for (unsigned cIndex = 0, eIndex = ConstraintOperands.size();
             cIndex != eIndex; ++cIndex) {
          AsmOperandInfo &OpInfo = ConstraintOperands[cIndex];
          if (OpInfo.Type == InlineAsm::isClobber)
            continue;

          // If this is an output operand with a matching input operand,
          // look up the matching input. If their types mismatch, e.g. one
          // is an integer, the other is floating point, or their sizes are
          // different, flag it as an maCantMatch.
          if (OpInfo.hasMatchingInput()) {
            AsmOperandInfo &Input = ConstraintOperands[OpInfo.MatchingInput];
            if (OpInfo.ConstraintVT != Input.ConstraintVT) {
              if ((OpInfo.ConstraintVT.isInteger() !=
                   Input.ConstraintVT.isInteger()) ||
                  (OpInfo.ConstraintVT.getSizeInBits() !=
                   Input.ConstraintVT.getSizeInBits())) {
                weightSum = -1; // Can't match.
                break;
              }
            }
          }
          weight = getMultipleConstraintMatchWeight(OpInfo, maIndex);
          if (weight == -1) {
            weightSum = -1;
            break;
          }
          weightSum += weight;
        }
        // Update best.
        if (weightSum > bestWeight) {
          bestWeight = weightSum;
          bestMAIndex = maIndex;
        }
      }

      // Now select chosen alternative in each constraint.
      for (unsigned cIndex = 0, eIndex = ConstraintOperands.size();
           cIndex != eIndex; ++cIndex) {
        AsmOperandInfo &cInfo = ConstraintOperands[cIndex];
        if (cInfo.Type == InlineAsm::isClobber)
          continue;
        cInfo.selectAlternative(bestMAIndex);
      }
    }
  }

  // Check and hook up tied operands, choose constraint code to use.
  for (unsigned cIndex = 0, eIndex = ConstraintOperands.size();
       cIndex != eIndex; ++cIndex) {
    AsmOperandInfo &OpInfo = ConstraintOperands[cIndex];

    // If this is an output operand with a matching input operand, look up the
    // matching input. If their types mismatch, e.g. one is an integer, the
    // other is floating point, or their sizes are different, flag it as an
    // error.
    if (OpInfo.hasMatchingInput()) {
      AsmOperandInfo &Input = ConstraintOperands[OpInfo.MatchingInput];

      if (OpInfo.ConstraintVT != Input.ConstraintVT) {
        std::pair<unsigned, const TargetRegisterClass *> MatchRC =
            getRegForInlineAsmConstraint(TRI, OpInfo.ConstraintCode,
                                         OpInfo.ConstraintVT);
        std::pair<unsigned, const TargetRegisterClass *> InputRC =
            getRegForInlineAsmConstraint(TRI, Input.ConstraintCode,
                                         Input.ConstraintVT);
        if ((OpInfo.ConstraintVT.isInteger() !=
             Input.ConstraintVT.isInteger()) ||
            (MatchRC.second != InputRC.second)) {
          report_fatal_error("Unsupported asm: input constraint"
                             " with a matching output constraint of"
                             " incompatible type!");
        }
      }
    }
  }

  return ConstraintOperands;
}

/// Return an integer indicating how general CT is.
static unsigned getConstraintGenerality(TargetLowering::ConstraintType CT) {
  switch (CT) {
  case TargetLowering::C_Immediate:
  case TargetLowering::C_Other:
  case TargetLowering::C_Unknown:
    return 0;
  case TargetLowering::C_Register:
    return 1;
  case TargetLowering::C_RegisterClass:
    return 2;
  case TargetLowering::C_Memory:
    return 3;
  }
  llvm_unreachable("Invalid constraint type");
}

/// Examine constraint type and operand type and determine a weight value.
/// This object must already have been set up with the operand type
/// and the current alternative constraint selected.
TargetLowering::ConstraintWeight
  TargetLowering::getMultipleConstraintMatchWeight(
    AsmOperandInfo &info, int maIndex) const {
  InlineAsm::ConstraintCodeVector *rCodes;
  if (maIndex >= (int)info.multipleAlternatives.size())
    rCodes = &info.Codes;
  else
    rCodes = &info.multipleAlternatives[maIndex].Codes;
  ConstraintWeight BestWeight = CW_Invalid;

  // Loop over the options, keeping track of the most general one.
  for (unsigned i = 0, e = rCodes->size(); i != e; ++i) {
    ConstraintWeight weight =
      getSingleConstraintMatchWeight(info, (*rCodes)[i].c_str());
    if (weight > BestWeight)
      BestWeight = weight;
  }

  return BestWeight;
}

/// Examine constraint type and operand type and determine a weight value.
/// This object must already have been set up with the operand type
/// and the current alternative constraint selected.
TargetLowering::ConstraintWeight
  TargetLowering::getSingleConstraintMatchWeight(
    AsmOperandInfo &info, const char *constraint) const {
  ConstraintWeight weight = CW_Invalid;
  Value *CallOperandVal = info.CallOperandVal;
    // If we don't have a value, we can't do a match,
    // but allow it at the lowest weight.
  if (!CallOperandVal)
    return CW_Default;
  // Look at the constraint type.
  switch (*constraint) {
    case 'i': // immediate integer.
    case 'n': // immediate integer with a known value.
      if (isa<ConstantInt>(CallOperandVal))
        weight = CW_Constant;
      break;
    case 's': // non-explicit intregal immediate.
      if (isa<GlobalValue>(CallOperandVal))
        weight = CW_Constant;
      break;
    case 'E': // immediate float if host format.
    case 'F': // immediate float.
      if (isa<ConstantFP>(CallOperandVal))
        weight = CW_Constant;
      break;
    case '<': // memory operand with autodecrement.
    case '>': // memory operand with autoincrement.
    case 'm': // memory operand.
    case 'o': // offsettable memory operand
    case 'V': // non-offsettable memory operand
      weight = CW_Memory;
      break;
    case 'r': // general register.
    case 'g': // general register, memory operand or immediate integer.
              // note: Clang converts "g" to "imr".
      if (CallOperandVal->getType()->isIntegerTy())
        weight = CW_Register;
      break;
    case 'X': // any operand.
  default:
    weight = CW_Default;
    break;
  }
  return weight;
}

/// If there are multiple different constraints that we could pick for this
/// operand (e.g. "imr") try to pick the 'best' one.
/// This is somewhat tricky: constraints fall into four classes:
///    Other         -> immediates and magic values
///    Register      -> one specific register
///    RegisterClass -> a group of regs
///    Memory        -> memory
/// Ideally, we would pick the most specific constraint possible: if we have
/// something that fits into a register, we would pick it.  The problem here
/// is that if we have something that could either be in a register or in
/// memory that use of the register could cause selection of *other*
/// operands to fail: they might only succeed if we pick memory.  Because of
/// this the heuristic we use is:
///
///  1) If there is an 'other' constraint, and if the operand is valid for
///     that constraint, use it.  This makes us take advantage of 'i'
///     constraints when available.
///  2) Otherwise, pick the most general constraint present.  This prefers
///     'm' over 'r', for example.
///
static void ChooseConstraint(TargetLowering::AsmOperandInfo &OpInfo,
                             const TargetLowering &TLI,
                             SDValue Op, SelectionDAG *DAG) {
  assert(OpInfo.Codes.size() > 1 && "Doesn't have multiple constraint options");
  unsigned BestIdx = 0;
  TargetLowering::ConstraintType BestType = TargetLowering::C_Unknown;
  int BestGenerality = -1;

  // Loop over the options, keeping track of the most general one.
  for (unsigned i = 0, e = OpInfo.Codes.size(); i != e; ++i) {
    TargetLowering::ConstraintType CType =
      TLI.getConstraintType(OpInfo.Codes[i]);

    // Indirect 'other' or 'immediate' constraints are not allowed.
    if (OpInfo.isIndirect && !(CType == TargetLowering::C_Memory ||
                               CType == TargetLowering::C_Register ||
                               CType == TargetLowering::C_RegisterClass))
      continue;

    // If this is an 'other' or 'immediate' constraint, see if the operand is
    // valid for it. For example, on X86 we might have an 'rI' constraint. If
    // the operand is an integer in the range [0..31] we want to use I (saving a
    // load of a register), otherwise we must use 'r'.
    if ((CType == TargetLowering::C_Other ||
         CType == TargetLowering::C_Immediate) && Op.getNode()) {
      assert(OpInfo.Codes[i].size() == 1 &&
             "Unhandled multi-letter 'other' constraint");
      std::vector<SDValue> ResultOps;
      TLI.LowerAsmOperandForConstraint(Op, OpInfo.Codes[i],
                                       ResultOps, *DAG);
      if (!ResultOps.empty()) {
        BestType = CType;
        BestIdx = i;
        break;
      }
    }

    // Things with matching constraints can only be registers, per gcc
    // documentation.  This mainly affects "g" constraints.
    if (CType == TargetLowering::C_Memory && OpInfo.hasMatchingInput())
      continue;

    // This constraint letter is more general than the previous one, use it.
    int Generality = getConstraintGenerality(CType);
    if (Generality > BestGenerality) {
      BestType = CType;
      BestIdx = i;
      BestGenerality = Generality;
    }
  }

  OpInfo.ConstraintCode = OpInfo.Codes[BestIdx];
  OpInfo.ConstraintType = BestType;
}

/// Determines the constraint code and constraint type to use for the specific
/// AsmOperandInfo, setting OpInfo.ConstraintCode and OpInfo.ConstraintType.
void TargetLowering::ComputeConstraintToUse(AsmOperandInfo &OpInfo,
                                            SDValue Op,
                                            SelectionDAG *DAG) const {
  assert(!OpInfo.Codes.empty() && "Must have at least one constraint");

  // Single-letter constraints ('r') are very common.
  if (OpInfo.Codes.size() == 1) {
    OpInfo.ConstraintCode = OpInfo.Codes[0];
    OpInfo.ConstraintType = getConstraintType(OpInfo.ConstraintCode);
  } else {
    ChooseConstraint(OpInfo, *this, Op, DAG);
  }

  // 'X' matches anything.
  if (OpInfo.ConstraintCode == "X" && OpInfo.CallOperandVal) {
    // Labels and constants are handled elsewhere ('X' is the only thing
    // that matches labels).  For Functions, the type here is the type of
    // the result, which is not what we want to look at; leave them alone.
    Value *v = OpInfo.CallOperandVal;
    if (isa<BasicBlock>(v) || isa<ConstantInt>(v) || isa<Function>(v)) {
      OpInfo.CallOperandVal = v;
      return;
    }

    if (Op.getNode() && Op.getOpcode() == ISD::TargetBlockAddress)
      return;

    // Otherwise, try to resolve it to something we know about by looking at
    // the actual operand type.
    if (const char *Repl = LowerXConstraint(OpInfo.ConstraintVT)) {
      OpInfo.ConstraintCode = Repl;
      OpInfo.ConstraintType = getConstraintType(OpInfo.ConstraintCode);
    }
  }
}

/// Given an exact SDIV by a constant, create a multiplication
/// with the multiplicative inverse of the constant.
static SDValue BuildExactSDIV(const TargetLowering &TLI, SDNode *N,
                              const SDLoc &dl, SelectionDAG &DAG,
                              SmallVectorImpl<SDNode *> &Created) {
  SDValue Op0 = N->getOperand(0);
  SDValue Op1 = N->getOperand(1);
  EVT VT = N->getValueType(0);
  EVT SVT = VT.getScalarType();
  EVT ShVT = TLI.getShiftAmountTy(VT, DAG.getDataLayout());
  EVT ShSVT = ShVT.getScalarType();

  bool UseSRA = false;
  SmallVector<SDValue, 16> Shifts, Factors;

  auto BuildSDIVPattern = [&](ConstantSDNode *C) {
    if (C->isNullValue())
      return false;
    APInt Divisor = C->getAPIntValue();
    unsigned Shift = Divisor.countTrailingZeros();
    if (Shift) {
      Divisor.ashrInPlace(Shift);
      UseSRA = true;
    }
    // Calculate the multiplicative inverse, using Newton's method.
    APInt t;
    APInt Factor = Divisor;
    while ((t = Divisor * Factor) != 1)
      Factor *= APInt(Divisor.getBitWidth(), 2) - t;
    Shifts.push_back(DAG.getConstant(Shift, dl, ShSVT));
    Factors.push_back(DAG.getConstant(Factor, dl, SVT));
    return true;
  };

  // Collect all magic values from the build vector.
  if (!ISD::matchUnaryPredicate(Op1, BuildSDIVPattern))
    return SDValue();

  SDValue Shift, Factor;
  if (VT.isVector()) {
    Shift = DAG.getBuildVector(ShVT, dl, Shifts);
    Factor = DAG.getBuildVector(VT, dl, Factors);
  } else {
    Shift = Shifts[0];
    Factor = Factors[0];
  }

  SDValue Res = Op0;

  // Shift the value upfront if it is even, so the LSB is one.
  if (UseSRA) {
    // TODO: For UDIV use SRL instead of SRA.
    SDNodeFlags Flags;
    Flags.setExact(true);
    Res = DAG.getNode(ISD::SRA, dl, VT, Res, Shift, Flags);
    Created.push_back(Res.getNode());
  }

  return DAG.getNode(ISD::MUL, dl, VT, Res, Factor);
}

SDValue TargetLowering::BuildSDIVPow2(SDNode *N, const APInt &Divisor,
                              SelectionDAG &DAG,
                              SmallVectorImpl<SDNode *> &Created) const {
  AttributeList Attr = DAG.getMachineFunction().getFunction().getAttributes();
  const TargetLowering &TLI = DAG.getTargetLoweringInfo();
  if (TLI.isIntDivCheap(N->getValueType(0), Attr))
    return SDValue(N, 0); // Lower SDIV as SDIV
  return SDValue();
}

/// Given an ISD::SDIV node expressing a divide by constant,
/// return a DAG expression to select that will generate the same value by
/// multiplying by a magic number.
/// Ref: "Hacker's Delight" or "The PowerPC Compiler Writer's Guide".
SDValue TargetLowering::BuildSDIV(SDNode *N, SelectionDAG &DAG,
                                  bool IsAfterLegalization,
                                  SmallVectorImpl<SDNode *> &Created) const {
  SDLoc dl(N);
  EVT VT = N->getValueType(0);
  EVT SVT = VT.getScalarType();
  EVT ShVT = getShiftAmountTy(VT, DAG.getDataLayout());
  EVT ShSVT = ShVT.getScalarType();
  unsigned EltBits = VT.getScalarSizeInBits();

  // Check to see if we can do this.
  // FIXME: We should be more aggressive here.
  if (!isTypeLegal(VT))
    return SDValue();

  // If the sdiv has an 'exact' bit we can use a simpler lowering.
  if (N->getFlags().hasExact())
    return BuildExactSDIV(*this, N, dl, DAG, Created);

  SmallVector<SDValue, 16> MagicFactors, Factors, Shifts, ShiftMasks;

  auto BuildSDIVPattern = [&](ConstantSDNode *C) {
    if (C->isNullValue())
      return false;

    const APInt &Divisor = C->getAPIntValue();
    APInt::ms magics = Divisor.magic();
    int NumeratorFactor = 0;
    int ShiftMask = -1;

    if (Divisor.isOneValue() || Divisor.isAllOnesValue()) {
      // If d is +1/-1, we just multiply the numerator by +1/-1.
      NumeratorFactor = Divisor.getSExtValue();
      magics.m = 0;
      magics.s = 0;
      ShiftMask = 0;
    } else if (Divisor.isStrictlyPositive() && magics.m.isNegative()) {
      // If d > 0 and m < 0, add the numerator.
      NumeratorFactor = 1;
    } else if (Divisor.isNegative() && magics.m.isStrictlyPositive()) {
      // If d < 0 and m > 0, subtract the numerator.
      NumeratorFactor = -1;
    }

    MagicFactors.push_back(DAG.getConstant(magics.m, dl, SVT));
    Factors.push_back(DAG.getConstant(NumeratorFactor, dl, SVT));
    Shifts.push_back(DAG.getConstant(magics.s, dl, ShSVT));
    ShiftMasks.push_back(DAG.getConstant(ShiftMask, dl, SVT));
    return true;
  };

  SDValue N0 = N->getOperand(0);
  SDValue N1 = N->getOperand(1);

  // Collect the shifts / magic values from each element.
  if (!ISD::matchUnaryPredicate(N1, BuildSDIVPattern))
    return SDValue();

  SDValue MagicFactor, Factor, Shift, ShiftMask;
  if (VT.isVector()) {
    MagicFactor = DAG.getBuildVector(VT, dl, MagicFactors);
    Factor = DAG.getBuildVector(VT, dl, Factors);
    Shift = DAG.getBuildVector(ShVT, dl, Shifts);
    ShiftMask = DAG.getBuildVector(VT, dl, ShiftMasks);
  } else {
    MagicFactor = MagicFactors[0];
    Factor = Factors[0];
    Shift = Shifts[0];
    ShiftMask = ShiftMasks[0];
  }

  // Multiply the numerator (operand 0) by the magic value.
  // FIXME: We should support doing a MUL in a wider type.
  SDValue Q;
  if (IsAfterLegalization ? isOperationLegal(ISD::MULHS, VT)
                          : isOperationLegalOrCustom(ISD::MULHS, VT))
    Q = DAG.getNode(ISD::MULHS, dl, VT, N0, MagicFactor);
  else if (IsAfterLegalization ? isOperationLegal(ISD::SMUL_LOHI, VT)
                               : isOperationLegalOrCustom(ISD::SMUL_LOHI, VT)) {
    SDValue LoHi =
        DAG.getNode(ISD::SMUL_LOHI, dl, DAG.getVTList(VT, VT), N0, MagicFactor);
    Q = SDValue(LoHi.getNode(), 1);
  } else
    return SDValue(); // No mulhs or equivalent.
  Created.push_back(Q.getNode());

  // (Optionally) Add/subtract the numerator using Factor.
  Factor = DAG.getNode(ISD::MUL, dl, VT, N0, Factor);
  Created.push_back(Factor.getNode());
  Q = DAG.getNode(ISD::ADD, dl, VT, Q, Factor);
  Created.push_back(Q.getNode());

  // Shift right algebraic by shift value.
  Q = DAG.getNode(ISD::SRA, dl, VT, Q, Shift);
  Created.push_back(Q.getNode());

  // Extract the sign bit, mask it and add it to the quotient.
  SDValue SignShift = DAG.getConstant(EltBits - 1, dl, ShVT);
  SDValue T = DAG.getNode(ISD::SRL, dl, VT, Q, SignShift);
  Created.push_back(T.getNode());
  T = DAG.getNode(ISD::AND, dl, VT, T, ShiftMask);
  Created.push_back(T.getNode());
  return DAG.getNode(ISD::ADD, dl, VT, Q, T);
}

/// Given an ISD::UDIV node expressing a divide by constant,
/// return a DAG expression to select that will generate the same value by
/// multiplying by a magic number.
/// Ref: "Hacker's Delight" or "The PowerPC Compiler Writer's Guide".
SDValue TargetLowering::BuildUDIV(SDNode *N, SelectionDAG &DAG,
                                  bool IsAfterLegalization,
                                  SmallVectorImpl<SDNode *> &Created) const {
  SDLoc dl(N);
  EVT VT = N->getValueType(0);
  EVT SVT = VT.getScalarType();
  EVT ShVT = getShiftAmountTy(VT, DAG.getDataLayout());
  EVT ShSVT = ShVT.getScalarType();
  unsigned EltBits = VT.getScalarSizeInBits();

  // Check to see if we can do this.
  // FIXME: We should be more aggressive here.
  if (!isTypeLegal(VT))
    return SDValue();

  bool UseNPQ = false;
  SmallVector<SDValue, 16> PreShifts, PostShifts, MagicFactors, NPQFactors;

  auto BuildUDIVPattern = [&](ConstantSDNode *C) {
    if (C->isNullValue())
      return false;
    // FIXME: We should use a narrower constant when the upper
    // bits are known to be zero.
    APInt Divisor = C->getAPIntValue();
    APInt::mu magics = Divisor.magicu();
    unsigned PreShift = 0, PostShift = 0;

    // If the divisor is even, we can avoid using the expensive fixup by
    // shifting the divided value upfront.
    if (magics.a != 0 && !Divisor[0]) {
      PreShift = Divisor.countTrailingZeros();
      // Get magic number for the shifted divisor.
      magics = Divisor.lshr(PreShift).magicu(PreShift);
      assert(magics.a == 0 && "Should use cheap fixup now");
    }

    APInt Magic = magics.m;

    unsigned SelNPQ;
    if (magics.a == 0 || Divisor.isOneValue()) {
      assert(magics.s < Divisor.getBitWidth() &&
             "We shouldn't generate an undefined shift!");
      PostShift = magics.s;
      SelNPQ = false;
    } else {
      PostShift = magics.s - 1;
      SelNPQ = true;
    }

    PreShifts.push_back(DAG.getConstant(PreShift, dl, ShSVT));
    MagicFactors.push_back(DAG.getConstant(Magic, dl, SVT));
    NPQFactors.push_back(
        DAG.getConstant(SelNPQ ? APInt::getOneBitSet(EltBits, EltBits - 1)
                               : APInt::getNullValue(EltBits),
                        dl, SVT));
    PostShifts.push_back(DAG.getConstant(PostShift, dl, ShSVT));
    UseNPQ |= SelNPQ;
    return true;
  };

  SDValue N0 = N->getOperand(0);
  SDValue N1 = N->getOperand(1);

  // Collect the shifts/magic values from each element.
  if (!ISD::matchUnaryPredicate(N1, BuildUDIVPattern))
    return SDValue();

  SDValue PreShift, PostShift, MagicFactor, NPQFactor;
  if (VT.isVector()) {
    PreShift = DAG.getBuildVector(ShVT, dl, PreShifts);
    MagicFactor = DAG.getBuildVector(VT, dl, MagicFactors);
    NPQFactor = DAG.getBuildVector(VT, dl, NPQFactors);
    PostShift = DAG.getBuildVector(ShVT, dl, PostShifts);
  } else {
    PreShift = PreShifts[0];
    MagicFactor = MagicFactors[0];
    PostShift = PostShifts[0];
  }

  SDValue Q = N0;
  Q = DAG.getNode(ISD::SRL, dl, VT, Q, PreShift);
  Created.push_back(Q.getNode());

  // FIXME: We should support doing a MUL in a wider type.
  auto GetMULHU = [&](SDValue X, SDValue Y) {
    if (IsAfterLegalization ? isOperationLegal(ISD::MULHU, VT)
                            : isOperationLegalOrCustom(ISD::MULHU, VT))
      return DAG.getNode(ISD::MULHU, dl, VT, X, Y);
    if (IsAfterLegalization ? isOperationLegal(ISD::UMUL_LOHI, VT)
                            : isOperationLegalOrCustom(ISD::UMUL_LOHI, VT)) {
      SDValue LoHi =
          DAG.getNode(ISD::UMUL_LOHI, dl, DAG.getVTList(VT, VT), X, Y);
      return SDValue(LoHi.getNode(), 1);
    }
    return SDValue(); // No mulhu or equivalent
  };

  // Multiply the numerator (operand 0) by the magic value.
  Q = GetMULHU(Q, MagicFactor);
  if (!Q)
    return SDValue();

  Created.push_back(Q.getNode());

  if (UseNPQ) {
    SDValue NPQ = DAG.getNode(ISD::SUB, dl, VT, N0, Q);
    Created.push_back(NPQ.getNode());

    // For vectors we might have a mix of non-NPQ/NPQ paths, so use
    // MULHU to act as a SRL-by-1 for NPQ, else multiply by zero.
    if (VT.isVector())
      NPQ = GetMULHU(NPQ, NPQFactor);
    else
      NPQ = DAG.getNode(ISD::SRL, dl, VT, NPQ, DAG.getConstant(1, dl, ShVT));

    Created.push_back(NPQ.getNode());

    Q = DAG.getNode(ISD::ADD, dl, VT, NPQ, Q);
    Created.push_back(Q.getNode());
  }

  Q = DAG.getNode(ISD::SRL, dl, VT, Q, PostShift);
  Created.push_back(Q.getNode());

  SDValue One = DAG.getConstant(1, dl, VT);
  SDValue IsOne = DAG.getSetCC(dl, VT, N1, One, ISD::SETEQ);
  return DAG.getSelect(dl, VT, IsOne, N0, Q);
}

/// If all values in Values that *don't* match the predicate are same 'splat'
/// value, then replace all values with that splat value.
/// Else, if AlternativeReplacement was provided, then replace all values that
/// do match predicate with AlternativeReplacement value.
static void
turnVectorIntoSplatVector(MutableArrayRef<SDValue> Values,
                          std::function<bool(SDValue)> Predicate,
                          SDValue AlternativeReplacement = SDValue()) {
  SDValue Replacement;
  // Is there a value for which the Predicate does *NOT* match? What is it?
  auto SplatValue = llvm::find_if_not(Values, Predicate);
  if (SplatValue != Values.end()) {
    // Does Values consist only of SplatValue's and values matching Predicate?
    if (llvm::all_of(Values, [Predicate, SplatValue](SDValue Value) {
          return Value == *SplatValue || Predicate(Value);
        })) // Then we shall replace values matching predicate with SplatValue.
      Replacement = *SplatValue;
  }
  if (!Replacement) {
    // Oops, we did not find the "baseline" splat value.
    if (!AlternativeReplacement)
      return; // Nothing to do.
    // Let's replace with provided value then.
    Replacement = AlternativeReplacement;
  }
  std::replace_if(Values.begin(), Values.end(), Predicate, Replacement);
}

/// Given an ISD::UREM used only by an ISD::SETEQ or ISD::SETNE
/// where the divisor is constant and the comparison target is zero,
/// return a DAG expression that will generate the same comparison result
/// using only multiplications, additions and shifts/rotations.
/// Ref: "Hacker's Delight" 10-17.
SDValue TargetLowering::buildUREMEqFold(EVT SETCCVT, SDValue REMNode,
                                        SDValue CompTargetNode,
                                        ISD::CondCode Cond,
                                        DAGCombinerInfo &DCI,
                                        const SDLoc &DL) const {
  SmallVector<SDNode *, 5> Built;
  if (SDValue Folded = prepareUREMEqFold(SETCCVT, REMNode, CompTargetNode, Cond,
                                         DCI, DL, Built)) {
    for (SDNode *N : Built)
      DCI.AddToWorklist(N);
    return Folded;
  }

  return SDValue();
}

SDValue
TargetLowering::prepareUREMEqFold(EVT SETCCVT, SDValue REMNode,
                                  SDValue CompTargetNode, ISD::CondCode Cond,
                                  DAGCombinerInfo &DCI, const SDLoc &DL,
                                  SmallVectorImpl<SDNode *> &Created) const {
  // fold (seteq/ne (urem N, D), 0) -> (setule/ugt (rotr (mul N, P), K), Q)
  // - D must be constant, with D = D0 * 2^K where D0 is odd
  // - P is the multiplicative inverse of D0 modulo 2^W
  // - Q = floor(((2^W) - 1) / D)
  // where W is the width of the common type of N and D.
  assert((Cond == ISD::SETEQ || Cond == ISD::SETNE) &&
         "Only applicable for (in)equality comparisons.");

  SelectionDAG &DAG = DCI.DAG;

  EVT VT = REMNode.getValueType();
  EVT SVT = VT.getScalarType();
  EVT ShVT = getShiftAmountTy(VT, DAG.getDataLayout());
  EVT ShSVT = ShVT.getScalarType();

  // If MUL is unavailable, we cannot proceed in any case.
  if (!isOperationLegalOrCustom(ISD::MUL, VT))
    return SDValue();

  bool ComparingWithAllZeros = true;
  bool AllComparisonsWithNonZerosAreTautological = true;
  bool HadTautologicalLanes = false;
  bool AllLanesAreTautological = true;
  bool HadEvenDivisor = false;
  bool AllDivisorsArePowerOfTwo = true;
  bool HadTautologicalInvertedLanes = false;
  SmallVector<SDValue, 16> PAmts, KAmts, QAmts, IAmts;

  auto BuildUREMPattern = [&](ConstantSDNode *CDiv, ConstantSDNode *CCmp) {
    // Division by 0 is UB. Leave it to be constant-folded elsewhere.
    if (CDiv->isNullValue())
      return false;

    const APInt &D = CDiv->getAPIntValue();
    const APInt &Cmp = CCmp->getAPIntValue();

    ComparingWithAllZeros &= Cmp.isNullValue();

    // x u% C1` is *always* less than C1. So given `x u% C1 == C2`,
    // if C2 is not less than C1, the comparison is always false.
    // But we will only be able to produce the comparison that will give the
    // opposive tautological answer. So this lane would need to be fixed up.
    bool TautologicalInvertedLane = D.ule(Cmp);
    HadTautologicalInvertedLanes |= TautologicalInvertedLane;

    // If all lanes are tautological (either all divisors are ones, or divisor
    // is not greater than the constant we are comparing with),
    // we will prefer to avoid the fold.
    bool TautologicalLane = D.isOneValue() || TautologicalInvertedLane;
    HadTautologicalLanes |= TautologicalLane;
    AllLanesAreTautological &= TautologicalLane;

    // If we are comparing with non-zero, we need'll need  to subtract said
    // comparison value from the LHS. But there is no point in doing that if
    // every lane where we are comparing with non-zero is tautological..
    if (!Cmp.isNullValue())
      AllComparisonsWithNonZerosAreTautological &= TautologicalLane;

    // Decompose D into D0 * 2^K
    unsigned K = D.countTrailingZeros();
    assert((!D.isOneValue() || (K == 0)) && "For divisor '1' we won't rotate.");
    APInt D0 = D.lshr(K);

    // D is even if it has trailing zeros.
    HadEvenDivisor |= (K != 0);
    // D is a power-of-two if D0 is one.
    // If all divisors are power-of-two, we will prefer to avoid the fold.
    AllDivisorsArePowerOfTwo &= D0.isOneValue();

    // P = inv(D0, 2^W)
    // 2^W requires W + 1 bits, so we have to extend and then truncate.
    unsigned W = D.getBitWidth();
    APInt P = D0.zext(W + 1)
                  .multiplicativeInverse(APInt::getSignedMinValue(W + 1))
                  .trunc(W);
    assert(!P.isNullValue() && "No multiplicative inverse!"); // unreachable
    assert((D0 * P).isOneValue() && "Multiplicative inverse sanity check.");

    // Q = floor((2^W - 1) u/ D)
    // R = ((2^W - 1) u% D)
    APInt Q, R;
    APInt::udivrem(APInt::getAllOnesValue(W), D, Q, R);

    // If we are comparing with zero, then that comparison constant is okay,
    // else it may need to be one less than that.
    if (Cmp.ugt(R))
      Q -= 1;

    assert(APInt::getAllOnesValue(ShSVT.getSizeInBits()).ugt(K) &&
           "We are expecting that K is always less than all-ones for ShSVT");

    // If the lane is tautological the result can be constant-folded.
    if (TautologicalLane) {
      // Set P and K amount to a bogus values so we can try to splat them.
      P = 0;
      K = -1;
      // And ensure that comparison constant is tautological,
      // it will always compare true/false.
      Q = -1;
    }

    PAmts.push_back(DAG.getConstant(P, DL, SVT));
    KAmts.push_back(
        DAG.getConstant(APInt(ShSVT.getSizeInBits(), K), DL, ShSVT));
    QAmts.push_back(DAG.getConstant(Q, DL, SVT));
    return true;
  };

  SDValue N = REMNode.getOperand(0);
  SDValue D = REMNode.getOperand(1);

  // Collect the values from each element.
  if (!ISD::matchBinaryPredicate(D, CompTargetNode, BuildUREMPattern))
    return SDValue();

  // If all lanes are tautological, the result can be constant-folded.
  if (AllLanesAreTautological)
    return SDValue();

  // If this is a urem by a powers-of-two, avoid the fold since it can be
  // best implemented as a bit test.
  if (AllDivisorsArePowerOfTwo)
    return SDValue();

  SDValue PVal, KVal, QVal;
  if (VT.isVector()) {
    if (HadTautologicalLanes) {
      // Try to turn PAmts into a splat, since we don't care about the values
      // that are currently '0'. If we can't, just keep '0'`s.
      turnVectorIntoSplatVector(PAmts, isNullConstant);
      // Try to turn KAmts into a splat, since we don't care about the values
      // that are currently '-1'. If we can't, change them to '0'`s.
      turnVectorIntoSplatVector(KAmts, isAllOnesConstant,
                                DAG.getConstant(0, DL, ShSVT));
    }

    PVal = DAG.getBuildVector(VT, DL, PAmts);
    KVal = DAG.getBuildVector(ShVT, DL, KAmts);
    QVal = DAG.getBuildVector(VT, DL, QAmts);
  } else {
    PVal = PAmts[0];
    KVal = KAmts[0];
    QVal = QAmts[0];
  }

  if (!ComparingWithAllZeros && !AllComparisonsWithNonZerosAreTautological) {
    if (!isOperationLegalOrCustom(ISD::SUB, VT))
      return SDValue(); // FIXME: Could/should use `ISD::ADD`?
    assert(CompTargetNode.getValueType() == N.getValueType() &&
           "Expecting that the types on LHS and RHS of comparisons match.");
    N = DAG.getNode(ISD::SUB, DL, VT, N, CompTargetNode);
  }

  // (mul N, P)
  SDValue Op0 = DAG.getNode(ISD::MUL, DL, VT, N, PVal);
  Created.push_back(Op0.getNode());

  // Rotate right only if any divisor was even. We avoid rotates for all-odd
  // divisors as a performance improvement, since rotating by 0 is a no-op.
  if (HadEvenDivisor) {
    // We need ROTR to do this.
    if (!isOperationLegalOrCustom(ISD::ROTR, VT))
      return SDValue();
    SDNodeFlags Flags;
    Flags.setExact(true);
    // UREM: (rotr (mul N, P), K)
    Op0 = DAG.getNode(ISD::ROTR, DL, VT, Op0, KVal, Flags);
    Created.push_back(Op0.getNode());
  }

  // UREM: (setule/setugt (rotr (mul N, P), K), Q)
  SDValue NewCC =
      DAG.getSetCC(DL, SETCCVT, Op0, QVal,
                   ((Cond == ISD::SETEQ) ? ISD::SETULE : ISD::SETUGT));
  if (!HadTautologicalInvertedLanes)
    return NewCC;

  // If any lanes previously compared always-false, the NewCC will give
  // always-true result for them, so we need to fixup those lanes.
  // Or the other way around for inequality predicate.
  assert(VT.isVector() && "Can/should only get here for vectors.");
  Created.push_back(NewCC.getNode());

  // x u% C1` is *always* less than C1. So given `x u% C1 == C2`,
  // if C2 is not less than C1, the comparison is always false.
  // But we have produced the comparison that will give the
  // opposive tautological answer. So these lanes would need to be fixed up.
  SDValue TautologicalInvertedChannels =
      DAG.getSetCC(DL, SETCCVT, D, CompTargetNode, ISD::SETULE);
  Created.push_back(TautologicalInvertedChannels.getNode());

  if (isOperationLegalOrCustom(ISD::VSELECT, SETCCVT)) {
    // If we have a vector select, let's replace the comparison results in the
    // affected lanes with the correct tautological result.
    SDValue Replacement = DAG.getBoolConstant(Cond == ISD::SETEQ ? false : true,
                                              DL, SETCCVT, SETCCVT);
    return DAG.getNode(ISD::VSELECT, DL, SETCCVT, TautologicalInvertedChannels,
                       Replacement, NewCC);
  }

  // Else, we can just invert the comparison result in the appropriate lanes.
  if (isOperationLegalOrCustom(ISD::XOR, SETCCVT))
    return DAG.getNode(ISD::XOR, DL, SETCCVT, NewCC,
                       TautologicalInvertedChannels);

  return SDValue(); // Don't know how to lower.
}

/// Given an ISD::SREM used only by an ISD::SETEQ or ISD::SETNE
/// where the divisor is constant and the comparison target is zero,
/// return a DAG expression that will generate the same comparison result
/// using only multiplications, additions and shifts/rotations.
/// Ref: "Hacker's Delight" 10-17.
SDValue TargetLowering::buildSREMEqFold(EVT SETCCVT, SDValue REMNode,
                                        SDValue CompTargetNode,
                                        ISD::CondCode Cond,
                                        DAGCombinerInfo &DCI,
                                        const SDLoc &DL) const {
  SmallVector<SDNode *, 7> Built;
  if (SDValue Folded = prepareSREMEqFold(SETCCVT, REMNode, CompTargetNode, Cond,
                                         DCI, DL, Built)) {
    assert(Built.size() <= 7 && "Max size prediction failed.");
    for (SDNode *N : Built)
      DCI.AddToWorklist(N);
    return Folded;
  }

  return SDValue();
}

SDValue
TargetLowering::prepareSREMEqFold(EVT SETCCVT, SDValue REMNode,
                                  SDValue CompTargetNode, ISD::CondCode Cond,
                                  DAGCombinerInfo &DCI, const SDLoc &DL,
                                  SmallVectorImpl<SDNode *> &Created) const {
  // Fold:
  //   (seteq/ne (srem N, D), 0)
  // To:
  //   (setule/ugt (rotr (add (mul N, P), A), K), Q)
  //
  // - D must be constant, with D = D0 * 2^K where D0 is odd
  // - P is the multiplicative inverse of D0 modulo 2^W
  // - A = bitwiseand(floor((2^(W - 1) - 1) / D0), (-(2^k)))
  // - Q = floor((2 * A) / (2^K))
  // where W is the width of the common type of N and D.
  assert((Cond == ISD::SETEQ || Cond == ISD::SETNE) &&
         "Only applicable for (in)equality comparisons.");

  SelectionDAG &DAG = DCI.DAG;

  EVT VT = REMNode.getValueType();
  EVT SVT = VT.getScalarType();
  EVT ShVT = getShiftAmountTy(VT, DAG.getDataLayout());
  EVT ShSVT = ShVT.getScalarType();

  // If MUL is unavailable, we cannot proceed in any case.
  if (!isOperationLegalOrCustom(ISD::MUL, VT))
    return SDValue();

  // TODO: Could support comparing with non-zero too.
  ConstantSDNode *CompTarget = isConstOrConstSplat(CompTargetNode);
  if (!CompTarget || !CompTarget->isNullValue())
    return SDValue();

  bool HadIntMinDivisor = false;
  bool HadOneDivisor = false;
  bool AllDivisorsAreOnes = true;
  bool HadEvenDivisor = false;
  bool NeedToApplyOffset = false;
  bool AllDivisorsArePowerOfTwo = true;
  SmallVector<SDValue, 16> PAmts, AAmts, KAmts, QAmts;

  auto BuildSREMPattern = [&](ConstantSDNode *C) {
    // Division by 0 is UB. Leave it to be constant-folded elsewhere.
    if (C->isNullValue())
      return false;

    // FIXME: we don't fold `rem %X, -C` to `rem %X, C` in DAGCombine.

    // WARNING: this fold is only valid for positive divisors!
    APInt D = C->getAPIntValue();
    if (D.isNegative())
      D.negate(); //  `rem %X, -C` is equivalent to `rem %X, C`

    HadIntMinDivisor |= D.isMinSignedValue();

    // If all divisors are ones, we will prefer to avoid the fold.
    HadOneDivisor |= D.isOneValue();
    AllDivisorsAreOnes &= D.isOneValue();

    // Decompose D into D0 * 2^K
    unsigned K = D.countTrailingZeros();
    assert((!D.isOneValue() || (K == 0)) && "For divisor '1' we won't rotate.");
    APInt D0 = D.lshr(K);

    if (!D.isMinSignedValue()) {
      // D is even if it has trailing zeros; unless it's INT_MIN, in which case
      // we don't care about this lane in this fold, we'll special-handle it.
      HadEvenDivisor |= (K != 0);
    }

    // D is a power-of-two if D0 is one. This includes INT_MIN.
    // If all divisors are power-of-two, we will prefer to avoid the fold.
    AllDivisorsArePowerOfTwo &= D0.isOneValue();

    // P = inv(D0, 2^W)
    // 2^W requires W + 1 bits, so we have to extend and then truncate.
    unsigned W = D.getBitWidth();
    APInt P = D0.zext(W + 1)
                  .multiplicativeInverse(APInt::getSignedMinValue(W + 1))
                  .trunc(W);
    assert(!P.isNullValue() && "No multiplicative inverse!"); // unreachable
    assert((D0 * P).isOneValue() && "Multiplicative inverse sanity check.");

    // A = floor((2^(W - 1) - 1) / D0) & -2^K
    APInt A = APInt::getSignedMaxValue(W).udiv(D0);
    A.clearLowBits(K);

    if (!D.isMinSignedValue()) {
      // If divisor INT_MIN, then we don't care about this lane in this fold,
      // we'll special-handle it.
      NeedToApplyOffset |= A != 0;
    }

    // Q = floor((2 * A) / (2^K))
    APInt Q = (2 * A).udiv(APInt::getOneBitSet(W, K));

    assert(APInt::getAllOnesValue(SVT.getSizeInBits()).ugt(A) &&
           "We are expecting that A is always less than all-ones for SVT");
    assert(APInt::getAllOnesValue(ShSVT.getSizeInBits()).ugt(K) &&
           "We are expecting that K is always less than all-ones for ShSVT");

    // If the divisor is 1 the result can be constant-folded. Likewise, we
    // don't care about INT_MIN lanes, those can be set to undef if appropriate.
    if (D.isOneValue()) {
      // Set P, A and K to a bogus values so we can try to splat them.
      P = 0;
      A = -1;
      K = -1;

      // x ?% 1 == 0  <-->  true  <-->  x u<= -1
      Q = -1;
    }

    PAmts.push_back(DAG.getConstant(P, DL, SVT));
    AAmts.push_back(DAG.getConstant(A, DL, SVT));
    KAmts.push_back(
        DAG.getConstant(APInt(ShSVT.getSizeInBits(), K), DL, ShSVT));
    QAmts.push_back(DAG.getConstant(Q, DL, SVT));
    return true;
  };

  SDValue N = REMNode.getOperand(0);
  SDValue D = REMNode.getOperand(1);

  // Collect the values from each element.
  if (!ISD::matchUnaryPredicate(D, BuildSREMPattern))
    return SDValue();

  // If this is a srem by a one, avoid the fold since it can be constant-folded.
  if (AllDivisorsAreOnes)
    return SDValue();

  // If this is a srem by a powers-of-two (including INT_MIN), avoid the fold
  // since it can be best implemented as a bit test.
  if (AllDivisorsArePowerOfTwo)
    return SDValue();

  SDValue PVal, AVal, KVal, QVal;
  if (VT.isVector()) {
    if (HadOneDivisor) {
      // Try to turn PAmts into a splat, since we don't care about the values
      // that are currently '0'. If we can't, just keep '0'`s.
      turnVectorIntoSplatVector(PAmts, isNullConstant);
      // Try to turn AAmts into a splat, since we don't care about the
      // values that are currently '-1'. If we can't, change them to '0'`s.
      turnVectorIntoSplatVector(AAmts, isAllOnesConstant,
                                DAG.getConstant(0, DL, SVT));
      // Try to turn KAmts into a splat, since we don't care about the values
      // that are currently '-1'. If we can't, change them to '0'`s.
      turnVectorIntoSplatVector(KAmts, isAllOnesConstant,
                                DAG.getConstant(0, DL, ShSVT));
    }

    PVal = DAG.getBuildVector(VT, DL, PAmts);
    AVal = DAG.getBuildVector(VT, DL, AAmts);
    KVal = DAG.getBuildVector(ShVT, DL, KAmts);
    QVal = DAG.getBuildVector(VT, DL, QAmts);
  } else {
    PVal = PAmts[0];
    AVal = AAmts[0];
    KVal = KAmts[0];
    QVal = QAmts[0];
  }

  // (mul N, P)
  SDValue Op0 = DAG.getNode(ISD::MUL, DL, VT, N, PVal);
  Created.push_back(Op0.getNode());

  if (NeedToApplyOffset) {
    // We need ADD to do this.
    if (!isOperationLegalOrCustom(ISD::ADD, VT))
      return SDValue();

    // (add (mul N, P), A)
    Op0 = DAG.getNode(ISD::ADD, DL, VT, Op0, AVal);
    Created.push_back(Op0.getNode());
  }

  // Rotate right only if any divisor was even. We avoid rotates for all-odd
  // divisors as a performance improvement, since rotating by 0 is a no-op.
  if (HadEvenDivisor) {
    // We need ROTR to do this.
    if (!isOperationLegalOrCustom(ISD::ROTR, VT))
      return SDValue();
    SDNodeFlags Flags;
    Flags.setExact(true);
    // SREM: (rotr (add (mul N, P), A), K)
    Op0 = DAG.getNode(ISD::ROTR, DL, VT, Op0, KVal, Flags);
    Created.push_back(Op0.getNode());
  }

  // SREM: (setule/setugt (rotr (add (mul N, P), A), K), Q)
  SDValue Fold =
      DAG.getSetCC(DL, SETCCVT, Op0, QVal,
                   ((Cond == ISD::SETEQ) ? ISD::SETULE : ISD::SETUGT));

  // If we didn't have lanes with INT_MIN divisor, then we're done.
  if (!HadIntMinDivisor)
    return Fold;

  // That fold is only valid for positive divisors. Which effectively means,
  // it is invalid for INT_MIN divisors. So if we have such a lane,
  // we must fix-up results for said lanes.
  assert(VT.isVector() && "Can/should only get here for vectors.");

  if (!isOperationLegalOrCustom(ISD::SETEQ, VT) ||
      !isOperationLegalOrCustom(ISD::AND, VT) ||
      !isOperationLegalOrCustom(Cond, VT) ||
      !isOperationLegalOrCustom(ISD::VSELECT, VT))
    return SDValue();

  Created.push_back(Fold.getNode());

  SDValue IntMin = DAG.getConstant(
      APInt::getSignedMinValue(SVT.getScalarSizeInBits()), DL, VT);
  SDValue IntMax = DAG.getConstant(
      APInt::getSignedMaxValue(SVT.getScalarSizeInBits()), DL, VT);
  SDValue Zero =
      DAG.getConstant(APInt::getNullValue(SVT.getScalarSizeInBits()), DL, VT);

  // Which lanes had INT_MIN divisors? Divisor is constant, so const-folded.
  SDValue DivisorIsIntMin = DAG.getSetCC(DL, SETCCVT, D, IntMin, ISD::SETEQ);
  Created.push_back(DivisorIsIntMin.getNode());

  // (N s% INT_MIN) ==/!= 0  <-->  (N & INT_MAX) ==/!= 0
  SDValue Masked = DAG.getNode(ISD::AND, DL, VT, N, IntMax);
  Created.push_back(Masked.getNode());
  SDValue MaskedIsZero = DAG.getSetCC(DL, SETCCVT, Masked, Zero, Cond);
  Created.push_back(MaskedIsZero.getNode());

  // To produce final result we need to blend 2 vectors: 'SetCC' and
  // 'MaskedIsZero'. If the divisor for channel was *NOT* INT_MIN, we pick
  // from 'Fold', else pick from 'MaskedIsZero'. Since 'DivisorIsIntMin' is
  // constant-folded, select can get lowered to a shuffle with constant mask.
  SDValue Blended =
      DAG.getNode(ISD::VSELECT, DL, VT, DivisorIsIntMin, MaskedIsZero, Fold);

  return Blended;
}

bool TargetLowering::
verifyReturnAddressArgumentIsConstant(SDValue Op, SelectionDAG &DAG) const {
  if (!isa<ConstantSDNode>(Op.getOperand(0))) {
    DAG.getContext()->emitError("argument to '__builtin_return_address' must "
                                "be a constant integer");
    return true;
  }

  return false;
}

SDValue TargetLowering::getNegatedExpression(SDValue Op, SelectionDAG &DAG,
                                             bool LegalOps, bool OptForSize,
                                             NegatibleCost &Cost,
                                             unsigned Depth) const {
  // fneg is removable even if it has multiple uses.
  if (Op.getOpcode() == ISD::FNEG) {
    Cost = NegatibleCost::Cheaper;
    return Op.getOperand(0);
  }

  // Don't recurse exponentially.
  if (Depth > SelectionDAG::MaxRecursionDepth)
    return SDValue();

  // Pre-increment recursion depth for use in recursive calls.
  ++Depth;
  const SDNodeFlags Flags = Op->getFlags();
  const TargetOptions &Options = DAG.getTarget().Options;
  EVT VT = Op.getValueType();
  unsigned Opcode = Op.getOpcode();

  // Don't allow anything with multiple uses unless we know it is free.
  if (!Op.hasOneUse() && Opcode != ISD::ConstantFP) {
    bool IsFreeExtend = Opcode == ISD::FP_EXTEND &&
                        isFPExtFree(VT, Op.getOperand(0).getValueType());
    if (!IsFreeExtend)
      return SDValue();
  }

  auto RemoveDeadNode = [&](SDValue N) {
    if (N && N.getNode()->use_empty())
      DAG.RemoveDeadNode(N.getNode());
  };

  SDLoc DL(Op);

  switch (Opcode) {
  case ISD::ConstantFP: {
    // Don't invert constant FP values after legalization unless the target says
    // the negated constant is legal.
    bool IsOpLegal =
        isOperationLegal(ISD::ConstantFP, VT) ||
        isFPImmLegal(neg(cast<ConstantFPSDNode>(Op)->getValueAPF()), VT,
                     OptForSize);

    if (LegalOps && !IsOpLegal)
      break;

    APFloat V = cast<ConstantFPSDNode>(Op)->getValueAPF();
    V.changeSign();
    SDValue CFP = DAG.getConstantFP(V, DL, VT);

    // If we already have the use of the negated floating constant, it is free
    // to negate it even it has multiple uses.
    if (!Op.hasOneUse() && CFP.use_empty())
      break;
    Cost = NegatibleCost::Neutral;
    return CFP;
  }
  case ISD::BUILD_VECTOR: {
    // Only permit BUILD_VECTOR of constants.
    if (llvm::any_of(Op->op_values(), [&](SDValue N) {
          return !N.isUndef() && !isa<ConstantFPSDNode>(N);
        }))
      break;

    bool IsOpLegal =
        (isOperationLegal(ISD::ConstantFP, VT) &&
         isOperationLegal(ISD::BUILD_VECTOR, VT)) ||
        llvm::all_of(Op->op_values(), [&](SDValue N) {
          return N.isUndef() ||
                 isFPImmLegal(neg(cast<ConstantFPSDNode>(N)->getValueAPF()), VT,
                              OptForSize);
        });

    if (LegalOps && !IsOpLegal)
      break;

    SmallVector<SDValue, 4> Ops;
    for (SDValue C : Op->op_values()) {
      if (C.isUndef()) {
        Ops.push_back(C);
        continue;
      }
      APFloat V = cast<ConstantFPSDNode>(C)->getValueAPF();
      V.changeSign();
      Ops.push_back(DAG.getConstantFP(V, DL, C.getValueType()));
    }
    Cost = NegatibleCost::Neutral;
    return DAG.getBuildVector(VT, DL, Ops);
  }
  case ISD::FADD: {
    if (!Options.NoSignedZerosFPMath && !Flags.hasNoSignedZeros())
      break;

    // After operation legalization, it might not be legal to create new FSUBs.
    if (LegalOps && !isOperationLegalOrCustom(ISD::FSUB, VT))
      break;
    SDValue X = Op.getOperand(0), Y = Op.getOperand(1);

    // fold (fneg (fadd X, Y)) -> (fsub (fneg X), Y)
    NegatibleCost CostX = NegatibleCost::Expensive;
    SDValue NegX =
        getNegatedExpression(X, DAG, LegalOps, OptForSize, CostX, Depth);
    // fold (fneg (fadd X, Y)) -> (fsub (fneg Y), X)
    NegatibleCost CostY = NegatibleCost::Expensive;
    SDValue NegY =
        getNegatedExpression(Y, DAG, LegalOps, OptForSize, CostY, Depth);

    // Negate the X if its cost is less or equal than Y.
    if (NegX && (CostX <= CostY)) {
      Cost = CostX;
      SDValue N = DAG.getNode(ISD::FSUB, DL, VT, NegX, Y, Flags);
      RemoveDeadNode(NegY);
      return N;
    }

    // Negate the Y if it is not expensive.
    if (NegY) {
      Cost = CostY;
      SDValue N = DAG.getNode(ISD::FSUB, DL, VT, NegY, X, Flags);
      RemoveDeadNode(NegX);
      return N;
    }
    break;
  }
  case ISD::FSUB: {
    // We can't turn -(A-B) into B-A when we honor signed zeros.
    if (!Options.NoSignedZerosFPMath && !Flags.hasNoSignedZeros())
      break;

    SDValue X = Op.getOperand(0), Y = Op.getOperand(1);
    // fold (fneg (fsub 0, Y)) -> Y
    if (ConstantFPSDNode *C = isConstOrConstSplatFP(X, /*AllowUndefs*/ true))
      if (C->isZero()) {
        Cost = NegatibleCost::Cheaper;
        return Y;
      }

    // fold (fneg (fsub X, Y)) -> (fsub Y, X)
    Cost = NegatibleCost::Neutral;
    return DAG.getNode(ISD::FSUB, DL, VT, Y, X, Flags);
  }
  case ISD::FMUL:
  case ISD::FDIV: {
    SDValue X = Op.getOperand(0), Y = Op.getOperand(1);

    // fold (fneg (fmul X, Y)) -> (fmul (fneg X), Y)
    NegatibleCost CostX = NegatibleCost::Expensive;
    SDValue NegX =
        getNegatedExpression(X, DAG, LegalOps, OptForSize, CostX, Depth);
    // fold (fneg (fmul X, Y)) -> (fmul X, (fneg Y))
    NegatibleCost CostY = NegatibleCost::Expensive;
    SDValue NegY =
        getNegatedExpression(Y, DAG, LegalOps, OptForSize, CostY, Depth);

    // Negate the X if its cost is less or equal than Y.
    if (NegX && (CostX <= CostY)) {
      Cost = CostX;
      SDValue N = DAG.getNode(Opcode, DL, VT, NegX, Y, Flags);
      RemoveDeadNode(NegY);
      return N;
    }

    // Ignore X * 2.0 because that is expected to be canonicalized to X + X.
    if (auto *C = isConstOrConstSplatFP(Op.getOperand(1)))
      if (C->isExactlyValue(2.0) && Op.getOpcode() == ISD::FMUL)
        break;

    // Negate the Y if it is not expensive.
    if (NegY) {
      Cost = CostY;
      SDValue N = DAG.getNode(Opcode, DL, VT, X, NegY, Flags);
      RemoveDeadNode(NegX);
      return N;
    }
    break;
  }
  case ISD::FMA:
  case ISD::FMAD: {
    if (!Options.NoSignedZerosFPMath && !Flags.hasNoSignedZeros())
      break;

    SDValue X = Op.getOperand(0), Y = Op.getOperand(1), Z = Op.getOperand(2);
    NegatibleCost CostZ = NegatibleCost::Expensive;
    SDValue NegZ =
        getNegatedExpression(Z, DAG, LegalOps, OptForSize, CostZ, Depth);
    // Give up if fail to negate the Z.
    if (!NegZ)
      break;

    // fold (fneg (fma X, Y, Z)) -> (fma (fneg X), Y, (fneg Z))
    NegatibleCost CostX = NegatibleCost::Expensive;
    SDValue NegX =
        getNegatedExpression(X, DAG, LegalOps, OptForSize, CostX, Depth);
    // fold (fneg (fma X, Y, Z)) -> (fma X, (fneg Y), (fneg Z))
    NegatibleCost CostY = NegatibleCost::Expensive;
    SDValue NegY =
        getNegatedExpression(Y, DAG, LegalOps, OptForSize, CostY, Depth);

    // Negate the X if its cost is less or equal than Y.
    if (NegX && (CostX <= CostY)) {
      Cost = std::min(CostX, CostZ);
      SDValue N = DAG.getNode(Opcode, DL, VT, NegX, Y, NegZ, Flags);
      RemoveDeadNode(NegY);
      return N;
    }

    // Negate the Y if it is not expensive.
    if (NegY) {
      Cost = std::min(CostY, CostZ);
      SDValue N = DAG.getNode(Opcode, DL, VT, X, NegY, NegZ, Flags);
      RemoveDeadNode(NegX);
      return N;
    }
    break;
  }

  case ISD::FP_EXTEND:
  case ISD::FSIN:
    if (SDValue NegV = getNegatedExpression(Op.getOperand(0), DAG, LegalOps,
                                            OptForSize, Cost, Depth))
      return DAG.getNode(Opcode, DL, VT, NegV);
    break;
  case ISD::FP_ROUND:
    if (SDValue NegV = getNegatedExpression(Op.getOperand(0), DAG, LegalOps,
                                            OptForSize, Cost, Depth))
      return DAG.getNode(ISD::FP_ROUND, DL, VT, NegV, Op.getOperand(1));
    break;
  }

  return SDValue();
}

//===----------------------------------------------------------------------===//
// Legalization Utilities
//===----------------------------------------------------------------------===//

<<<<<<< HEAD
SDValue TargetLowering::expandMULHU_MULHS(SDNode *Node,
                                          SelectionDAG &DAG) const {
  SDLoc dl(SDValue(Node, 0));
  unsigned ExpandOpcode =
      Node->getOpcode() == ISD::MULHU ? ISD::UMUL_LOHI : ISD::SMUL_LOHI;
  EVT VT = Node->getValueType(0);
  SDVTList VTs = DAG.getVTList(VT, VT);

  return DAG.getNode(ExpandOpcode, dl, VTs, Node->getOperand(0),
                     Node->getOperand(1));
}

void TargetLowering::expandSMUL_UMUL_LOHI(SmallVectorImpl<SDValue> &Results,
                                          SDNode *Node,
                                          SelectionDAG &DAG) const {
  SDLoc dl(SDValue(Node, 0));

  SDValue LHS = Node->getOperand(0);
  SDValue RHS = Node->getOperand(1);
  MVT VT = LHS.getSimpleValueType();
  unsigned MULHOpcode =
      Node->getOpcode() == ISD::UMUL_LOHI ? ISD::MULHU : ISD::MULHS;

  if (isOperationLegalOrCustom(MULHOpcode, VT)) {
    Results.push_back(DAG.getNode(ISD::MUL, dl, VT, LHS, RHS));
    Results.push_back(DAG.getNode(MULHOpcode, dl, VT, LHS, RHS));
    return;
  }

  SmallVector<SDValue, 4> Halves;
  EVT HalfType = EVT(VT).getHalfSizedIntegerVT(*DAG.getContext());
  assert(isTypeLegal(HalfType));
  if (expandMUL_LOHI(Node->getOpcode(), VT, Node, LHS, RHS, Halves, HalfType,
                     DAG, TargetLowering::MulExpansionKind::Always)) {
    for (unsigned i = 0; i < 2; ++i) {
      SDValue Lo = DAG.getNode(ISD::ZERO_EXTEND, dl, VT, Halves[2 * i]);
      SDValue Hi = DAG.getNode(ISD::ANY_EXTEND, dl, VT, Halves[2 * i + 1]);
      SDValue Shift =
          DAG.getConstant(HalfType.getScalarSizeInBits(), dl,
                          getShiftAmountTy(HalfType, DAG.getDataLayout()));
      Hi = DAG.getNode(ISD::SHL, dl, VT, Hi, Shift);
      Results.push_back(DAG.getNode(ISD::OR, dl, VT, Lo, Hi));
    }
  }
}

bool TargetLowering::expandMUL_LOHI(unsigned Opcode, EVT VT, SDLoc dl,
=======
bool TargetLowering::expandMUL_LOHI(unsigned Opcode, EVT VT, const SDLoc &dl,
>>>>>>> a2aeb37a
                                    SDValue LHS, SDValue RHS,
                                    SmallVectorImpl<SDValue> &Result,
                                    EVT HiLoVT, SelectionDAG &DAG,
                                    MulExpansionKind Kind, SDValue LL,
                                    SDValue LH, SDValue RL, SDValue RH) const {
  assert(Opcode == ISD::MUL || Opcode == ISD::UMUL_LOHI ||
         Opcode == ISD::SMUL_LOHI);

  bool HasMULHS = (Kind == MulExpansionKind::Always) ||
                  isOperationLegalOrCustom(ISD::MULHS, HiLoVT);
  bool HasMULHU = (Kind == MulExpansionKind::Always) ||
                  isOperationLegalOrCustom(ISD::MULHU, HiLoVT);
  bool HasSMUL_LOHI = (Kind == MulExpansionKind::Always) ||
                      isOperationLegalOrCustom(ISD::SMUL_LOHI, HiLoVT);
  bool HasUMUL_LOHI = (Kind == MulExpansionKind::Always) ||
                      isOperationLegalOrCustom(ISD::UMUL_LOHI, HiLoVT);

  if (!HasMULHU && !HasMULHS && !HasUMUL_LOHI && !HasSMUL_LOHI)
    return false;

  unsigned OuterBitSize = VT.getScalarSizeInBits();
  unsigned InnerBitSize = HiLoVT.getScalarSizeInBits();
  unsigned LHSSB = DAG.ComputeNumSignBits(LHS);
  unsigned RHSSB = DAG.ComputeNumSignBits(RHS);

  // LL, LH, RL, and RH must be either all NULL or all set to a value.
  assert((LL.getNode() && LH.getNode() && RL.getNode() && RH.getNode()) ||
         (!LL.getNode() && !LH.getNode() && !RL.getNode() && !RH.getNode()));

  SDVTList VTs = DAG.getVTList(HiLoVT, HiLoVT);
  auto MakeMUL_LOHI = [&](SDValue L, SDValue R, SDValue &Lo, SDValue &Hi,
                          bool Signed) -> bool {
    if ((Signed && HasSMUL_LOHI) || (!Signed && HasUMUL_LOHI)) {
      Lo = DAG.getNode(Signed ? ISD::SMUL_LOHI : ISD::UMUL_LOHI, dl, VTs, L, R);
      Hi = SDValue(Lo.getNode(), 1);
      return true;
    }
    if ((Signed && HasMULHS) || (!Signed && HasMULHU)) {
      Lo = DAG.getNode(ISD::MUL, dl, HiLoVT, L, R);
      Hi = DAG.getNode(Signed ? ISD::MULHS : ISD::MULHU, dl, HiLoVT, L, R);
      return true;
    }
    return false;
  };

  SDValue Lo, Hi;

  if (!LL.getNode() && !RL.getNode() &&
      isOperationLegalOrCustom(ISD::TRUNCATE, HiLoVT)) {
    LL = DAG.getNode(ISD::TRUNCATE, dl, HiLoVT, LHS);
    RL = DAG.getNode(ISD::TRUNCATE, dl, HiLoVT, RHS);
  }

  if (!LL.getNode())
    return false;

  APInt HighMask = APInt::getHighBitsSet(OuterBitSize, InnerBitSize);
  if (DAG.MaskedValueIsZero(LHS, HighMask) &&
      DAG.MaskedValueIsZero(RHS, HighMask)) {
    // The inputs are both zero-extended.
    if (MakeMUL_LOHI(LL, RL, Lo, Hi, false)) {
      Result.push_back(Lo);
      Result.push_back(Hi);
      if (Opcode != ISD::MUL) {
        SDValue Zero = DAG.getConstant(0, dl, HiLoVT);
        Result.push_back(Zero);
        Result.push_back(Zero);
      }
      return true;
    }
  }

  if (!VT.isVector() && Opcode == ISD::MUL && LHSSB > InnerBitSize &&
      RHSSB > InnerBitSize) {
    // The input values are both sign-extended.
    // TODO non-MUL case?
    if (MakeMUL_LOHI(LL, RL, Lo, Hi, true)) {
      Result.push_back(Lo);
      Result.push_back(Hi);
      return true;
    }
  }

  unsigned ShiftAmount = OuterBitSize - InnerBitSize;
  EVT ShiftAmountTy = getShiftAmountTy(VT, DAG.getDataLayout());
  if (APInt::getMaxValue(ShiftAmountTy.getSizeInBits()).ult(ShiftAmount)) {
    // FIXME getShiftAmountTy does not always return a sensible result when VT
    // is an illegal type, and so the type may be too small to fit the shift
    // amount. Override it with i32. The shift will have to be legalized.
    ShiftAmountTy = MVT::i32;
  }
  SDValue Shift = DAG.getConstant(ShiftAmount, dl, ShiftAmountTy);

  if (!LH.getNode() && !RH.getNode() &&
      isOperationLegalOrCustom(ISD::SRL, VT) &&
      isOperationLegalOrCustom(ISD::TRUNCATE, HiLoVT)) {
    LH = DAG.getNode(ISD::SRL, dl, VT, LHS, Shift);
    LH = DAG.getNode(ISD::TRUNCATE, dl, HiLoVT, LH);
    RH = DAG.getNode(ISD::SRL, dl, VT, RHS, Shift);
    RH = DAG.getNode(ISD::TRUNCATE, dl, HiLoVT, RH);
  }

  if (!LH.getNode())
    return false;

  if (!MakeMUL_LOHI(LL, RL, Lo, Hi, false))
    return false;

  Result.push_back(Lo);

  if (Opcode == ISD::MUL) {
    RH = DAG.getNode(ISD::MUL, dl, HiLoVT, LL, RH);
    LH = DAG.getNode(ISD::MUL, dl, HiLoVT, LH, RL);
    Hi = DAG.getNode(ISD::ADD, dl, HiLoVT, Hi, RH);
    Hi = DAG.getNode(ISD::ADD, dl, HiLoVT, Hi, LH);
    Result.push_back(Hi);
    return true;
  }

  // Compute the full width result.
  auto Merge = [&](SDValue Lo, SDValue Hi) -> SDValue {
    Lo = DAG.getNode(ISD::ZERO_EXTEND, dl, VT, Lo);
    Hi = DAG.getNode(ISD::ZERO_EXTEND, dl, VT, Hi);
    Hi = DAG.getNode(ISD::SHL, dl, VT, Hi, Shift);
    return DAG.getNode(ISD::OR, dl, VT, Lo, Hi);
  };

  SDValue Next = DAG.getNode(ISD::ZERO_EXTEND, dl, VT, Hi);
  if (!MakeMUL_LOHI(LL, RH, Lo, Hi, false))
    return false;

  // This is effectively the add part of a multiply-add of half-sized operands,
  // so it cannot overflow.
  Next = DAG.getNode(ISD::ADD, dl, VT, Next, Merge(Lo, Hi));

  if (!MakeMUL_LOHI(LH, RL, Lo, Hi, false))
    return false;

  SDValue Zero = DAG.getConstant(0, dl, HiLoVT);
  EVT BoolType = getSetCCResultType(DAG.getDataLayout(), *DAG.getContext(), VT);

  bool UseGlue = (isOperationLegalOrCustom(ISD::ADDC, VT) &&
                  isOperationLegalOrCustom(ISD::ADDE, VT));
  if (UseGlue)
    Next = DAG.getNode(ISD::ADDC, dl, DAG.getVTList(VT, MVT::Glue), Next,
                       Merge(Lo, Hi));
  else
    Next = DAG.getNode(ISD::ADDCARRY, dl, DAG.getVTList(VT, BoolType), Next,
                       Merge(Lo, Hi), DAG.getConstant(0, dl, BoolType));

  SDValue Carry = Next.getValue(1);
  Result.push_back(DAG.getNode(ISD::TRUNCATE, dl, HiLoVT, Next));
  Next = DAG.getNode(ISD::SRL, dl, VT, Next, Shift);

  if (!MakeMUL_LOHI(LH, RH, Lo, Hi, Opcode == ISD::SMUL_LOHI))
    return false;

  if (UseGlue)
    Hi = DAG.getNode(ISD::ADDE, dl, DAG.getVTList(HiLoVT, MVT::Glue), Hi, Zero,
                     Carry);
  else
    Hi = DAG.getNode(ISD::ADDCARRY, dl, DAG.getVTList(HiLoVT, BoolType), Hi,
                     Zero, Carry);

  Next = DAG.getNode(ISD::ADD, dl, VT, Next, Merge(Lo, Hi));

  if (Opcode == ISD::SMUL_LOHI) {
    SDValue NextSub = DAG.getNode(ISD::SUB, dl, VT, Next,
                                  DAG.getNode(ISD::ZERO_EXTEND, dl, VT, RL));
    Next = DAG.getSelectCC(dl, LH, Zero, NextSub, Next, ISD::SETLT);

    NextSub = DAG.getNode(ISD::SUB, dl, VT, Next,
                          DAG.getNode(ISD::ZERO_EXTEND, dl, VT, LL));
    Next = DAG.getSelectCC(dl, RH, Zero, NextSub, Next, ISD::SETLT);
  }

  Result.push_back(DAG.getNode(ISD::TRUNCATE, dl, HiLoVT, Next));
  Next = DAG.getNode(ISD::SRL, dl, VT, Next, Shift);
  Result.push_back(DAG.getNode(ISD::TRUNCATE, dl, HiLoVT, Next));
  return true;
}

bool TargetLowering::expandMUL(SDNode *N, SDValue &Lo, SDValue &Hi, EVT HiLoVT,
                               SelectionDAG &DAG, MulExpansionKind Kind,
                               SDValue LL, SDValue LH, SDValue RL,
                               SDValue RH) const {
  SmallVector<SDValue, 2> Result;
  bool Ok = expandMUL_LOHI(N->getOpcode(), N->getValueType(0), SDLoc(N),
                           N->getOperand(0), N->getOperand(1), Result, HiLoVT,
                           DAG, Kind, LL, LH, RL, RH);
  if (Ok) {
    assert(Result.size() == 2);
    Lo = Result[0];
    Hi = Result[1];
  }
  return Ok;
}

<<<<<<< HEAD
SDValue TargetLowering::expandSUDIV(SDNode *Node, SelectionDAG &DAG) const {
  SDLoc dl(SDValue(Node, 0));
  bool isSigned = Node->getOpcode() == ISD::SDIV;
  unsigned DivRemOpc = isSigned ? ISD::SDIVREM : ISD::UDIVREM;
  EVT VT = Node->getValueType(0);
  if (isOperationLegalOrCustom(DivRemOpc, VT)) {
    SDVTList VTs = DAG.getVTList(VT, VT);
    return DAG.getNode(DivRemOpc, dl, VTs, Node->getOperand(0),
                       Node->getOperand(1));
  }
  return SDValue();
=======
// Check that (every element of) Z is undef or not an exact multiple of BW.
static bool isNonZeroModBitWidthOrUndef(SDValue Z, unsigned BW) {
  return ISD::matchUnaryPredicate(
      Z,
      [=](ConstantSDNode *C) { return !C || C->getAPIntValue().urem(BW) != 0; },
      true);
>>>>>>> a2aeb37a
}

bool TargetLowering::expandFunnelShift(SDNode *Node, SDValue &Result,
                                       SelectionDAG &DAG) const {
  EVT VT = Node->getValueType(0);

  if (VT.isVector() && (!isOperationLegalOrCustom(ISD::SHL, VT) ||
                        !isOperationLegalOrCustom(ISD::SRL, VT) ||
                        !isOperationLegalOrCustom(ISD::SUB, VT) ||
                        !isOperationLegalOrCustomOrPromote(ISD::OR, VT)))
    return false;

  SDValue X = Node->getOperand(0);
  SDValue Y = Node->getOperand(1);
  SDValue Z = Node->getOperand(2);

  unsigned BW = VT.getScalarSizeInBits();
  bool IsFSHL = Node->getOpcode() == ISD::FSHL;
  SDLoc DL(SDValue(Node, 0));

  EVT ShVT = Z.getValueType();

  // If a funnel shift in the other direction is more supported, use it.
  unsigned RevOpcode = IsFSHL ? ISD::FSHR : ISD::FSHL;
  if (!isOperationLegalOrCustom(Node->getOpcode(), VT) &&
      isOperationLegalOrCustom(RevOpcode, VT) && isPowerOf2_32(BW)) {
    if (isNonZeroModBitWidthOrUndef(Z, BW)) {
      // fshl X, Y, Z -> fshr X, Y, -Z
      // fshr X, Y, Z -> fshl X, Y, -Z
      SDValue Zero = DAG.getConstant(0, DL, ShVT);
      Z = DAG.getNode(ISD::SUB, DL, VT, Zero, Z);
    } else {
      // fshl X, Y, Z -> fshr (srl X, 1), (fshr X, Y, 1), ~Z
      // fshr X, Y, Z -> fshl (fshl X, Y, 1), (shl Y, 1), ~Z
      SDValue One = DAG.getConstant(1, DL, ShVT);
      if (IsFSHL) {
        Y = DAG.getNode(RevOpcode, DL, VT, X, Y, One);
        X = DAG.getNode(ISD::SRL, DL, VT, X, One);
      } else {
        X = DAG.getNode(RevOpcode, DL, VT, X, Y, One);
        Y = DAG.getNode(ISD::SHL, DL, VT, Y, One);
      }
      Z = DAG.getNOT(DL, Z, ShVT);
    }
    Result = DAG.getNode(RevOpcode, DL, VT, X, Y, Z);
    return true;
  }

  SDValue ShX, ShY;
  SDValue ShAmt, InvShAmt;
  if (isNonZeroModBitWidthOrUndef(Z, BW)) {
    // fshl: X << C | Y >> (BW - C)
    // fshr: X << (BW - C) | Y >> C
    // where C = Z % BW is not zero
    SDValue BitWidthC = DAG.getConstant(BW, DL, ShVT);
    ShAmt = DAG.getNode(ISD::UREM, DL, ShVT, Z, BitWidthC);
    InvShAmt = DAG.getNode(ISD::SUB, DL, ShVT, BitWidthC, ShAmt);
    ShX = DAG.getNode(ISD::SHL, DL, VT, X, IsFSHL ? ShAmt : InvShAmt);
    ShY = DAG.getNode(ISD::SRL, DL, VT, Y, IsFSHL ? InvShAmt : ShAmt);
  } else {
    // fshl: X << (Z % BW) | Y >> 1 >> (BW - 1 - (Z % BW))
    // fshr: X << 1 << (BW - 1 - (Z % BW)) | Y >> (Z % BW)
    SDValue Mask = DAG.getConstant(BW - 1, DL, ShVT);
    if (isPowerOf2_32(BW)) {
      // Z % BW -> Z & (BW - 1)
      ShAmt = DAG.getNode(ISD::AND, DL, ShVT, Z, Mask);
      // (BW - 1) - (Z % BW) -> ~Z & (BW - 1)
      InvShAmt = DAG.getNode(ISD::AND, DL, ShVT, DAG.getNOT(DL, Z, ShVT), Mask);
    } else {
      SDValue BitWidthC = DAG.getConstant(BW, DL, ShVT);
      ShAmt = DAG.getNode(ISD::UREM, DL, ShVT, Z, BitWidthC);
      InvShAmt = DAG.getNode(ISD::SUB, DL, ShVT, Mask, ShAmt);
    }

    SDValue One = DAG.getConstant(1, DL, ShVT);
    if (IsFSHL) {
      ShX = DAG.getNode(ISD::SHL, DL, VT, X, ShAmt);
      SDValue ShY1 = DAG.getNode(ISD::SRL, DL, VT, Y, One);
      ShY = DAG.getNode(ISD::SRL, DL, VT, ShY1, InvShAmt);
    } else {
      SDValue ShX1 = DAG.getNode(ISD::SHL, DL, VT, X, One);
      ShX = DAG.getNode(ISD::SHL, DL, VT, ShX1, InvShAmt);
      ShY = DAG.getNode(ISD::SRL, DL, VT, Y, ShAmt);
    }
  }
  Result = DAG.getNode(ISD::OR, DL, VT, ShX, ShY);
  return true;
}

// TODO: Merge with expandFunnelShift.
bool TargetLowering::expandROT(SDNode *Node, SDValue &Result,
                               SelectionDAG &DAG) const {
  EVT VT = Node->getValueType(0);
  unsigned EltSizeInBits = VT.getScalarSizeInBits();
  bool IsLeft = Node->getOpcode() == ISD::ROTL;
  SDValue Op0 = Node->getOperand(0);
  SDValue Op1 = Node->getOperand(1);
  SDLoc DL(SDValue(Node, 0));

  EVT ShVT = Op1.getValueType();
  SDValue Zero = DAG.getConstant(0, DL, ShVT);

  // If a rotate in the other direction is supported, use it.
  unsigned RevRot = IsLeft ? ISD::ROTR : ISD::ROTL;
  if (isOperationLegalOrCustom(RevRot, VT) && isPowerOf2_32(EltSizeInBits)) {
    SDValue Sub = DAG.getNode(ISD::SUB, DL, ShVT, Zero, Op1);
    Result = DAG.getNode(RevRot, DL, VT, Op0, Sub);
    return true;
  }

  if (VT.isVector() && (!isOperationLegalOrCustom(ISD::SHL, VT) ||
                        !isOperationLegalOrCustom(ISD::SRL, VT) ||
                        !isOperationLegalOrCustom(ISD::SUB, VT) ||
                        !isOperationLegalOrCustomOrPromote(ISD::OR, VT) ||
                        !isOperationLegalOrCustomOrPromote(ISD::AND, VT)))
    return false;

  unsigned ShOpc = IsLeft ? ISD::SHL : ISD::SRL;
  unsigned HsOpc = IsLeft ? ISD::SRL : ISD::SHL;
  SDValue BitWidthMinusOneC = DAG.getConstant(EltSizeInBits - 1, DL, ShVT);
  SDValue ShVal;
  SDValue HsVal;
  if (isPowerOf2_32(EltSizeInBits)) {
    // (rotl x, c) -> x << (c & (w - 1)) | x >> (-c & (w - 1))
    // (rotr x, c) -> x >> (c & (w - 1)) | x << (-c & (w - 1))
    SDValue NegOp1 = DAG.getNode(ISD::SUB, DL, ShVT, Zero, Op1);
    SDValue ShAmt = DAG.getNode(ISD::AND, DL, ShVT, Op1, BitWidthMinusOneC);
    ShVal = DAG.getNode(ShOpc, DL, VT, Op0, ShAmt);
    SDValue HsAmt = DAG.getNode(ISD::AND, DL, ShVT, NegOp1, BitWidthMinusOneC);
    HsVal = DAG.getNode(HsOpc, DL, VT, Op0, HsAmt);
  } else {
    // (rotl x, c) -> x << (c % w) | x >> 1 >> (w - 1 - (c % w))
    // (rotr x, c) -> x >> (c % w) | x << 1 << (w - 1 - (c % w))
    SDValue BitWidthC = DAG.getConstant(EltSizeInBits, DL, ShVT);
    SDValue ShAmt = DAG.getNode(ISD::UREM, DL, ShVT, Op1, BitWidthC);
    ShVal = DAG.getNode(ShOpc, DL, VT, Op0, ShAmt);
    SDValue HsAmt = DAG.getNode(ISD::SUB, DL, ShVT, BitWidthMinusOneC, ShAmt);
    SDValue One = DAG.getConstant(1, DL, ShVT);
    HsVal =
        DAG.getNode(HsOpc, DL, VT, DAG.getNode(HsOpc, DL, VT, Op0, One), HsAmt);
  }
  Result = DAG.getNode(ISD::OR, DL, VT, ShVal, HsVal);
  return true;
}

bool TargetLowering::expandFP_TO_SINT(SDNode *Node, SDValue &Result,
                                      SelectionDAG &DAG) const {
  unsigned OpNo = Node->isStrictFPOpcode() ? 1 : 0;
  SDValue Src = Node->getOperand(OpNo);
  EVT SrcVT = Src.getValueType();
  EVT DstVT = Node->getValueType(0);
  SDLoc dl(SDValue(Node, 0));

  // FIXME: Only f32 to i64 conversions are supported.
  if (SrcVT != MVT::f32 || DstVT != MVT::i64)
    return false;

  if (Node->isStrictFPOpcode())
    // When a NaN is converted to an integer a trap is allowed. We can't
    // use this expansion here because it would eliminate that trap. Other
    // traps are also allowed and cannot be eliminated. See
    // IEEE 754-2008 sec 5.8.
    return false;

  // Expand f32 -> i64 conversion
  // This algorithm comes from compiler-rt's implementation of fixsfdi:
  // https://github.com/llvm/llvm-project/blob/master/compiler-rt/lib/builtins/fixsfdi.c
  unsigned SrcEltBits = SrcVT.getScalarSizeInBits();
  EVT IntVT = SrcVT.changeTypeToInteger();
  EVT IntShVT = getShiftAmountTy(IntVT, DAG.getDataLayout());

  SDValue ExponentMask = DAG.getConstant(0x7F800000, dl, IntVT);
  SDValue ExponentLoBit = DAG.getConstant(23, dl, IntVT);
  SDValue Bias = DAG.getConstant(127, dl, IntVT);
  SDValue SignMask = DAG.getConstant(APInt::getSignMask(SrcEltBits), dl, IntVT);
  SDValue SignLowBit = DAG.getConstant(SrcEltBits - 1, dl, IntVT);
  SDValue MantissaMask = DAG.getConstant(0x007FFFFF, dl, IntVT);

  SDValue Bits = DAG.getNode(ISD::BITCAST, dl, IntVT, Src);

  SDValue ExponentBits = DAG.getNode(
      ISD::SRL, dl, IntVT, DAG.getNode(ISD::AND, dl, IntVT, Bits, ExponentMask),
      DAG.getZExtOrTrunc(ExponentLoBit, dl, IntShVT));
  SDValue Exponent = DAG.getNode(ISD::SUB, dl, IntVT, ExponentBits, Bias);

  SDValue Sign = DAG.getNode(ISD::SRA, dl, IntVT,
                             DAG.getNode(ISD::AND, dl, IntVT, Bits, SignMask),
                             DAG.getZExtOrTrunc(SignLowBit, dl, IntShVT));
  Sign = DAG.getSExtOrTrunc(Sign, dl, DstVT);

  SDValue R = DAG.getNode(ISD::OR, dl, IntVT,
                          DAG.getNode(ISD::AND, dl, IntVT, Bits, MantissaMask),
                          DAG.getConstant(0x00800000, dl, IntVT));

  R = DAG.getZExtOrTrunc(R, dl, DstVT);

  R = DAG.getSelectCC(
      dl, Exponent, ExponentLoBit,
      DAG.getNode(ISD::SHL, dl, DstVT, R,
                  DAG.getZExtOrTrunc(
                      DAG.getNode(ISD::SUB, dl, IntVT, Exponent, ExponentLoBit),
                      dl, IntShVT)),
      DAG.getNode(ISD::SRL, dl, DstVT, R,
                  DAG.getZExtOrTrunc(
                      DAG.getNode(ISD::SUB, dl, IntVT, ExponentLoBit, Exponent),
                      dl, IntShVT)),
      ISD::SETGT);

  SDValue Ret = DAG.getNode(ISD::SUB, dl, DstVT,
                            DAG.getNode(ISD::XOR, dl, DstVT, R, Sign), Sign);

  Result = DAG.getSelectCC(dl, Exponent, DAG.getConstant(0, dl, IntVT),
                           DAG.getConstant(0, dl, DstVT), Ret, ISD::SETLT);
  return true;
}

bool TargetLowering::expandFP_TO_UINT(SDNode *Node, SDValue &Result,
                                      SDValue &Chain,
                                      SelectionDAG &DAG) const {
  SDLoc dl(SDValue(Node, 0));
  unsigned OpNo = Node->isStrictFPOpcode() ? 1 : 0;
  SDValue Src = Node->getOperand(OpNo);

  EVT SrcVT = Src.getValueType();
  EVT DstVT = Node->getValueType(0);
  EVT SetCCVT =
      getSetCCResultType(DAG.getDataLayout(), *DAG.getContext(), SrcVT);
  EVT DstSetCCVT =
      getSetCCResultType(DAG.getDataLayout(), *DAG.getContext(), DstVT);

  // Only expand vector types if we have the appropriate vector bit operations.
  unsigned SIntOpcode = Node->isStrictFPOpcode() ? ISD::STRICT_FP_TO_SINT :
                                                   ISD::FP_TO_SINT;
  if (DstVT.isVector() && (!isOperationLegalOrCustom(SIntOpcode, DstVT) ||
                           !isOperationLegalOrCustomOrPromote(ISD::XOR, SrcVT)))
    return false;

  // If the maximum float value is smaller then the signed integer range,
  // the destination signmask can't be represented by the float, so we can
  // just use FP_TO_SINT directly.
  const fltSemantics &APFSem = DAG.EVTToAPFloatSemantics(SrcVT);
  APFloat APF(APFSem, APInt::getNullValue(SrcVT.getScalarSizeInBits()));
  APInt SignMask = APInt::getSignMask(DstVT.getScalarSizeInBits());
  if (APFloat::opOverflow &
      APF.convertFromAPInt(SignMask, false, APFloat::rmNearestTiesToEven)) {
    if (Node->isStrictFPOpcode()) {
      Result = DAG.getNode(ISD::STRICT_FP_TO_SINT, dl, { DstVT, MVT::Other },
                           { Node->getOperand(0), Src });
      Chain = Result.getValue(1);
    } else
      Result = DAG.getNode(ISD::FP_TO_SINT, dl, DstVT, Src);
    return true;
  }

  SDValue Cst = DAG.getConstantFP(APF, dl, SrcVT);
  SDValue Sel;

  if (Node->isStrictFPOpcode()) {
    Sel = DAG.getSetCC(dl, SetCCVT, Src, Cst, ISD::SETLT,
                       Node->getOperand(0), /*IsSignaling*/ true);
    Chain = Sel.getValue(1);
  } else {
    Sel = DAG.getSetCC(dl, SetCCVT, Src, Cst, ISD::SETLT);
  }

  bool Strict = Node->isStrictFPOpcode() ||
                shouldUseStrictFP_TO_INT(SrcVT, DstVT, /*IsSigned*/ false);

  if (Strict) {
    // Expand based on maximum range of FP_TO_SINT, if the value exceeds the
    // signmask then offset (the result of which should be fully representable).
    // Sel = Src < 0x8000000000000000
    // FltOfs = select Sel, 0, 0x8000000000000000
    // IntOfs = select Sel, 0, 0x8000000000000000
    // Result = fp_to_sint(Src - FltOfs) ^ IntOfs

    // TODO: Should any fast-math-flags be set for the FSUB?
    SDValue FltOfs = DAG.getSelect(dl, SrcVT, Sel,
                                   DAG.getConstantFP(0.0, dl, SrcVT), Cst);
    Sel = DAG.getBoolExtOrTrunc(Sel, dl, DstSetCCVT, DstVT);
    SDValue IntOfs = DAG.getSelect(dl, DstVT, Sel,
                                   DAG.getConstant(0, dl, DstVT),
                                   DAG.getConstant(SignMask, dl, DstVT));
    SDValue SInt;
    if (Node->isStrictFPOpcode()) {
      SDValue Val = DAG.getNode(ISD::STRICT_FSUB, dl, { SrcVT, MVT::Other },
                                { Chain, Src, FltOfs });
      SInt = DAG.getNode(ISD::STRICT_FP_TO_SINT, dl, { DstVT, MVT::Other },
                         { Val.getValue(1), Val });
      Chain = SInt.getValue(1);
    } else {
      SDValue Val = DAG.getNode(ISD::FSUB, dl, SrcVT, Src, FltOfs);
      SInt = DAG.getNode(ISD::FP_TO_SINT, dl, DstVT, Val);
    }
    Result = DAG.getNode(ISD::XOR, dl, DstVT, SInt, IntOfs);
  } else {
    // Expand based on maximum range of FP_TO_SINT:
    // True = fp_to_sint(Src)
    // False = 0x8000000000000000 + fp_to_sint(Src - 0x8000000000000000)
    // Result = select (Src < 0x8000000000000000), True, False

    SDValue True = DAG.getNode(ISD::FP_TO_SINT, dl, DstVT, Src);
    // TODO: Should any fast-math-flags be set for the FSUB?
    SDValue False = DAG.getNode(ISD::FP_TO_SINT, dl, DstVT,
                                DAG.getNode(ISD::FSUB, dl, SrcVT, Src, Cst));
    False = DAG.getNode(ISD::XOR, dl, DstVT, False,
                        DAG.getConstant(SignMask, dl, DstVT));
    Sel = DAG.getBoolExtOrTrunc(Sel, dl, DstSetCCVT, DstVT);
    Result = DAG.getSelect(dl, DstVT, Sel, True, False);
  }
  return true;
}

bool TargetLowering::expandUINT_TO_FP(SDNode *Node, SDValue &Result,
                                      SDValue &Chain,
                                      SelectionDAG &DAG) const {
  unsigned OpNo = Node->isStrictFPOpcode() ? 1 : 0;
  SDValue Src = Node->getOperand(OpNo);
  EVT SrcVT = Src.getValueType();
  EVT DstVT = Node->getValueType(0);

  if (SrcVT.getScalarType() != MVT::i64 || DstVT.getScalarType() != MVT::f64)
    return false;

  // Only expand vector types if we have the appropriate vector bit operations.
  if (SrcVT.isVector() && (!isOperationLegalOrCustom(ISD::SRL, SrcVT) ||
                           !isOperationLegalOrCustom(ISD::FADD, DstVT) ||
                           !isOperationLegalOrCustom(ISD::FSUB, DstVT) ||
                           !isOperationLegalOrCustomOrPromote(ISD::OR, SrcVT) ||
                           !isOperationLegalOrCustomOrPromote(ISD::AND, SrcVT)))
    return false;

  SDLoc dl(SDValue(Node, 0));
  EVT ShiftVT = getShiftAmountTy(SrcVT, DAG.getDataLayout());

  // Implementation of unsigned i64 to f64 following the algorithm in
  // __floatundidf in compiler_rt. This implementation has the advantage
  // of performing rounding correctly, both in the default rounding mode
  // and in all alternate rounding modes.
  SDValue TwoP52 = DAG.getConstant(UINT64_C(0x4330000000000000), dl, SrcVT);
  SDValue TwoP84PlusTwoP52 = DAG.getConstantFP(
      BitsToDouble(UINT64_C(0x4530000000100000)), dl, DstVT);
  SDValue TwoP84 = DAG.getConstant(UINT64_C(0x4530000000000000), dl, SrcVT);
  SDValue LoMask = DAG.getConstant(UINT64_C(0x00000000FFFFFFFF), dl, SrcVT);
  SDValue HiShift = DAG.getConstant(32, dl, ShiftVT);

  SDValue Lo = DAG.getNode(ISD::AND, dl, SrcVT, Src, LoMask);
  SDValue Hi = DAG.getNode(ISD::SRL, dl, SrcVT, Src, HiShift);
  SDValue LoOr = DAG.getNode(ISD::OR, dl, SrcVT, Lo, TwoP52);
  SDValue HiOr = DAG.getNode(ISD::OR, dl, SrcVT, Hi, TwoP84);
  SDValue LoFlt = DAG.getBitcast(DstVT, LoOr);
  SDValue HiFlt = DAG.getBitcast(DstVT, HiOr);
  if (Node->isStrictFPOpcode()) {
    SDValue HiSub =
        DAG.getNode(ISD::STRICT_FSUB, dl, {DstVT, MVT::Other},
                    {Node->getOperand(0), HiFlt, TwoP84PlusTwoP52});
    Result = DAG.getNode(ISD::STRICT_FADD, dl, {DstVT, MVT::Other},
                         {HiSub.getValue(1), LoFlt, HiSub});
    Chain = Result.getValue(1);
  } else {
    SDValue HiSub =
        DAG.getNode(ISD::FSUB, dl, DstVT, HiFlt, TwoP84PlusTwoP52);
    Result = DAG.getNode(ISD::FADD, dl, DstVT, LoFlt, HiSub);
  }
  return true;
}

SDValue TargetLowering::expandFMINNUM_FMAXNUM(SDNode *Node,
                                              SelectionDAG &DAG) const {
  SDLoc dl(Node);
  unsigned NewOp = Node->getOpcode() == ISD::FMINNUM ?
    ISD::FMINNUM_IEEE : ISD::FMAXNUM_IEEE;
  EVT VT = Node->getValueType(0);
  if (isOperationLegalOrCustom(NewOp, VT)) {
    SDValue Quiet0 = Node->getOperand(0);
    SDValue Quiet1 = Node->getOperand(1);

    if (!Node->getFlags().hasNoNaNs()) {
      // Insert canonicalizes if it's possible we need to quiet to get correct
      // sNaN behavior.
      if (!DAG.isKnownNeverSNaN(Quiet0)) {
        Quiet0 = DAG.getNode(ISD::FCANONICALIZE, dl, VT, Quiet0,
                             Node->getFlags());
      }
      if (!DAG.isKnownNeverSNaN(Quiet1)) {
        Quiet1 = DAG.getNode(ISD::FCANONICALIZE, dl, VT, Quiet1,
                             Node->getFlags());
      }
    }

    return DAG.getNode(NewOp, dl, VT, Quiet0, Quiet1, Node->getFlags());
  }

  // If the target has FMINIMUM/FMAXIMUM but not FMINNUM/FMAXNUM use that
  // instead if there are no NaNs.
  if (Node->getFlags().hasNoNaNs()) {
    unsigned IEEE2018Op =
        Node->getOpcode() == ISD::FMINNUM ? ISD::FMINIMUM : ISD::FMAXIMUM;
    if (isOperationLegalOrCustom(IEEE2018Op, VT)) {
      return DAG.getNode(IEEE2018Op, dl, VT, Node->getOperand(0),
                         Node->getOperand(1), Node->getFlags());
    }
  }

  // If none of the above worked, but there are no NaNs, then expand to
  // a compare/select sequence.  This is required for correctness since
  // InstCombine might have canonicalized a fcmp+select sequence to a
  // FMINNUM/FMAXNUM node.  If we were to fall through to the default
  // expansion to libcall, we might introduce a link-time dependency
  // on libm into a file that originally did not have one.
  if (Node->getFlags().hasNoNaNs()) {
    ISD::CondCode Pred =
        Node->getOpcode() == ISD::FMINNUM ? ISD::SETLT : ISD::SETGT;
    SDValue Op1 = Node->getOperand(0);
    SDValue Op2 = Node->getOperand(1);
    SDValue SelCC = DAG.getSelectCC(dl, Op1, Op2, Op1, Op2, Pred);
    // Copy FMF flags, but always set the no-signed-zeros flag
    // as this is implied by the FMINNUM/FMAXNUM semantics.
    SDNodeFlags Flags = Node->getFlags();
    Flags.setNoSignedZeros(true);
    SelCC->setFlags(Flags);
    return SelCC;
  }

  return SDValue();
}

bool TargetLowering::expandCTPOP(SDNode *Node, SDValue &Result,
                                 SelectionDAG &DAG) const {
  SDLoc dl(Node);
  EVT VT = Node->getValueType(0);
  EVT ShVT = getShiftAmountTy(VT, DAG.getDataLayout());
  SDValue Op = Node->getOperand(0);
  unsigned Len = VT.getScalarSizeInBits();
  assert(VT.isInteger() && "CTPOP not implemented for this type.");

  // TODO: Add support for irregular type lengths.
  if (!(Len <= 128 && Len % 8 == 0))
    return false;

  // Only expand vector types if we have the appropriate vector bit operations.
  if (VT.isVector() && (!isOperationLegalOrCustom(ISD::ADD, VT) ||
                        !isOperationLegalOrCustom(ISD::SUB, VT) ||
                        !isOperationLegalOrCustom(ISD::SRL, VT) ||
                        (Len != 8 && !isOperationLegalOrCustom(ISD::MUL, VT)) ||
                        !isOperationLegalOrCustomOrPromote(ISD::AND, VT)))
    return false;

  // This is the "best" algorithm from
  // http://graphics.stanford.edu/~seander/bithacks.html#CountBitsSetParallel
  SDValue Mask55 =
      DAG.getConstant(APInt::getSplat(Len, APInt(8, 0x55)), dl, VT);
  SDValue Mask33 =
      DAG.getConstant(APInt::getSplat(Len, APInt(8, 0x33)), dl, VT);
  SDValue Mask0F =
      DAG.getConstant(APInt::getSplat(Len, APInt(8, 0x0F)), dl, VT);
  SDValue Mask01 =
      DAG.getConstant(APInt::getSplat(Len, APInt(8, 0x01)), dl, VT);

  // v = v - ((v >> 1) & 0x55555555...)
  Op = DAG.getNode(ISD::SUB, dl, VT, Op,
                   DAG.getNode(ISD::AND, dl, VT,
                               DAG.getNode(ISD::SRL, dl, VT, Op,
                                           DAG.getConstant(1, dl, ShVT)),
                               Mask55));
  // v = (v & 0x33333333...) + ((v >> 2) & 0x33333333...)
  Op = DAG.getNode(ISD::ADD, dl, VT, DAG.getNode(ISD::AND, dl, VT, Op, Mask33),
                   DAG.getNode(ISD::AND, dl, VT,
                               DAG.getNode(ISD::SRL, dl, VT, Op,
                                           DAG.getConstant(2, dl, ShVT)),
                               Mask33));
  // v = (v + (v >> 4)) & 0x0F0F0F0F...
  Op = DAG.getNode(ISD::AND, dl, VT,
                   DAG.getNode(ISD::ADD, dl, VT, Op,
                               DAG.getNode(ISD::SRL, dl, VT, Op,
                                           DAG.getConstant(4, dl, ShVT))),
                   Mask0F);
  // v = (v * 0x01010101...) >> (Len - 8)
  if (Len > 8)
    Op =
        DAG.getNode(ISD::SRL, dl, VT, DAG.getNode(ISD::MUL, dl, VT, Op, Mask01),
                    DAG.getConstant(Len - 8, dl, ShVT));

  Result = Op;
  return true;
}

bool TargetLowering::expandCTLZ(SDNode *Node, SDValue &Result,
                                SelectionDAG &DAG) const {
  SDLoc dl(Node);
  EVT VT = Node->getValueType(0);
  EVT ShVT = getShiftAmountTy(VT, DAG.getDataLayout());
  SDValue Op = Node->getOperand(0);
  unsigned NumBitsPerElt = VT.getScalarSizeInBits();

  // If the non-ZERO_UNDEF version is supported we can use that instead.
  if (Node->getOpcode() == ISD::CTLZ_ZERO_UNDEF &&
      isOperationLegalOrCustom(ISD::CTLZ, VT)) {
    Result = DAG.getNode(ISD::CTLZ, dl, VT, Op);
    return true;
  }

  // If the ZERO_UNDEF version is supported use that and handle the zero case.
  if (isOperationLegalOrCustom(ISD::CTLZ_ZERO_UNDEF, VT)) {
    EVT SetCCVT =
        getSetCCResultType(DAG.getDataLayout(), *DAG.getContext(), VT);
    SDValue CTLZ = DAG.getNode(ISD::CTLZ_ZERO_UNDEF, dl, VT, Op);
    SDValue Zero = DAG.getConstant(0, dl, VT);
    SDValue SrcIsZero = DAG.getSetCC(dl, SetCCVT, Op, Zero, ISD::SETEQ);
    Result = DAG.getNode(ISD::SELECT, dl, VT, SrcIsZero,
                         DAG.getConstant(NumBitsPerElt, dl, VT), CTLZ);
    return true;
  }

  // Only expand vector types if we have the appropriate vector bit operations.
  if (VT.isVector() && (!isPowerOf2_32(NumBitsPerElt) ||
                        !isOperationLegalOrCustom(ISD::CTPOP, VT) ||
                        !isOperationLegalOrCustom(ISD::SRL, VT) ||
                        !isOperationLegalOrCustomOrPromote(ISD::OR, VT)))
    return false;

  // for now, we do this:
  // x = x | (x >> 1);
  // x = x | (x >> 2);
  // ...
  // x = x | (x >>16);
  // x = x | (x >>32); // for 64-bit input
  // return popcount(~x);
  //
  // Ref: "Hacker's Delight" by Henry Warren
  for (unsigned i = 0; (1U << i) <= (NumBitsPerElt / 2); ++i) {
    SDValue Tmp = DAG.getConstant(1ULL << i, dl, ShVT);
    Op = DAG.getNode(ISD::OR, dl, VT, Op,
                     DAG.getNode(ISD::SRL, dl, VT, Op, Tmp));
  }
  Op = DAG.getNOT(dl, Op, VT);
  Result = DAG.getNode(ISD::CTPOP, dl, VT, Op);
  return true;
}

bool TargetLowering::expandCTTZ(SDNode *Node, SDValue &Result,
                                SelectionDAG &DAG) const {
  SDLoc dl(Node);
  EVT VT = Node->getValueType(0);
  SDValue Op = Node->getOperand(0);
  unsigned NumBitsPerElt = VT.getScalarSizeInBits();

  // If the non-ZERO_UNDEF version is supported we can use that instead.
  if (Node->getOpcode() == ISD::CTTZ_ZERO_UNDEF &&
      isOperationLegalOrCustom(ISD::CTTZ, VT)) {
    Result = DAG.getNode(ISD::CTTZ, dl, VT, Op);
    return true;
  }

  // If the ZERO_UNDEF version is supported use that and handle the zero case.
  if (isOperationLegalOrCustom(ISD::CTTZ_ZERO_UNDEF, VT)) {
    EVT SetCCVT =
        getSetCCResultType(DAG.getDataLayout(), *DAG.getContext(), VT);
    SDValue CTTZ = DAG.getNode(ISD::CTTZ_ZERO_UNDEF, dl, VT, Op);
    SDValue Zero = DAG.getConstant(0, dl, VT);
    SDValue SrcIsZero = DAG.getSetCC(dl, SetCCVT, Op, Zero, ISD::SETEQ);
    Result = DAG.getNode(ISD::SELECT, dl, VT, SrcIsZero,
                         DAG.getConstant(NumBitsPerElt, dl, VT), CTTZ);
    return true;
  }

  // Only expand vector types if we have the appropriate vector bit operations.
  if (VT.isVector() && (!isPowerOf2_32(NumBitsPerElt) ||
                        (!isOperationLegalOrCustom(ISD::CTPOP, VT) &&
                         !isOperationLegalOrCustom(ISD::CTLZ, VT)) ||
                        !isOperationLegalOrCustom(ISD::SUB, VT) ||
                        !isOperationLegalOrCustomOrPromote(ISD::AND, VT) ||
                        !isOperationLegalOrCustomOrPromote(ISD::XOR, VT)))
    return false;

  // for now, we use: { return popcount(~x & (x - 1)); }
  // unless the target has ctlz but not ctpop, in which case we use:
  // { return 32 - nlz(~x & (x-1)); }
  // Ref: "Hacker's Delight" by Henry Warren
  SDValue Tmp = DAG.getNode(
      ISD::AND, dl, VT, DAG.getNOT(dl, Op, VT),
      DAG.getNode(ISD::SUB, dl, VT, Op, DAG.getConstant(1, dl, VT)));

  // If ISD::CTLZ is legal and CTPOP isn't, then do that instead.
  if (isOperationLegal(ISD::CTLZ, VT) && !isOperationLegal(ISD::CTPOP, VT)) {
    Result =
        DAG.getNode(ISD::SUB, dl, VT, DAG.getConstant(NumBitsPerElt, dl, VT),
                    DAG.getNode(ISD::CTLZ, dl, VT, Tmp));
    return true;
  }

  Result = DAG.getNode(ISD::CTPOP, dl, VT, Tmp);
  return true;
}

bool TargetLowering::expandABS(SDNode *N, SDValue &Result,
                               SelectionDAG &DAG) const {
  SDLoc dl(N);
  EVT VT = N->getValueType(0);
  EVT ShVT = getShiftAmountTy(VT, DAG.getDataLayout());
  SDValue Op = N->getOperand(0);

  // Only expand vector types if we have the appropriate vector operations.
  if (VT.isVector() && (!isOperationLegalOrCustom(ISD::SRA, VT) ||
                        !isOperationLegalOrCustom(ISD::ADD, VT) ||
                        !isOperationLegalOrCustomOrPromote(ISD::XOR, VT)))
    return false;

  SDValue Shift =
      DAG.getNode(ISD::SRA, dl, VT, Op,
                  DAG.getConstant(VT.getScalarSizeInBits() - 1, dl, ShVT));
  SDValue Add = DAG.getNode(ISD::ADD, dl, VT, Op, Shift);
  Result = DAG.getNode(ISD::XOR, dl, VT, Add, Shift);
  return true;
}

std::pair<SDValue, SDValue>
TargetLowering::scalarizeVectorLoad(LoadSDNode *LD,
                                    SelectionDAG &DAG) const {
  SDLoc SL(LD);
  SDValue Chain = LD->getChain();
  SDValue BasePTR = LD->getBasePtr();
  EVT SrcVT = LD->getMemoryVT();
  EVT DstVT = LD->getValueType(0);
  ISD::LoadExtType ExtType = LD->getExtensionType();

  if (SrcVT.isScalableVector())
    report_fatal_error("Cannot scalarize scalable vector loads");

  unsigned NumElem = SrcVT.getVectorNumElements();

  EVT SrcEltVT = SrcVT.getScalarType();
  EVT DstEltVT = DstVT.getScalarType();

  // A vector must always be stored in memory as-is, i.e. without any padding
  // between the elements, since various code depend on it, e.g. in the
  // handling of a bitcast of a vector type to int, which may be done with a
  // vector store followed by an integer load. A vector that does not have
  // elements that are byte-sized must therefore be stored as an integer
  // built out of the extracted vector elements.
  if (!SrcEltVT.isByteSized()) {
    unsigned NumLoadBits = SrcVT.getStoreSizeInBits();
    EVT LoadVT = EVT::getIntegerVT(*DAG.getContext(), NumLoadBits);

    unsigned NumSrcBits = SrcVT.getSizeInBits();
    EVT SrcIntVT = EVT::getIntegerVT(*DAG.getContext(), NumSrcBits);

    unsigned SrcEltBits = SrcEltVT.getSizeInBits();
    SDValue SrcEltBitMask = DAG.getConstant(
        APInt::getLowBitsSet(NumLoadBits, SrcEltBits), SL, LoadVT);

    // Load the whole vector and avoid masking off the top bits as it makes
    // the codegen worse.
    SDValue Load =
        DAG.getExtLoad(ISD::EXTLOAD, SL, LoadVT, Chain, BasePTR,
                       LD->getPointerInfo(), SrcIntVT, LD->getAlignment(),
                       LD->getMemOperand()->getFlags(), LD->getAAInfo());

    SmallVector<SDValue, 8> Vals;
    for (unsigned Idx = 0; Idx < NumElem; ++Idx) {
      unsigned ShiftIntoIdx =
          (DAG.getDataLayout().isBigEndian() ? (NumElem - 1) - Idx : Idx);
      SDValue ShiftAmount =
          DAG.getShiftAmountConstant(ShiftIntoIdx * SrcEltVT.getSizeInBits(),
                                     LoadVT, SL, /*LegalTypes=*/false);
      SDValue ShiftedElt = DAG.getNode(ISD::SRL, SL, LoadVT, Load, ShiftAmount);
      SDValue Elt =
          DAG.getNode(ISD::AND, SL, LoadVT, ShiftedElt, SrcEltBitMask);
      SDValue Scalar = DAG.getNode(ISD::TRUNCATE, SL, SrcEltVT, Elt);

      if (ExtType != ISD::NON_EXTLOAD) {
        unsigned ExtendOp = ISD::getExtForLoadExtType(false, ExtType);
        Scalar = DAG.getNode(ExtendOp, SL, DstEltVT, Scalar);
      }

      Vals.push_back(Scalar);
    }

    SDValue Value = DAG.getBuildVector(DstVT, SL, Vals);
    return std::make_pair(Value, Load.getValue(1));
  }

  unsigned Stride = SrcEltVT.getSizeInBits() / 8;
  assert(SrcEltVT.isByteSized());

  SmallVector<SDValue, 8> Vals;
  SmallVector<SDValue, 8> LoadChains;

  for (unsigned Idx = 0; Idx < NumElem; ++Idx) {
    SDValue ScalarLoad =
        DAG.getExtLoad(ExtType, SL, DstEltVT, Chain, BasePTR,
                       LD->getPointerInfo().getWithOffset(Idx * Stride),
                       SrcEltVT, MinAlign(LD->getAlignment(), Idx * Stride),
                       LD->getMemOperand()->getFlags(), LD->getAAInfo());

    BasePTR = DAG.getObjectPtrOffset(SL, BasePTR, TypeSize::Fixed(Stride));

    Vals.push_back(ScalarLoad.getValue(0));
    LoadChains.push_back(ScalarLoad.getValue(1));
  }

  SDValue NewChain = DAG.getNode(ISD::TokenFactor, SL, MVT::Other, LoadChains);
  SDValue Value = DAG.getBuildVector(DstVT, SL, Vals);

  return std::make_pair(Value, NewChain);
}

SDValue TargetLowering::scalarizeVectorStore(StoreSDNode *ST,
                                             SelectionDAG &DAG) const {
  SDLoc SL(ST);

  SDValue Chain = ST->getChain();
  SDValue BasePtr = ST->getBasePtr();
  SDValue Value = ST->getValue();
  EVT StVT = ST->getMemoryVT();

  if (StVT.isScalableVector())
    report_fatal_error("Cannot scalarize scalable vector stores");

  // The type of the data we want to save
  EVT RegVT = Value.getValueType();
  EVT RegSclVT = RegVT.getScalarType();

  // The type of data as saved in memory.
  EVT MemSclVT = StVT.getScalarType();

  unsigned NumElem = StVT.getVectorNumElements();

  // A vector must always be stored in memory as-is, i.e. without any padding
  // between the elements, since various code depend on it, e.g. in the
  // handling of a bitcast of a vector type to int, which may be done with a
  // vector store followed by an integer load. A vector that does not have
  // elements that are byte-sized must therefore be stored as an integer
  // built out of the extracted vector elements.
  if (!MemSclVT.isByteSized()) {
    unsigned NumBits = StVT.getSizeInBits();
    EVT IntVT = EVT::getIntegerVT(*DAG.getContext(), NumBits);

    SDValue CurrVal = DAG.getConstant(0, SL, IntVT);

    for (unsigned Idx = 0; Idx < NumElem; ++Idx) {
      SDValue Elt = DAG.getNode(ISD::EXTRACT_VECTOR_ELT, SL, RegSclVT, Value,
                                DAG.getVectorIdxConstant(Idx, SL));
      SDValue Trunc = DAG.getNode(ISD::TRUNCATE, SL, MemSclVT, Elt);
      SDValue ExtElt = DAG.getNode(ISD::ZERO_EXTEND, SL, IntVT, Trunc);
      unsigned ShiftIntoIdx =
          (DAG.getDataLayout().isBigEndian() ? (NumElem - 1) - Idx : Idx);
      SDValue ShiftAmount =
          DAG.getConstant(ShiftIntoIdx * MemSclVT.getSizeInBits(), SL, IntVT);
      SDValue ShiftedElt =
          DAG.getNode(ISD::SHL, SL, IntVT, ExtElt, ShiftAmount);
      CurrVal = DAG.getNode(ISD::OR, SL, IntVT, CurrVal, ShiftedElt);
    }

    return DAG.getStore(Chain, SL, CurrVal, BasePtr, ST->getPointerInfo(),
                        ST->getAlignment(), ST->getMemOperand()->getFlags(),
                        ST->getAAInfo());
  }

  // Store Stride in bytes
  unsigned Stride = MemSclVT.getSizeInBits() / 8;
  assert(Stride && "Zero stride!");
  // Extract each of the elements from the original vector and save them into
  // memory individually.
  SmallVector<SDValue, 8> Stores;
  for (unsigned Idx = 0; Idx < NumElem; ++Idx) {
    SDValue Elt = DAG.getNode(ISD::EXTRACT_VECTOR_ELT, SL, RegSclVT, Value,
                              DAG.getVectorIdxConstant(Idx, SL));

    SDValue Ptr =
        DAG.getObjectPtrOffset(SL, BasePtr, TypeSize::Fixed(Idx * Stride));

    // This scalar TruncStore may be illegal, but we legalize it later.
    SDValue Store = DAG.getTruncStore(
        Chain, SL, Elt, Ptr, ST->getPointerInfo().getWithOffset(Idx * Stride),
        MemSclVT, MinAlign(ST->getAlignment(), Idx * Stride),
        ST->getMemOperand()->getFlags(), ST->getAAInfo());

    Stores.push_back(Store);
  }

  return DAG.getNode(ISD::TokenFactor, SL, MVT::Other, Stores);
}

std::pair<SDValue, SDValue>
TargetLowering::expandUnalignedLoad(LoadSDNode *LD, SelectionDAG &DAG) const {
  assert(LD->getAddressingMode() == ISD::UNINDEXED &&
         "unaligned indexed loads not implemented!");
  SDValue Chain = LD->getChain();
  SDValue Ptr = LD->getBasePtr();
  EVT VT = LD->getValueType(0);
  EVT LoadedVT = LD->getMemoryVT();
  SDLoc dl(LD);
  auto &MF = DAG.getMachineFunction();

  if (VT.isFloatingPoint() || VT.isVector()) {
    EVT intVT = EVT::getIntegerVT(*DAG.getContext(), LoadedVT.getSizeInBits());
    if (isTypeLegal(intVT) && isTypeLegal(LoadedVT)) {
      if (!isOperationLegalOrCustom(ISD::LOAD, intVT) &&
          LoadedVT.isVector()) {
        // Scalarize the load and let the individual components be handled.
        return scalarizeVectorLoad(LD, DAG);
      }

      // Expand to a (misaligned) integer load of the same size,
      // then bitconvert to floating point or vector.
      SDValue newLoad = DAG.getLoad(intVT, dl, Chain, Ptr,
                                    LD->getMemOperand());
      SDValue Result = DAG.getNode(ISD::BITCAST, dl, LoadedVT, newLoad);
      if (LoadedVT != VT)
        Result = DAG.getNode(VT.isFloatingPoint() ? ISD::FP_EXTEND :
                             ISD::ANY_EXTEND, dl, VT, Result);

      return std::make_pair(Result, newLoad.getValue(1));
    }

    // Copy the value to a (aligned) stack slot using (unaligned) integer
    // loads and stores, then do a (aligned) load from the stack slot.
    MVT RegVT = getRegisterType(*DAG.getContext(), intVT);
    unsigned LoadedBytes = LoadedVT.getStoreSize();
    unsigned RegBytes = RegVT.getSizeInBits() / 8;
    unsigned NumRegs = (LoadedBytes + RegBytes - 1) / RegBytes;

    // Make sure the stack slot is also aligned for the register type.
    SDValue StackBase = DAG.CreateStackTemporary(LoadedVT, RegVT);
    auto FrameIndex = cast<FrameIndexSDNode>(StackBase.getNode())->getIndex();
    SmallVector<SDValue, 8> Stores;
    SDValue StackPtr = StackBase;
    unsigned Offset = 0;

    EVT PtrVT = Ptr.getValueType();
    EVT StackPtrVT = StackPtr.getValueType();

    SDValue PtrIncrement = DAG.getConstant(RegBytes, dl, PtrVT);
    SDValue StackPtrIncrement = DAG.getConstant(RegBytes, dl, StackPtrVT);

    // Do all but one copies using the full register width.
    for (unsigned i = 1; i < NumRegs; i++) {
      // Load one integer register's worth from the original location.
      SDValue Load = DAG.getLoad(
          RegVT, dl, Chain, Ptr, LD->getPointerInfo().getWithOffset(Offset),
          MinAlign(LD->getAlignment(), Offset), LD->getMemOperand()->getFlags(),
          LD->getAAInfo());
      // Follow the load with a store to the stack slot.  Remember the store.
      Stores.push_back(DAG.getStore(
          Load.getValue(1), dl, Load, StackPtr,
          MachinePointerInfo::getFixedStack(MF, FrameIndex, Offset)));
      // Increment the pointers.
      Offset += RegBytes;

      Ptr = DAG.getObjectPtrOffset(dl, Ptr, PtrIncrement);
      StackPtr = DAG.getObjectPtrOffset(dl, StackPtr, StackPtrIncrement);
    }

    // The last copy may be partial.  Do an extending load.
    EVT MemVT = EVT::getIntegerVT(*DAG.getContext(),
                                  8 * (LoadedBytes - Offset));
    SDValue Load =
        DAG.getExtLoad(ISD::EXTLOAD, dl, RegVT, Chain, Ptr,
                       LD->getPointerInfo().getWithOffset(Offset), MemVT,
                       MinAlign(LD->getAlignment(), Offset),
                       LD->getMemOperand()->getFlags(), LD->getAAInfo());
    // Follow the load with a store to the stack slot.  Remember the store.
    // On big-endian machines this requires a truncating store to ensure
    // that the bits end up in the right place.
    Stores.push_back(DAG.getTruncStore(
        Load.getValue(1), dl, Load, StackPtr,
        MachinePointerInfo::getFixedStack(MF, FrameIndex, Offset), MemVT));

    // The order of the stores doesn't matter - say it with a TokenFactor.
    SDValue TF = DAG.getNode(ISD::TokenFactor, dl, MVT::Other, Stores);

    // Finally, perform the original load only redirected to the stack slot.
    Load = DAG.getExtLoad(LD->getExtensionType(), dl, VT, TF, StackBase,
                          MachinePointerInfo::getFixedStack(MF, FrameIndex, 0),
                          LoadedVT);

    // Callers expect a MERGE_VALUES node.
    return std::make_pair(Load, TF);
  }

  assert(LoadedVT.isInteger() && !LoadedVT.isVector() &&
         "Unaligned load of unsupported type.");

  // Compute the new VT that is half the size of the old one.  This is an
  // integer MVT.
  unsigned NumBits = LoadedVT.getSizeInBits();
  EVT NewLoadedVT;
  NewLoadedVT = EVT::getIntegerVT(*DAG.getContext(), NumBits/2);
  NumBits >>= 1;

  unsigned Alignment = LD->getAlignment();
  unsigned IncrementSize = NumBits / 8;
  ISD::LoadExtType HiExtType = LD->getExtensionType();

  // If the original load is NON_EXTLOAD, the hi part load must be ZEXTLOAD.
  if (HiExtType == ISD::NON_EXTLOAD)
    HiExtType = ISD::ZEXTLOAD;

  // Load the value in two parts
  SDValue Lo, Hi;
  if (DAG.getDataLayout().isLittleEndian()) {
    Lo = DAG.getExtLoad(ISD::ZEXTLOAD, dl, VT, Chain, Ptr, LD->getPointerInfo(),
                        NewLoadedVT, Alignment, LD->getMemOperand()->getFlags(),
                        LD->getAAInfo());

    Ptr = DAG.getObjectPtrOffset(dl, Ptr, TypeSize::Fixed(IncrementSize));
    Hi = DAG.getExtLoad(HiExtType, dl, VT, Chain, Ptr,
                        LD->getPointerInfo().getWithOffset(IncrementSize),
                        NewLoadedVT, MinAlign(Alignment, IncrementSize),
                        LD->getMemOperand()->getFlags(), LD->getAAInfo());
  } else {
    Hi = DAG.getExtLoad(HiExtType, dl, VT, Chain, Ptr, LD->getPointerInfo(),
                        NewLoadedVT, Alignment, LD->getMemOperand()->getFlags(),
                        LD->getAAInfo());

    Ptr = DAG.getObjectPtrOffset(dl, Ptr, TypeSize::Fixed(IncrementSize));
    Lo = DAG.getExtLoad(ISD::ZEXTLOAD, dl, VT, Chain, Ptr,
                        LD->getPointerInfo().getWithOffset(IncrementSize),
                        NewLoadedVT, MinAlign(Alignment, IncrementSize),
                        LD->getMemOperand()->getFlags(), LD->getAAInfo());
  }

  // aggregate the two parts
  SDValue ShiftAmount =
      DAG.getConstant(NumBits, dl, getShiftAmountTy(Hi.getValueType(),
                                                    DAG.getDataLayout()));
  SDValue Result = DAG.getNode(ISD::SHL, dl, VT, Hi, ShiftAmount);
  Result = DAG.getNode(ISD::OR, dl, VT, Result, Lo);

  SDValue TF = DAG.getNode(ISD::TokenFactor, dl, MVT::Other, Lo.getValue(1),
                             Hi.getValue(1));

  return std::make_pair(Result, TF);
}

SDValue TargetLowering::expandUnalignedStore(StoreSDNode *ST,
                                             SelectionDAG &DAG) const {
  assert(ST->getAddressingMode() == ISD::UNINDEXED &&
         "unaligned indexed stores not implemented!");
  SDValue Chain = ST->getChain();
  SDValue Ptr = ST->getBasePtr();
  SDValue Val = ST->getValue();
  EVT VT = Val.getValueType();
  int Alignment = ST->getAlignment();
  auto &MF = DAG.getMachineFunction();
  EVT StoreMemVT = ST->getMemoryVT();

  SDLoc dl(ST);
  if (StoreMemVT.isFloatingPoint() || StoreMemVT.isVector()) {
    EVT intVT = EVT::getIntegerVT(*DAG.getContext(), VT.getSizeInBits());
    if (isTypeLegal(intVT)) {
      if (!isOperationLegalOrCustom(ISD::STORE, intVT) &&
          StoreMemVT.isVector()) {
        // Scalarize the store and let the individual components be handled.
        SDValue Result = scalarizeVectorStore(ST, DAG);
        return Result;
      }
      // Expand to a bitconvert of the value to the integer type of the
      // same size, then a (misaligned) int store.
      // FIXME: Does not handle truncating floating point stores!
      SDValue Result = DAG.getNode(ISD::BITCAST, dl, intVT, Val);
      Result = DAG.getStore(Chain, dl, Result, Ptr, ST->getPointerInfo(),
                            Alignment, ST->getMemOperand()->getFlags());
      return Result;
    }
    // Do a (aligned) store to a stack slot, then copy from the stack slot
    // to the final destination using (unaligned) integer loads and stores.
    MVT RegVT = getRegisterType(
        *DAG.getContext(),
        EVT::getIntegerVT(*DAG.getContext(), StoreMemVT.getSizeInBits()));
    EVT PtrVT = Ptr.getValueType();
    unsigned StoredBytes = StoreMemVT.getStoreSize();
    unsigned RegBytes = RegVT.getSizeInBits() / 8;
    unsigned NumRegs = (StoredBytes + RegBytes - 1) / RegBytes;

    // Make sure the stack slot is also aligned for the register type.
    SDValue StackPtr = DAG.CreateStackTemporary(StoreMemVT, RegVT);
    auto FrameIndex = cast<FrameIndexSDNode>(StackPtr.getNode())->getIndex();

    // Perform the original store, only redirected to the stack slot.
    SDValue Store = DAG.getTruncStore(
        Chain, dl, Val, StackPtr,
        MachinePointerInfo::getFixedStack(MF, FrameIndex, 0), StoreMemVT);

    EVT StackPtrVT = StackPtr.getValueType();

    SDValue PtrIncrement = DAG.getConstant(RegBytes, dl, PtrVT);
    SDValue StackPtrIncrement = DAG.getConstant(RegBytes, dl, StackPtrVT);
    SmallVector<SDValue, 8> Stores;
    unsigned Offset = 0;

    // Do all but one copies using the full register width.
    for (unsigned i = 1; i < NumRegs; i++) {
      // Load one integer register's worth from the stack slot.
      SDValue Load = DAG.getLoad(
          RegVT, dl, Store, StackPtr,
          MachinePointerInfo::getFixedStack(MF, FrameIndex, Offset));
      // Store it to the final location.  Remember the store.
      Stores.push_back(DAG.getStore(Load.getValue(1), dl, Load, Ptr,
                                    ST->getPointerInfo().getWithOffset(Offset),
                                    MinAlign(ST->getAlignment(), Offset),
                                    ST->getMemOperand()->getFlags()));
      // Increment the pointers.
      Offset += RegBytes;
      StackPtr = DAG.getObjectPtrOffset(dl, StackPtr, StackPtrIncrement);
      Ptr = DAG.getObjectPtrOffset(dl, Ptr, PtrIncrement);
    }

    // The last store may be partial.  Do a truncating store.  On big-endian
    // machines this requires an extending load from the stack slot to ensure
    // that the bits are in the right place.
    EVT LoadMemVT =
        EVT::getIntegerVT(*DAG.getContext(), 8 * (StoredBytes - Offset));

    // Load from the stack slot.
    SDValue Load = DAG.getExtLoad(
        ISD::EXTLOAD, dl, RegVT, Store, StackPtr,
        MachinePointerInfo::getFixedStack(MF, FrameIndex, Offset), LoadMemVT);

    Stores.push_back(
        DAG.getTruncStore(Load.getValue(1), dl, Load, Ptr,
                          ST->getPointerInfo().getWithOffset(Offset), LoadMemVT,
                          MinAlign(ST->getAlignment(), Offset),
                          ST->getMemOperand()->getFlags(), ST->getAAInfo()));
    // The order of the stores doesn't matter - say it with a TokenFactor.
    SDValue Result = DAG.getNode(ISD::TokenFactor, dl, MVT::Other, Stores);
    return Result;
  }

  assert(StoreMemVT.isInteger() && !StoreMemVT.isVector() &&
         "Unaligned store of unknown type.");
  // Get the half-size VT
  EVT NewStoredVT = StoreMemVT.getHalfSizedIntegerVT(*DAG.getContext());
  unsigned NumBits = NewStoredVT.getSizeInBits().getFixedSize();
  unsigned IncrementSize = NumBits / 8;

  // Divide the stored value in two parts.
  SDValue ShiftAmount = DAG.getConstant(
      NumBits, dl, getShiftAmountTy(Val.getValueType(), DAG.getDataLayout()));
  SDValue Lo = Val;
  SDValue Hi = DAG.getNode(ISD::SRL, dl, VT, Val, ShiftAmount);

  // Store the two parts
  SDValue Store1, Store2;
  Store1 = DAG.getTruncStore(Chain, dl,
                             DAG.getDataLayout().isLittleEndian() ? Lo : Hi,
                             Ptr, ST->getPointerInfo(), NewStoredVT, Alignment,
                             ST->getMemOperand()->getFlags());

  Ptr = DAG.getObjectPtrOffset(dl, Ptr, TypeSize::Fixed(IncrementSize));
  Alignment = MinAlign(Alignment, IncrementSize);
  Store2 = DAG.getTruncStore(
      Chain, dl, DAG.getDataLayout().isLittleEndian() ? Hi : Lo, Ptr,
      ST->getPointerInfo().getWithOffset(IncrementSize), NewStoredVT, Alignment,
      ST->getMemOperand()->getFlags(), ST->getAAInfo());

  SDValue Result =
      DAG.getNode(ISD::TokenFactor, dl, MVT::Other, Store1, Store2);
  return Result;
}

SDValue
TargetLowering::IncrementMemoryAddress(SDValue Addr, SDValue Mask,
                                       const SDLoc &DL, EVT DataVT,
                                       SelectionDAG &DAG,
                                       bool IsCompressedMemory) const {
  SDValue Increment;
  EVT AddrVT = Addr.getValueType();
  EVT MaskVT = Mask.getValueType();
  assert(DataVT.getVectorElementCount() == MaskVT.getVectorElementCount() &&
         "Incompatible types of Data and Mask");
  if (IsCompressedMemory) {
    if (DataVT.isScalableVector())
      report_fatal_error(
          "Cannot currently handle compressed memory with scalable vectors");
    // Incrementing the pointer according to number of '1's in the mask.
    EVT MaskIntVT = EVT::getIntegerVT(*DAG.getContext(), MaskVT.getSizeInBits());
    SDValue MaskInIntReg = DAG.getBitcast(MaskIntVT, Mask);
    if (MaskIntVT.getSizeInBits() < 32) {
      MaskInIntReg = DAG.getNode(ISD::ZERO_EXTEND, DL, MVT::i32, MaskInIntReg);
      MaskIntVT = MVT::i32;
    }

    // Count '1's with POPCNT.
    Increment = DAG.getNode(ISD::CTPOP, DL, MaskIntVT, MaskInIntReg);
    Increment = DAG.getZExtOrTrunc(Increment, DL, AddrVT);
    // Scale is an element size in bytes.
    SDValue Scale = DAG.getConstant(DataVT.getScalarSizeInBits() / 8, DL,
                                    AddrVT);
    Increment = DAG.getNode(ISD::MUL, DL, AddrVT, Increment, Scale);
  } else if (DataVT.isScalableVector()) {
    Increment = DAG.getVScale(DL, AddrVT,
                              APInt(AddrVT.getSizeInBits().getFixedSize(),
                                    DataVT.getStoreSize().getKnownMinSize()));
  } else
    Increment = DAG.getConstant(DataVT.getStoreSize(), DL, AddrVT);

  return DAG.getNode(ISD::ADD, DL, AddrVT, Addr, Increment);
}

static SDValue clampDynamicVectorIndex(SelectionDAG &DAG,
                                       SDValue Idx,
                                       EVT VecVT,
                                       const SDLoc &dl) {
  if (!VecVT.isScalableVector() && isa<ConstantSDNode>(Idx))
    return Idx;

  EVT IdxVT = Idx.getValueType();
  unsigned NElts = VecVT.getVectorMinNumElements();
  if (VecVT.isScalableVector()) {
    SDValue VS = DAG.getVScale(dl, IdxVT,
                               APInt(IdxVT.getSizeInBits().getFixedSize(),
                                     NElts));
    SDValue Sub = DAG.getNode(ISD::SUB, dl, IdxVT, VS,
                              DAG.getConstant(1, dl, IdxVT));

    return DAG.getNode(ISD::UMIN, dl, IdxVT, Idx, Sub);
  } else {
    if (isPowerOf2_32(NElts)) {
      APInt Imm = APInt::getLowBitsSet(IdxVT.getSizeInBits(),
                                       Log2_32(NElts));
      return DAG.getNode(ISD::AND, dl, IdxVT, Idx,
                         DAG.getConstant(Imm, dl, IdxVT));
    }
  }

  return DAG.getNode(ISD::UMIN, dl, IdxVT, Idx,
                     DAG.getConstant(NElts - 1, dl, IdxVT));
}

SDValue TargetLowering::getVectorElementPointer(SelectionDAG &DAG,
                                                SDValue VecPtr, EVT VecVT,
                                                SDValue Index) const {
  SDLoc dl(Index);
  // Make sure the index type is big enough to compute in.
  Index = DAG.getZExtOrTrunc(Index, dl, VecPtr.getValueType());

  EVT EltVT = VecVT.getVectorElementType();

  // Calculate the element offset and add it to the pointer.
  unsigned EltSize = EltVT.getSizeInBits().getFixedSize() / 8; // FIXME: should be ABI size.
  assert(EltSize * 8 == EltVT.getSizeInBits().getFixedSize() &&
         "Converting bits to bytes lost precision");

  Index = clampDynamicVectorIndex(DAG, Index, VecVT, dl);

  EVT IdxVT = Index.getValueType();

  Index = DAG.getNode(ISD::MUL, dl, IdxVT, Index,
                      DAG.getConstant(EltSize, dl, IdxVT));
  return DAG.getMemBasePlusOffset(VecPtr, Index, dl);
}

//===----------------------------------------------------------------------===//
// Implementation of Emulated TLS Model
//===----------------------------------------------------------------------===//

SDValue TargetLowering::LowerToTLSEmulatedModel(const GlobalAddressSDNode *GA,
                                                SelectionDAG &DAG) const {
  // Access to address of TLS varialbe xyz is lowered to a function call:
  //   __emutls_get_address( address of global variable named "__emutls_v.xyz" )
  EVT PtrVT = getPointerTy(DAG.getDataLayout());
  PointerType *VoidPtrType = Type::getInt8PtrTy(*DAG.getContext());
  SDLoc dl(GA);

  ArgListTy Args;
  ArgListEntry Entry;
  std::string NameString = ("__emutls_v." + GA->getGlobal()->getName()).str();
  Module *VariableModule = const_cast<Module*>(GA->getGlobal()->getParent());
  StringRef EmuTlsVarName(NameString);
  GlobalVariable *EmuTlsVar = VariableModule->getNamedGlobal(EmuTlsVarName);
  assert(EmuTlsVar && "Cannot find EmuTlsVar ");
  Entry.Node = DAG.getGlobalAddress(EmuTlsVar, dl, PtrVT);
  Entry.Ty = VoidPtrType;
  Args.push_back(Entry);

  SDValue EmuTlsGetAddr = DAG.getExternalSymbol("__emutls_get_address", PtrVT);

  TargetLowering::CallLoweringInfo CLI(DAG);
  CLI.setDebugLoc(dl).setChain(DAG.getEntryNode());
  CLI.setLibCallee(CallingConv::C, VoidPtrType, EmuTlsGetAddr, std::move(Args));
  std::pair<SDValue, SDValue> CallResult = LowerCallTo(CLI);

  // TLSADDR will be codegen'ed as call. Inform MFI that function has calls.
  // At last for X86 targets, maybe good for other targets too?
  MachineFrameInfo &MFI = DAG.getMachineFunction().getFrameInfo();
  MFI.setAdjustsStack(true); // Is this only for X86 target?
  MFI.setHasCalls(true);

  assert((GA->getOffset() == 0) &&
         "Emulated TLS must have zero offset in GlobalAddressSDNode");
  return CallResult.first;
}

SDValue TargetLowering::lowerCmpEqZeroToCtlzSrl(SDValue Op,
                                                SelectionDAG &DAG) const {
  assert((Op->getOpcode() == ISD::SETCC) && "Input has to be a SETCC node.");
  if (!isCtlzFast())
    return SDValue();
  ISD::CondCode CC = cast<CondCodeSDNode>(Op.getOperand(2))->get();
  SDLoc dl(Op);
  if (ConstantSDNode *C = dyn_cast<ConstantSDNode>(Op.getOperand(1))) {
    if (C->isNullValue() && CC == ISD::SETEQ) {
      EVT VT = Op.getOperand(0).getValueType();
      SDValue Zext = Op.getOperand(0);
      if (VT.bitsLT(MVT::i32)) {
        VT = MVT::i32;
        Zext = DAG.getNode(ISD::ZERO_EXTEND, dl, VT, Op.getOperand(0));
      }
      unsigned Log2b = Log2_32(VT.getSizeInBits());
      SDValue Clz = DAG.getNode(ISD::CTLZ, dl, VT, Zext);
      SDValue Scc = DAG.getNode(ISD::SRL, dl, VT, Clz,
                                DAG.getConstant(Log2b, dl, MVT::i32));
      return DAG.getNode(ISD::TRUNCATE, dl, MVT::i32, Scc);
    }
  }
  return SDValue();
}

SDValue TargetLowering::expandAddSubSat(SDNode *Node, SelectionDAG &DAG) const {
  unsigned Opcode = Node->getOpcode();
  SDValue LHS = Node->getOperand(0);
  SDValue RHS = Node->getOperand(1);
  EVT VT = LHS.getValueType();
  SDLoc dl(Node);

  assert(VT == RHS.getValueType() && "Expected operands to be the same type");
  assert(VT.isInteger() && "Expected operands to be integers");

  // usub.sat(a, b) -> umax(a, b) - b
  if (Opcode == ISD::USUBSAT && isOperationLegalOrCustom(ISD::UMAX, VT)) {
    SDValue Max = DAG.getNode(ISD::UMAX, dl, VT, LHS, RHS);
    return DAG.getNode(ISD::SUB, dl, VT, Max, RHS);
  }

  // uadd.sat(a, b) -> umin(a, ~b) + b
  if (Opcode == ISD::UADDSAT && isOperationLegalOrCustom(ISD::UMIN, VT)) {
    SDValue InvRHS = DAG.getNOT(dl, RHS, VT);
    SDValue Min = DAG.getNode(ISD::UMIN, dl, VT, LHS, InvRHS);
    return DAG.getNode(ISD::ADD, dl, VT, Min, RHS);
  }

  unsigned OverflowOp;
  switch (Opcode) {
  case ISD::SADDSAT:
    OverflowOp = ISD::SADDO;
    break;
  case ISD::UADDSAT:
    OverflowOp = ISD::UADDO;
    break;
  case ISD::SSUBSAT:
    OverflowOp = ISD::SSUBO;
    break;
  case ISD::USUBSAT:
    OverflowOp = ISD::USUBO;
    break;
  default:
    llvm_unreachable("Expected method to receive signed or unsigned saturation "
                     "addition or subtraction node.");
  }

  // FIXME: Should really try to split the vector in case it's legal on a
  // subvector.
  if (VT.isVector() && !isOperationLegalOrCustom(ISD::VSELECT, VT))
    return DAG.UnrollVectorOp(Node);

  unsigned BitWidth = LHS.getScalarValueSizeInBits();
  EVT BoolVT = getSetCCResultType(DAG.getDataLayout(), *DAG.getContext(), VT);
  SDValue Result = DAG.getNode(OverflowOp, dl, DAG.getVTList(VT, BoolVT),
                               LHS, RHS);
  SDValue SumDiff = Result.getValue(0);
  SDValue Overflow = Result.getValue(1);
  SDValue Zero = DAG.getConstant(0, dl, VT);
  SDValue AllOnes = DAG.getAllOnesConstant(dl, VT);

  if (Opcode == ISD::UADDSAT) {
    if (getBooleanContents(VT) == ZeroOrNegativeOneBooleanContent) {
      // (LHS + RHS) | OverflowMask
      SDValue OverflowMask = DAG.getSExtOrTrunc(Overflow, dl, VT);
      return DAG.getNode(ISD::OR, dl, VT, SumDiff, OverflowMask);
    }
    // Overflow ? 0xffff.... : (LHS + RHS)
    return DAG.getSelect(dl, VT, Overflow, AllOnes, SumDiff);
  } else if (Opcode == ISD::USUBSAT) {
    if (getBooleanContents(VT) == ZeroOrNegativeOneBooleanContent) {
      // (LHS - RHS) & ~OverflowMask
      SDValue OverflowMask = DAG.getSExtOrTrunc(Overflow, dl, VT);
      SDValue Not = DAG.getNOT(dl, OverflowMask, VT);
      return DAG.getNode(ISD::AND, dl, VT, SumDiff, Not);
    }
    // Overflow ? 0 : (LHS - RHS)
    return DAG.getSelect(dl, VT, Overflow, Zero, SumDiff);
  } else {
    // SatMax -> Overflow && SumDiff < 0
    // SatMin -> Overflow && SumDiff >= 0
    APInt MinVal = APInt::getSignedMinValue(BitWidth);
    APInt MaxVal = APInt::getSignedMaxValue(BitWidth);
    SDValue SatMin = DAG.getConstant(MinVal, dl, VT);
    SDValue SatMax = DAG.getConstant(MaxVal, dl, VT);
    SDValue SumNeg = DAG.getSetCC(dl, BoolVT, SumDiff, Zero, ISD::SETLT);
    Result = DAG.getSelect(dl, VT, SumNeg, SatMax, SatMin);
    return DAG.getSelect(dl, VT, Overflow, Result, SumDiff);
  }
}

SDValue TargetLowering::expandShlSat(SDNode *Node, SelectionDAG &DAG) const {
  unsigned Opcode = Node->getOpcode();
  bool IsSigned = Opcode == ISD::SSHLSAT;
  SDValue LHS = Node->getOperand(0);
  SDValue RHS = Node->getOperand(1);
  EVT VT = LHS.getValueType();
  SDLoc dl(Node);

  assert((Node->getOpcode() == ISD::SSHLSAT ||
          Node->getOpcode() == ISD::USHLSAT) &&
          "Expected a SHLSAT opcode");
  assert(VT == RHS.getValueType() && "Expected operands to be the same type");
  assert(VT.isInteger() && "Expected operands to be integers");

  // If LHS != (LHS << RHS) >> RHS, we have overflow and must saturate.

  unsigned BW = VT.getScalarSizeInBits();
  SDValue Result = DAG.getNode(ISD::SHL, dl, VT, LHS, RHS);
  SDValue Orig =
      DAG.getNode(IsSigned ? ISD::SRA : ISD::SRL, dl, VT, Result, RHS);

  SDValue SatVal;
  if (IsSigned) {
    SDValue SatMin = DAG.getConstant(APInt::getSignedMinValue(BW), dl, VT);
    SDValue SatMax = DAG.getConstant(APInt::getSignedMaxValue(BW), dl, VT);
    SatVal = DAG.getSelectCC(dl, LHS, DAG.getConstant(0, dl, VT),
                             SatMin, SatMax, ISD::SETLT);
  } else {
    SatVal = DAG.getConstant(APInt::getMaxValue(BW), dl, VT);
  }
  Result = DAG.getSelectCC(dl, LHS, Orig, SatVal, Result, ISD::SETNE);

  return Result;
}

SDValue
TargetLowering::expandFixedPointMul(SDNode *Node, SelectionDAG &DAG) const {
  assert((Node->getOpcode() == ISD::SMULFIX ||
          Node->getOpcode() == ISD::UMULFIX ||
          Node->getOpcode() == ISD::SMULFIXSAT ||
          Node->getOpcode() == ISD::UMULFIXSAT) &&
         "Expected a fixed point multiplication opcode");

  SDLoc dl(Node);
  SDValue LHS = Node->getOperand(0);
  SDValue RHS = Node->getOperand(1);
  EVT VT = LHS.getValueType();
  unsigned Scale = Node->getConstantOperandVal(2);
  bool Saturating = (Node->getOpcode() == ISD::SMULFIXSAT ||
                     Node->getOpcode() == ISD::UMULFIXSAT);
  bool Signed = (Node->getOpcode() == ISD::SMULFIX ||
                 Node->getOpcode() == ISD::SMULFIXSAT);
  EVT BoolVT = getSetCCResultType(DAG.getDataLayout(), *DAG.getContext(), VT);
  unsigned VTSize = VT.getScalarSizeInBits();

  if (!Scale) {
    // [us]mul.fix(a, b, 0) -> mul(a, b)
    if (!Saturating) {
      if (isOperationLegalOrCustom(ISD::MUL, VT))
        return DAG.getNode(ISD::MUL, dl, VT, LHS, RHS);
    } else if (Signed && isOperationLegalOrCustom(ISD::SMULO, VT)) {
      SDValue Result =
          DAG.getNode(ISD::SMULO, dl, DAG.getVTList(VT, BoolVT), LHS, RHS);
      SDValue Product = Result.getValue(0);
      SDValue Overflow = Result.getValue(1);
      SDValue Zero = DAG.getConstant(0, dl, VT);

      APInt MinVal = APInt::getSignedMinValue(VTSize);
      APInt MaxVal = APInt::getSignedMaxValue(VTSize);
      SDValue SatMin = DAG.getConstant(MinVal, dl, VT);
      SDValue SatMax = DAG.getConstant(MaxVal, dl, VT);
      SDValue ProdNeg = DAG.getSetCC(dl, BoolVT, Product, Zero, ISD::SETLT);
      Result = DAG.getSelect(dl, VT, ProdNeg, SatMax, SatMin);
      return DAG.getSelect(dl, VT, Overflow, Result, Product);
    } else if (!Signed && isOperationLegalOrCustom(ISD::UMULO, VT)) {
      SDValue Result =
          DAG.getNode(ISD::UMULO, dl, DAG.getVTList(VT, BoolVT), LHS, RHS);
      SDValue Product = Result.getValue(0);
      SDValue Overflow = Result.getValue(1);

      APInt MaxVal = APInt::getMaxValue(VTSize);
      SDValue SatMax = DAG.getConstant(MaxVal, dl, VT);
      return DAG.getSelect(dl, VT, Overflow, SatMax, Product);
    }
  }

  assert(((Signed && Scale < VTSize) || (!Signed && Scale <= VTSize)) &&
         "Expected scale to be less than the number of bits if signed or at "
         "most the number of bits if unsigned.");
  assert(LHS.getValueType() == RHS.getValueType() &&
         "Expected both operands to be the same type");

  // Get the upper and lower bits of the result.
  SDValue Lo, Hi;
  unsigned LoHiOp = Signed ? ISD::SMUL_LOHI : ISD::UMUL_LOHI;
  unsigned HiOp = Signed ? ISD::MULHS : ISD::MULHU;
  if (isOperationLegalOrCustom(LoHiOp, VT)) {
    SDValue Result = DAG.getNode(LoHiOp, dl, DAG.getVTList(VT, VT), LHS, RHS);
    Lo = Result.getValue(0);
    Hi = Result.getValue(1);
  } else if (isOperationLegalOrCustom(HiOp, VT)) {
    Lo = DAG.getNode(ISD::MUL, dl, VT, LHS, RHS);
    Hi = DAG.getNode(HiOp, dl, VT, LHS, RHS);
  } else if (VT.isVector()) {
    return SDValue();
  } else {
    report_fatal_error("Unable to expand fixed point multiplication.");
  }

  if (Scale == VTSize)
    // Result is just the top half since we'd be shifting by the width of the
    // operand. Overflow impossible so this works for both UMULFIX and
    // UMULFIXSAT.
    return Hi;

  // The result will need to be shifted right by the scale since both operands
  // are scaled. The result is given to us in 2 halves, so we only want part of
  // both in the result.
  EVT ShiftTy = getShiftAmountTy(VT, DAG.getDataLayout());
  SDValue Result = DAG.getNode(ISD::FSHR, dl, VT, Hi, Lo,
                               DAG.getConstant(Scale, dl, ShiftTy));
  if (!Saturating)
    return Result;

  if (!Signed) {
    // Unsigned overflow happened if the upper (VTSize - Scale) bits (of the
    // widened multiplication) aren't all zeroes.

    // Saturate to max if ((Hi >> Scale) != 0),
    // which is the same as if (Hi > ((1 << Scale) - 1))
    APInt MaxVal = APInt::getMaxValue(VTSize);
    SDValue LowMask = DAG.getConstant(APInt::getLowBitsSet(VTSize, Scale),
                                      dl, VT);
    Result = DAG.getSelectCC(dl, Hi, LowMask,
                             DAG.getConstant(MaxVal, dl, VT), Result,
                             ISD::SETUGT);

    return Result;
  }

  // Signed overflow happened if the upper (VTSize - Scale + 1) bits (of the
  // widened multiplication) aren't all ones or all zeroes.

  SDValue SatMin = DAG.getConstant(APInt::getSignedMinValue(VTSize), dl, VT);
  SDValue SatMax = DAG.getConstant(APInt::getSignedMaxValue(VTSize), dl, VT);

  if (Scale == 0) {
    SDValue Sign = DAG.getNode(ISD::SRA, dl, VT, Lo,
                               DAG.getConstant(VTSize - 1, dl, ShiftTy));
    SDValue Overflow = DAG.getSetCC(dl, BoolVT, Hi, Sign, ISD::SETNE);
    // Saturated to SatMin if wide product is negative, and SatMax if wide
    // product is positive ...
    SDValue Zero = DAG.getConstant(0, dl, VT);
    SDValue ResultIfOverflow = DAG.getSelectCC(dl, Hi, Zero, SatMin, SatMax,
                                               ISD::SETLT);
    // ... but only if we overflowed.
    return DAG.getSelect(dl, VT, Overflow, ResultIfOverflow, Result);
  }

  //  We handled Scale==0 above so all the bits to examine is in Hi.

  // Saturate to max if ((Hi >> (Scale - 1)) > 0),
  // which is the same as if (Hi > (1 << (Scale - 1)) - 1)
  SDValue LowMask = DAG.getConstant(APInt::getLowBitsSet(VTSize, Scale - 1),
                                    dl, VT);
  Result = DAG.getSelectCC(dl, Hi, LowMask, SatMax, Result, ISD::SETGT);
  // Saturate to min if (Hi >> (Scale - 1)) < -1),
  // which is the same as if (HI < (-1 << (Scale - 1))
  SDValue HighMask =
      DAG.getConstant(APInt::getHighBitsSet(VTSize, VTSize - Scale + 1),
                      dl, VT);
  Result = DAG.getSelectCC(dl, Hi, HighMask, SatMin, Result, ISD::SETLT);
  return Result;
}

SDValue
TargetLowering::expandFixedPointDiv(unsigned Opcode, const SDLoc &dl,
                                    SDValue LHS, SDValue RHS,
                                    unsigned Scale, SelectionDAG &DAG) const {
  assert((Opcode == ISD::SDIVFIX || Opcode == ISD::SDIVFIXSAT ||
          Opcode == ISD::UDIVFIX || Opcode == ISD::UDIVFIXSAT) &&
         "Expected a fixed point division opcode");

  EVT VT = LHS.getValueType();
  bool Signed = Opcode == ISD::SDIVFIX || Opcode == ISD::SDIVFIXSAT;
  bool Saturating = Opcode == ISD::SDIVFIXSAT || Opcode == ISD::UDIVFIXSAT;
  EVT BoolVT = getSetCCResultType(DAG.getDataLayout(), *DAG.getContext(), VT);

  // If there is enough room in the type to upscale the LHS or downscale the
  // RHS before the division, we can perform it in this type without having to
  // resize. For signed operations, the LHS headroom is the number of
  // redundant sign bits, and for unsigned ones it is the number of zeroes.
  // The headroom for the RHS is the number of trailing zeroes.
  unsigned LHSLead = Signed ? DAG.ComputeNumSignBits(LHS) - 1
                            : DAG.computeKnownBits(LHS).countMinLeadingZeros();
  unsigned RHSTrail = DAG.computeKnownBits(RHS).countMinTrailingZeros();

  // For signed saturating operations, we need to be able to detect true integer
  // division overflow; that is, when you have MIN / -EPS. However, this
  // is undefined behavior and if we emit divisions that could take such
  // values it may cause undesired behavior (arithmetic exceptions on x86, for
  // example).
  // Avoid this by requiring an extra bit so that we never get this case.
  // FIXME: This is a bit unfortunate as it means that for an 8-bit 7-scale
  // signed saturating division, we need to emit a whopping 32-bit division.
  if (LHSLead + RHSTrail < Scale + (unsigned)(Saturating && Signed))
    return SDValue();

  unsigned LHSShift = std::min(LHSLead, Scale);
  unsigned RHSShift = Scale - LHSShift;

  // At this point, we know that if we shift the LHS up by LHSShift and the
  // RHS down by RHSShift, we can emit a regular division with a final scaling
  // factor of Scale.

  EVT ShiftTy = getShiftAmountTy(VT, DAG.getDataLayout());
  if (LHSShift)
    LHS = DAG.getNode(ISD::SHL, dl, VT, LHS,
                      DAG.getConstant(LHSShift, dl, ShiftTy));
  if (RHSShift)
    RHS = DAG.getNode(Signed ? ISD::SRA : ISD::SRL, dl, VT, RHS,
                      DAG.getConstant(RHSShift, dl, ShiftTy));

  SDValue Quot;
  if (Signed) {
    // For signed operations, if the resulting quotient is negative and the
    // remainder is nonzero, subtract 1 from the quotient to round towards
    // negative infinity.
    SDValue Rem;
    // FIXME: Ideally we would always produce an SDIVREM here, but if the
    // type isn't legal, SDIVREM cannot be expanded. There is no reason why
    // we couldn't just form a libcall, but the type legalizer doesn't do it.
    if (isTypeLegal(VT) &&
        isOperationLegalOrCustom(ISD::SDIVREM, VT)) {
      Quot = DAG.getNode(ISD::SDIVREM, dl,
                         DAG.getVTList(VT, VT),
                         LHS, RHS);
      Rem = Quot.getValue(1);
      Quot = Quot.getValue(0);
    } else {
      Quot = DAG.getNode(ISD::SDIV, dl, VT,
                         LHS, RHS);
      Rem = DAG.getNode(ISD::SREM, dl, VT,
                        LHS, RHS);
    }
    SDValue Zero = DAG.getConstant(0, dl, VT);
    SDValue RemNonZero = DAG.getSetCC(dl, BoolVT, Rem, Zero, ISD::SETNE);
    SDValue LHSNeg = DAG.getSetCC(dl, BoolVT, LHS, Zero, ISD::SETLT);
    SDValue RHSNeg = DAG.getSetCC(dl, BoolVT, RHS, Zero, ISD::SETLT);
    SDValue QuotNeg = DAG.getNode(ISD::XOR, dl, BoolVT, LHSNeg, RHSNeg);
    SDValue Sub1 = DAG.getNode(ISD::SUB, dl, VT, Quot,
                               DAG.getConstant(1, dl, VT));
    Quot = DAG.getSelect(dl, VT,
                         DAG.getNode(ISD::AND, dl, BoolVT, RemNonZero, QuotNeg),
                         Sub1, Quot);
  } else
    Quot = DAG.getNode(ISD::UDIV, dl, VT,
                       LHS, RHS);

  return Quot;
}

void TargetLowering::expandUADDSUBO(
    SDNode *Node, SDValue &Result, SDValue &Overflow, SelectionDAG &DAG) const {
  SDLoc dl(Node);
  SDValue LHS = Node->getOperand(0);
  SDValue RHS = Node->getOperand(1);
  bool IsAdd = Node->getOpcode() == ISD::UADDO;

  // If ADD/SUBCARRY is legal, use that instead.
  unsigned OpcCarry = IsAdd ? ISD::ADDCARRY : ISD::SUBCARRY;
  if (isOperationLegalOrCustom(OpcCarry, Node->getValueType(0))) {
    SDValue CarryIn = DAG.getConstant(0, dl, Node->getValueType(1));
    SDValue NodeCarry = DAG.getNode(OpcCarry, dl, Node->getVTList(),
                                    { LHS, RHS, CarryIn });
    Result = SDValue(NodeCarry.getNode(), 0);
    Overflow = SDValue(NodeCarry.getNode(), 1);
    return;
  }

  Result = DAG.getNode(IsAdd ? ISD::ADD : ISD::SUB, dl,
                            LHS.getValueType(), LHS, RHS);

  EVT ResultType = Node->getValueType(1);
  EVT SetCCType = getSetCCResultType(
      DAG.getDataLayout(), *DAG.getContext(), Node->getValueType(0));
  ISD::CondCode CC = IsAdd ? ISD::SETULT : ISD::SETUGT;
  SDValue SetCC = DAG.getSetCC(dl, SetCCType, Result, LHS, CC);
  Overflow = DAG.getBoolExtOrTrunc(SetCC, dl, ResultType, ResultType);
}

void TargetLowering::expandSADDSUBO(
    SDNode *Node, SDValue &Result, SDValue &Overflow, SelectionDAG &DAG) const {
  SDLoc dl(Node);
  SDValue LHS = Node->getOperand(0);
  SDValue RHS = Node->getOperand(1);
  bool IsAdd = Node->getOpcode() == ISD::SADDO;

  Result = DAG.getNode(IsAdd ? ISD::ADD : ISD::SUB, dl,
                            LHS.getValueType(), LHS, RHS);

  EVT ResultType = Node->getValueType(1);
  EVT OType = getSetCCResultType(
      DAG.getDataLayout(), *DAG.getContext(), Node->getValueType(0));

  // If SADDSAT/SSUBSAT is legal, compare results to detect overflow.
  unsigned OpcSat = IsAdd ? ISD::SADDSAT : ISD::SSUBSAT;
  if (isOperationLegalOrCustom(OpcSat, LHS.getValueType())) {
    SDValue Sat = DAG.getNode(OpcSat, dl, LHS.getValueType(), LHS, RHS);
    SDValue SetCC = DAG.getSetCC(dl, OType, Result, Sat, ISD::SETNE);
    Overflow = DAG.getBoolExtOrTrunc(SetCC, dl, ResultType, ResultType);
    return;
  }

  SDValue Zero = DAG.getConstant(0, dl, LHS.getValueType());

  // For an addition, the result should be less than one of the operands (LHS)
  // if and only if the other operand (RHS) is negative, otherwise there will
  // be overflow.
  // For a subtraction, the result should be less than one of the operands
  // (LHS) if and only if the other operand (RHS) is (non-zero) positive,
  // otherwise there will be overflow.
  SDValue ResultLowerThanLHS = DAG.getSetCC(dl, OType, Result, LHS, ISD::SETLT);
  SDValue ConditionRHS =
      DAG.getSetCC(dl, OType, RHS, Zero, IsAdd ? ISD::SETLT : ISD::SETGT);

  Overflow = DAG.getBoolExtOrTrunc(
      DAG.getNode(ISD::XOR, dl, OType, ConditionRHS, ResultLowerThanLHS), dl,
      ResultType, ResultType);
}

bool TargetLowering::expandMULO(SDNode *Node, SDValue &Result,
                                SDValue &Overflow, SelectionDAG &DAG) const {
  SDLoc dl(Node);
  EVT VT = Node->getValueType(0);
  EVT SetCCVT = getSetCCResultType(DAG.getDataLayout(), *DAG.getContext(), VT);
  SDValue LHS = Node->getOperand(0);
  SDValue RHS = Node->getOperand(1);
  bool isSigned = Node->getOpcode() == ISD::SMULO;

  // For power-of-two multiplications we can use a simpler shift expansion.
  if (ConstantSDNode *RHSC = isConstOrConstSplat(RHS)) {
    const APInt &C = RHSC->getAPIntValue();
    // mulo(X, 1 << S) -> { X << S, (X << S) >> S != X }
    if (C.isPowerOf2()) {
      // smulo(x, signed_min) is same as umulo(x, signed_min).
      bool UseArithShift = isSigned && !C.isMinSignedValue();
      EVT ShiftAmtTy = getShiftAmountTy(VT, DAG.getDataLayout());
      SDValue ShiftAmt = DAG.getConstant(C.logBase2(), dl, ShiftAmtTy);
      Result = DAG.getNode(ISD::SHL, dl, VT, LHS, ShiftAmt);
      Overflow = DAG.getSetCC(dl, SetCCVT,
          DAG.getNode(UseArithShift ? ISD::SRA : ISD::SRL,
                      dl, VT, Result, ShiftAmt),
          LHS, ISD::SETNE);
      return true;
    }
  }

  EVT WideVT = EVT::getIntegerVT(*DAG.getContext(), VT.getScalarSizeInBits() * 2);
  if (VT.isVector())
    WideVT = EVT::getVectorVT(*DAG.getContext(), WideVT,
                              VT.getVectorNumElements());

  SDValue BottomHalf;
  SDValue TopHalf;
  static const unsigned Ops[2][3] =
      { { ISD::MULHU, ISD::UMUL_LOHI, ISD::ZERO_EXTEND },
        { ISD::MULHS, ISD::SMUL_LOHI, ISD::SIGN_EXTEND }};
  if (isOperationLegalOrCustom(Ops[isSigned][0], VT)) {
    BottomHalf = DAG.getNode(ISD::MUL, dl, VT, LHS, RHS);
    TopHalf = DAG.getNode(Ops[isSigned][0], dl, VT, LHS, RHS);
  } else if (isOperationLegalOrCustom(Ops[isSigned][1], VT)) {
    BottomHalf = DAG.getNode(Ops[isSigned][1], dl, DAG.getVTList(VT, VT), LHS,
                             RHS);
    TopHalf = BottomHalf.getValue(1);
  } else if (isTypeLegal(WideVT)) {
    LHS = DAG.getNode(Ops[isSigned][2], dl, WideVT, LHS);
    RHS = DAG.getNode(Ops[isSigned][2], dl, WideVT, RHS);
    SDValue Mul = DAG.getNode(ISD::MUL, dl, WideVT, LHS, RHS);
    BottomHalf = DAG.getNode(ISD::TRUNCATE, dl, VT, Mul);
    SDValue ShiftAmt = DAG.getConstant(VT.getScalarSizeInBits(), dl,
        getShiftAmountTy(WideVT, DAG.getDataLayout()));
    TopHalf = DAG.getNode(ISD::TRUNCATE, dl, VT,
                          DAG.getNode(ISD::SRL, dl, WideVT, Mul, ShiftAmt));
  } else {
    if (VT.isVector())
      return false;

    // We can fall back to a libcall with an illegal type for the MUL if we
    // have a libcall big enough.
    // Also, we can fall back to a division in some cases, but that's a big
    // performance hit in the general case.
    RTLIB::Libcall LC = RTLIB::UNKNOWN_LIBCALL;
    if (WideVT == MVT::i16)
      LC = RTLIB::MUL_I16;
    else if (WideVT == MVT::i32)
      LC = RTLIB::MUL_I32;
    else if (WideVT == MVT::i64)
      LC = RTLIB::MUL_I64;
    else if (WideVT == MVT::i128)
      LC = RTLIB::MUL_I128;
    assert(LC != RTLIB::UNKNOWN_LIBCALL && "Cannot expand this operation!");

    SDValue HiLHS;
    SDValue HiRHS;
    if (isSigned) {
      // The high part is obtained by SRA'ing all but one of the bits of low
      // part.
      unsigned LoSize = VT.getSizeInBits();
      HiLHS =
          DAG.getNode(ISD::SRA, dl, VT, LHS,
                      DAG.getConstant(LoSize - 1, dl,
                                      getPointerTy(DAG.getDataLayout())));
      HiRHS =
          DAG.getNode(ISD::SRA, dl, VT, RHS,
                      DAG.getConstant(LoSize - 1, dl,
                                      getPointerTy(DAG.getDataLayout())));
    } else {
        HiLHS = DAG.getConstant(0, dl, VT);
        HiRHS = DAG.getConstant(0, dl, VT);
    }

    // Here we're passing the 2 arguments explicitly as 4 arguments that are
    // pre-lowered to the correct types. This all depends upon WideVT not
    // being a legal type for the architecture and thus has to be split to
    // two arguments.
    SDValue Ret;
    TargetLowering::MakeLibCallOptions CallOptions;
    CallOptions.setSExt(isSigned);
    CallOptions.setIsPostTypeLegalization(true);
    if (shouldSplitFunctionArgumentsAsLittleEndian(DAG.getDataLayout())) {
      // Halves of WideVT are packed into registers in different order
      // depending on platform endianness. This is usually handled by
      // the C calling convention, but we can't defer to it in
      // the legalizer.
      SDValue Args[] = { LHS, HiLHS, RHS, HiRHS };
      Ret = makeLibCall(DAG, LC, WideVT, Args, CallOptions, dl).first;
    } else {
      SDValue Args[] = { HiLHS, LHS, HiRHS, RHS };
      Ret = makeLibCall(DAG, LC, WideVT, Args, CallOptions, dl).first;
    }
    assert(Ret.getOpcode() == ISD::MERGE_VALUES &&
           "Ret value is a collection of constituent nodes holding result.");
    if (DAG.getDataLayout().isLittleEndian()) {
      // Same as above.
      BottomHalf = Ret.getOperand(0);
      TopHalf = Ret.getOperand(1);
    } else {
      BottomHalf = Ret.getOperand(1);
      TopHalf = Ret.getOperand(0);
    }
  }

  Result = BottomHalf;
  if (isSigned) {
    SDValue ShiftAmt = DAG.getConstant(
        VT.getScalarSizeInBits() - 1, dl,
        getShiftAmountTy(BottomHalf.getValueType(), DAG.getDataLayout()));
    SDValue Sign = DAG.getNode(ISD::SRA, dl, VT, BottomHalf, ShiftAmt);
    Overflow = DAG.getSetCC(dl, SetCCVT, TopHalf, Sign, ISD::SETNE);
  } else {
    Overflow = DAG.getSetCC(dl, SetCCVT, TopHalf,
                            DAG.getConstant(0, dl, VT), ISD::SETNE);
  }

  // Truncate the result if SetCC returns a larger type than needed.
  EVT RType = Node->getValueType(1);
  if (RType.getSizeInBits() < Overflow.getValueSizeInBits())
    Overflow = DAG.getNode(ISD::TRUNCATE, dl, RType, Overflow);

  assert(RType.getSizeInBits() == Overflow.getValueSizeInBits() &&
         "Unexpected result type for S/UMULO legalization");
  return true;
}

SDValue TargetLowering::expandVecReduce(SDNode *Node, SelectionDAG &DAG) const {
  SDLoc dl(Node);
  bool NoNaN = Node->getFlags().hasNoNaNs();
  unsigned BaseOpcode = 0;
  switch (Node->getOpcode()) {
  default: llvm_unreachable("Expected VECREDUCE opcode");
  case ISD::VECREDUCE_FADD: BaseOpcode = ISD::FADD; break;
  case ISD::VECREDUCE_FMUL: BaseOpcode = ISD::FMUL; break;
  case ISD::VECREDUCE_ADD:  BaseOpcode = ISD::ADD; break;
  case ISD::VECREDUCE_MUL:  BaseOpcode = ISD::MUL; break;
  case ISD::VECREDUCE_AND:  BaseOpcode = ISD::AND; break;
  case ISD::VECREDUCE_OR:   BaseOpcode = ISD::OR; break;
  case ISD::VECREDUCE_XOR:  BaseOpcode = ISD::XOR; break;
  case ISD::VECREDUCE_SMAX: BaseOpcode = ISD::SMAX; break;
  case ISD::VECREDUCE_SMIN: BaseOpcode = ISD::SMIN; break;
  case ISD::VECREDUCE_UMAX: BaseOpcode = ISD::UMAX; break;
  case ISD::VECREDUCE_UMIN: BaseOpcode = ISD::UMIN; break;
  case ISD::VECREDUCE_FMAX:
    BaseOpcode = NoNaN ? ISD::FMAXNUM : ISD::FMAXIMUM;
    break;
  case ISD::VECREDUCE_FMIN:
    BaseOpcode = NoNaN ? ISD::FMINNUM : ISD::FMINIMUM;
    break;
  }

  SDValue Op = Node->getOperand(0);
  EVT VT = Op.getValueType();

  // Try to use a shuffle reduction for power of two vectors.
  if (VT.isPow2VectorType()) {
    while (VT.getVectorNumElements() > 1) {
      EVT HalfVT = VT.getHalfNumVectorElementsVT(*DAG.getContext());
      if (!isOperationLegalOrCustom(BaseOpcode, HalfVT))
        break;

      SDValue Lo, Hi;
      std::tie(Lo, Hi) = DAG.SplitVector(Op, dl);
      Op = DAG.getNode(BaseOpcode, dl, HalfVT, Lo, Hi);
      VT = HalfVT;
    }
  }

  EVT EltVT = VT.getVectorElementType();
  unsigned NumElts = VT.getVectorNumElements();

  SmallVector<SDValue, 8> Ops;
  DAG.ExtractVectorElements(Op, Ops, 0, NumElts);

  SDValue Res = Ops[0];
  for (unsigned i = 1; i < NumElts; i++)
    Res = DAG.getNode(BaseOpcode, dl, EltVT, Res, Ops[i], Node->getFlags());

  // Result type may be wider than element type.
  if (EltVT != Node->getValueType(0))
    Res = DAG.getNode(ISD::ANY_EXTEND, dl, Node->getValueType(0), Res);
  return Res;
}

bool TargetLowering::expandREM(SDNode *Node, SDValue &Result,
                               SelectionDAG &DAG) const {
  EVT VT = Node->getValueType(0);
  SDLoc dl(Node);
  bool isSigned = Node->getOpcode() == ISD::SREM;
  unsigned DivOpc = isSigned ? ISD::SDIV : ISD::UDIV;
  unsigned DivRemOpc = isSigned ? ISD::SDIVREM : ISD::UDIVREM;
  SDValue Dividend = Node->getOperand(0);
  SDValue Divisor = Node->getOperand(1);
  if (isOperationLegalOrCustom(DivRemOpc, VT)) {
    SDVTList VTs = DAG.getVTList(VT, VT);
    Result = DAG.getNode(DivRemOpc, dl, VTs, Dividend, Divisor).getValue(1);
    return true;
  } else if (isOperationLegalOrCustom(DivOpc, VT)) {
    // X % Y -> X-X/Y*Y
    SDValue Divide = DAG.getNode(DivOpc, dl, VT, Dividend, Divisor);
    SDValue Mul = DAG.getNode(ISD::MUL, dl, VT, Divide, Divisor);
    Result = DAG.getNode(ISD::SUB, dl, VT, Dividend, Mul);
    return true;
  }
  return false;
}<|MERGE_RESOLUTION|>--- conflicted
+++ resolved
@@ -5946,7 +5946,6 @@
 // Legalization Utilities
 //===----------------------------------------------------------------------===//
 
-<<<<<<< HEAD
 SDValue TargetLowering::expandMULHU_MULHS(SDNode *Node,
                                           SelectionDAG &DAG) const {
   SDLoc dl(SDValue(Node, 0));
@@ -5993,10 +5992,7 @@
   }
 }
 
-bool TargetLowering::expandMUL_LOHI(unsigned Opcode, EVT VT, SDLoc dl,
-=======
 bool TargetLowering::expandMUL_LOHI(unsigned Opcode, EVT VT, const SDLoc &dl,
->>>>>>> a2aeb37a
                                     SDValue LHS, SDValue RHS,
                                     SmallVectorImpl<SDValue> &Result,
                                     EVT HiLoVT, SelectionDAG &DAG,
@@ -6195,7 +6191,6 @@
   return Ok;
 }
 
-<<<<<<< HEAD
 SDValue TargetLowering::expandSUDIV(SDNode *Node, SelectionDAG &DAG) const {
   SDLoc dl(SDValue(Node, 0));
   bool isSigned = Node->getOpcode() == ISD::SDIV;
@@ -6207,14 +6202,14 @@
                        Node->getOperand(1));
   }
   return SDValue();
-=======
+}
+
 // Check that (every element of) Z is undef or not an exact multiple of BW.
 static bool isNonZeroModBitWidthOrUndef(SDValue Z, unsigned BW) {
   return ISD::matchUnaryPredicate(
       Z,
       [=](ConstantSDNode *C) { return !C || C->getAPIntValue().urem(BW) != 0; },
       true);
->>>>>>> a2aeb37a
 }
 
 bool TargetLowering::expandFunnelShift(SDNode *Node, SDValue &Result,
