; RUN: llc < %s -mtriple=ve | FileCheck %s
; RUN: llc < %s -mtriple=ve -relocation-model=pic \
; RUN:     | FileCheck %s -check-prefix=PIC

@switch.table.br_jt4 = private unnamed_addr constant [4 x i32] [i32 3, i32 0, i32 4, i32 7], align 4
@switch.table.br_jt7 = private unnamed_addr constant [9 x i32] [i32 3, i32 0, i32 4, i32 7, i32 3, i32 3, i32 5, i32 11, i32 10], align 4
@switch.table.br_jt8 = private unnamed_addr constant [9 x i32] [i32 3, i32 0, i32 4, i32 7, i32 3, i32 1, i32 5, i32 11, i32 10], align 4

; Function Attrs: norecurse nounwind readnone
define signext i32 @br_jt3(i32 signext %0) {
; CHECK-LABEL: br_jt3:
; CHECK:       # %bb.0:
; CHECK-NEXT:    and %s0, %s0, (32)0
; CHECK-NEXT:    breq.w 1, %s0, .LBB{{[0-9]+}}_1
; CHECK-NEXT:  # %bb.2:
; CHECK-NEXT:    breq.w 4, %s0, .LBB{{[0-9]+}}_5
; CHECK-NEXT:  # %bb.3:
; CHECK-NEXT:    brne.w 2, %s0, .LBB{{[0-9]+}}_6
; CHECK-NEXT:  # %bb.4:
; CHECK-NEXT:    or %s0, 0, (0)1
; CHECK-NEXT:    adds.w.sx %s0, %s0, (0)1
; CHECK-NEXT:    b.l.t (, %s10)
; CHECK-NEXT:  .LBB{{[0-9]+}}_1:
; CHECK-NEXT:    or %s0, 3, (0)1
; CHECK-NEXT:    adds.w.sx %s0, %s0, (0)1
; CHECK-NEXT:    b.l.t (, %s10)
; CHECK-NEXT:  .LBB{{[0-9]+}}_5:
; CHECK-NEXT:    or %s0, 7, (0)1
; CHECK-NEXT:  .LBB{{[0-9]+}}_6:
; CHECK-NEXT:    adds.w.sx %s0, %s0, (0)1
; CHECK-NEXT:    b.l.t (, %s10)
;
; PIC-LABEL: br_jt3:
; PIC:       # %bb.0:
; PIC-NEXT:    and %s0, %s0, (32)0
; PIC-NEXT:    breq.w 1, %s0, .LBB0_1
; PIC-NEXT:  # %bb.2:
; PIC-NEXT:    breq.w 4, %s0, .LBB0_5
; PIC-NEXT:  # %bb.3:
; PIC-NEXT:    brne.w 2, %s0, .LBB0_6
; PIC-NEXT:  # %bb.4:
; PIC-NEXT:    or %s0, 0, (0)1
; PIC-NEXT:    adds.w.sx %s0, %s0, (0)1
; PIC-NEXT:    b.l.t (, %s10)
; PIC-NEXT:  .LBB0_1:
; PIC-NEXT:    or %s0, 3, (0)1
; PIC-NEXT:    adds.w.sx %s0, %s0, (0)1
; PIC-NEXT:    b.l.t (, %s10)
; PIC-NEXT:  .LBB0_5:
; PIC-NEXT:    or %s0, 7, (0)1
; PIC-NEXT:  .LBB0_6:
; PIC-NEXT:    adds.w.sx %s0, %s0, (0)1
; PIC-NEXT:    b.l.t (, %s10)
  switch i32 %0, label %4 [
    i32 1, label %5
    i32 2, label %2
    i32 4, label %3
  ]

2:                                                ; preds = %1
  br label %5

3:                                                ; preds = %1
  br label %5

4:                                                ; preds = %1
  br label %5

5:                                                ; preds = %1, %4, %3, %2
  %6 = phi i32 [ %0, %4 ], [ 7, %3 ], [ 0, %2 ], [ 3, %1 ]
  ret i32 %6
}

; Function Attrs: norecurse nounwind readnone
define signext i32 @br_jt4(i32 signext %0) {
; CHECK-LABEL: br_jt4:
; CHECK:       # %bb.0:
; CHECK-NEXT:    and %s0, %s0, (32)0
; CHECK-NEXT:    adds.w.sx %s1, -1, %s0
; CHECK-NEXT:    cmpu.w %s2, 3, %s1
; CHECK-NEXT:    brgt.w 0, %s2, .LBB{{[0-9]+}}_2
; CHECK-NEXT:  # %bb.1:
; CHECK-NEXT:    adds.w.sx %s0, %s1, (0)1
; CHECK-NEXT:    sll %s0, %s0, 2
; CHECK-NEXT:    lea %s1, .Lswitch.table.br_jt4@lo
; CHECK-NEXT:    and %s1, %s1, (32)0
; CHECK-NEXT:    lea.sl %s1, .Lswitch.table.br_jt4@hi(, %s1)
; CHECK-NEXT:    ldl.sx %s0, (%s0, %s1)
; CHECK-NEXT:    b.l.t (, %s10)
; CHECK-NEXT:  .LBB{{[0-9]+}}_2:
; CHECK-NEXT:    adds.w.sx %s0, %s0, (0)1
; CHECK-NEXT:    b.l.t (, %s10)
;
; PIC-LABEL: br_jt4:
; PIC:       # %bb.0:
<<<<<<< HEAD
; PIC-NEXT:    st %s9, (, %s11)
; PIC-NEXT:    st %s10, 8(, %s11)
; PIC-NEXT:    st %s15, 24(, %s11)
; PIC-NEXT:    st %s16, 32(, %s11)
; PIC-NEXT:    or %s9, 0, %s11
; PIC-NEXT:    lea %s13, -176
; PIC-NEXT:    and %s13, %s13, (32)0
; PIC-NEXT:    lea.sl %s11, -1(%s13, %s11)
; PIC-NEXT:    brge.l %s11, %s8, .LBB1_5
; PIC-NEXT:  # %bb.4:
; PIC-NEXT:    ld %s61, 24(, %s14)
; PIC-NEXT:    or %s62, 0, %s0
; PIC-NEXT:    lea %s63, 315
; PIC-NEXT:    shm.l %s63, (%s61)
; PIC-NEXT:    shm.l %s8, 8(%s61)
; PIC-NEXT:    shm.l %s11, 16(%s61)
; PIC-NEXT:    monc
; PIC-NEXT:    or %s0, 0, %s62
; PIC-NEXT:  .LBB1_5:
=======
; PIC-NEXT:    st %s15, 24(, %s11)
; PIC-NEXT:    st %s16, 32(, %s11)
>>>>>>> 173bb3c2
; PIC-NEXT:    and %s0, %s0, (32)0
; PIC-NEXT:    adds.w.sx %s1, -1, %s0
; PIC-NEXT:    cmpu.w %s2, 3, %s1
; PIC-NEXT:    lea %s15, _GLOBAL_OFFSET_TABLE_@pc_lo(-24)
; PIC-NEXT:    and %s15, %s15, (32)0
; PIC-NEXT:    sic %s16
; PIC-NEXT:    lea.sl %s15, _GLOBAL_OFFSET_TABLE_@pc_hi(%s16, %s15)
; PIC-NEXT:    brgt.w 0, %s2, .LBB1_2
; PIC-NEXT:  # %bb.1:
; PIC-NEXT:    adds.w.sx %s0, %s1, (0)1
; PIC-NEXT:    sll %s0, %s0, 2
; PIC-NEXT:    lea %s1, .Lswitch.table.br_jt4@gotoff_lo
; PIC-NEXT:    and %s1, %s1, (32)0
; PIC-NEXT:    lea.sl %s1, .Lswitch.table.br_jt4@gotoff_hi(%s1, %s15)
; PIC-NEXT:    ldl.sx %s0, (%s0, %s1)
; PIC-NEXT:    br.l.t .LBB1_3
; PIC-NEXT:  .LBB1_2:
; PIC-NEXT:    adds.w.sx %s0, %s0, (0)1
; PIC-NEXT:  .LBB1_3:
<<<<<<< HEAD
; PIC-NEXT:    or %s11, 0, %s9
; PIC-NEXT:    ld %s16, 32(, %s11)
; PIC-NEXT:    ld %s15, 24(, %s11)
; PIC-NEXT:    ld %s10, 8(, %s11)
; PIC-NEXT:    ld %s9, (, %s11)
=======
; PIC-NEXT:    ld %s16, 32(, %s11)
; PIC-NEXT:    ld %s15, 24(, %s11)
>>>>>>> 173bb3c2
; PIC-NEXT:    b.l.t (, %s10)
  %2 = add i32 %0, -1
  %3 = icmp ult i32 %2, 4
  br i1 %3, label %4, label %8

4:                                                ; preds = %1
  %5 = sext i32 %2 to i64
  %6 = getelementptr inbounds [4 x i32], [4 x i32]* @switch.table.br_jt4, i64 0, i64 %5
  %7 = load i32, i32* %6, align 4
  ret i32 %7

8:                                                ; preds = %1
  ret i32 %0
}

; Function Attrs: norecurse nounwind readnone
define signext i32 @br_jt7(i32 signext %0) {
; CHECK-LABEL: br_jt7:
; CHECK:       # %bb.0:
; CHECK-NEXT:    and %s0, %s0, (32)0
; CHECK-NEXT:    adds.w.sx %s1, -1, %s0
; CHECK-NEXT:    cmpu.w %s2, 8, %s1
; CHECK-NEXT:    brgt.w 0, %s2, .LBB{{[0-9]+}}_3
; CHECK-NEXT:  # %bb.1:
; CHECK-NEXT:    and %s2, %s1, (48)0
; CHECK-NEXT:    lea %s3, 463
; CHECK-NEXT:    and %s3, %s3, (32)0
; CHECK-NEXT:    srl %s2, %s3, %s2
; CHECK-NEXT:    and %s2, 1, %s2
; CHECK-NEXT:    brne.w 0, %s2, .LBB{{[0-9]+}}_2
; CHECK-NEXT:  .LBB{{[0-9]+}}_3:
; CHECK-NEXT:    adds.w.sx %s0, %s0, (0)1
; CHECK-NEXT:    b.l.t (, %s10)
; CHECK-NEXT:  .LBB{{[0-9]+}}_2:
; CHECK-NEXT:    adds.w.sx %s0, %s1, (0)1
; CHECK-NEXT:    sll %s0, %s0, 2
; CHECK-NEXT:    lea %s1, .Lswitch.table.br_jt7@lo
; CHECK-NEXT:    and %s1, %s1, (32)0
; CHECK-NEXT:    lea.sl %s1, .Lswitch.table.br_jt7@hi(, %s1)
; CHECK-NEXT:    ldl.sx %s0, (%s0, %s1)
; CHECK-NEXT:    b.l.t (, %s10)
;
; PIC-LABEL: br_jt7:
; PIC:       # %bb.0:
<<<<<<< HEAD
; PIC-NEXT:    st %s9, (, %s11)
; PIC-NEXT:    st %s10, 8(, %s11)
; PIC-NEXT:    st %s15, 24(, %s11)
; PIC-NEXT:    st %s16, 32(, %s11)
; PIC-NEXT:    or %s9, 0, %s11
; PIC-NEXT:    lea %s13, -176
; PIC-NEXT:    and %s13, %s13, (32)0
; PIC-NEXT:    lea.sl %s11, -1(%s13, %s11)
; PIC-NEXT:    brge.l %s11, %s8, .LBB2_6
; PIC-NEXT:  # %bb.5:
; PIC-NEXT:    ld %s61, 24(, %s14)
; PIC-NEXT:    or %s62, 0, %s0
; PIC-NEXT:    lea %s63, 315
; PIC-NEXT:    shm.l %s63, (%s61)
; PIC-NEXT:    shm.l %s8, 8(%s61)
; PIC-NEXT:    shm.l %s11, 16(%s61)
; PIC-NEXT:    monc
; PIC-NEXT:    or %s0, 0, %s62
; PIC-NEXT:  .LBB2_6:
=======
; PIC-NEXT:    st %s15, 24(, %s11)
; PIC-NEXT:    st %s16, 32(, %s11)
>>>>>>> 173bb3c2
; PIC-NEXT:    and %s0, %s0, (32)0
; PIC-NEXT:    adds.w.sx %s1, -1, %s0
; PIC-NEXT:    cmpu.w %s2, 8, %s1
; PIC-NEXT:    lea %s15, _GLOBAL_OFFSET_TABLE_@pc_lo(-24)
; PIC-NEXT:    and %s15, %s15, (32)0
; PIC-NEXT:    sic %s16
; PIC-NEXT:    lea.sl %s15, _GLOBAL_OFFSET_TABLE_@pc_hi(%s16, %s15)
; PIC-NEXT:    brgt.w 0, %s2, .LBB2_3
; PIC-NEXT:  # %bb.1:
; PIC-NEXT:    and %s2, %s1, (48)0
; PIC-NEXT:    lea %s3, 463
; PIC-NEXT:    and %s3, %s3, (32)0
; PIC-NEXT:    srl %s2, %s3, %s2
; PIC-NEXT:    and %s2, 1, %s2
; PIC-NEXT:    brne.w 0, %s2, .LBB2_2
; PIC-NEXT:  .LBB2_3:
; PIC-NEXT:    adds.w.sx %s0, %s0, (0)1
; PIC-NEXT:    br.l.t .LBB2_4
; PIC-NEXT:  .LBB2_2:
; PIC-NEXT:    adds.w.sx %s0, %s1, (0)1
; PIC-NEXT:    sll %s0, %s0, 2
; PIC-NEXT:    lea %s1, .Lswitch.table.br_jt7@gotoff_lo
; PIC-NEXT:    and %s1, %s1, (32)0
; PIC-NEXT:    lea.sl %s1, .Lswitch.table.br_jt7@gotoff_hi(%s1, %s15)
; PIC-NEXT:    ldl.sx %s0, (%s0, %s1)
; PIC-NEXT:  .LBB2_4:
<<<<<<< HEAD
; PIC-NEXT:    or %s11, 0, %s9
; PIC-NEXT:    ld %s16, 32(, %s11)
; PIC-NEXT:    ld %s15, 24(, %s11)
; PIC-NEXT:    ld %s10, 8(, %s11)
; PIC-NEXT:    ld %s9, (, %s11)
=======
; PIC-NEXT:    ld %s16, 32(, %s11)
; PIC-NEXT:    ld %s15, 24(, %s11)
>>>>>>> 173bb3c2
; PIC-NEXT:    b.l.t (, %s10)
  %2 = add i32 %0, -1
  %3 = icmp ult i32 %2, 9
  br i1 %3, label %4, label %13

4:                                                ; preds = %1
  %5 = trunc i32 %2 to i16
  %6 = lshr i16 463, %5
  %7 = and i16 %6, 1
  %8 = icmp eq i16 %7, 0
  br i1 %8, label %13, label %9

9:                                                ; preds = %4
  %10 = sext i32 %2 to i64
  %11 = getelementptr inbounds [9 x i32], [9 x i32]* @switch.table.br_jt7, i64 0, i64 %10
  %12 = load i32, i32* %11, align 4
  ret i32 %12

13:                                               ; preds = %1, %4
  ret i32 %0
}

; Function Attrs: norecurse nounwind readnone
define signext i32 @br_jt8(i32 signext %0) {
; CHECK-LABEL: br_jt8:
; CHECK:       # %bb.0:
; CHECK-NEXT:    and %s0, %s0, (32)0
; CHECK-NEXT:    adds.w.sx %s1, -1, %s0
; CHECK-NEXT:    cmpu.w %s2, 8, %s1
; CHECK-NEXT:    brgt.w 0, %s2, .LBB{{[0-9]+}}_3
; CHECK-NEXT:  # %bb.1:
; CHECK-NEXT:    and %s2, %s1, (48)0
; CHECK-NEXT:    lea %s3, 495
; CHECK-NEXT:    and %s3, %s3, (32)0
; CHECK-NEXT:    srl %s2, %s3, %s2
; CHECK-NEXT:    and %s2, 1, %s2
; CHECK-NEXT:    brne.w 0, %s2, .LBB{{[0-9]+}}_2
; CHECK-NEXT:  .LBB{{[0-9]+}}_3:
; CHECK-NEXT:    adds.w.sx %s0, %s0, (0)1
; CHECK-NEXT:    b.l.t (, %s10)
; CHECK-NEXT:  .LBB{{[0-9]+}}_2:
; CHECK-NEXT:    adds.w.sx %s0, %s1, (0)1
; CHECK-NEXT:    sll %s0, %s0, 2
; CHECK-NEXT:    lea %s1, .Lswitch.table.br_jt8@lo
; CHECK-NEXT:    and %s1, %s1, (32)0
; CHECK-NEXT:    lea.sl %s1, .Lswitch.table.br_jt8@hi(, %s1)
; CHECK-NEXT:    ldl.sx %s0, (%s0, %s1)
; CHECK-NEXT:    b.l.t (, %s10)
;
; PIC-LABEL: br_jt8:
; PIC:       # %bb.0:
<<<<<<< HEAD
; PIC-NEXT:    st %s9, (, %s11)
; PIC-NEXT:    st %s10, 8(, %s11)
; PIC-NEXT:    st %s15, 24(, %s11)
; PIC-NEXT:    st %s16, 32(, %s11)
; PIC-NEXT:    or %s9, 0, %s11
; PIC-NEXT:    lea %s13, -176
; PIC-NEXT:    and %s13, %s13, (32)0
; PIC-NEXT:    lea.sl %s11, -1(%s13, %s11)
; PIC-NEXT:    brge.l %s11, %s8, .LBB3_6
; PIC-NEXT:  # %bb.5:
; PIC-NEXT:    ld %s61, 24(, %s14)
; PIC-NEXT:    or %s62, 0, %s0
; PIC-NEXT:    lea %s63, 315
; PIC-NEXT:    shm.l %s63, (%s61)
; PIC-NEXT:    shm.l %s8, 8(%s61)
; PIC-NEXT:    shm.l %s11, 16(%s61)
; PIC-NEXT:    monc
; PIC-NEXT:    or %s0, 0, %s62
; PIC-NEXT:  .LBB3_6:
=======
; PIC-NEXT:    st %s15, 24(, %s11)
; PIC-NEXT:    st %s16, 32(, %s11)
>>>>>>> 173bb3c2
; PIC-NEXT:    and %s0, %s0, (32)0
; PIC-NEXT:    adds.w.sx %s1, -1, %s0
; PIC-NEXT:    cmpu.w %s2, 8, %s1
; PIC-NEXT:    lea %s15, _GLOBAL_OFFSET_TABLE_@pc_lo(-24)
; PIC-NEXT:    and %s15, %s15, (32)0
; PIC-NEXT:    sic %s16
; PIC-NEXT:    lea.sl %s15, _GLOBAL_OFFSET_TABLE_@pc_hi(%s16, %s15)
; PIC-NEXT:    brgt.w 0, %s2, .LBB3_3
; PIC-NEXT:  # %bb.1:
; PIC-NEXT:    and %s2, %s1, (48)0
; PIC-NEXT:    lea %s3, 495
; PIC-NEXT:    and %s3, %s3, (32)0
; PIC-NEXT:    srl %s2, %s3, %s2
; PIC-NEXT:    and %s2, 1, %s2
; PIC-NEXT:    brne.w 0, %s2, .LBB3_2
; PIC-NEXT:  .LBB3_3:
; PIC-NEXT:    adds.w.sx %s0, %s0, (0)1
; PIC-NEXT:    br.l.t .LBB3_4
; PIC-NEXT:  .LBB3_2:
; PIC-NEXT:    adds.w.sx %s0, %s1, (0)1
; PIC-NEXT:    sll %s0, %s0, 2
; PIC-NEXT:    lea %s1, .Lswitch.table.br_jt8@gotoff_lo
; PIC-NEXT:    and %s1, %s1, (32)0
; PIC-NEXT:    lea.sl %s1, .Lswitch.table.br_jt8@gotoff_hi(%s1, %s15)
; PIC-NEXT:    ldl.sx %s0, (%s0, %s1)
; PIC-NEXT:  .LBB3_4:
<<<<<<< HEAD
; PIC-NEXT:    or %s11, 0, %s9
; PIC-NEXT:    ld %s16, 32(, %s11)
; PIC-NEXT:    ld %s15, 24(, %s11)
; PIC-NEXT:    ld %s10, 8(, %s11)
; PIC-NEXT:    ld %s9, (, %s11)
=======
; PIC-NEXT:    ld %s16, 32(, %s11)
; PIC-NEXT:    ld %s15, 24(, %s11)
>>>>>>> 173bb3c2
; PIC-NEXT:    b.l.t (, %s10)
  %2 = add i32 %0, -1
  %3 = icmp ult i32 %2, 9
  br i1 %3, label %4, label %13

4:                                                ; preds = %1
  %5 = trunc i32 %2 to i16
  %6 = lshr i16 495, %5
  %7 = and i16 %6, 1
  %8 = icmp eq i16 %7, 0
  br i1 %8, label %13, label %9

9:                                                ; preds = %4
  %10 = sext i32 %2 to i64
  %11 = getelementptr inbounds [9 x i32], [9 x i32]* @switch.table.br_jt8, i64 0, i64 %10
  %12 = load i32, i32* %11, align 4
  ret i32 %12

13:                                               ; preds = %1, %4
  ret i32 %0
}

; Function Attrs: norecurse nounwind readnone
define signext i32 @br_jt3_m(i32 signext %0, i32 signext %1) {
; CHECK-LABEL: br_jt3_m:
; CHECK:       # %bb.0:
; CHECK-NEXT:    and %s0, %s0, (32)0
; CHECK-NEXT:    breq.w 1, %s0, .LBB{{[0-9]+}}_1
; CHECK-NEXT:  # %bb.2:
; CHECK-NEXT:    breq.w 4, %s0, .LBB{{[0-9]+}}_5
; CHECK-NEXT:  # %bb.3:
; CHECK-NEXT:    brne.w 2, %s0, .LBB{{[0-9]+}}_6
; CHECK-NEXT:  # %bb.4:
; CHECK-NEXT:    or %s0, 0, (0)1
; CHECK-NEXT:    adds.w.sx %s0, %s0, (0)1
; CHECK-NEXT:    b.l.t (, %s10)
; CHECK-NEXT:  .LBB{{[0-9]+}}_1:
; CHECK-NEXT:    or %s0, 3, (0)1
; CHECK-NEXT:    adds.w.sx %s0, %s0, (0)1
; CHECK-NEXT:    b.l.t (, %s10)
; CHECK-NEXT:  .LBB{{[0-9]+}}_5:
; CHECK-NEXT:    and %s0, %s1, (32)0
; CHECK-NEXT:    adds.w.sx %s0, 3, %s0
; CHECK-NEXT:  .LBB{{[0-9]+}}_6:
; CHECK-NEXT:    adds.w.sx %s0, %s0, (0)1
; CHECK-NEXT:    b.l.t (, %s10)
;
; PIC-LABEL: br_jt3_m:
; PIC:       # %bb.0:
; PIC-NEXT:    and %s0, %s0, (32)0
; PIC-NEXT:    breq.w 1, %s0, .LBB4_1
; PIC-NEXT:  # %bb.2:
; PIC-NEXT:    breq.w 4, %s0, .LBB4_5
; PIC-NEXT:  # %bb.3:
; PIC-NEXT:    brne.w 2, %s0, .LBB4_6
; PIC-NEXT:  # %bb.4:
; PIC-NEXT:    or %s0, 0, (0)1
; PIC-NEXT:    adds.w.sx %s0, %s0, (0)1
; PIC-NEXT:    b.l.t (, %s10)
; PIC-NEXT:  .LBB4_1:
; PIC-NEXT:    or %s0, 3, (0)1
; PIC-NEXT:    adds.w.sx %s0, %s0, (0)1
; PIC-NEXT:    b.l.t (, %s10)
; PIC-NEXT:  .LBB4_5:
; PIC-NEXT:    and %s0, %s1, (32)0
; PIC-NEXT:    adds.w.sx %s0, 3, %s0
; PIC-NEXT:  .LBB4_6:
; PIC-NEXT:    adds.w.sx %s0, %s0, (0)1
; PIC-NEXT:    b.l.t (, %s10)
  switch i32 %0, label %6 [
    i32 1, label %7
    i32 2, label %3
    i32 4, label %4
  ]

3:                                                ; preds = %2
  br label %7

4:                                                ; preds = %2
  %5 = add nsw i32 %1, 3
  br label %7

6:                                                ; preds = %2
  br label %7

7:                                                ; preds = %2, %6, %4, %3
  %8 = phi i32 [ %0, %6 ], [ %5, %4 ], [ 0, %3 ], [ 3, %2 ]
  ret i32 %8
}

; Function Attrs: norecurse nounwind readnone
define signext i32 @br_jt4_m(i32 signext %0, i32 signext %1) {
; CHECK-LABEL: br_jt4_m:
; CHECK:       # %bb.0:
; CHECK-NEXT:    and %s0, %s0, (32)0
; CHECK-NEXT:    adds.w.sx %s2, -1, %s0
; CHECK-NEXT:    cmpu.w %s3, 3, %s2
; CHECK-NEXT:    brgt.w 0, %s3, .LBB{{[0-9]+}}_5
; CHECK-NEXT:  # %bb.1:
; CHECK-NEXT:    adds.w.zx %s0, %s2, (0)1
; CHECK-NEXT:    sll %s0, %s0, 3
; CHECK-NEXT:    lea %s2, .LJTI5_0@lo
; CHECK-NEXT:    and %s2, %s2, (32)0
; CHECK-NEXT:    lea.sl %s2, .LJTI5_0@hi(, %s2)
; CHECK-NEXT:    ld %s2, (%s2, %s0)
; CHECK-NEXT:    or %s0, 3, (0)1
; CHECK-NEXT:    b.l.t (, %s2)
; CHECK-NEXT:  .LBB{{[0-9]+}}_2:
; CHECK-NEXT:    or %s0, 0, (0)1
; CHECK-NEXT:    adds.w.sx %s0, %s0, (0)1
; CHECK-NEXT:    b.l.t (, %s10)
; CHECK-NEXT:  .LBB{{[0-9]+}}_3:
; CHECK-NEXT:    or %s0, 4, (0)1
; CHECK-NEXT:    adds.w.sx %s0, %s0, (0)1
; CHECK-NEXT:    b.l.t (, %s10)
; CHECK-NEXT:  .LBB{{[0-9]+}}_4:
; CHECK-NEXT:    and %s0, %s1, (32)0
; CHECK-NEXT:    adds.w.sx %s0, 3, %s0
; CHECK-NEXT:  .LBB{{[0-9]+}}_5:
; CHECK-NEXT:    adds.w.sx %s0, %s0, (0)1
; CHECK-NEXT:    b.l.t (, %s10)
;
; PIC-LABEL: br_jt4_m:
; PIC:       # %bb.0:
; PIC-NEXT:    and %s0, %s0, (32)0
; PIC-NEXT:    brlt.w 2, %s0, .LBB5_4
; PIC-NEXT:  # %bb.1:
; PIC-NEXT:    breq.w 1, %s0, .LBB5_8
; PIC-NEXT:  # %bb.2:
; PIC-NEXT:    brne.w 2, %s0, .LBB5_7
; PIC-NEXT:  # %bb.3:
; PIC-NEXT:    or %s0, 0, (0)1
; PIC-NEXT:    adds.w.sx %s0, %s0, (0)1
; PIC-NEXT:    b.l.t (, %s10)
; PIC-NEXT:  .LBB5_4:
; PIC-NEXT:    breq.w 3, %s0, .LBB5_9
; PIC-NEXT:  # %bb.5:
; PIC-NEXT:    brne.w 4, %s0, .LBB5_7
; PIC-NEXT:  # %bb.6:
; PIC-NEXT:    and %s0, %s1, (32)0
; PIC-NEXT:    adds.w.sx %s0, 3, %s0
; PIC-NEXT:  .LBB5_7:
; PIC-NEXT:    adds.w.sx %s0, %s0, (0)1
; PIC-NEXT:    b.l.t (, %s10)
; PIC-NEXT:  .LBB5_8:
; PIC-NEXT:    or %s0, 3, (0)1
; PIC-NEXT:    adds.w.sx %s0, %s0, (0)1
; PIC-NEXT:    b.l.t (, %s10)
; PIC-NEXT:  .LBB5_9:
; PIC-NEXT:    or %s0, 4, (0)1
; PIC-NEXT:    adds.w.sx %s0, %s0, (0)1
; PIC-NEXT:    b.l.t (, %s10)
  switch i32 %0, label %7 [
    i32 1, label %8
    i32 2, label %3
    i32 3, label %4
    i32 4, label %5
  ]

3:                                                ; preds = %2
  br label %8

4:                                                ; preds = %2
  br label %8

5:                                                ; preds = %2
  %6 = add nsw i32 %1, 3
  br label %8

7:                                                ; preds = %2
  br label %8

8:                                                ; preds = %2, %7, %5, %4, %3
  %9 = phi i32 [ %0, %7 ], [ %6, %5 ], [ 4, %4 ], [ 0, %3 ], [ 3, %2 ]
  ret i32 %9
}

; Function Attrs: norecurse nounwind readnone
define signext i32 @br_jt7_m(i32 signext %0, i32 signext %1) {
; CHECK-LABEL: br_jt7_m:
; CHECK:       # %bb.0:
; CHECK-NEXT:    and %s2, %s0, (32)0
; CHECK-NEXT:    adds.w.sx %s0, -1, %s2
; CHECK-NEXT:    cmpu.w %s3, 8, %s0
; CHECK-NEXT:    brgt.w 0, %s3, .LBB{{[0-9]+}}_8
; CHECK-NEXT:  # %bb.1:
; CHECK-NEXT:    adds.w.zx %s0, %s0, (0)1
; CHECK-NEXT:    sll %s0, %s0, 3
; CHECK-NEXT:    lea %s3, .LJTI6_0@lo
; CHECK-NEXT:    and %s3, %s3, (32)0
; CHECK-NEXT:    lea.sl %s3, .LJTI6_0@hi(, %s3)
; CHECK-NEXT:    ld %s3, (%s3, %s0)
; CHECK-NEXT:    and %s1, %s1, (32)0
; CHECK-NEXT:    or %s0, 3, (0)1
; CHECK-NEXT:    b.l.t (, %s3)
; CHECK-NEXT:  .LBB{{[0-9]+}}_2:
; CHECK-NEXT:    or %s0, 0, (0)1
; CHECK-NEXT:    adds.w.sx %s0, %s0, (0)1
; CHECK-NEXT:    b.l.t (, %s10)
; CHECK-NEXT:  .LBB{{[0-9]+}}_3:
; CHECK-NEXT:    or %s0, 4, (0)1
; CHECK-NEXT:    adds.w.sx %s0, %s0, (0)1
; CHECK-NEXT:    b.l.t (, %s10)
; CHECK-NEXT:  .LBB{{[0-9]+}}_4:
; CHECK-NEXT:    adds.w.sx %s0, 3, %s1
; CHECK-NEXT:    adds.w.sx %s0, %s0, (0)1
; CHECK-NEXT:    b.l.t (, %s10)
; CHECK-NEXT:  .LBB{{[0-9]+}}_8:
; CHECK-NEXT:    or %s0, 0, %s2
; CHECK-NEXT:  .LBB{{[0-9]+}}_9:
; CHECK-NEXT:    adds.w.sx %s0, %s0, (0)1
; CHECK-NEXT:    b.l.t (, %s10)
; CHECK-NEXT:  .LBB{{[0-9]+}}_7:
; CHECK-NEXT:    or %s0, 11, (0)1
; CHECK-NEXT:    adds.w.sx %s0, %s0, (0)1
; CHECK-NEXT:    b.l.t (, %s10)
; CHECK-NEXT:  .LBB{{[0-9]+}}_6:
; CHECK-NEXT:    or %s0, 10, (0)1
; CHECK-NEXT:    adds.w.sx %s0, %s0, (0)1
; CHECK-NEXT:    b.l.t (, %s10)
; CHECK-NEXT:  .LBB{{[0-9]+}}_5:
; CHECK-NEXT:    adds.w.sx %s0, -2, %s1
; CHECK-NEXT:    adds.w.sx %s0, %s0, (0)1
; CHECK-NEXT:    b.l.t (, %s10)
;
; PIC-LABEL: br_jt7_m:
; PIC:       # %bb.0:
; PIC-NEXT:    and %s0, %s0, (32)0
; PIC-NEXT:    brge.w 3, %s0, .LBB6_1
; PIC-NEXT:  # %bb.6:
; PIC-NEXT:    brlt.w 7, %s0, .LBB6_10
; PIC-NEXT:  # %bb.7:
; PIC-NEXT:    and %s1, %s1, (32)0
; PIC-NEXT:    breq.w 4, %s0, .LBB6_14
; PIC-NEXT:  # %bb.8:
; PIC-NEXT:    brne.w 7, %s0, .LBB6_16
; PIC-NEXT:  # %bb.9:
; PIC-NEXT:    adds.w.sx %s0, -2, %s1
; PIC-NEXT:    adds.w.sx %s0, %s0, (0)1
; PIC-NEXT:    b.l.t (, %s10)
; PIC-NEXT:  .LBB6_1:
; PIC-NEXT:    breq.w 1, %s0, .LBB6_2
; PIC-NEXT:  # %bb.3:
; PIC-NEXT:    breq.w 2, %s0, .LBB6_13
; PIC-NEXT:  # %bb.4:
; PIC-NEXT:    brne.w 3, %s0, .LBB6_16
; PIC-NEXT:  # %bb.5:
; PIC-NEXT:    or %s0, 4, (0)1
; PIC-NEXT:    adds.w.sx %s0, %s0, (0)1
; PIC-NEXT:    b.l.t (, %s10)
; PIC-NEXT:  .LBB6_10:
; PIC-NEXT:    breq.w 8, %s0, .LBB6_15
; PIC-NEXT:  # %bb.11:
; PIC-NEXT:    brne.w 9, %s0, .LBB6_16
; PIC-NEXT:  # %bb.12:
; PIC-NEXT:    or %s0, 10, (0)1
; PIC-NEXT:    adds.w.sx %s0, %s0, (0)1
; PIC-NEXT:    b.l.t (, %s10)
; PIC-NEXT:  .LBB6_14:
; PIC-NEXT:    adds.w.sx %s0, 3, %s1
; PIC-NEXT:    adds.w.sx %s0, %s0, (0)1
; PIC-NEXT:    b.l.t (, %s10)
; PIC-NEXT:  .LBB6_2:
; PIC-NEXT:    or %s0, 3, (0)1
; PIC-NEXT:    adds.w.sx %s0, %s0, (0)1
; PIC-NEXT:    b.l.t (, %s10)
; PIC-NEXT:  .LBB6_15:
; PIC-NEXT:    or %s0, 11, (0)1
; PIC-NEXT:  .LBB6_16:
; PIC-NEXT:    adds.w.sx %s0, %s0, (0)1
; PIC-NEXT:    b.l.t (, %s10)
; PIC-NEXT:  .LBB6_13:
; PIC-NEXT:    or %s0, 0, (0)1
; PIC-NEXT:    adds.w.sx %s0, %s0, (0)1
; PIC-NEXT:    b.l.t (, %s10)
  switch i32 %0, label %11 [
    i32 1, label %12
    i32 2, label %3
    i32 3, label %4
    i32 4, label %5
    i32 7, label %7
    i32 9, label %9
    i32 8, label %10
  ]

3:                                                ; preds = %2
  br label %12

4:                                                ; preds = %2
  br label %12

5:                                                ; preds = %2
  %6 = add nsw i32 %1, 3
  br label %12

7:                                                ; preds = %2
  %8 = add nsw i32 %1, -2
  br label %12

9:                                                ; preds = %2
  br label %12

10:                                               ; preds = %2
  br label %12

11:                                               ; preds = %2
  br label %12

12:                                               ; preds = %2, %11, %10, %9, %7, %5, %4, %3
  %13 = phi i32 [ %0, %11 ], [ 11, %10 ], [ 10, %9 ], [ %8, %7 ], [ %6, %5 ], [ 4, %4 ], [ 0, %3 ], [ 3, %2 ]
  ret i32 %13
}

; Function Attrs: norecurse nounwind readnone
define signext i32 @br_jt8_m(i32 signext %0, i32 signext %1) {
; CHECK-LABEL: br_jt8_m:
; CHECK:       # %bb.0:
; CHECK-NEXT:    and %s2, %s0, (32)0
; CHECK-NEXT:    adds.w.sx %s0, -1, %s2
; CHECK-NEXT:    cmpu.w %s3, 8, %s0
; CHECK-NEXT:    brgt.w 0, %s3, .LBB{{[0-9]+}}_9
; CHECK-NEXT:  # %bb.1:
; CHECK-NEXT:    adds.w.zx %s0, %s0, (0)1
; CHECK-NEXT:    sll %s0, %s0, 3
; CHECK-NEXT:    lea %s3, .LJTI7_0@lo
; CHECK-NEXT:    and %s3, %s3, (32)0
; CHECK-NEXT:    lea.sl %s3, .LJTI7_0@hi(, %s3)
; CHECK-NEXT:    ld %s3, (%s3, %s0)
; CHECK-NEXT:    and %s1, %s1, (32)0
; CHECK-NEXT:    or %s0, 3, (0)1
; CHECK-NEXT:    b.l.t (, %s3)
; CHECK-NEXT:  .LBB{{[0-9]+}}_2:
; CHECK-NEXT:    or %s0, 0, (0)1
; CHECK-NEXT:    adds.w.sx %s0, %s0, (0)1
; CHECK-NEXT:    b.l.t (, %s10)
; CHECK-NEXT:  .LBB{{[0-9]+}}_3:
; CHECK-NEXT:    or %s0, 4, (0)1
; CHECK-NEXT:    adds.w.sx %s0, %s0, (0)1
; CHECK-NEXT:    b.l.t (, %s10)
; CHECK-NEXT:  .LBB{{[0-9]+}}_4:
; CHECK-NEXT:    adds.w.sx %s0, 3, %s1
; CHECK-NEXT:    adds.w.sx %s0, %s0, (0)1
; CHECK-NEXT:    b.l.t (, %s10)
; CHECK-NEXT:  .LBB{{[0-9]+}}_9:
; CHECK-NEXT:    or %s0, 0, %s2
; CHECK-NEXT:  .LBB{{[0-9]+}}_10:
; CHECK-NEXT:    adds.w.sx %s0, %s0, (0)1
; CHECK-NEXT:    b.l.t (, %s10)
; CHECK-NEXT:  .LBB{{[0-9]+}}_5:
; CHECK-NEXT:    adds.w.sx %s0, -5, %s1
; CHECK-NEXT:    adds.w.sx %s0, %s0, (0)1
; CHECK-NEXT:    b.l.t (, %s10)
; CHECK-NEXT:  .LBB{{[0-9]+}}_6:
; CHECK-NEXT:    adds.w.sx %s0, -2, %s1
; CHECK-NEXT:    adds.w.sx %s0, %s0, (0)1
; CHECK-NEXT:    b.l.t (, %s10)
; CHECK-NEXT:  .LBB{{[0-9]+}}_8:
; CHECK-NEXT:    or %s0, 11, (0)1
; CHECK-NEXT:    adds.w.sx %s0, %s0, (0)1
; CHECK-NEXT:    b.l.t (, %s10)
; CHECK-NEXT:  .LBB{{[0-9]+}}_7:
; CHECK-NEXT:    or %s0, 10, (0)1
; CHECK-NEXT:    adds.w.sx %s0, %s0, (0)1
; CHECK-NEXT:    b.l.t (, %s10)
;
; PIC-LABEL: br_jt8_m:
; PIC:       # %bb.0:
<<<<<<< HEAD
; PIC-NEXT:    st %s9, (, %s11)
; PIC-NEXT:    st %s10, 8(, %s11)
; PIC-NEXT:    st %s15, 24(, %s11)
; PIC-NEXT:    st %s16, 32(, %s11)
; PIC-NEXT:    or %s9, 0, %s11
; PIC-NEXT:    lea %s13, -176
; PIC-NEXT:    and %s13, %s13, (32)0
; PIC-NEXT:    lea.sl %s11, -1(%s13, %s11)
; PIC-NEXT:    brge.l %s11, %s8, .LBB7_12
; PIC-NEXT:  # %bb.11:
; PIC-NEXT:    ld %s61, 24(, %s14)
; PIC-NEXT:    or %s62, 0, %s0
; PIC-NEXT:    lea %s63, 315
; PIC-NEXT:    shm.l %s63, (%s61)
; PIC-NEXT:    shm.l %s8, 8(%s61)
; PIC-NEXT:    shm.l %s11, 16(%s61)
; PIC-NEXT:    monc
; PIC-NEXT:    or %s0, 0, %s62
; PIC-NEXT:  .LBB7_12:
=======
; PIC-NEXT:    st %s15, 24(, %s11)
; PIC-NEXT:    st %s16, 32(, %s11)
>>>>>>> 173bb3c2
; PIC-NEXT:    and %s2, %s0, (32)0
; PIC-NEXT:    adds.w.sx %s0, -1, %s2
; PIC-NEXT:    cmpu.w %s3, 8, %s0
; PIC-NEXT:    lea %s15, _GLOBAL_OFFSET_TABLE_@pc_lo(-24)
; PIC-NEXT:    and %s15, %s15, (32)0
; PIC-NEXT:    sic %s16
; PIC-NEXT:    lea.sl %s15, _GLOBAL_OFFSET_TABLE_@pc_hi(%s16, %s15)
; PIC-NEXT:    brgt.w 0, %s3, .LBB7_9
; PIC-NEXT:  # %bb.1:
; PIC-NEXT:    and %s1, %s1, (32)0
; PIC-NEXT:    adds.w.zx %s0, %s0, (0)1
; PIC-NEXT:    sll %s0, %s0, 2
; PIC-NEXT:    lea %s3, .LJTI7_0@gotoff_lo
; PIC-NEXT:    and %s3, %s3, (32)0
; PIC-NEXT:    lea.sl %s3, .LJTI7_0@gotoff_hi(%s3, %s15)
; PIC-NEXT:    ldl.sx %s0, (%s3, %s0)
; PIC-NEXT:    lea %s3, br_jt8_m@gotoff_lo
; PIC-NEXT:    and %s3, %s3, (32)0
; PIC-NEXT:    lea.sl %s3, br_jt8_m@gotoff_hi(%s3, %s15)
; PIC-NEXT:    adds.l %s3, %s0, %s3
; PIC-NEXT:    or %s0, 3, (0)1
; PIC-NEXT:    b.l.t (, %s3)
; PIC-NEXT:  .LBB7_2:
; PIC-NEXT:    or %s0, 0, (0)1
; PIC-NEXT:    br.l.t .LBB7_10
; PIC-NEXT:  .LBB7_3:
; PIC-NEXT:    or %s0, 4, (0)1
; PIC-NEXT:    br.l.t .LBB7_10
; PIC-NEXT:  .LBB7_4:
; PIC-NEXT:    adds.w.sx %s0, 3, %s1
; PIC-NEXT:    br.l.t .LBB7_10
; PIC-NEXT:  .LBB7_9:
; PIC-NEXT:    or %s0, 0, %s2
; PIC-NEXT:    br.l.t .LBB7_10
; PIC-NEXT:  .LBB7_5:
; PIC-NEXT:    adds.w.sx %s0, -5, %s1
; PIC-NEXT:    br.l.t .LBB7_10
; PIC-NEXT:  .LBB7_6:
; PIC-NEXT:    adds.w.sx %s0, -2, %s1
; PIC-NEXT:    br.l.t .LBB7_10
; PIC-NEXT:  .LBB7_8:
; PIC-NEXT:    or %s0, 11, (0)1
; PIC-NEXT:    br.l.t .LBB7_10
; PIC-NEXT:  .LBB7_7:
; PIC-NEXT:    or %s0, 10, (0)1
; PIC-NEXT:  .LBB7_10:
; PIC-NEXT:    adds.w.sx %s0, %s0, (0)1
<<<<<<< HEAD
; PIC-NEXT:    or %s11, 0, %s9
; PIC-NEXT:    ld %s16, 32(, %s11)
; PIC-NEXT:    ld %s15, 24(, %s11)
; PIC-NEXT:    ld %s10, 8(, %s11)
; PIC-NEXT:    ld %s9, (, %s11)
=======
; PIC-NEXT:    ld %s16, 32(, %s11)
; PIC-NEXT:    ld %s15, 24(, %s11)
>>>>>>> 173bb3c2
; PIC-NEXT:    b.l.t (, %s10)
  switch i32 %0, label %13 [
    i32 1, label %14
    i32 2, label %3
    i32 3, label %4
    i32 4, label %5
    i32 6, label %7
    i32 7, label %9
    i32 9, label %11
    i32 8, label %12
  ]

3:                                                ; preds = %2
  br label %14

4:                                                ; preds = %2
  br label %14

5:                                                ; preds = %2
  %6 = add nsw i32 %1, 3
  br label %14

7:                                                ; preds = %2
  %8 = add nsw i32 %1, -5
  br label %14

9:                                                ; preds = %2
  %10 = add nsw i32 %1, -2
  br label %14

11:                                               ; preds = %2
  br label %14

12:                                               ; preds = %2
  br label %14

13:                                               ; preds = %2
  br label %14

14:                                               ; preds = %2, %13, %12, %11, %9, %7, %5, %4, %3
  %15 = phi i32 [ %0, %13 ], [ 11, %12 ], [ 10, %11 ], [ %10, %9 ], [ %8, %7 ], [ %6, %5 ], [ 4, %4 ], [ 0, %3 ], [ 3, %2 ]
  ret i32 %15
}<|MERGE_RESOLUTION|>--- conflicted
+++ resolved
@@ -93,30 +93,8 @@
 ;
 ; PIC-LABEL: br_jt4:
 ; PIC:       # %bb.0:
-<<<<<<< HEAD
-; PIC-NEXT:    st %s9, (, %s11)
-; PIC-NEXT:    st %s10, 8(, %s11)
 ; PIC-NEXT:    st %s15, 24(, %s11)
 ; PIC-NEXT:    st %s16, 32(, %s11)
-; PIC-NEXT:    or %s9, 0, %s11
-; PIC-NEXT:    lea %s13, -176
-; PIC-NEXT:    and %s13, %s13, (32)0
-; PIC-NEXT:    lea.sl %s11, -1(%s13, %s11)
-; PIC-NEXT:    brge.l %s11, %s8, .LBB1_5
-; PIC-NEXT:  # %bb.4:
-; PIC-NEXT:    ld %s61, 24(, %s14)
-; PIC-NEXT:    or %s62, 0, %s0
-; PIC-NEXT:    lea %s63, 315
-; PIC-NEXT:    shm.l %s63, (%s61)
-; PIC-NEXT:    shm.l %s8, 8(%s61)
-; PIC-NEXT:    shm.l %s11, 16(%s61)
-; PIC-NEXT:    monc
-; PIC-NEXT:    or %s0, 0, %s62
-; PIC-NEXT:  .LBB1_5:
-=======
-; PIC-NEXT:    st %s15, 24(, %s11)
-; PIC-NEXT:    st %s16, 32(, %s11)
->>>>>>> 173bb3c2
 ; PIC-NEXT:    and %s0, %s0, (32)0
 ; PIC-NEXT:    adds.w.sx %s1, -1, %s0
 ; PIC-NEXT:    cmpu.w %s2, 3, %s1
@@ -136,16 +114,8 @@
 ; PIC-NEXT:  .LBB1_2:
 ; PIC-NEXT:    adds.w.sx %s0, %s0, (0)1
 ; PIC-NEXT:  .LBB1_3:
-<<<<<<< HEAD
-; PIC-NEXT:    or %s11, 0, %s9
 ; PIC-NEXT:    ld %s16, 32(, %s11)
 ; PIC-NEXT:    ld %s15, 24(, %s11)
-; PIC-NEXT:    ld %s10, 8(, %s11)
-; PIC-NEXT:    ld %s9, (, %s11)
-=======
-; PIC-NEXT:    ld %s16, 32(, %s11)
-; PIC-NEXT:    ld %s15, 24(, %s11)
->>>>>>> 173bb3c2
 ; PIC-NEXT:    b.l.t (, %s10)
   %2 = add i32 %0, -1
   %3 = icmp ult i32 %2, 4
@@ -190,30 +160,8 @@
 ;
 ; PIC-LABEL: br_jt7:
 ; PIC:       # %bb.0:
-<<<<<<< HEAD
-; PIC-NEXT:    st %s9, (, %s11)
-; PIC-NEXT:    st %s10, 8(, %s11)
 ; PIC-NEXT:    st %s15, 24(, %s11)
 ; PIC-NEXT:    st %s16, 32(, %s11)
-; PIC-NEXT:    or %s9, 0, %s11
-; PIC-NEXT:    lea %s13, -176
-; PIC-NEXT:    and %s13, %s13, (32)0
-; PIC-NEXT:    lea.sl %s11, -1(%s13, %s11)
-; PIC-NEXT:    brge.l %s11, %s8, .LBB2_6
-; PIC-NEXT:  # %bb.5:
-; PIC-NEXT:    ld %s61, 24(, %s14)
-; PIC-NEXT:    or %s62, 0, %s0
-; PIC-NEXT:    lea %s63, 315
-; PIC-NEXT:    shm.l %s63, (%s61)
-; PIC-NEXT:    shm.l %s8, 8(%s61)
-; PIC-NEXT:    shm.l %s11, 16(%s61)
-; PIC-NEXT:    monc
-; PIC-NEXT:    or %s0, 0, %s62
-; PIC-NEXT:  .LBB2_6:
-=======
-; PIC-NEXT:    st %s15, 24(, %s11)
-; PIC-NEXT:    st %s16, 32(, %s11)
->>>>>>> 173bb3c2
 ; PIC-NEXT:    and %s0, %s0, (32)0
 ; PIC-NEXT:    adds.w.sx %s1, -1, %s0
 ; PIC-NEXT:    cmpu.w %s2, 8, %s1
@@ -240,16 +188,8 @@
 ; PIC-NEXT:    lea.sl %s1, .Lswitch.table.br_jt7@gotoff_hi(%s1, %s15)
 ; PIC-NEXT:    ldl.sx %s0, (%s0, %s1)
 ; PIC-NEXT:  .LBB2_4:
-<<<<<<< HEAD
-; PIC-NEXT:    or %s11, 0, %s9
 ; PIC-NEXT:    ld %s16, 32(, %s11)
 ; PIC-NEXT:    ld %s15, 24(, %s11)
-; PIC-NEXT:    ld %s10, 8(, %s11)
-; PIC-NEXT:    ld %s9, (, %s11)
-=======
-; PIC-NEXT:    ld %s16, 32(, %s11)
-; PIC-NEXT:    ld %s15, 24(, %s11)
->>>>>>> 173bb3c2
 ; PIC-NEXT:    b.l.t (, %s10)
   %2 = add i32 %0, -1
   %3 = icmp ult i32 %2, 9
@@ -301,30 +241,8 @@
 ;
 ; PIC-LABEL: br_jt8:
 ; PIC:       # %bb.0:
-<<<<<<< HEAD
-; PIC-NEXT:    st %s9, (, %s11)
-; PIC-NEXT:    st %s10, 8(, %s11)
 ; PIC-NEXT:    st %s15, 24(, %s11)
 ; PIC-NEXT:    st %s16, 32(, %s11)
-; PIC-NEXT:    or %s9, 0, %s11
-; PIC-NEXT:    lea %s13, -176
-; PIC-NEXT:    and %s13, %s13, (32)0
-; PIC-NEXT:    lea.sl %s11, -1(%s13, %s11)
-; PIC-NEXT:    brge.l %s11, %s8, .LBB3_6
-; PIC-NEXT:  # %bb.5:
-; PIC-NEXT:    ld %s61, 24(, %s14)
-; PIC-NEXT:    or %s62, 0, %s0
-; PIC-NEXT:    lea %s63, 315
-; PIC-NEXT:    shm.l %s63, (%s61)
-; PIC-NEXT:    shm.l %s8, 8(%s61)
-; PIC-NEXT:    shm.l %s11, 16(%s61)
-; PIC-NEXT:    monc
-; PIC-NEXT:    or %s0, 0, %s62
-; PIC-NEXT:  .LBB3_6:
-=======
-; PIC-NEXT:    st %s15, 24(, %s11)
-; PIC-NEXT:    st %s16, 32(, %s11)
->>>>>>> 173bb3c2
 ; PIC-NEXT:    and %s0, %s0, (32)0
 ; PIC-NEXT:    adds.w.sx %s1, -1, %s0
 ; PIC-NEXT:    cmpu.w %s2, 8, %s1
@@ -351,16 +269,8 @@
 ; PIC-NEXT:    lea.sl %s1, .Lswitch.table.br_jt8@gotoff_hi(%s1, %s15)
 ; PIC-NEXT:    ldl.sx %s0, (%s0, %s1)
 ; PIC-NEXT:  .LBB3_4:
-<<<<<<< HEAD
-; PIC-NEXT:    or %s11, 0, %s9
 ; PIC-NEXT:    ld %s16, 32(, %s11)
 ; PIC-NEXT:    ld %s15, 24(, %s11)
-; PIC-NEXT:    ld %s10, 8(, %s11)
-; PIC-NEXT:    ld %s9, (, %s11)
-=======
-; PIC-NEXT:    ld %s16, 32(, %s11)
-; PIC-NEXT:    ld %s15, 24(, %s11)
->>>>>>> 173bb3c2
 ; PIC-NEXT:    b.l.t (, %s10)
   %2 = add i32 %0, -1
   %3 = icmp ult i32 %2, 9
@@ -728,30 +638,8 @@
 ;
 ; PIC-LABEL: br_jt8_m:
 ; PIC:       # %bb.0:
-<<<<<<< HEAD
-; PIC-NEXT:    st %s9, (, %s11)
-; PIC-NEXT:    st %s10, 8(, %s11)
 ; PIC-NEXT:    st %s15, 24(, %s11)
 ; PIC-NEXT:    st %s16, 32(, %s11)
-; PIC-NEXT:    or %s9, 0, %s11
-; PIC-NEXT:    lea %s13, -176
-; PIC-NEXT:    and %s13, %s13, (32)0
-; PIC-NEXT:    lea.sl %s11, -1(%s13, %s11)
-; PIC-NEXT:    brge.l %s11, %s8, .LBB7_12
-; PIC-NEXT:  # %bb.11:
-; PIC-NEXT:    ld %s61, 24(, %s14)
-; PIC-NEXT:    or %s62, 0, %s0
-; PIC-NEXT:    lea %s63, 315
-; PIC-NEXT:    shm.l %s63, (%s61)
-; PIC-NEXT:    shm.l %s8, 8(%s61)
-; PIC-NEXT:    shm.l %s11, 16(%s61)
-; PIC-NEXT:    monc
-; PIC-NEXT:    or %s0, 0, %s62
-; PIC-NEXT:  .LBB7_12:
-=======
-; PIC-NEXT:    st %s15, 24(, %s11)
-; PIC-NEXT:    st %s16, 32(, %s11)
->>>>>>> 173bb3c2
 ; PIC-NEXT:    and %s2, %s0, (32)0
 ; PIC-NEXT:    adds.w.sx %s0, -1, %s2
 ; PIC-NEXT:    cmpu.w %s3, 8, %s0
@@ -799,16 +687,8 @@
 ; PIC-NEXT:    or %s0, 10, (0)1
 ; PIC-NEXT:  .LBB7_10:
 ; PIC-NEXT:    adds.w.sx %s0, %s0, (0)1
-<<<<<<< HEAD
-; PIC-NEXT:    or %s11, 0, %s9
 ; PIC-NEXT:    ld %s16, 32(, %s11)
 ; PIC-NEXT:    ld %s15, 24(, %s11)
-; PIC-NEXT:    ld %s10, 8(, %s11)
-; PIC-NEXT:    ld %s9, (, %s11)
-=======
-; PIC-NEXT:    ld %s16, 32(, %s11)
-; PIC-NEXT:    ld %s15, 24(, %s11)
->>>>>>> 173bb3c2
 ; PIC-NEXT:    b.l.t (, %s10)
   switch i32 %0, label %13 [
     i32 1, label %14
