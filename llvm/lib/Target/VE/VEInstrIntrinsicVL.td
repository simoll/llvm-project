--- conflicted
+++ resolved
@@ -1,45 +1,6 @@
-<<<<<<< HEAD
-// Define intrinsics written by hand
-
-// Pattern Matchings for VEL Intrinsics
-
-def : Pat<(int_ve_vl_svob), (SVOB)>;
-def : Pat<(i64 (int_ve_vl_pack_f32p ADDRrii:$addr0, ADDRrii:$addr1)),
-          (ORrr (INSERT_SUBREG (i64 (IMPLICIT_DEF)),
-                               (LDUrii MEMrii:$addr0), sub_f32),
-                (INSERT_SUBREG (i64 (IMPLICIT_DEF)),
-                               (LDLZXrii MEMrii:$addr1), sub_i32))>;
-
-def : Pat<(i64 (int_ve_vl_pack_f32a ADDRrii:$addr)),
-          (i64 (MULULrr
-            (INSERT_SUBREG (i64 (IMPLICIT_DEF)), (LDLZXrii MEMrii:$addr), sub_i32),
-            (LEASLrii (ANDrm (LEAzii 0, 0, (LO32 (i64 0x0000000100000001))),
-                             !add(32, 64)), 0,
-                      (HI32 (i64 0x0000000100000001)))))>;
-
-def : Pat<(v256i1 (int_ve_vl_extract_vm512u v512i1:$vm)),
-          (v256i1 (EXTRACT_SUBREG v512i1:$vm, sub_vm_even))>;
-
-def : Pat<(v256i1 (int_ve_vl_extract_vm512l v512i1:$vm)),
-          (v256i1 (EXTRACT_SUBREG v512i1:$vm, sub_vm_odd))>;
-
-def : Pat<(v512i1 (int_ve_vl_insert_vm512u v512i1:$vmx, v256i1:$vmy)),
-          (v512i1 (INSERT_SUBREG v512i1:$vmx, v256i1:$vmy, sub_vm_even))>;
-
-def : Pat<(v512i1 (int_ve_vl_insert_vm512l v512i1:$vmx, v256i1:$vmy)),
-          (v512i1 (INSERT_SUBREG v512i1:$vmx, v256i1:$vmy, sub_vm_odd))>;
-
-def : Pat<(int_ve_vl_vmrgw_vsvMl i32:$sy, v256f64:$vz, v512i1:$vm, i32:$vl), (VMRGWrvml (INSERT_SUBREG (i64 (IMPLICIT_DEF)), i32:$sy, sub_i32), v256f64:$vz, v512i1:$vm, i32:$vl)>;
-def : Pat<(int_ve_vl_vmrgw_vsvMvl i32:$sy, v256f64:$vz, v512i1:$vm, v256f64:$pt, i32:$vl), (VMRGWrvml_v (INSERT_SUBREG (i64 (IMPLICIT_DEF)), i32:$sy, sub_i32), v256f64:$vz, v512i1:$vm, i32:$vl, v256f64:$pt)>;
-
-def : Pat<(int_ve_vl_vmv_vsvl i32:$sy, v256f64:$vz, i32:$vl), (VMVrvl (INSERT_SUBREG (i64 (IMPLICIT_DEF)), i32:$sy, sub_i32), v256f64:$vz, i32:$vl)>;
-def : Pat<(int_ve_vl_vmv_vsvvl i32:$sy, v256f64:$vz, v256f64:$pt, i32:$vl), (VMVrvl_v (INSERT_SUBREG (i64 (IMPLICIT_DEF)), i32:$sy, sub_i32), v256f64:$vz, i32:$vl, v256f64:$pt)>;
-def : Pat<(int_ve_vl_vmv_vsvmvl i32:$sy, v256f64:$vz, v256i1:$vm, v256f64:$pt, i32:$vl), (VMVrvml_v (INSERT_SUBREG (i64 (IMPLICIT_DEF)), i32:$sy, sub_i32), v256f64:$vz, v256i1:$vm, i32:$vl, v256f64:$pt)>;
-=======
 /// Pattern Matchings for VEL intrinsic instructions.
 
 /// Intrinsic patterns written by hand.
->>>>>>> 70474dfe
 
 // SVOB pattern.
 def : Pat<(int_ve_vl_svob), (SVOB)>;
