//===-- VECallingConv.td - Calling Conventions VE ----------*- tablegen -*-===//
//
// Part of the LLVM Project, under the Apache License v2.0 with LLVM Exceptions.
// See https://llvm.org/LICENSE.txt for license information.
// SPDX-License-Identifier: Apache-2.0 WITH LLVM-exception
//
//===----------------------------------------------------------------------===//
//
// This describes the calling conventions for the VE architectures.
//
//===----------------------------------------------------------------------===//

/// CCIfSubtarget - Match if the current subtarget has a feature F.
class CCIfSubtarget<string F, CCAction A>
    : CCIf<!strconcat("static_cast<const VESubtarget&>"
                       "(State.getMachineFunction().getSubtarget()).", F),
           A>;

/// CCIfNotSubtarget - Match if the current subtarget doesn't has a feature F.
class CCIfNotSubtarget<string F, CCAction A>
    : CCIf<!strconcat("!static_cast<const VESubtarget&>"
                       "(State.getMachineFunction().getSubtarget()).", F),
           A>;

class CCIfPackedMode<CCAction A> : CCIfSubtarget<"hasPackedMode()",A>;
class CCIfNotPackedMode<CCAction A> : CCIfNotSubtarget<"hasPackedMode()",A>;
class CCIfVPU<CCAction A> : CCIfSubtarget<"enableVPU()",A>;
class CCIfNotVPU<CCAction A> : CCIfNotSubtarget<"enableVPU()",A>;
class CCIfVELIntrinsicMode<CCAction A> : CCIfSubtarget<"isVELIntrinsicMode()",A>;
class CCIfNotVELIntrinsicMode<CCAction A> : CCIfNotSubtarget<"isVELIntrinsicMode()",A>;

//===----------------------------------------------------------------------===//
// Aurora VE
//===----------------------------------------------------------------------===//
def CC_VE_C_Stack: CallingConv<[
  // F128 are assigned to the stack in 16-byte aligned units
  CCIfType<[f128], CCAssignToStackWithShadow<16, 16, [SX7]>>,

  // All of the rest are assigned to the stack in 8-byte aligned units.
  CCAssignToStack<0, 8>
]>;

def CC_VE_VRegCall : CallingConv<[
  // vector --> generic vector registers
<<<<<<< HEAD
  CCIfType<[v256i32, v256f32, v256i64, v256f64],
           CCAssignToReg<[V0, V1, V2, V3, V4, V5, V6, V7]>>,

  CCIfPackedMode<
    CCIfType<[v512i32, v512f32],
             CCAssignToReg<[V0, V1, V2, V3, V4, V5, V6, V7]>>>,

  // vector mask --> generic vector mask registers
  CCIfType<[v256i1],
           CCAssignToReg<[VM1, VM2, VM3, VM4, VM5, VM6, VM7]>>,
  CCIfVELIntrinsicMode<
      CCIfType<[v4i64],
               CCAssignToReg<[VM1, VM2, VM3, VM4, VM5, VM6, VM7]>>>,

  // pair of vector mask --> generic vector mask registers
  CCIfPackedMode<
    CCIfType<[v512i1],
             CCAssignToRegWithShadow<[VMP1, VMP2, VMP3],
                                     [VM1, VM1, VM3]>>>,
  CCIfVELIntrinsicMode<
      CCIfType<[v8i64],
             CCAssignToRegWithShadow<[VMP1, VMP2, VMP3],
                                     [VM1, VM1, VM3]>>>,
=======
  CCIfType<[v2i32,   v2i64,   v2f32,   v2f64,
            v4i32,   v4i64,   v4f32,   v4f64,
            v8i32,   v8i64,   v8f32,   v8f64,
            v16i32,  v16i64,  v16f32,  v16f64,
            v32i32,  v32i64,  v32f32,  v32f64,
            v64i32,  v64i64,  v64f32,  v64f64,
            v128i32, v128i64, v128f32, v128f64,
            v256i32, v256f32, v256i64, v256f64,
            v512i32, v512f32],
           CCAssignToReg<[V0, V1, V2, V3, V4, V5, V6, V7]>>,

  // vector mask --> generic vector mask registers
  CCIfType<[v256i1],
           CCAssignToReg<[VM1, VM2, VM3, VM4, VM5, VM6, VM7]>>,

  // pair of vector mask --> generic vector mask registers
  CCIfType<[v512i1],
           CCAssignToRegWithShadow<[VMP1, VMP2, VMP3], [VM1, VM1, VM3]>>,
>>>>>>> a2aeb37a

  // Alternatively, they are assigned to the stack in 8-byte aligned units.
  CCDelegateTo<CC_VE_C_Stack>
]>;

def CC_VE : CallingConv<[
  // All arguments get passed in generic registers if there is space.

  // Promote i1/i8/i16/i32 arguments to i64.
  CCIfType<[i1, i8, i16, i32], CCPromoteToType<i64>>,

  // Convert float arguments to i64 with padding.
  //     63     31   0
  //    +------+------+
  //    | float|   0  |
  //    +------+------+
  CCIfType<[f32], CCBitConvertToType<i64>>,

  // bool, char, int, enum, long, long long, float, double
  //     --> generic 64 bit registers
  CCIfType<[i64, f64],
           CCAssignToReg<[SX0, SX1, SX2, SX3, SX4, SX5, SX6, SX7]>>,

  // long double --> pair of generic 64 bit registers
  //
  // NOTE: If Q1 is allocated while SX1 is free, llvm tries to allocate SX1 for
  //       following operands, this masks SX1 to avoid such behavior.
  CCIfType<[f128],
           CCAssignToRegWithShadow<[Q0, Q1, Q2, Q3],
                                   [SX0, SX1, SX3, SX5]>>,

  // Unconditionally use the reg-call convention
  CCIfVPU<  CCDelegateTo<CC_VE_VRegCall>>,
  CCIfNotVPU<CCDelegateTo<CC_VE_C_Stack>>
]>;

// All arguments get passed in stack for varargs function or non-prototyped
// function.
def CC_VE2 : CallingConv<[
  // Promote i1/i8/i16/i32 arguments to i64.
  CCIfType<[i1, i8, i16, i32], CCPromoteToType<i64>>,

  // Convert float arguments to i64 with padding.
  //     63     31   0
  //    +------+------+
  //    | float|   0  |
  //    +------+------+
  CCIfType<[f32], CCBitConvertToType<i64>>,

  // F128 are assigned to the stack in 16-byte aligned units
  CCIfType<[f128], CCAssignToStack<16, 16>>,

  CCAssignToStack<0, 8>
]>;

def RetCC_VE_VRegCall : CallingConv<[
  // vector --> generic vector registers
<<<<<<< HEAD
  CCIfType<[v256i32, v256f32, v256i64, v256f64],
           CCAssignToReg<[V0, V1, V2, V3, V4, V5, V6, V7]>>,
  CCIfPackedMode<
    CCIfType<[v512i32, v512f32],
             CCAssignToReg<[V0, V1, V2, V3, V4, V5, V6, V7]>>>,
=======
  CCIfType<[v2i32,   v2i64,   v2f32,   v2f64,
            v4i32,   v4i64,   v4f32,   v4f64,
            v8i32,   v8i64,   v8f32,   v8f64,
            v16i32,  v16i64,  v16f32,  v16f64,
            v32i32,  v32i64,  v32f32,  v32f64,
            v64i32,  v64i64,  v64f32,  v64f64,
            v128i32, v128i64, v128f32, v128f64,
            v256i32, v256f32, v256i64, v256f64,
            v512i32, v512f32],
           CCAssignToReg<[V0, V1, V2, V3, V4, V5, V6, V7]>>,
>>>>>>> a2aeb37a

  // vector mask --> generic vector mask registers
  CCIfType<[v256i1],
           CCAssignToReg<[VM1, VM2, VM3, VM4, VM5, VM6, VM7]>>,

  // pair of vector mask --> generic vector mask registers
<<<<<<< HEAD
  CCIfPackedMode<
    CCIfType<[v512i1],
             CCAssignToRegWithShadow<[VMP1, VMP2, VMP3],
                                     [VM1, VM1, VM3]>>>
=======
  CCIfType<[v512i1],
           CCAssignToRegWithShadow<[VMP1, VMP2, VMP3],
                                   [VM1, VM1, VM3]>>,
>>>>>>> a2aeb37a
]>;

def RetCC_VE : CallingConv<[
  // Promote i1/i8/i16/i32 return values to i64.
  CCIfType<[i1, i8, i16, i32], CCPromoteToType<i64>>,

  // Convert float return values to i64 with padding.
  //     63     31   0
  //    +------+------+
  //    | float|   0  |
  //    +------+------+
  CCIfType<[f32], CCBitConvertToType<i64>>,

  // bool, char, int, enum, long, long long, float, double
  //     --> generic 64 bit registers
  CCIfType<[i64, f64],
           CCAssignToReg<[SX0, SX1, SX2, SX3, SX4, SX5, SX6, SX7]>>,

  // long double --> pair of generic 64 bit registers
  CCIfType<[f128],
           CCAssignToRegWithShadow<[Q0, Q1, Q2, Q3],
                                   [SX0, SX1, SX3, SX5]>>,

  // Unconditionally use the reg-call convention
  CCIfVPU<    CCDelegateTo<RetCC_VE_VRegCall>>,
  CCIfNotVPU< CCDelegateTo<CC_VE_C_Stack>>
]>;

// Callee-saved registers
def CSR : CalleeSavedRegs<(add (sequence "SX%u", 18, 33))>;
def CSR_RegCall : CalleeSavedRegs<(add (sequence "SX%u", 18, 33),
                                       (sequence "V%u", 18, 33),
                                       (sequence "VM%u", 8, 15))>;
def CSR_NoRegs : CalleeSavedRegs<(add)>;

// vec_expf destroys s0, s1, s5, s6, s11, s61, s62, s63
def CSR_vec_expf : CalleeSavedRegs<(add (sequence "SX%u", 2, 4),
                                        (sequence "SX%u", 7, 10),
                                        (sequence "SX%u", 12, 60),
                                        (sequence "V%u", 7, 63),
                                        (sequence "VM%u", 1, 5),
                                        (sequence "VM%u", 7, 15)
                                        )>;

// PreserveAll (clobbers s62,s63) - used for ve_grow_stack
def CSR_preserve_all : CalleeSavedRegs<(add (sequence "SX%u", 0, 61),
                                            (sequence "V%u", 0, 63),
                                            (sequence "VM%u", 1, 15))>;<|MERGE_RESOLUTION|>--- conflicted
+++ resolved
@@ -26,8 +26,6 @@
 class CCIfNotPackedMode<CCAction A> : CCIfNotSubtarget<"hasPackedMode()",A>;
 class CCIfVPU<CCAction A> : CCIfSubtarget<"enableVPU()",A>;
 class CCIfNotVPU<CCAction A> : CCIfNotSubtarget<"enableVPU()",A>;
-class CCIfVELIntrinsicMode<CCAction A> : CCIfSubtarget<"isVELIntrinsicMode()",A>;
-class CCIfNotVELIntrinsicMode<CCAction A> : CCIfNotSubtarget<"isVELIntrinsicMode()",A>;
 
 //===----------------------------------------------------------------------===//
 // Aurora VE
@@ -42,8 +40,14 @@
 
 def CC_VE_VRegCall : CallingConv<[
   // vector --> generic vector registers
-<<<<<<< HEAD
-  CCIfType<[v256i32, v256f32, v256i64, v256f64],
+  CCIfType<[v2i32,   v2i64,   v2f32,   v2f64,
+            v4i32,   v4i64,   v4f32,   v4f64,
+            v8i32,   v8i64,   v8f32,   v8f64,
+            v16i32,  v16i64,  v16f32,  v16f64,
+            v32i32,  v32i64,  v32f32,  v32f64,
+            v64i32,  v64i64,  v64f32,  v64f64,
+            v128i32, v128i64, v128f32, v128f64,
+            v256i32, v256f32, v256i64, v256f64],
            CCAssignToReg<[V0, V1, V2, V3, V4, V5, V6, V7]>>,
 
   CCIfPackedMode<
@@ -53,39 +57,11 @@
   // vector mask --> generic vector mask registers
   CCIfType<[v256i1],
            CCAssignToReg<[VM1, VM2, VM3, VM4, VM5, VM6, VM7]>>,
-  CCIfVELIntrinsicMode<
-      CCIfType<[v4i64],
-               CCAssignToReg<[VM1, VM2, VM3, VM4, VM5, VM6, VM7]>>>,
 
   // pair of vector mask --> generic vector mask registers
-  CCIfPackedMode<
     CCIfType<[v512i1],
              CCAssignToRegWithShadow<[VMP1, VMP2, VMP3],
-                                     [VM1, VM1, VM3]>>>,
-  CCIfVELIntrinsicMode<
-      CCIfType<[v8i64],
-             CCAssignToRegWithShadow<[VMP1, VMP2, VMP3],
-                                     [VM1, VM1, VM3]>>>,
-=======
-  CCIfType<[v2i32,   v2i64,   v2f32,   v2f64,
-            v4i32,   v4i64,   v4f32,   v4f64,
-            v8i32,   v8i64,   v8f32,   v8f64,
-            v16i32,  v16i64,  v16f32,  v16f64,
-            v32i32,  v32i64,  v32f32,  v32f64,
-            v64i32,  v64i64,  v64f32,  v64f64,
-            v128i32, v128i64, v128f32, v128f64,
-            v256i32, v256f32, v256i64, v256f64,
-            v512i32, v512f32],
-           CCAssignToReg<[V0, V1, V2, V3, V4, V5, V6, V7]>>,
-
-  // vector mask --> generic vector mask registers
-  CCIfType<[v256i1],
-           CCAssignToReg<[VM1, VM2, VM3, VM4, VM5, VM6, VM7]>>,
-
-  // pair of vector mask --> generic vector mask registers
-  CCIfType<[v512i1],
-           CCAssignToRegWithShadow<[VMP1, VMP2, VMP3], [VM1, VM1, VM3]>>,
->>>>>>> a2aeb37a
+                                     [VM1, VM1, VM3]>>,
 
   // Alternatively, they are assigned to the stack in 8-byte aligned units.
   CCDelegateTo<CC_VE_C_Stack>
@@ -143,13 +119,6 @@
 
 def RetCC_VE_VRegCall : CallingConv<[
   // vector --> generic vector registers
-<<<<<<< HEAD
-  CCIfType<[v256i32, v256f32, v256i64, v256f64],
-           CCAssignToReg<[V0, V1, V2, V3, V4, V5, V6, V7]>>,
-  CCIfPackedMode<
-    CCIfType<[v512i32, v512f32],
-             CCAssignToReg<[V0, V1, V2, V3, V4, V5, V6, V7]>>>,
-=======
   CCIfType<[v2i32,   v2i64,   v2f32,   v2f64,
             v4i32,   v4i64,   v4f32,   v4f64,
             v8i32,   v8i64,   v8f32,   v8f64,
@@ -157,26 +126,21 @@
             v32i32,  v32i64,  v32f32,  v32f64,
             v64i32,  v64i64,  v64f32,  v64f64,
             v128i32, v128i64, v128f32, v128f64,
-            v256i32, v256f32, v256i64, v256f64,
-            v512i32, v512f32],
+            v256i32, v256f32, v256i64, v256f64],
            CCAssignToReg<[V0, V1, V2, V3, V4, V5, V6, V7]>>,
->>>>>>> a2aeb37a
+  CCIfPackedMode<
+    CCIfType<[v512i32, v512f32],
+             CCAssignToReg<[V0, V1, V2, V3, V4, V5, V6, V7]>>>,
 
   // vector mask --> generic vector mask registers
   CCIfType<[v256i1],
            CCAssignToReg<[VM1, VM2, VM3, VM4, VM5, VM6, VM7]>>,
 
   // pair of vector mask --> generic vector mask registers
-<<<<<<< HEAD
   CCIfPackedMode<
     CCIfType<[v512i1],
              CCAssignToRegWithShadow<[VMP1, VMP2, VMP3],
                                      [VM1, VM1, VM3]>>>
-=======
-  CCIfType<[v512i1],
-           CCAssignToRegWithShadow<[VMP1, VMP2, VMP3],
-                                   [VM1, VM1, VM3]>>,
->>>>>>> a2aeb37a
 ]>;
 
 def RetCC_VE : CallingConv<[
