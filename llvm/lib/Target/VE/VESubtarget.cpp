--- conflicted
+++ resolved
@@ -46,17 +46,11 @@
 VESubtarget::VESubtarget(const Triple &TT, const std::string &CPU,
                          const std::string &FS, const TargetMachine &TM)
     : VEGenSubtargetInfo(TT, CPU, /*TuneCPU=*/CPU, FS), TargetTriple(TT),
-<<<<<<< HEAD
       InstrInfo(initializeSubtargetDependencies(CPU, FS)), TLInfo(TM, *this),
       FrameLowering(*this) {
-        // Unset '+vpu' if '+simd'.
-        EnableVPU = EnableVPU & !Simd;
-      }
-=======
-      Intrinsic(false), Simd(false),
-      InstrInfo(initializeSubtargetDependencies(CPU, FS)),
-      TLInfo(TM, *this), FrameLowering(*this) {}
->>>>>>> 6456c4de
+  // Unset '+vpu' if '+simd'.
+  EnableVPU = EnableVPU & !Simd;
+}
 
 uint64_t VESubtarget::getAdjustedFrameSize(uint64_t FrameSize) const {
   // Calculate adjusted frame size by adding the size of RSA frame,
