--- conflicted
+++ resolved
@@ -17,36 +17,6 @@
 // Provide definitions of macros so that users of this file do not have to
 // define everything to use it...
 //
-<<<<<<< HEAD
-#ifndef BEGIN_REGISTER_VP_INTRINSIC
-#define BEGIN_REGISTER_VP_INTRINSIC(VPID, MASKPOS, VLENPOS)
-#endif
-
-#ifndef END_REGISTER_VP_INTRINSIC
-#define END_REGISTER_VP_INTRINSIC(VPID)
-#endif
-
-#ifndef END_REGISTER_VP_SDNODE
-#define END_REGISTER_VP_SDNODE(VPISD)
-#endif
-
-// This is a reduction intrinsic with accumulator arg at ACCUPOS, reduced vector
-// arg at VECTORPOS.
-#ifndef HANDLE_VP_REDUCTION
-#define HANDLE_VP_REDUCTION(ACCUPOS, VECTORPOS, SCALAROC, SCALARINTRIN, SCALARISD)
-#endif
-
-// The intrinsic VPID of llvm.vp.* functionally corresponds to the intrinsic
-// CFPID of llvm.experimental.constrained.*.
-#ifndef HANDLE_VP_TO_CONSTRAINED_INTRIN
-#define HANDLE_VP_TO_CONSTRAINED_INTRIN(CPFID)
-#endif
-
-// This VP intrinsic has constraint fp params.
-// Rounding mode arg pos is ROUNDPOS, exception behavior arg pos is EXCEPT POS.
-#ifndef HANDLE_VP_FPCONSTRAINT
-#define HANDLE_VP_FPCONSTRAINT(ROUNDPOS, EXCEPTPOS)
-=======
 // Register a VP intrinsic and begin its property scope.
 // All VP intrinsic scopes are top level, ie it is illegal to place a
 // BEGIN_REGISTER_VP_INTRINSIC within a VP intrinsic scope.
@@ -55,13 +25,85 @@
 // \p EVLPOS   The explicit vector length operand position.
 #ifndef BEGIN_REGISTER_VP_INTRINSIC
 #define BEGIN_REGISTER_VP_INTRINSIC(VPID, MASKPOS, EVLPOS)
->>>>>>> 8b618263
+#endif
+
+#ifndef END_REGISTER_VP_INTRINSIC
+#define END_REGISTER_VP_INTRINSIC(VPID)
+#endif
+
+#ifndef END_REGISTER_VP_SDNODE
+#define END_REGISTER_VP_SDNODE(VPISD)
+#endif
+
+// This is a reduction intrinsic with accumulator arg at ACCUPOS, reduced vector
+// arg at VECTORPOS.
+#ifndef HANDLE_VP_REDUCTION
+#define HANDLE_VP_REDUCTION(ACCUPOS, VECTORPOS, SCALAROC, SCALARINTRIN, SCALARISD)
+#endif
+
+// The intrinsic VPID of llvm.vp.* functionally corresponds to the intrinsic
+// CFPID of llvm.experimental.constrained.*.
+#ifndef HANDLE_VP_TO_CONSTRAINED_INTRIN
+#define HANDLE_VP_TO_CONSTRAINED_INTRIN(CPFID)
+#endif
+
+// This VP intrinsic has constraint fp params.
+// Rounding mode arg pos is ROUNDPOS, exception behavior arg pos is EXCEPT POS.
+#ifndef HANDLE_VP_FPCONSTRAINT
+#define HANDLE_VP_FPCONSTRAINT(ROUNDPOS, EXCEPTPOS)
 #endif
 
 // End the property scope of a VP intrinsic.
 #ifndef END_REGISTER_VP_INTRINSIC
 #define END_REGISTER_VP_INTRINSIC(VPID)
 #endif
+
+// Map this VP intrinsic to its cannonical functional intrinsic.
+#ifndef HANDLE_VP_TO_INTRIN
+#define HANDLE_VP_TO_INTRIN(ID)
+#endif
+
+#ifndef HANDLE_VP_IS_UNARY
+#define HANDLE_VP_IS_UNARY
+#endif
+
+#ifndef HANDLE_VP_IS_BINARY
+#define HANDLE_VP_IS_BINARY
+#endif
+
+#ifndef HANDLE_VP_IS_TERNARY
+#define HANDLE_VP_IS_TERNARY
+#endif
+
+// This VP Intrinsic is a comparison
+// (only count data params)
+#ifndef HANDLE_VP_IS_XCMP
+#define HANDLE_VP_IS_XCMP
+#endif
+
+// link this VP ID to a relaxed (fp semantics) VP OC
+#ifndef HANDLE_VP_TO_RELAXEDSD
+#define HANDLE_VP_TO_RELAXEDSD(RELAXEDSD)
+#endif
+
+///// REGISTER macros /////
+// These always have to come first
+// This VP Intrinsic is a memory operation
+// The pointer arg is at POINTERPOS and the data arg is at DATAPOS.
+#ifndef HANDLE_VP_IS_MEMOP
+#define HANDLE_VP_IS_MEMOP(POINTERPOS, DATAPOS)
+#endif
+
+/// This VP Intrinsic lowers to this VP SDNode.
+#ifndef HANDLE_VP_TO_SDNODE
+#define HANDLE_VP_TO_SDNODE(VPISD)
+#endif
+
+// helper macro to end VP brackes with a 1:1 ISD<>IntrinsicID mapping
+#define END_REGISTER_CASES(VPID, VPISD)                                        \
+  HANDLE_VP_TO_SDNODE(VPISD)                                                   \
+  END_REGISTER_VP_INTRINSIC(VPID)                                              \
+  END_REGISTER_VP_SDNODE(VPISD)
 
 // Register a new VP SDNode and begin its property scope.
 // When the SDNode scope is nested within a VP intrinsic scope, it is implicitly registered as the canonical SDNode for this VP intrinsic.
@@ -117,8 +159,6 @@
 // \p OPC  The standard IR opcode.
 #ifndef HANDLE_VP_TO_OPC
 #define HANDLE_VP_TO_OPC(OPC)
-<<<<<<< HEAD
-=======
 #endif
 
 /// } Property Macros
@@ -128,75 +168,56 @@
 // Specialized helper macro for integer binary operators (%x, %y, %mask, %evl).
 #ifdef HELPER_REGISTER_BINARY_INT_VP
 #error "The internal helper macro HELPER_REGISTER_BINARY_INT_VP is already defined!"
->>>>>>> 8b618263
-#endif
+#endif
+
 #define HELPER_REGISTER_BINARY_INT_VP(INTRIN, SDOPC, OPC) \
 BEGIN_REGISTER_VP(INTRIN, 2, 3, SDOPC, -1) \
 HANDLE_VP_TO_OPC(OPC) \
 END_REGISTER_VP(INTRIN, SDOPC)
 
-
-<<<<<<< HEAD
-// Map this VP intrinsic to its cannonical functional intrinsic.
-#ifndef HANDLE_VP_TO_INTRIN
-#define HANDLE_VP_TO_INTRIN(ID)
-#endif
-
-// This VP Intrinsic is a unary operator
-// (only count data params)
-#ifndef HANDLE_VP_IS_UNARY
-#define HANDLE_VP_IS_UNARY
-#endif
-
-// This VP Intrinsic is a binary operator
-// (only count data params)
-#ifndef HANDLE_VP_IS_BINARY
-#define HANDLE_VP_IS_BINARY
-#endif
-
-// This VP Intrinsic is a ternary operator
-// (only count data params)
-#ifndef HANDLE_VP_IS_TERNARY
-#define HANDLE_VP_IS_TERNARY
-#endif
-
-// This VP Intrinsic is a comparison
-// (only count data params)
-#ifndef HANDLE_VP_IS_XCMP
-#define HANDLE_VP_IS_XCMP
-#endif
-
-// link this VP ID to a relaxed (fp semantics) VP OC
-#ifndef HANDLE_VP_TO_RELAXEDSD
-#define HANDLE_VP_TO_RELAXEDSD(RELAXEDSD)
-#endif
-
-///// REGISTER macros /////
-// These always have to come first
-// This VP Intrinsic is a memory operation
-// The pointer arg is at POINTERPOS and the data arg is at DATAPOS.
-#ifndef HANDLE_VP_IS_MEMOP
-#define HANDLE_VP_IS_MEMOP(POINTERPOS, DATAPOS)
-#endif
-
-#ifndef BEGIN_REGISTER_VP_SDNODE
-#define BEGIN_REGISTER_VP_SDNODE(NODEID, LEGALARG, DEFNAME, MASKPOS, VLENPOS)
-#endif
-
-/// This VP Intrinsic lowers to this VP SDNode.
-#ifndef HANDLE_VP_TO_SDNODE
-#define HANDLE_VP_TO_SDNODE(VPISD)
-#endif
-
-// helper macro to end VP brackes with a 1:1 ISD<>IntrinsicID mapping
-#define END_REGISTER_CASES(VPID, VPISD)                                        \
-  HANDLE_VP_TO_SDNODE(VPISD)                                                   \
-  END_REGISTER_VP_INTRINSIC(VPID)                                              \
-  END_REGISTER_VP_SDNODE(VPISD)
+HELPER_REGISTER_BINARY_INT_VP(vp_add, VP_ADD, Add)
+
+// llvm.vp.and(x,y,mask,vlen)
+HELPER_REGISTER_BINARY_INT_VP(vp_and, VP_AND, And)
+
+// llvm.vp.ashr(x,y,mask,vlen)
+HELPER_REGISTER_BINARY_INT_VP(vp_ashr, VP_ASHR, AShr)
+
+// llvm.vp.lshr(x,y,mask,vlen)
+HELPER_REGISTER_BINARY_INT_VP(vp_lshr, VP_LSHR, LShr)
+
+// llvm.vp.mul(x,y,mask,vlen)
+HELPER_REGISTER_BINARY_INT_VP(vp_mul, VP_MUL, Mul)
+
+// llvm.vp.or(x,y,mask,vlen)
+HELPER_REGISTER_BINARY_INT_VP(vp_or, VP_OR, Or)
+
+// llvm.vp.sdiv(x,y,mask,vlen)
+HELPER_REGISTER_BINARY_INT_VP(vp_sdiv, VP_SDIV, SDiv)
+
+// llvm.vp.shl(x,y,mask,vlen)
+HELPER_REGISTER_BINARY_INT_VP(vp_shl, VP_SHL, Shl)
+
+// llvm.vp.srem(x,y,mask,vlen)
+HELPER_REGISTER_BINARY_INT_VP(vp_srem, VP_SREM, SRem)
+
+// llvm.vp.sub(x,y,mask,vlen)
+HELPER_REGISTER_BINARY_INT_VP(vp_sub, VP_Sub, Sub)
+
+// llvm.vp.udiv(x,y,mask,vlen)
+HELPER_REGISTER_BINARY_INT_VP(vp_udiv, VP_UDIV, UDiv)
+
+// llvm.vp.urem(x,y,mask,vlen)
+HELPER_REGISTER_BINARY_INT_VP(vp_urem, VP_UREM, URem)
+
+// llvm.vp.xor(x,y,mask,vlen)
+HELPER_REGISTER_BINARY_INT_VP(vp_xor, VP_XOR, Xor)
+
+#undef HELPER_REGISTER_BINARY_INT_VP
+
+///// } Integer Arithmetic
 
 ///// Integer Arithmetic /////
-=======
->>>>>>> 8b618263
 
 // llvm.vp.ctpop(x,mask,vlen)
 BEGIN_REGISTER_VP_INTRINSIC(vp_ctpop, 1, 2)
@@ -204,98 +225,6 @@
 HANDLE_VP_TO_INTRIN(ctpop)
 HANDLE_VP_IS_UNARY
 END_REGISTER_CASES(vp_ctpop, VP_CTPOP)
-
-// llvm.vp.add(x,y,mask,vlen)
-<<<<<<< HEAD
-BEGIN_REGISTER_VP_INTRINSIC(vp_add, 2, 3)
-BEGIN_REGISTER_VP_SDNODE(VP_ADD, -1, vp_add, 2, 3)
-HANDLE_VP_TO_OPC(Add)
-HANDLE_VP_IS_BINARY
-END_REGISTER_CASES(vp_add, VP_ADD)
-
-// llvm.vp.and(x,y,mask,vlen)
-BEGIN_REGISTER_VP_INTRINSIC(vp_and, 2, 3)
-BEGIN_REGISTER_VP_SDNODE(VP_AND, -1, vp_and, 2, 3)
-HANDLE_VP_TO_OPC(And)
-HANDLE_VP_IS_BINARY
-END_REGISTER_CASES(vp_and, VP_AND)
-
-// llvm.vp.ashr(x,y,mask,vlen)
-BEGIN_REGISTER_VP_INTRINSIC(vp_ashr, 2, 3)
-BEGIN_REGISTER_VP_SDNODE(VP_SRA, -1, vp_sra, 2, 3)
-HANDLE_VP_TO_OPC(AShr)
-HANDLE_VP_IS_BINARY
-END_REGISTER_CASES(vp_ashr, VP_SRA)
-
-// llvm.vp.lshr(x,y,mask,vlen)
-BEGIN_REGISTER_VP_INTRINSIC(vp_lshr, 2, 3)
-BEGIN_REGISTER_VP_SDNODE(VP_SRL, -1, vp_srl, 2, 3)
-HANDLE_VP_TO_OPC(LShr)
-HANDLE_VP_IS_BINARY
-END_REGISTER_CASES(vp_lshr, VP_SRL)
-
-// llvm.vp.mul(x,y,mask,vlen)
-BEGIN_REGISTER_VP_INTRINSIC(vp_mul, 2, 3)
-BEGIN_REGISTER_VP_SDNODE(VP_MUL, -1, vp_mul, 2, 3)
-HANDLE_VP_TO_OPC(Mul)
-HANDLE_VP_IS_BINARY
-END_REGISTER_CASES(vp_mul, VP_MUL)
-
-// llvm.vp.or(x,y,mask,vlen)
-BEGIN_REGISTER_VP_INTRINSIC(vp_or, 2, 3)
-BEGIN_REGISTER_VP_SDNODE(VP_OR, -1, vp_or, 2, 3)
-HANDLE_VP_TO_OPC(Or)
-HANDLE_VP_IS_BINARY
-END_REGISTER_CASES(vp_or, VP_OR)
-
-// llvm.vp.sdiv(x,y,mask,vlen)
-BEGIN_REGISTER_VP_INTRINSIC(vp_sdiv, 2, 3)
-BEGIN_REGISTER_VP_SDNODE(VP_SDIV, -1, vp_sdiv, 2, 3)
-HANDLE_VP_TO_OPC(SDiv)
-HANDLE_VP_IS_BINARY
-END_REGISTER_CASES(vp_sdiv, VP_SDIV)
-
-// llvm.vp.shl(x,y,mask,vlen)
-BEGIN_REGISTER_VP_INTRINSIC(vp_shl, 2, 3)
-BEGIN_REGISTER_VP_SDNODE(VP_SHL, -1, vp_shl, 2, 3)
-HANDLE_VP_TO_OPC(Shl)
-HANDLE_VP_IS_BINARY
-END_REGISTER_CASES(vp_shl, VP_SHL)
-
-// llvm.vp.srem(x,y,mask,vlen)
-BEGIN_REGISTER_VP_INTRINSIC(vp_srem, 2, 3)
-BEGIN_REGISTER_VP_SDNODE(VP_SREM, -1, vp_srem, 2, 3)
-HANDLE_VP_TO_OPC(SRem)
-HANDLE_VP_IS_BINARY
-END_REGISTER_CASES(vp_srem, VP_SREM)
-
-// llvm.vp.sub(x,y,mask,vlen)
-BEGIN_REGISTER_VP_INTRINSIC(vp_sub, 2, 3)
-BEGIN_REGISTER_VP_SDNODE(VP_SUB, -1, vp_sub, 2, 3)
-HANDLE_VP_TO_OPC(Sub)
-HANDLE_VP_IS_BINARY
-END_REGISTER_CASES(vp_sub, VP_SUB)
-
-// llvm.vp.udiv(x,y,mask,vlen)
-BEGIN_REGISTER_VP_INTRINSIC(vp_udiv, 2, 3)
-BEGIN_REGISTER_VP_SDNODE(VP_UDIV, -1, vp_udiv, 2, 3)
-HANDLE_VP_TO_OPC(UDiv)
-HANDLE_VP_IS_BINARY
-END_REGISTER_CASES(vp_udiv, VP_UDIV)
-
-// llvm.vp.urem(x,y,mask,vlen)
-BEGIN_REGISTER_VP_INTRINSIC(vp_urem, 2, 3)
-BEGIN_REGISTER_VP_SDNODE(VP_UREM, -1, vp_urem, 2, 3)
-HANDLE_VP_TO_OPC(URem)
-HANDLE_VP_IS_BINARY
-END_REGISTER_CASES(vp_urem, VP_UREM)
-
-// llvm.vp.xor(x,y,mask,vlen)
-BEGIN_REGISTER_VP_INTRINSIC(vp_xor, 2, 3)
-BEGIN_REGISTER_VP_SDNODE(VP_XOR, -1, vp_xor, 2, 3)
-HANDLE_VP_TO_OPC(Xor)
-HANDLE_VP_IS_BINARY
-END_REGISTER_CASES(vp_xor, VP_XOR)
 
 ///// FP Arithmetic /////
 
@@ -750,72 +679,22 @@
 HANDLE_VP_TO_INTRIN(vector_reduce_fmax)
 END_REGISTER_CASES(vp_reduce_fmax, VP_REDUCE_FMAX)
 
-#undef BEGIN_REGISTER_VP_INTRINSIC
-#undef END_REGISTER_VP_INTRINSIC
-#undef BEGIN_REGISTER_VP_SDNODE
-#undef END_REGISTER_VP_SDNODE
-#undef END_REGISTER_CASES
-#undef HANDLE_VP_IS_UNARY
-#undef HANDLE_VP_IS_BINARY
-#undef HANDLE_VP_IS_TERNARY
-#undef HANDLE_VP_IS_XCMP
-#undef HANDLE_VP_IS_MEMOP
-#undef HANDLE_VP_TO_OPC
-#undef HANDLE_VP_TO_CONSTRAINED_INTRIN
-#undef HANDLE_VP_TO_INTRIN
-#undef HANDLE_VP_FPCONSTRAINT
-#undef HANDLE_VP_REDUCTION
-#undef HANDLE_VP_TO_SDNODE
-#undef HANDLE_VP_TO_RELAXEDSD
-=======
-HELPER_REGISTER_BINARY_INT_VP(vp_add, VP_ADD, Add)
-
-// llvm.vp.and(x,y,mask,vlen)
-HELPER_REGISTER_BINARY_INT_VP(vp_and, VP_AND, And)
-
-// llvm.vp.ashr(x,y,mask,vlen)
-HELPER_REGISTER_BINARY_INT_VP(vp_ashr, VP_ASHR, AShr)
-
-// llvm.vp.lshr(x,y,mask,vlen)
-HELPER_REGISTER_BINARY_INT_VP(vp_lshr, VP_LSHR, LShr)
-
-// llvm.vp.mul(x,y,mask,vlen)
-HELPER_REGISTER_BINARY_INT_VP(vp_mul, VP_MUL, Mul)
-
-// llvm.vp.or(x,y,mask,vlen)
-HELPER_REGISTER_BINARY_INT_VP(vp_or, VP_OR, Or)
-
-// llvm.vp.sdiv(x,y,mask,vlen)
-HELPER_REGISTER_BINARY_INT_VP(vp_sdiv, VP_SDIV, SDiv)
-
-// llvm.vp.shl(x,y,mask,vlen)
-HELPER_REGISTER_BINARY_INT_VP(vp_shl, VP_SHL, Shl)
-
-// llvm.vp.srem(x,y,mask,vlen)
-HELPER_REGISTER_BINARY_INT_VP(vp_srem, VP_SREM, SRem)
-
-// llvm.vp.sub(x,y,mask,vlen)
-HELPER_REGISTER_BINARY_INT_VP(vp_sub, VP_Sub, Sub)
-
-// llvm.vp.udiv(x,y,mask,vlen)
-HELPER_REGISTER_BINARY_INT_VP(vp_udiv, VP_UDIV, UDiv)
-
-// llvm.vp.urem(x,y,mask,vlen)
-HELPER_REGISTER_BINARY_INT_VP(vp_urem, VP_UREM, URem)
-
-// llvm.vp.xor(x,y,mask,vlen)
-HELPER_REGISTER_BINARY_INT_VP(vp_xor, VP_XOR, Xor)
-
-#undef HELPER_REGISTER_BINARY_INT_VP
-
-///// } Integer Arithmetic
-
-
 #undef BEGIN_REGISTER_VP
 #undef BEGIN_REGISTER_VP_INTRINSIC
 #undef BEGIN_REGISTER_VP_SDNODE
+#undef END_REGISTER_CASES
 #undef END_REGISTER_VP
 #undef END_REGISTER_VP_INTRINSIC
 #undef END_REGISTER_VP_SDNODE
+#undef HANDLE_VP_FPCONSTRAINT
+#undef HANDLE_VP_IS_BINARY
+#undef HANDLE_VP_IS_MEMOP
+#undef HANDLE_VP_IS_TERNARY
+#undef HANDLE_VP_IS_UNARY
+#undef HANDLE_VP_IS_XCMP
+#undef HANDLE_VP_REDUCTION
+#undef HANDLE_VP_TO_CONSTRAINED_INTRIN
+#undef HANDLE_VP_TO_INTRIN
 #undef HANDLE_VP_TO_OPC
->>>>>>> 8b618263
+#undef HANDLE_VP_TO_RELAXEDSD
+#undef HANDLE_VP_TO_SDNODE