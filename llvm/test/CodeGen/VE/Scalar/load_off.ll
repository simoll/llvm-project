--- conflicted
+++ resolved
@@ -12,11 +12,7 @@
 ; Function Attrs: noinline nounwind optnone
 define signext i8 @loadi8s() {
 ; CHECK-LABEL: loadi8s:
-<<<<<<< HEAD
-; CHECK:       # %bb.0:
-=======
 ; CHECK:       # %bb.0: # %entry
->>>>>>> 5bc0bd05
 ; CHECK-NEXT:    lea %s0, bufi8@lo
 ; CHECK-NEXT:    and %s0, %s0, (32)0
 ; CHECK-NEXT:    lea.sl %s0, bufi8@hi(, %s0)
@@ -30,11 +26,7 @@
 ; Function Attrs: noinline nounwind optnone
 define signext i16 @loadi16s() {
 ; CHECK-LABEL: loadi16s:
-<<<<<<< HEAD
-; CHECK:       # %bb.0:
-=======
 ; CHECK:       # %bb.0: # %entry
->>>>>>> 5bc0bd05
 ; CHECK-NEXT:    lea %s0, bufi16@lo
 ; CHECK-NEXT:    and %s0, %s0, (32)0
 ; CHECK-NEXT:    lea.sl %s0, bufi16@hi(, %s0)
@@ -48,11 +40,7 @@
 ; Function Attrs: noinline nounwind optnone
 define signext i32 @loadi32s() {
 ; CHECK-LABEL: loadi32s:
-<<<<<<< HEAD
-; CHECK:       # %bb.0:
-=======
 ; CHECK:       # %bb.0: # %entry
->>>>>>> 5bc0bd05
 ; CHECK-NEXT:    lea %s0, bufi32@lo
 ; CHECK-NEXT:    and %s0, %s0, (32)0
 ; CHECK-NEXT:    lea.sl %s0, bufi32@hi(, %s0)
@@ -66,11 +54,7 @@
 ; Function Attrs: noinline nounwind optnone
 define i64 @loadi64s() {
 ; CHECK-LABEL: loadi64s:
-<<<<<<< HEAD
-; CHECK:       # %bb.0:
-=======
 ; CHECK:       # %bb.0: # %entry
->>>>>>> 5bc0bd05
 ; CHECK-NEXT:    lea %s0, bufi64@lo
 ; CHECK-NEXT:    and %s0, %s0, (32)0
 ; CHECK-NEXT:    lea.sl %s0, bufi64@hi(, %s0)
@@ -84,11 +68,7 @@
 ; Function Attrs: noinline nounwind optnone
 define i128 @loadi128s() {
 ; CHECK-LABEL: loadi128s:
-<<<<<<< HEAD
-; CHECK:       # %bb.0:
-=======
 ; CHECK:       # %bb.0: # %entry
->>>>>>> 5bc0bd05
 ; CHECK-NEXT:    lea %s0, bufi128@lo
 ; CHECK-NEXT:    and %s0, %s0, (32)0
 ; CHECK-NEXT:    lea.sl %s1, bufi128@hi(, %s0)
@@ -103,11 +83,7 @@
 ; Function Attrs: noinline nounwind optnone
 define zeroext i8 @loadi8z() {
 ; CHECK-LABEL: loadi8z:
-<<<<<<< HEAD
-; CHECK:       # %bb.0:
-=======
 ; CHECK:       # %bb.0: # %entry
->>>>>>> 5bc0bd05
 ; CHECK-NEXT:    lea %s0, bufi8@lo
 ; CHECK-NEXT:    and %s0, %s0, (32)0
 ; CHECK-NEXT:    lea.sl %s0, bufi8@hi(, %s0)
@@ -121,11 +97,7 @@
 ; Function Attrs: noinline nounwind optnone
 define zeroext i16 @loadi16z() {
 ; CHECK-LABEL: loadi16z:
-<<<<<<< HEAD
-; CHECK:       # %bb.0:
-=======
 ; CHECK:       # %bb.0: # %entry
->>>>>>> 5bc0bd05
 ; CHECK-NEXT:    lea %s0, bufi16@lo
 ; CHECK-NEXT:    and %s0, %s0, (32)0
 ; CHECK-NEXT:    lea.sl %s0, bufi16@hi(, %s0)
@@ -139,11 +111,7 @@
 ; Function Attrs: noinline nounwind optnone
 define zeroext i32 @loadi32z() {
 ; CHECK-LABEL: loadi32z:
-<<<<<<< HEAD
-; CHECK:       # %bb.0:
-=======
 ; CHECK:       # %bb.0: # %entry
->>>>>>> 5bc0bd05
 ; CHECK-NEXT:    lea %s0, bufi32@lo
 ; CHECK-NEXT:    and %s0, %s0, (32)0
 ; CHECK-NEXT:    lea.sl %s0, bufi32@hi(, %s0)
@@ -157,11 +125,7 @@
 ; Function Attrs: noinline nounwind optnone
 define i64 @loadi64z() {
 ; CHECK-LABEL: loadi64z:
-<<<<<<< HEAD
-; CHECK:       # %bb.0:
-=======
 ; CHECK:       # %bb.0: # %entry
->>>>>>> 5bc0bd05
 ; CHECK-NEXT:    lea %s0, bufi64@lo
 ; CHECK-NEXT:    and %s0, %s0, (32)0
 ; CHECK-NEXT:    lea.sl %s0, bufi64@hi(, %s0)
@@ -175,11 +139,7 @@
 ; Function Attrs: noinline nounwind optnone
 define i128 @loadi128z() {
 ; CHECK-LABEL: loadi128z:
-<<<<<<< HEAD
-; CHECK:       # %bb.0:
-=======
 ; CHECK:       # %bb.0: # %entry
->>>>>>> 5bc0bd05
 ; CHECK-NEXT:    lea %s0, bufi128@lo
 ; CHECK-NEXT:    and %s0, %s0, (32)0
 ; CHECK-NEXT:    lea.sl %s1, bufi128@hi(, %s0)
@@ -194,11 +154,7 @@
 ; Function Attrs: noinline nounwind optnone
 define float @loadf32() {
 ; CHECK-LABEL: loadf32:
-<<<<<<< HEAD
-; CHECK:       # %bb.0:
-=======
 ; CHECK:       # %bb.0: # %entry
->>>>>>> 5bc0bd05
 ; CHECK-NEXT:    lea %s0, buff32@lo
 ; CHECK-NEXT:    and %s0, %s0, (32)0
 ; CHECK-NEXT:    lea.sl %s0, buff32@hi(, %s0)
@@ -212,11 +168,7 @@
 ; Function Attrs: noinline nounwind optnone
 define double @loadf64() {
 ; CHECK-LABEL: loadf64:
-<<<<<<< HEAD
-; CHECK:       # %bb.0:
-=======
 ; CHECK:       # %bb.0: # %entry
->>>>>>> 5bc0bd05
 ; CHECK-NEXT:    lea %s0, buff64@lo
 ; CHECK-NEXT:    and %s0, %s0, (32)0
 ; CHECK-NEXT:    lea.sl %s0, buff64@hi(, %s0)
@@ -230,11 +182,7 @@
 ; Function Attrs: noinline nounwind optnone
 define fp128 @loadf128() {
 ; CHECK-LABEL: loadf128:
-<<<<<<< HEAD
-; CHECK:       # %bb.0:
-=======
 ; CHECK:       # %bb.0: # %entry
->>>>>>> 5bc0bd05
 ; CHECK-NEXT:    lea %s0, buff128@lo
 ; CHECK-NEXT:    and %s0, %s0, (32)0
 ; CHECK-NEXT:    lea.sl %s2, buff128@hi(, %s0)
