//===- LegalizeVectorOps.cpp - Implement SelectionDAG::LegalizeVectors ----===//
//
// Part of the LLVM Project, under the Apache License v2.0 with LLVM Exceptions.
// See https://llvm.org/LICENSE.txt for license information.
// SPDX-License-Identifier: Apache-2.0 WITH LLVM-exception
//
//===----------------------------------------------------------------------===//
//
// This file implements the SelectionDAG::LegalizeVectors method.
//
// The vector legalizer looks for vector operations which might need to be
// scalarized and legalizes them. This is a separate step from Legalize because
// scalarizing can introduce illegal types.  For example, suppose we have an
// ISD::SDIV of type v2i64 on x86-32.  The type is legal (for example, addition
// on a v2i64 is legal), but ISD::SDIV isn't legal, so we have to unroll the
// operation, which introduces nodes with the illegal type i64 which must be
// expanded.  Similarly, suppose we have an ISD::SRA of type v16i8 on PowerPC;
// the operation must be unrolled, which introduces nodes with the illegal
// type i8 which must be promoted.
//
// This does not legalize vector manipulations like ISD::BUILD_VECTOR,
// or operations that happen to take a vector which are custom-lowered;
// the legalization for such operations never produces nodes
// with illegal types, so it's okay to put off legalizing them until
// SelectionDAG::Legalize runs.
//
//===----------------------------------------------------------------------===//

#include "llvm/ADT/APInt.h"
#include "llvm/ADT/DenseMap.h"
#include "llvm/ADT/SmallVector.h"
#include "llvm/CodeGen/ISDOpcodes.h"
#include "llvm/CodeGen/MachineMemOperand.h"
#include "llvm/CodeGen/SelectionDAG.h"
#include "llvm/CodeGen/SelectionDAGNodes.h"
#include "llvm/CodeGen/TargetLowering.h"
#include "llvm/CodeGen/ValueTypes.h"
#include "llvm/IR/DataLayout.h"
#include "llvm/Support/Casting.h"
#include "llvm/Support/Compiler.h"
#include "llvm/Support/Debug.h"
#include "llvm/Support/ErrorHandling.h"
#include "llvm/Support/MachineValueType.h"
#include "llvm/Support/MathExtras.h"
#include <cassert>
#include <cstdint>
#include <iterator>
#include <utility>

using namespace llvm;

#define DEBUG_TYPE "legalizevectorops"

namespace {

class VectorLegalizer {
  SelectionDAG &DAG;
  const TargetLowering &TLI;
  bool Changed = false; // Keep track of whether anything changed

  /// For nodes that are of legal width, and that have more than one use, this
  /// map indicates what regularized operand to use.  This allows us to avoid
  /// legalizing the same thing more than once.
  SmallDenseMap<SDValue, SDValue, 64> LegalizedNodes;

  /// Adds a node to the translation cache.
  void AddLegalizedOperand(SDValue From, SDValue To) {
    LegalizedNodes.insert(std::make_pair(From, To));
    // If someone requests legalization of the new node, return itself.
    if (From != To)
      LegalizedNodes.insert(std::make_pair(To, To));
  }

  /// Legalizes the given node.
  SDValue LegalizeOp(SDValue Op);

  /// Assuming the node is legal, "legalize" the results.
  SDValue TranslateLegalizeResults(SDValue Op, SDNode *Result);

  /// Make sure Results are legal and update the translation cache.
  SDValue RecursivelyLegalizeResults(SDValue Op,
                                     MutableArrayRef<SDValue> Results);

  /// Wrapper to interface LowerOperation with a vector of Results.
  /// Returns false if the target wants to use default expansion. Otherwise
  /// returns true. If return is true and the Results are empty, then the
  /// target wants to keep the input node as is.
  bool LowerOperationWrapper(SDNode *N, SmallVectorImpl<SDValue> &Results);

  /// Implements unrolling a VSETCC.
  SDValue UnrollVSETCC(SDNode *Node);

  /// Implement expand-based legalization of vector operations.
  ///
  /// This is just a high-level routine to dispatch to specific code paths for
  /// operations to legalize them.
  void Expand(SDNode *Node, SmallVectorImpl<SDValue> &Results);

  /// Implements expansion for FP_TO_UINT; falls back to UnrollVectorOp if
  /// FP_TO_SINT isn't legal.
  void ExpandFP_TO_UINT(SDNode *Node, SmallVectorImpl<SDValue> &Results);

  /// Implements expansion for UINT_TO_FLOAT; falls back to UnrollVectorOp if
  /// SINT_TO_FLOAT and SHR on vectors isn't legal.
  void ExpandUINT_TO_FLOAT(SDNode *Node, SmallVectorImpl<SDValue> &Results);

  /// Implement expansion for SIGN_EXTEND_INREG using SRL and SRA.
  SDValue ExpandSEXTINREG(SDNode *Node);

  /// Implement expansion for ANY_EXTEND_VECTOR_INREG.
  ///
  /// Shuffles the low lanes of the operand into place and bitcasts to the
  /// proper type. The contents of the bits in the extended part of each element
  /// are undef.
  SDValue ExpandANY_EXTEND_VECTOR_INREG(SDNode *Node);

  /// Implement expansion for SIGN_EXTEND_VECTOR_INREG.
  ///
  /// Shuffles the low lanes of the operand into place, bitcasts to the proper
  /// type, then shifts left and arithmetic shifts right to introduce a sign
  /// extension.
  SDValue ExpandSIGN_EXTEND_VECTOR_INREG(SDNode *Node);

  /// Implement expansion for ZERO_EXTEND_VECTOR_INREG.
  ///
  /// Shuffles the low lanes of the operand into place and blends zeros into
  /// the remaining lanes, finally bitcasting to the proper type.
  SDValue ExpandZERO_EXTEND_VECTOR_INREG(SDNode *Node);

  /// Expand bswap of vectors into a shuffle if legal.
  SDValue ExpandBSWAP(SDNode *Node);

  /// Implement vselect in terms of XOR, AND, OR when blend is not
  /// supported by the target.
  SDValue ExpandVSELECT(SDNode *Node);
  SDValue ExpandSELECT(SDNode *Node);
  std::pair<SDValue, SDValue> ExpandLoad(SDNode *N);
  SDValue ExpandStore(SDNode *N);
  SDValue ExpandFNEG(SDNode *Node);
  void ExpandFSUB(SDNode *Node, SmallVectorImpl<SDValue> &Results);
  void ExpandBITREVERSE(SDNode *Node, SmallVectorImpl<SDValue> &Results);
  void ExpandUADDSUBO(SDNode *Node, SmallVectorImpl<SDValue> &Results);
  void ExpandSADDSUBO(SDNode *Node, SmallVectorImpl<SDValue> &Results);
  void ExpandMULO(SDNode *Node, SmallVectorImpl<SDValue> &Results);
  void ExpandFixedPointDiv(SDNode *Node, SmallVectorImpl<SDValue> &Results);
  SDValue ExpandStrictFPOp(SDNode *Node);
  void ExpandStrictFPOp(SDNode *Node, SmallVectorImpl<SDValue> &Results);

  void UnrollStrictFPOp(SDNode *Node, SmallVectorImpl<SDValue> &Results);

  /// Implements vector promotion.
  ///
  /// This is essentially just bitcasting the operands to a different type and
  /// bitcasting the result back to the original type.
  void Promote(SDNode *Node, SmallVectorImpl<SDValue> &Results);

  /// Implements [SU]INT_TO_FP vector promotion.
  ///
  /// This is a [zs]ext of the input operand to a larger integer type.
  void PromoteINT_TO_FP(SDNode *Node, SmallVectorImpl<SDValue> &Results);

  /// Implements FP_TO_[SU]INT vector promotion of the result type.
  ///
  /// It is promoted to a larger integer type.  The result is then
  /// truncated back to the original type.
  void PromoteFP_TO_INT(SDNode *Node, SmallVectorImpl<SDValue> &Results);

public:
  VectorLegalizer(SelectionDAG &dag)
      : DAG(dag), TLI(dag.getTargetLoweringInfo()) {}

  /// Begin legalizer the vector operations in the DAG.
  bool Run();
};

} // end anonymous namespace

bool VectorLegalizer::Run() {
  // Before we start legalizing vector nodes, check if there are any vectors.
  bool HasVectors = false;
  for (SelectionDAG::allnodes_iterator I = DAG.allnodes_begin(),
                                       E = std::prev(DAG.allnodes_end());
       I != std::next(E); ++I) {
    // Check if the values of the nodes contain vectors. We don't need to check
    // the operands because we are going to check their values at some point.
    HasVectors = llvm::any_of(I->values(), [](EVT T) { return T.isVector(); });

    // If we found a vector node we can start the legalization.
    if (HasVectors)
      break;
  }

  // If this basic block has no vectors then no need to legalize vectors.
  if (!HasVectors)
    return false;

  // The legalize process is inherently a bottom-up recursive process (users
  // legalize their uses before themselves).  Given infinite stack space, we
  // could just start legalizing on the root and traverse the whole graph.  In
  // practice however, this causes us to run out of stack space on large basic
  // blocks.  To avoid this problem, compute an ordering of the nodes where each
  // node is only legalized after all of its operands are legalized.
  DAG.AssignTopologicalOrder();
  for (SelectionDAG::allnodes_iterator I = DAG.allnodes_begin(),
                                       E = std::prev(DAG.allnodes_end());
       I != std::next(E); ++I)
    LegalizeOp(SDValue(&*I, 0));

  // Finally, it's possible the root changed.  Get the new root.
  SDValue OldRoot = DAG.getRoot();
  assert(LegalizedNodes.count(OldRoot) && "Root didn't get legalized?");
  DAG.setRoot(LegalizedNodes[OldRoot]);

  LegalizedNodes.clear();

  // Remove dead nodes now.
  DAG.RemoveDeadNodes();

  return Changed;
}

SDValue VectorLegalizer::TranslateLegalizeResults(SDValue Op, SDNode *Result) {
  assert(Op->getNumValues() == Result->getNumValues() &&
         "Unexpected number of results");
  // Generic legalization: just pass the operand through.
  for (unsigned i = 0, e = Op->getNumValues(); i != e; ++i)
    AddLegalizedOperand(Op.getValue(i), SDValue(Result, i));
  return SDValue(Result, Op.getResNo());
}

SDValue
VectorLegalizer::RecursivelyLegalizeResults(SDValue Op,
                                            MutableArrayRef<SDValue> Results) {
  assert(Results.size() == Op->getNumValues() &&
         "Unexpected number of results");
  // Make sure that the generated code is itself legal.
  for (unsigned i = 0, e = Results.size(); i != e; ++i) {
    Results[i] = LegalizeOp(Results[i]);
    AddLegalizedOperand(Op.getValue(i), Results[i]);
  }

  return Results[Op.getResNo()];
}

SDValue VectorLegalizer::LegalizeOp(SDValue Op) {
  // Note that LegalizeOp may be reentered even from single-use nodes, which
  // means that we always must cache transformed nodes.
  DenseMap<SDValue, SDValue>::iterator I = LegalizedNodes.find(Op);
  if (I != LegalizedNodes.end())
    return I->second;

  // Legalize the operands
  SmallVector<SDValue, 8> Ops;
  for (const SDValue &Oper : Op->op_values())
    Ops.push_back(LegalizeOp(Oper));

  SDNode *Node = DAG.UpdateNodeOperands(Op.getNode(), Ops);

  if (Op.getOpcode() == ISD::LOAD) {
    LoadSDNode *LD = cast<LoadSDNode>(Node);
    ISD::LoadExtType ExtType = LD->getExtensionType();
    if (LD->getMemoryVT().isVector() && ExtType != ISD::NON_EXTLOAD) {
      LLVM_DEBUG(dbgs() << "\nLegalizing extending vector load: ";
                 Node->dump(&DAG));
      switch (TLI.getLoadExtAction(LD->getExtensionType(), LD->getValueType(0),
                                   LD->getMemoryVT())) {
      default:
        llvm_unreachable("This action is not supported yet!");
      case TargetLowering::Legal:
        return TranslateLegalizeResults(Op, Node);
      case TargetLowering::Custom: {
        SmallVector<SDValue, 2> ResultVals;
        if (LowerOperationWrapper(Node, ResultVals)) {
          if (ResultVals.empty())
            return TranslateLegalizeResults(Op, Node);

          Changed = true;
          return RecursivelyLegalizeResults(Op, ResultVals);
        }
        LLVM_FALLTHROUGH;
      }
      case TargetLowering::Expand: {
        Changed = true;
        std::pair<SDValue, SDValue> Tmp = ExpandLoad(Node);
        AddLegalizedOperand(Op.getValue(0), Tmp.first);
        AddLegalizedOperand(Op.getValue(1), Tmp.second);
        return Op.getResNo() ? Tmp.first : Tmp.second;
      }
      }
    }
  } else if (Op.getOpcode() == ISD::STORE) {
    StoreSDNode *ST = cast<StoreSDNode>(Node);
    EVT StVT = ST->getMemoryVT();
    MVT ValVT = ST->getValue().getSimpleValueType();
    if (StVT.isVector() && ST->isTruncatingStore()) {
      LLVM_DEBUG(dbgs() << "\nLegalizing truncating vector store: ";
                 Node->dump(&DAG));
      switch (TLI.getTruncStoreAction(ValVT, StVT)) {
      default:
        llvm_unreachable("This action is not supported yet!");
      case TargetLowering::Legal:
        return TranslateLegalizeResults(Op, Node);
      case TargetLowering::Custom: {
        SmallVector<SDValue, 1> ResultVals;
        if (LowerOperationWrapper(Node, ResultVals)) {
          if (ResultVals.empty())
            return TranslateLegalizeResults(Op, Node);

          Changed = true;
          return RecursivelyLegalizeResults(Op, ResultVals);
        }
        LLVM_FALLTHROUGH;
      }
      case TargetLowering::Expand: {
        Changed = true;
        SDValue Chain = ExpandStore(Node);
        AddLegalizedOperand(Op, Chain);
        return Chain;
      }
      }
    }
  }

  bool HasVectorValueOrOp =
      llvm::any_of(Node->values(), [](EVT T) { return T.isVector(); }) ||
      llvm::any_of(Node->op_values(),
                   [](SDValue O) { return O.getValueType().isVector(); });
  if (!HasVectorValueOrOp)
    return TranslateLegalizeResults(Op, Node);

  TargetLowering::LegalizeAction Action = TargetLowering::Legal;
  EVT ValVT;
  switch (Op.getOpcode()) {
  default:
    return TranslateLegalizeResults(Op, Node);
  case ISD::MERGE_VALUES:
    Action = TLI.getOperationAction(Node->getOpcode(), Node->getValueType(0));
    // This operation lies about being legal: when it claims to be legal,
    // it should actually be expanded.
    if (Action == TargetLowering::Legal)
      Action = TargetLowering::Expand;
    break;
#define DAG_INSTRUCTION(NAME, NARG, ROUND_MODE, INTRINSIC, DAGN)               \
  case ISD::STRICT_##DAGN:
#include "llvm/IR/ConstrainedOps.def"
    ValVT = Node->getValueType(0);
    if (Op.getOpcode() == ISD::STRICT_SINT_TO_FP ||
        Op.getOpcode() == ISD::STRICT_UINT_TO_FP)
      ValVT = Node->getOperand(1).getValueType();
    Action = TLI.getOperationAction(Node->getOpcode(), ValVT);
    // If we're asked to expand a strict vector floating-point operation,
    // by default we're going to simply unroll it.  That is usually the
    // best approach, except in the case where the resulting strict (scalar)
    // operations would themselves use the fallback mutation to non-strict.
    // In that specific case, just do the fallback on the vector op.
    if (Action == TargetLowering::Expand && !TLI.isStrictFPEnabled() &&
        TLI.getStrictFPOperationAction(Node->getOpcode(), ValVT) ==
            TargetLowering::Legal) {
      EVT EltVT = ValVT.getVectorElementType();
      if (TLI.getOperationAction(Node->getOpcode(), EltVT) ==
              TargetLowering::Expand &&
          TLI.getStrictFPOperationAction(Node->getOpcode(), EltVT) ==
              TargetLowering::Legal)
        Action = TargetLowering::Legal;
    }
    break;
  case ISD::ADD:
  case ISD::SUB:
  case ISD::MUL:
  case ISD::MULHS:
  case ISD::MULHU:
  case ISD::SDIV:
  case ISD::UDIV:
  case ISD::SREM:
  case ISD::UREM:
  case ISD::SDIVREM:
  case ISD::UDIVREM:
  case ISD::FADD:
  case ISD::FSUB:
  case ISD::FMUL:
  case ISD::FDIV:
  case ISD::FREM:
  case ISD::AND:
  case ISD::OR:
  case ISD::XOR:
  case ISD::SHL:
  case ISD::SRA:
  case ISD::SRL:
  case ISD::FSHL:
  case ISD::FSHR:
  case ISD::ROTL:
  case ISD::ROTR:
  case ISD::ABS:
  case ISD::BSWAP:
  case ISD::BITREVERSE:
  case ISD::CTLZ:
  case ISD::CTTZ:
  case ISD::CTLZ_ZERO_UNDEF:
  case ISD::CTTZ_ZERO_UNDEF:
  case ISD::CTPOP:
  case ISD::SELECT:
  case ISD::VSELECT:
  case ISD::SELECT_CC:
  case ISD::SETCC:
  case ISD::ZERO_EXTEND:
  case ISD::ANY_EXTEND:
  case ISD::TRUNCATE:
  case ISD::SIGN_EXTEND:
  case ISD::FP_TO_SINT:
  case ISD::FP_TO_UINT:
  case ISD::FNEG:
  case ISD::FABS:
  case ISD::FMINNUM:
  case ISD::FMAXNUM:
  case ISD::FMINNUM_IEEE:
  case ISD::FMAXNUM_IEEE:
  case ISD::FMINIMUM:
  case ISD::FMAXIMUM:
  case ISD::FCOPYSIGN:
  case ISD::FSQRT:
  case ISD::FSIN:
  case ISD::FCOS:
  case ISD::FPOWI:
  case ISD::FPOW:
  case ISD::FLOG:
  case ISD::FLOG2:
  case ISD::FLOG10:
  case ISD::FEXP:
  case ISD::FEXP2:
  case ISD::FCEIL:
  case ISD::FTRUNC:
  case ISD::FRINT:
  case ISD::FNEARBYINT:
  case ISD::FROUND:
  case ISD::FFLOOR:
  case ISD::FP_ROUND:
  case ISD::FP_EXTEND:
  case ISD::FMA:
  case ISD::SIGN_EXTEND_INREG:
  case ISD::ANY_EXTEND_VECTOR_INREG:
  case ISD::SIGN_EXTEND_VECTOR_INREG:
  case ISD::ZERO_EXTEND_VECTOR_INREG:
  case ISD::SMIN:
  case ISD::SMAX:
  case ISD::UMIN:
  case ISD::UMAX:
  case ISD::SMUL_LOHI:
  case ISD::UMUL_LOHI:
  case ISD::SADDO:
  case ISD::UADDO:
  case ISD::SSUBO:
  case ISD::USUBO:
  case ISD::SMULO:
  case ISD::UMULO:
  case ISD::FCANONICALIZE:
  case ISD::SADDSAT:
  case ISD::UADDSAT:
  case ISD::SSUBSAT:
  case ISD::USUBSAT:
    Action = TLI.getOperationAction(Node->getOpcode(), Node->getValueType(0));
    break;
  case ISD::SMULFIX:
  case ISD::SMULFIXSAT:
  case ISD::UMULFIX:
  case ISD::UMULFIXSAT:
  case ISD::SDIVFIX:
  case ISD::SDIVFIXSAT:
  case ISD::UDIVFIX:
  case ISD::UDIVFIXSAT: {
    unsigned Scale = Node->getConstantOperandVal(2);
    Action = TLI.getFixedPointOperationAction(Node->getOpcode(),
                                              Node->getValueType(0), Scale);
    break;
  }

#define BEGIN_REGISTER_VP_SDNODE(VPID, LEGALPOS, ...)                          \
  case ISD::VPID: {                                                            \
    EVT LegalizeVT = LEGALPOS < 0 ? Node->getValueType(-(1 + LEGALPOS))        \
                                  : Node->getOperand(LEGALPOS).getValueType(); \
    Action = TLI.getOperationAction(Node->getOpcode(), LegalizeVT);            \
  } break;
#include "llvm/IR/VPIntrinsics.def"

  case ISD::SINT_TO_FP:
  case ISD::UINT_TO_FP:
  case ISD::VECREDUCE_ADD:
  case ISD::VECREDUCE_MUL:
  case ISD::VECREDUCE_AND:
  case ISD::VECREDUCE_OR:
  case ISD::VECREDUCE_XOR:
  case ISD::VECREDUCE_SMAX:
  case ISD::VECREDUCE_SMIN:
  case ISD::VECREDUCE_UMAX:
  case ISD::VECREDUCE_UMIN:
  case ISD::VECREDUCE_FADD:
  case ISD::VECREDUCE_FMUL:
  case ISD::VECREDUCE_FMAX:
  case ISD::VECREDUCE_FMIN:
    Action = TLI.getOperationAction(Node->getOpcode(),
                                    Node->getOperand(0).getValueType());
    break;
  }

  LLVM_DEBUG(dbgs() << "\nLegalizing vector op: "; Node->dump(&DAG));

  SmallVector<SDValue, 8> ResultVals;
  switch (Action) {
  default:
    llvm_unreachable("This action is not supported yet!");
  case TargetLowering::Promote:
    LLVM_DEBUG(dbgs() << "Promoting\n");
    Promote(Node, ResultVals);
    assert(!ResultVals.empty() && "No results for promotion?");
    break;
  case TargetLowering::Legal:
    LLVM_DEBUG(dbgs() << "Legal node: nothing to do\n");
    break;
  case TargetLowering::Custom:
    LLVM_DEBUG(dbgs() << "Trying custom legalization\n");
    if (LowerOperationWrapper(Node, ResultVals))
      break;
    LLVM_DEBUG(dbgs() << "Could not custom legalize node\n");
    LLVM_FALLTHROUGH;
  case TargetLowering::Expand:
    LLVM_DEBUG(dbgs() << "Expanding\n");
    Expand(Node, ResultVals);
    break;
  }

  if (ResultVals.empty())
    return TranslateLegalizeResults(Op, Node);

  Changed = true;
  return RecursivelyLegalizeResults(Op, ResultVals);
}

// FIME: This is very similar to the X86 override of
// TargetLowering::LowerOperationWrapper. Can we merge them somehow?
bool VectorLegalizer::LowerOperationWrapper(SDNode *Node,
                                            SmallVectorImpl<SDValue> &Results) {
  SDValue Res = TLI.LowerOperation(SDValue(Node, 0), DAG);

  if (!Res.getNode())
    return false;

  if (Res == SDValue(Node, 0))
    return true;

  // If the original node has one result, take the return value from
  // LowerOperation as is. It might not be result number 0.
  if (Node->getNumValues() == 1) {
    Results.push_back(Res);
    return true;
  }

  // If the original node has multiple results, then the return node should
  // have the same number of results.
  assert((Node->getNumValues() == Res->getNumValues()) &&
         "Lowering returned the wrong number of results!");

  // Places new result values base on N result number.
  for (unsigned I = 0, E = Node->getNumValues(); I != E; ++I)
    Results.push_back(Res.getValue(I));

  return true;
}

void VectorLegalizer::Promote(SDNode *Node, SmallVectorImpl<SDValue> &Results) {
  // For a few operations there is a specific concept for promotion based on
  // the operand's type.
  switch (Node->getOpcode()) {
  case ISD::SINT_TO_FP:
  case ISD::UINT_TO_FP:
  case ISD::STRICT_SINT_TO_FP:
  case ISD::STRICT_UINT_TO_FP:
    // "Promote" the operation by extending the operand.
    PromoteINT_TO_FP(Node, Results);
    return;
  case ISD::FP_TO_UINT:
  case ISD::FP_TO_SINT:
  case ISD::STRICT_FP_TO_UINT:
  case ISD::STRICT_FP_TO_SINT:
    // Promote the operation by extending the operand.
    PromoteFP_TO_INT(Node, Results);
    return;
  case ISD::FP_ROUND:
  case ISD::FP_EXTEND:
    // These operations are used to do promotion so they can't be promoted
    // themselves.
    llvm_unreachable("Don't know how to promote this operation!");
  }

  // There are currently two cases of vector promotion:
  // 1) Bitcasting a vector of integers to a different type to a vector of the
  //    same overall length. For example, x86 promotes ISD::AND v2i32 to v1i64.
  // 2) Extending a vector of floats to a vector of the same number of larger
  //    floats. For example, AArch64 promotes ISD::FADD on v4f16 to v4f32.
  assert(Node->getNumValues() == 1 &&
         "Can't promote a vector with multiple results!");
  MVT VT = Node->getSimpleValueType(0);
  MVT NVT = TLI.getTypeToPromoteTo(Node->getOpcode(), VT);
  SDLoc dl(Node);
  SmallVector<SDValue, 4> Operands(Node->getNumOperands());

  for (unsigned j = 0; j != Node->getNumOperands(); ++j) {
    if (Node->getOperand(j).getValueType().isVector())
      if (Node->getOperand(j)
              .getValueType()
              .getVectorElementType()
              .isFloatingPoint() &&
          NVT.isVector() && NVT.getVectorElementType().isFloatingPoint())
        Operands[j] = DAG.getNode(ISD::FP_EXTEND, dl, NVT, Node->getOperand(j));
      else
        Operands[j] = DAG.getNode(ISD::BITCAST, dl, NVT, Node->getOperand(j));
    else
      Operands[j] = Node->getOperand(j);
  }

  SDValue Res =
      DAG.getNode(Node->getOpcode(), dl, NVT, Operands, Node->getFlags());

  if ((VT.isFloatingPoint() && NVT.isFloatingPoint()) ||
      (VT.isVector() && VT.getVectorElementType().isFloatingPoint() &&
       NVT.isVector() && NVT.getVectorElementType().isFloatingPoint()))
    Res = DAG.getNode(ISD::FP_ROUND, dl, VT, Res, DAG.getIntPtrConstant(0, dl));
  else
    Res = DAG.getNode(ISD::BITCAST, dl, VT, Res);

  Results.push_back(Res);
}

void VectorLegalizer::PromoteINT_TO_FP(SDNode *Node,
                                       SmallVectorImpl<SDValue> &Results) {
  // INT_TO_FP operations may require the input operand be promoted even
  // when the type is otherwise legal.
  bool IsStrict = Node->isStrictFPOpcode();
  MVT VT = Node->getOperand(IsStrict ? 1 : 0).getSimpleValueType();
  MVT NVT = TLI.getTypeToPromoteTo(Node->getOpcode(), VT);
  assert(NVT.getVectorNumElements() == VT.getVectorNumElements() &&
         "Vectors have different number of elements!");

  SDLoc dl(Node);
  SmallVector<SDValue, 4> Operands(Node->getNumOperands());

  unsigned Opc = (Node->getOpcode() == ISD::UINT_TO_FP ||
                  Node->getOpcode() == ISD::STRICT_UINT_TO_FP)
                     ? ISD::ZERO_EXTEND
                     : ISD::SIGN_EXTEND;
  for (unsigned j = 0; j != Node->getNumOperands(); ++j) {
    if (Node->getOperand(j).getValueType().isVector())
      Operands[j] = DAG.getNode(Opc, dl, NVT, Node->getOperand(j));
    else
      Operands[j] = Node->getOperand(j);
  }

  if (IsStrict) {
    SDValue Res = DAG.getNode(Node->getOpcode(), dl,
                              {Node->getValueType(0), MVT::Other}, Operands);
    Results.push_back(Res);
    Results.push_back(Res.getValue(1));
    return;
  }

  SDValue Res =
      DAG.getNode(Node->getOpcode(), dl, Node->getValueType(0), Operands);
  Results.push_back(Res);
}

// For FP_TO_INT we promote the result type to a vector type with wider
// elements and then truncate the result.  This is different from the default
// PromoteVector which uses bitcast to promote thus assumning that the
// promoted vector type has the same overall size.
void VectorLegalizer::PromoteFP_TO_INT(SDNode *Node,
                                       SmallVectorImpl<SDValue> &Results) {
  MVT VT = Node->getSimpleValueType(0);
  MVT NVT = TLI.getTypeToPromoteTo(Node->getOpcode(), VT);
  bool IsStrict = Node->isStrictFPOpcode();
  assert(NVT.getVectorNumElements() == VT.getVectorNumElements() &&
         "Vectors have different number of elements!");

  unsigned NewOpc = Node->getOpcode();
  // Change FP_TO_UINT to FP_TO_SINT if possible.
  // TODO: Should we only do this if FP_TO_UINT itself isn't legal?
  if (NewOpc == ISD::FP_TO_UINT &&
      TLI.isOperationLegalOrCustom(ISD::FP_TO_SINT, NVT))
    NewOpc = ISD::FP_TO_SINT;

  if (NewOpc == ISD::STRICT_FP_TO_UINT &&
      TLI.isOperationLegalOrCustom(ISD::STRICT_FP_TO_SINT, NVT))
    NewOpc = ISD::STRICT_FP_TO_SINT;

  SDLoc dl(Node);
  SDValue Promoted, Chain;
  if (IsStrict) {
    Promoted = DAG.getNode(NewOpc, dl, {NVT, MVT::Other},
                           {Node->getOperand(0), Node->getOperand(1)});
    Chain = Promoted.getValue(1);
  } else
    Promoted = DAG.getNode(NewOpc, dl, NVT, Node->getOperand(0));

  // Assert that the converted value fits in the original type.  If it doesn't
  // (eg: because the value being converted is too big), then the result of the
  // original operation was undefined anyway, so the assert is still correct.
  if (Node->getOpcode() == ISD::FP_TO_UINT ||
      Node->getOpcode() == ISD::STRICT_FP_TO_UINT)
    NewOpc = ISD::AssertZext;
  else
    NewOpc = ISD::AssertSext;

  Promoted = DAG.getNode(NewOpc, dl, NVT, Promoted,
                         DAG.getValueType(VT.getScalarType()));
  Promoted = DAG.getNode(ISD::TRUNCATE, dl, VT, Promoted);
  Results.push_back(Promoted);
  if (IsStrict)
    Results.push_back(Chain);
}

std::pair<SDValue, SDValue> VectorLegalizer::ExpandLoad(SDNode *N) {
  LoadSDNode *LD = cast<LoadSDNode>(N);
<<<<<<< HEAD

  EVT SrcVT = LD->getMemoryVT();
  EVT SrcEltVT = SrcVT.getScalarType();
  unsigned NumElem = SrcVT.getVectorNumElements();

  SDValue NewChain;
  SDValue Value;
  if (SrcVT.getVectorNumElements() > 1 && !SrcEltVT.isByteSized()) {
    SDLoc dl(N);

    SmallVector<SDValue, 8> Vals;
    SmallVector<SDValue, 8> LoadChains;

    EVT DstEltVT = LD->getValueType(0).getScalarType();
    SDValue Chain = LD->getChain();
    SDValue BasePTR = LD->getBasePtr();
    ISD::LoadExtType ExtType = LD->getExtensionType();

    // When elements in a vector is not byte-addressable, we cannot directly
    // load each element by advancing pointer, which could only address bytes.
    // Instead, we load all significant words, mask bits off, and concatenate
    // them to form each element. Finally, they are extended to destination
    // scalar type to build the destination vector.
    EVT WideVT = TLI.getPointerTy(DAG.getDataLayout());

    assert(WideVT.isRound() &&
           "Could not handle the sophisticated case when the widest integer is"
           " not power of 2.");
    assert(WideVT.bitsGE(SrcEltVT) && "Type is not legalized?");

    unsigned WideBytes = WideVT.getStoreSize();
    unsigned Offset = 0;
    unsigned RemainingBytes = SrcVT.getStoreSize();
    SmallVector<SDValue, 8> LoadVals;
    while (RemainingBytes > 0) {
      SDValue ScalarLoad;
      unsigned LoadBytes = WideBytes;

      if (RemainingBytes >= LoadBytes) {
        ScalarLoad =
            DAG.getLoad(WideVT, dl, Chain, BasePTR,
                        LD->getPointerInfo().getWithOffset(Offset),
                        MinAlign(LD->getAlignment(), Offset),
                        LD->getMemOperand()->getFlags(), LD->getAAInfo());
      } else {
        EVT LoadVT = WideVT;
        while (RemainingBytes < LoadBytes) {
          LoadBytes >>= 1; // Reduce the load size by half.
          LoadVT = EVT::getIntegerVT(*DAG.getContext(), LoadBytes << 3);
        }
        ScalarLoad =
            DAG.getExtLoad(ISD::EXTLOAD, dl, WideVT, Chain, BasePTR,
                           LD->getPointerInfo().getWithOffset(Offset), LoadVT,
                           MinAlign(LD->getAlignment(), Offset),
                           LD->getMemOperand()->getFlags(), LD->getAAInfo());
      }

      RemainingBytes -= LoadBytes;
      Offset += LoadBytes;

      BasePTR = DAG.getObjectPtrOffset(dl, BasePTR, LoadBytes);

      LoadVals.push_back(ScalarLoad.getValue(0));
      LoadChains.push_back(ScalarLoad.getValue(1));
    }

    unsigned BitOffset = 0;
    unsigned WideIdx = 0;
    unsigned WideBits = WideVT.getSizeInBits();

    // Extract bits, pack and extend/trunc them into destination type.
    unsigned SrcEltBits = SrcEltVT.getSizeInBits();
    SDValue SrcEltBitMask =
        DAG.getConstant(APInt::getLowBitsSet(WideBits, SrcEltBits), dl, WideVT);

    for (unsigned Idx = 0; Idx != NumElem; ++Idx) {
      assert(BitOffset < WideBits && "Unexpected offset!");

      SDValue ShAmt = DAG.getConstant(
          BitOffset, dl, TLI.getShiftAmountTy(WideVT, DAG.getDataLayout()));
      SDValue Lo = DAG.getNode(ISD::SRL, dl, WideVT, LoadVals[WideIdx], ShAmt);

      BitOffset += SrcEltBits;
      if (BitOffset >= WideBits) {
        WideIdx++;
        BitOffset -= WideBits;
        if (BitOffset > 0) {
          ShAmt = DAG.getConstant(
              SrcEltBits - BitOffset, dl,
              TLI.getShiftAmountTy(WideVT, DAG.getDataLayout()));
          SDValue Hi =
              DAG.getNode(ISD::SHL, dl, WideVT, LoadVals[WideIdx], ShAmt);
          Lo = DAG.getNode(ISD::OR, dl, WideVT, Lo, Hi);
        }
      }

      Lo = DAG.getNode(ISD::AND, dl, WideVT, Lo, SrcEltBitMask);

      switch (ExtType) {
      default:
        llvm_unreachable("Unknown extended-load op!");
      case ISD::EXTLOAD:
        Lo = DAG.getAnyExtOrTrunc(Lo, dl, DstEltVT);
        break;
      case ISD::ZEXTLOAD:
        Lo = DAG.getZExtOrTrunc(Lo, dl, DstEltVT);
        break;
      case ISD::SEXTLOAD:
        ShAmt =
            DAG.getConstant(WideBits - SrcEltBits, dl,
                            TLI.getShiftAmountTy(WideVT, DAG.getDataLayout()));
        Lo = DAG.getNode(ISD::SHL, dl, WideVT, Lo, ShAmt);
        Lo = DAG.getNode(ISD::SRA, dl, WideVT, Lo, ShAmt);
        Lo = DAG.getSExtOrTrunc(Lo, dl, DstEltVT);
        break;
      }
      Vals.push_back(Lo);
    }

    NewChain = DAG.getNode(ISD::TokenFactor, dl, MVT::Other, LoadChains);
    Value = DAG.getBuildVector(N->getValueType(0), dl, Vals);
  } else {
    std::tie(Value, NewChain) = TLI.scalarizeVectorLoad(LD, DAG);
  }

  return std::make_pair(Value, NewChain);
=======
  return TLI.scalarizeVectorLoad(LD, DAG);
>>>>>>> aef203c6
}

SDValue VectorLegalizer::ExpandStore(SDNode *N) {
  StoreSDNode *ST = cast<StoreSDNode>(N);
  SDValue TF = TLI.scalarizeVectorStore(ST, DAG);
  return TF;
}

void VectorLegalizer::Expand(SDNode *Node, SmallVectorImpl<SDValue> &Results) {
  SDValue Tmp;
  switch (Node->getOpcode()) {
  case ISD::MERGE_VALUES:
    for (unsigned i = 0, e = Node->getNumValues(); i != e; ++i)
      Results.push_back(Node->getOperand(i));
    return;
  case ISD::SIGN_EXTEND_INREG:
    Results.push_back(ExpandSEXTINREG(Node));
    return;
  case ISD::ANY_EXTEND_VECTOR_INREG:
    Results.push_back(ExpandANY_EXTEND_VECTOR_INREG(Node));
    return;
  case ISD::SIGN_EXTEND_VECTOR_INREG:
    Results.push_back(ExpandSIGN_EXTEND_VECTOR_INREG(Node));
    return;
  case ISD::ZERO_EXTEND_VECTOR_INREG:
    Results.push_back(ExpandZERO_EXTEND_VECTOR_INREG(Node));
    return;
  case ISD::BSWAP:
    Results.push_back(ExpandBSWAP(Node));
    return;
  case ISD::VSELECT:
    Results.push_back(ExpandVSELECT(Node));
    return;
  case ISD::SELECT:
    Results.push_back(ExpandSELECT(Node));
    return;
  case ISD::FP_TO_UINT:
    ExpandFP_TO_UINT(Node, Results);
    return;
  case ISD::UINT_TO_FP:
    ExpandUINT_TO_FLOAT(Node, Results);
    return;
  case ISD::FNEG:
    Results.push_back(ExpandFNEG(Node));
    return;
  case ISD::FSUB:
    ExpandFSUB(Node, Results);
    return;
  case ISD::SETCC:
    Results.push_back(UnrollVSETCC(Node));
    return;
  case ISD::ABS:
    if (TLI.expandABS(Node, Tmp, DAG)) {
      Results.push_back(Tmp);
      return;
    }
    break;
  case ISD::BITREVERSE:
    ExpandBITREVERSE(Node, Results);
    return;
  case ISD::CTPOP:
    if (TLI.expandCTPOP(Node, Tmp, DAG)) {
      Results.push_back(Tmp);
      return;
    }
    break;
  case ISD::CTLZ:
  case ISD::CTLZ_ZERO_UNDEF:
    if (TLI.expandCTLZ(Node, Tmp, DAG)) {
      Results.push_back(Tmp);
      return;
    }
    break;
  case ISD::CTTZ:
  case ISD::CTTZ_ZERO_UNDEF:
    if (TLI.expandCTTZ(Node, Tmp, DAG)) {
      Results.push_back(Tmp);
      return;
    }
    break;
  case ISD::FSHL:
  case ISD::FSHR:
    if (TLI.expandFunnelShift(Node, Tmp, DAG)) {
      Results.push_back(Tmp);
      return;
    }
    break;
  case ISD::ROTL:
  case ISD::ROTR:
    if (TLI.expandROT(Node, Tmp, DAG)) {
      Results.push_back(Tmp);
      return;
    }
    break;
  case ISD::FMINNUM:
  case ISD::FMAXNUM:
    if (SDValue Expanded = TLI.expandFMINNUM_FMAXNUM(Node, DAG)) {
      Results.push_back(Expanded);
      return;
    }
    break;
  case ISD::UADDO:
  case ISD::USUBO:
    ExpandUADDSUBO(Node, Results);
    return;
  case ISD::SADDO:
  case ISD::SSUBO:
    ExpandSADDSUBO(Node, Results);
    return;

  case ISD::UMUL_LOHI:
  case ISD::SMUL_LOHI:
    TLI.expandSMUL_UMUL_LOHI(Results, Node, DAG);
    if (!Results.empty())
      return;
    break;

  case ISD::MULHS:
  case ISD::MULHU:
    if (SDValue Res = TLI.expandMULHU_MULHS(Node, DAG)) {
      Results.push_back(Res);
      return;
    }
    break;

  case ISD::UMULO:
  case ISD::SMULO:
    ExpandMULO(Node, Results);
    return;
  case ISD::SREM:
  case ISD::UREM:
    if (SDValue Res = TLI.expandSUREM(Node, DAG)) {
      Results.push_back(Res);
      return;
    }
    break;
  case ISD::SDIV:
  case ISD::UDIV:
    if (SDValue Res = TLI.expandSUDIV(Node, DAG)) {
      Results.push_back(Res);
      return;
    }
    break;
  case ISD::USUBSAT:
  case ISD::SSUBSAT:
  case ISD::UADDSAT:
  case ISD::SADDSAT:
    if (SDValue Expanded = TLI.expandAddSubSat(Node, DAG)) {
      Results.push_back(Expanded);
      return;
    }
    break;
  case ISD::SMULFIX:
  case ISD::UMULFIX:
    if (SDValue Expanded = TLI.expandFixedPointMul(Node, DAG)) {
      Results.push_back(Expanded);
      return;
    }
    break;
  case ISD::SMULFIXSAT:
  case ISD::UMULFIXSAT:
    // FIXME: We do not expand SMULFIXSAT/UMULFIXSAT here yet, not sure exactly
    // why. Maybe it results in worse codegen compared to the unroll for some
    // targets? This should probably be investigated. And if we still prefer to
    // unroll an explanation could be helpful.
    break;
  case ISD::SDIVFIX:
  case ISD::UDIVFIX:
    ExpandFixedPointDiv(Node, Results);
    return;
  case ISD::SDIVFIXSAT:
  case ISD::UDIVFIXSAT:
    break;
#define DAG_INSTRUCTION(NAME, NARG, ROUND_MODE, INTRINSIC, DAGN)               \
  case ISD::STRICT_##DAGN:
#include "llvm/IR/ConstrainedOps.def"
    ExpandStrictFPOp(Node, Results);
    return;
  case ISD::VECREDUCE_ADD:
  case ISD::VECREDUCE_MUL:
  case ISD::VECREDUCE_AND:
  case ISD::VECREDUCE_OR:
  case ISD::VECREDUCE_XOR:
  case ISD::VECREDUCE_SMAX:
  case ISD::VECREDUCE_SMIN:
  case ISD::VECREDUCE_UMAX:
  case ISD::VECREDUCE_UMIN:
  case ISD::VECREDUCE_FADD:
  case ISD::VECREDUCE_FMUL:
  case ISD::VECREDUCE_FMAX:
  case ISD::VECREDUCE_FMIN:
    Results.push_back(TLI.expandVecReduce(Node, DAG));
    return;
  }

  Results.push_back(DAG.UnrollVectorOp(Node));
}

SDValue VectorLegalizer::ExpandSELECT(SDNode *Node) {
  // Lower a select instruction where the condition is a scalar and the
  // operands are vectors. Lower this select to VSELECT and implement it
  // using XOR AND OR. The selector bit is broadcasted.
  EVT VT = Node->getValueType(0);
  SDLoc DL(Node);

  SDValue Mask = Node->getOperand(0);
  SDValue Op1 = Node->getOperand(1);
  SDValue Op2 = Node->getOperand(2);

  assert(VT.isVector() && !Mask.getValueType().isVector() &&
         Op1.getValueType() == Op2.getValueType() && "Invalid type");

  // If we can't even use the basic vector operations of
  // AND,OR,XOR, we will have to scalarize the op.
  // Notice that the operation may be 'promoted' which means that it is
  // 'bitcasted' to another type which is handled.
  // Also, we need to be able to construct a splat vector using BUILD_VECTOR.
  if (TLI.getOperationAction(ISD::AND, VT) == TargetLowering::Expand ||
      TLI.getOperationAction(ISD::XOR, VT) == TargetLowering::Expand ||
      TLI.getOperationAction(ISD::OR, VT) == TargetLowering::Expand ||
      TLI.getOperationAction(ISD::BUILD_VECTOR, VT) == TargetLowering::Expand)
    return DAG.UnrollVectorOp(Node);

  // Generate a mask operand.
  EVT MaskTy = VT.changeVectorElementTypeToInteger();

  // What is the size of each element in the vector mask.
  EVT BitTy = MaskTy.getScalarType();

  Mask = DAG.getSelect(
      DL, BitTy, Mask,
      DAG.getConstant(APInt::getAllOnesValue(BitTy.getSizeInBits()), DL, BitTy),
      DAG.getConstant(0, DL, BitTy));

  // Broadcast the mask so that the entire vector is all-one or all zero.
  Mask = DAG.getSplatBuildVector(MaskTy, DL, Mask);

  // Bitcast the operands to be the same type as the mask.
  // This is needed when we select between FP types because
  // the mask is a vector of integers.
  Op1 = DAG.getNode(ISD::BITCAST, DL, MaskTy, Op1);
  Op2 = DAG.getNode(ISD::BITCAST, DL, MaskTy, Op2);

  SDValue AllOnes = DAG.getConstant(
      APInt::getAllOnesValue(BitTy.getSizeInBits()), DL, MaskTy);
  SDValue NotMask = DAG.getNode(ISD::XOR, DL, MaskTy, Mask, AllOnes);

  Op1 = DAG.getNode(ISD::AND, DL, MaskTy, Op1, Mask);
  Op2 = DAG.getNode(ISD::AND, DL, MaskTy, Op2, NotMask);
  SDValue Val = DAG.getNode(ISD::OR, DL, MaskTy, Op1, Op2);
  return DAG.getNode(ISD::BITCAST, DL, Node->getValueType(0), Val);
}

SDValue VectorLegalizer::ExpandSEXTINREG(SDNode *Node) {
  EVT VT = Node->getValueType(0);

  // Make sure that the SRA and SHL instructions are available.
  if (TLI.getOperationAction(ISD::SRA, VT) == TargetLowering::Expand ||
      TLI.getOperationAction(ISD::SHL, VT) == TargetLowering::Expand)
    return DAG.UnrollVectorOp(Node);

  SDLoc DL(Node);
  EVT OrigTy = cast<VTSDNode>(Node->getOperand(1))->getVT();

  unsigned BW = VT.getScalarSizeInBits();
  unsigned OrigBW = OrigTy.getScalarSizeInBits();
  SDValue ShiftSz = DAG.getConstant(BW - OrigBW, DL, VT);

  SDValue Op = DAG.getNode(ISD::SHL, DL, VT, Node->getOperand(0), ShiftSz);
  return DAG.getNode(ISD::SRA, DL, VT, Op, ShiftSz);
}

// Generically expand a vector anyext in register to a shuffle of the relevant
// lanes into the appropriate locations, with other lanes left undef.
SDValue VectorLegalizer::ExpandANY_EXTEND_VECTOR_INREG(SDNode *Node) {
  SDLoc DL(Node);
  EVT VT = Node->getValueType(0);
  int NumElements = VT.getVectorNumElements();
  SDValue Src = Node->getOperand(0);
  EVT SrcVT = Src.getValueType();
  int NumSrcElements = SrcVT.getVectorNumElements();

  // *_EXTEND_VECTOR_INREG SrcVT can be smaller than VT - so insert the vector
  // into a larger vector type.
  if (SrcVT.bitsLE(VT)) {
    assert((VT.getSizeInBits() % SrcVT.getScalarSizeInBits()) == 0 &&
           "ANY_EXTEND_VECTOR_INREG vector size mismatch");
    NumSrcElements = VT.getSizeInBits() / SrcVT.getScalarSizeInBits();
    SrcVT = EVT::getVectorVT(*DAG.getContext(), SrcVT.getScalarType(),
                             NumSrcElements);
    Src = DAG.getNode(ISD::INSERT_SUBVECTOR, DL, SrcVT, DAG.getUNDEF(SrcVT),
                      Src, DAG.getVectorIdxConstant(0, DL));
  }

  // Build a base mask of undef shuffles.
  SmallVector<int, 16> ShuffleMask;
  ShuffleMask.resize(NumSrcElements, -1);

  // Place the extended lanes into the correct locations.
  int ExtLaneScale = NumSrcElements / NumElements;
  int EndianOffset = DAG.getDataLayout().isBigEndian() ? ExtLaneScale - 1 : 0;
  for (int i = 0; i < NumElements; ++i)
    ShuffleMask[i * ExtLaneScale + EndianOffset] = i;

  return DAG.getNode(
      ISD::BITCAST, DL, VT,
      DAG.getVectorShuffle(SrcVT, DL, Src, DAG.getUNDEF(SrcVT), ShuffleMask));
}

SDValue VectorLegalizer::ExpandSIGN_EXTEND_VECTOR_INREG(SDNode *Node) {
  SDLoc DL(Node);
  EVT VT = Node->getValueType(0);
  SDValue Src = Node->getOperand(0);
  EVT SrcVT = Src.getValueType();

  // First build an any-extend node which can be legalized above when we
  // recurse through it.
  SDValue Op = DAG.getNode(ISD::ANY_EXTEND_VECTOR_INREG, DL, VT, Src);

  // Now we need sign extend. Do this by shifting the elements. Even if these
  // aren't legal operations, they have a better chance of being legalized
  // without full scalarization than the sign extension does.
  unsigned EltWidth = VT.getScalarSizeInBits();
  unsigned SrcEltWidth = SrcVT.getScalarSizeInBits();
  SDValue ShiftAmount = DAG.getConstant(EltWidth - SrcEltWidth, DL, VT);
  return DAG.getNode(ISD::SRA, DL, VT,
                     DAG.getNode(ISD::SHL, DL, VT, Op, ShiftAmount),
                     ShiftAmount);
}

// Generically expand a vector zext in register to a shuffle of the relevant
// lanes into the appropriate locations, a blend of zero into the high bits,
// and a bitcast to the wider element type.
SDValue VectorLegalizer::ExpandZERO_EXTEND_VECTOR_INREG(SDNode *Node) {
  SDLoc DL(Node);
  EVT VT = Node->getValueType(0);
  int NumElements = VT.getVectorNumElements();
  SDValue Src = Node->getOperand(0);
  EVT SrcVT = Src.getValueType();
  int NumSrcElements = SrcVT.getVectorNumElements();

  // *_EXTEND_VECTOR_INREG SrcVT can be smaller than VT - so insert the vector
  // into a larger vector type.
  if (SrcVT.bitsLE(VT)) {
    assert((VT.getSizeInBits() % SrcVT.getScalarSizeInBits()) == 0 &&
           "ZERO_EXTEND_VECTOR_INREG vector size mismatch");
    NumSrcElements = VT.getSizeInBits() / SrcVT.getScalarSizeInBits();
    SrcVT = EVT::getVectorVT(*DAG.getContext(), SrcVT.getScalarType(),
                             NumSrcElements);
    Src = DAG.getNode(ISD::INSERT_SUBVECTOR, DL, SrcVT, DAG.getUNDEF(SrcVT),
                      Src, DAG.getVectorIdxConstant(0, DL));
  }

  // Build up a zero vector to blend into this one.
  SDValue Zero = DAG.getConstant(0, DL, SrcVT);

  // Shuffle the incoming lanes into the correct position, and pull all other
  // lanes from the zero vector.
  SmallVector<int, 16> ShuffleMask;
  ShuffleMask.reserve(NumSrcElements);
  for (int i = 0; i < NumSrcElements; ++i)
    ShuffleMask.push_back(i);

  int ExtLaneScale = NumSrcElements / NumElements;
  int EndianOffset = DAG.getDataLayout().isBigEndian() ? ExtLaneScale - 1 : 0;
  for (int i = 0; i < NumElements; ++i)
    ShuffleMask[i * ExtLaneScale + EndianOffset] = NumSrcElements + i;

  return DAG.getNode(ISD::BITCAST, DL, VT,
                     DAG.getVectorShuffle(SrcVT, DL, Zero, Src, ShuffleMask));
}

static void createBSWAPShuffleMask(EVT VT, SmallVectorImpl<int> &ShuffleMask) {
  int ScalarSizeInBytes = VT.getScalarSizeInBits() / 8;
  for (int I = 0, E = VT.getVectorNumElements(); I != E; ++I)
    for (int J = ScalarSizeInBytes - 1; J >= 0; --J)
      ShuffleMask.push_back((I * ScalarSizeInBytes) + J);
}

SDValue VectorLegalizer::ExpandBSWAP(SDNode *Node) {
  EVT VT = Node->getValueType(0);

  // Generate a byte wise shuffle mask for the BSWAP.
  SmallVector<int, 16> ShuffleMask;
  createBSWAPShuffleMask(VT, ShuffleMask);
  EVT ByteVT = EVT::getVectorVT(*DAG.getContext(), MVT::i8, ShuffleMask.size());

  // Only emit a shuffle if the mask is legal.
  if (!TLI.isShuffleMaskLegal(ShuffleMask, ByteVT))
    return DAG.UnrollVectorOp(Node);

  SDLoc DL(Node);
  SDValue Op = DAG.getNode(ISD::BITCAST, DL, ByteVT, Node->getOperand(0));
  Op = DAG.getVectorShuffle(ByteVT, DL, Op, DAG.getUNDEF(ByteVT), ShuffleMask);
  return DAG.getNode(ISD::BITCAST, DL, VT, Op);
}

void VectorLegalizer::ExpandBITREVERSE(SDNode *Node,
                                       SmallVectorImpl<SDValue> &Results) {
  EVT VT = Node->getValueType(0);

  // If we have the scalar operation, it's probably cheaper to unroll it.
  if (TLI.isOperationLegalOrCustom(ISD::BITREVERSE, VT.getScalarType())) {
    SDValue Tmp = DAG.UnrollVectorOp(Node);
    Results.push_back(Tmp);
    return;
  }

  // If the vector element width is a whole number of bytes, test if its legal
  // to BSWAP shuffle the bytes and then perform the BITREVERSE on the byte
  // vector. This greatly reduces the number of bit shifts necessary.
  unsigned ScalarSizeInBits = VT.getScalarSizeInBits();
  if (ScalarSizeInBits > 8 && (ScalarSizeInBits % 8) == 0) {
    SmallVector<int, 16> BSWAPMask;
    createBSWAPShuffleMask(VT, BSWAPMask);

    EVT ByteVT = EVT::getVectorVT(*DAG.getContext(), MVT::i8, BSWAPMask.size());
    if (TLI.isShuffleMaskLegal(BSWAPMask, ByteVT) &&
        (TLI.isOperationLegalOrCustom(ISD::BITREVERSE, ByteVT) ||
         (TLI.isOperationLegalOrCustom(ISD::SHL, ByteVT) &&
          TLI.isOperationLegalOrCustom(ISD::SRL, ByteVT) &&
          TLI.isOperationLegalOrCustomOrPromote(ISD::AND, ByteVT) &&
          TLI.isOperationLegalOrCustomOrPromote(ISD::OR, ByteVT)))) {
      SDLoc DL(Node);
      SDValue Op = DAG.getNode(ISD::BITCAST, DL, ByteVT, Node->getOperand(0));
      Op =
          DAG.getVectorShuffle(ByteVT, DL, Op, DAG.getUNDEF(ByteVT), BSWAPMask);
      Op = DAG.getNode(ISD::BITREVERSE, DL, ByteVT, Op);
      Op = DAG.getNode(ISD::BITCAST, DL, VT, Op);
      Results.push_back(Op);
      return;
    }
  }

  // If we have the appropriate vector bit operations, it is better to use them
  // than unrolling and expanding each component.
  if (TLI.isOperationLegalOrCustom(ISD::SHL, VT) &&
      TLI.isOperationLegalOrCustom(ISD::SRL, VT) &&
      TLI.isOperationLegalOrCustomOrPromote(ISD::AND, VT) &&
      TLI.isOperationLegalOrCustomOrPromote(ISD::OR, VT))
    // Let LegalizeDAG handle this later.
    return;

  // Otherwise unroll.
  SDValue Tmp = DAG.UnrollVectorOp(Node);
  Results.push_back(Tmp);
}

SDValue VectorLegalizer::ExpandVSELECT(SDNode *Node) {
  // Implement VSELECT in terms of XOR, AND, OR
  // on platforms which do not support blend natively.
  SDLoc DL(Node);

  SDValue Mask = Node->getOperand(0);
  SDValue Op1 = Node->getOperand(1);
  SDValue Op2 = Node->getOperand(2);

  EVT VT = Mask.getValueType();

  // If we can't even use the basic vector operations of
  // AND,OR,XOR, we will have to scalarize the op.
  // Notice that the operation may be 'promoted' which means that it is
  // 'bitcasted' to another type which is handled.
  // This operation also isn't safe with AND, OR, XOR when the boolean
  // type is 0/1 as we need an all ones vector constant to mask with.
  // FIXME: Sign extend 1 to all ones if thats legal on the target.
  if (TLI.getOperationAction(ISD::AND, VT) == TargetLowering::Expand ||
      TLI.getOperationAction(ISD::XOR, VT) == TargetLowering::Expand ||
      TLI.getOperationAction(ISD::OR, VT) == TargetLowering::Expand ||
      TLI.getBooleanContents(Op1.getValueType()) !=
          TargetLowering::ZeroOrNegativeOneBooleanContent)
    return DAG.UnrollVectorOp(Node);

  // If the mask and the type are different sizes, unroll the vector op. This
  // can occur when getSetCCResultType returns something that is different in
  // size from the operand types. For example, v4i8 = select v4i32, v4i8, v4i8.
  if (VT.getSizeInBits() != Op1.getValueSizeInBits())
    return DAG.UnrollVectorOp(Node);

  // Bitcast the operands to be the same type as the mask.
  // This is needed when we select between FP types because
  // the mask is a vector of integers.
  Op1 = DAG.getNode(ISD::BITCAST, DL, VT, Op1);
  Op2 = DAG.getNode(ISD::BITCAST, DL, VT, Op2);

  SDValue AllOnes =
      DAG.getConstant(APInt::getAllOnesValue(VT.getScalarSizeInBits()), DL, VT);
  SDValue NotMask = DAG.getNode(ISD::XOR, DL, VT, Mask, AllOnes);

  Op1 = DAG.getNode(ISD::AND, DL, VT, Op1, Mask);
  Op2 = DAG.getNode(ISD::AND, DL, VT, Op2, NotMask);
  SDValue Val = DAG.getNode(ISD::OR, DL, VT, Op1, Op2);
  return DAG.getNode(ISD::BITCAST, DL, Node->getValueType(0), Val);
}

void VectorLegalizer::ExpandFP_TO_UINT(SDNode *Node,
                                       SmallVectorImpl<SDValue> &Results) {
  // Attempt to expand using TargetLowering.
  SDValue Result, Chain;
  if (TLI.expandFP_TO_UINT(Node, Result, Chain, DAG)) {
    Results.push_back(Result);
    if (Node->isStrictFPOpcode())
      Results.push_back(Chain);
    return;
  }

  // Otherwise go ahead and unroll.
  if (Node->isStrictFPOpcode()) {
    UnrollStrictFPOp(Node, Results);
    return;
  }

  Results.push_back(DAG.UnrollVectorOp(Node));
}

void VectorLegalizer::ExpandUINT_TO_FLOAT(SDNode *Node,
                                          SmallVectorImpl<SDValue> &Results) {
  bool IsStrict = Node->isStrictFPOpcode();
  unsigned OpNo = IsStrict ? 1 : 0;
  SDValue Src = Node->getOperand(OpNo);
  EVT VT = Src.getValueType();
  SDLoc DL(Node);

  // Attempt to expand using TargetLowering.
  SDValue Result;
  SDValue Chain;
  if (TLI.expandUINT_TO_FP(Node, Result, Chain, DAG)) {
    Results.push_back(Result);
    if (IsStrict)
      Results.push_back(Chain);
    return;
  }

  // Make sure that the SINT_TO_FP and SRL instructions are available.
  if (((!IsStrict && TLI.getOperationAction(ISD::SINT_TO_FP, VT) ==
                         TargetLowering::Expand) ||
       (IsStrict && TLI.getOperationAction(ISD::STRICT_SINT_TO_FP, VT) ==
                        TargetLowering::Expand)) ||
      TLI.getOperationAction(ISD::SRL, VT) == TargetLowering::Expand) {
    if (IsStrict) {
      UnrollStrictFPOp(Node, Results);
      return;
    }

    Results.push_back(DAG.UnrollVectorOp(Node));
    return;
  }

  unsigned BW = VT.getScalarSizeInBits();
  assert((BW == 64 || BW == 32) &&
         "Elements in vector-UINT_TO_FP must be 32 or 64 bits wide");

  SDValue HalfWord = DAG.getConstant(BW / 2, DL, VT);

  // Constants to clear the upper part of the word.
  // Notice that we can also use SHL+SHR, but using a constant is slightly
  // faster on x86.
  uint64_t HWMask = (BW == 64) ? 0x00000000FFFFFFFF : 0x0000FFFF;
  SDValue HalfWordMask = DAG.getConstant(HWMask, DL, VT);

  // Two to the power of half-word-size.
  SDValue TWOHW =
      DAG.getConstantFP(1ULL << (BW / 2), DL, Node->getValueType(0));

  // Clear upper part of LO, lower HI
  SDValue HI = DAG.getNode(ISD::SRL, DL, VT, Src, HalfWord);
  SDValue LO = DAG.getNode(ISD::AND, DL, VT, Src, HalfWordMask);

  if (IsStrict) {
    // Convert hi and lo to floats
    // Convert the hi part back to the upper values
    // TODO: Can any fast-math-flags be set on these nodes?
    SDValue fHI = DAG.getNode(ISD::STRICT_SINT_TO_FP, DL,
                              {Node->getValueType(0), MVT::Other},
                              {Node->getOperand(0), HI});
    fHI = DAG.getNode(ISD::STRICT_FMUL, DL, {Node->getValueType(0), MVT::Other},
                      {fHI.getValue(1), fHI, TWOHW});
    SDValue fLO = DAG.getNode(ISD::STRICT_SINT_TO_FP, DL,
                              {Node->getValueType(0), MVT::Other},
                              {Node->getOperand(0), LO});

    SDValue TF = DAG.getNode(ISD::TokenFactor, DL, MVT::Other, fHI.getValue(1),
                             fLO.getValue(1));

    // Add the two halves
    SDValue Result =
        DAG.getNode(ISD::STRICT_FADD, DL, {Node->getValueType(0), MVT::Other},
                    {TF, fHI, fLO});

    Results.push_back(Result);
    Results.push_back(Result.getValue(1));
    return;
  }

  // Convert hi and lo to floats
  // Convert the hi part back to the upper values
  // TODO: Can any fast-math-flags be set on these nodes?
  SDValue fHI = DAG.getNode(ISD::SINT_TO_FP, DL, Node->getValueType(0), HI);
  fHI = DAG.getNode(ISD::FMUL, DL, Node->getValueType(0), fHI, TWOHW);
  SDValue fLO = DAG.getNode(ISD::SINT_TO_FP, DL, Node->getValueType(0), LO);

  // Add the two halves
  Results.push_back(
      DAG.getNode(ISD::FADD, DL, Node->getValueType(0), fHI, fLO));
}

SDValue VectorLegalizer::ExpandFNEG(SDNode *Node) {
  if (TLI.isOperationLegalOrCustom(ISD::FSUB, Node->getValueType(0))) {
    SDLoc DL(Node);
    SDValue Zero = DAG.getConstantFP(-0.0, DL, Node->getValueType(0));
    // TODO: If FNEG had fast-math-flags, they'd get propagated to this FSUB.
    return DAG.getNode(ISD::FSUB, DL, Node->getValueType(0), Zero,
                       Node->getOperand(0));
  }
  return DAG.UnrollVectorOp(Node);
}

void VectorLegalizer::ExpandFSUB(SDNode *Node,
                                 SmallVectorImpl<SDValue> &Results) {
  // For floating-point values, (a-b) is the same as a+(-b). If FNEG is legal,
  // we can defer this to operation legalization where it will be lowered as
  // a+(-b).
  EVT VT = Node->getValueType(0);
  if (TLI.isOperationLegalOrCustom(ISD::FNEG, VT) &&
      TLI.isOperationLegalOrCustom(ISD::FADD, VT))
    return; // Defer to LegalizeDAG

  SDValue Tmp = DAG.UnrollVectorOp(Node);
  Results.push_back(Tmp);
}

void VectorLegalizer::ExpandUADDSUBO(SDNode *Node,
                                     SmallVectorImpl<SDValue> &Results) {
  SDValue Result, Overflow;
  TLI.expandUADDSUBO(Node, Result, Overflow, DAG);
  Results.push_back(Result);
  Results.push_back(Overflow);
}

void VectorLegalizer::ExpandSADDSUBO(SDNode *Node,
                                     SmallVectorImpl<SDValue> &Results) {
  SDValue Result, Overflow;
  TLI.expandSADDSUBO(Node, Result, Overflow, DAG);
  Results.push_back(Result);
  Results.push_back(Overflow);
}

void VectorLegalizer::ExpandMULO(SDNode *Node,
                                 SmallVectorImpl<SDValue> &Results) {
  SDValue Result, Overflow;
  if (!TLI.expandMULO(Node, Result, Overflow, DAG))
    std::tie(Result, Overflow) = DAG.UnrollVectorOverflowOp(Node);

  Results.push_back(Result);
  Results.push_back(Overflow);
}

void VectorLegalizer::ExpandFixedPointDiv(SDNode *Node,
                                          SmallVectorImpl<SDValue> &Results) {
  SDNode *N = Node;
  if (SDValue Expanded = TLI.expandFixedPointDiv(
          N->getOpcode(), SDLoc(N), N->getOperand(0), N->getOperand(1),
          N->getConstantOperandVal(2), DAG))
    Results.push_back(Expanded);
}

void VectorLegalizer::ExpandStrictFPOp(SDNode *Node,
                                       SmallVectorImpl<SDValue> &Results) {
  if (Node->getOpcode() == ISD::STRICT_UINT_TO_FP) {
    ExpandUINT_TO_FLOAT(Node, Results);
    return;
  }
  if (Node->getOpcode() == ISD::STRICT_FP_TO_UINT) {
    ExpandFP_TO_UINT(Node, Results);
    return;
  }

  UnrollStrictFPOp(Node, Results);
}

void VectorLegalizer::UnrollStrictFPOp(SDNode *Node,
                                       SmallVectorImpl<SDValue> &Results) {
  EVT VT = Node->getValueType(0);
  EVT EltVT = VT.getVectorElementType();
  unsigned NumElems = VT.getVectorNumElements();
  unsigned NumOpers = Node->getNumOperands();
  const TargetLowering &TLI = DAG.getTargetLoweringInfo();

  EVT TmpEltVT = EltVT;
  if (Node->getOpcode() == ISD::STRICT_FSETCC ||
      Node->getOpcode() == ISD::STRICT_FSETCCS)
    TmpEltVT = TLI.getSetCCResultType(DAG.getDataLayout(), *DAG.getContext(),
                                      TmpEltVT);

  EVT ValueVTs[] = {TmpEltVT, MVT::Other};
  SDValue Chain = Node->getOperand(0);
  SDLoc dl(Node);

  SmallVector<SDValue, 32> OpValues;
  SmallVector<SDValue, 32> OpChains;
  for (unsigned i = 0; i < NumElems; ++i) {
    SmallVector<SDValue, 4> Opers;
    SDValue Idx = DAG.getVectorIdxConstant(i, dl);

    // The Chain is the first operand.
    Opers.push_back(Chain);

    // Now process the remaining operands.
    for (unsigned j = 1; j < NumOpers; ++j) {
      SDValue Oper = Node->getOperand(j);
      EVT OperVT = Oper.getValueType();

      if (OperVT.isVector())
        Oper = DAG.getNode(ISD::EXTRACT_VECTOR_ELT, dl,
                           OperVT.getVectorElementType(), Oper, Idx);

      Opers.push_back(Oper);
    }

    SDValue ScalarOp = DAG.getNode(Node->getOpcode(), dl, ValueVTs, Opers);
    SDValue ScalarResult = ScalarOp.getValue(0);
    SDValue ScalarChain = ScalarOp.getValue(1);

    if (Node->getOpcode() == ISD::STRICT_FSETCC ||
        Node->getOpcode() == ISD::STRICT_FSETCCS)
      ScalarResult = DAG.getSelect(
          dl, EltVT, ScalarResult,
          DAG.getConstant(APInt::getAllOnesValue(EltVT.getSizeInBits()), dl,
                          EltVT),
          DAG.getConstant(0, dl, EltVT));

    OpValues.push_back(ScalarResult);
    OpChains.push_back(ScalarChain);
  }

  SDValue Result = DAG.getBuildVector(VT, dl, OpValues);
  SDValue NewChain = DAG.getNode(ISD::TokenFactor, dl, MVT::Other, OpChains);

  Results.push_back(Result);
  Results.push_back(NewChain);
}

SDValue VectorLegalizer::UnrollVSETCC(SDNode *Node) {
  EVT VT = Node->getValueType(0);
  unsigned NumElems = VT.getVectorNumElements();
  EVT EltVT = VT.getVectorElementType();
  SDValue LHS = Node->getOperand(0);
  SDValue RHS = Node->getOperand(1);
  SDValue CC = Node->getOperand(2);
  EVT TmpEltVT = LHS.getValueType().getVectorElementType();
  SDLoc dl(Node);
  SmallVector<SDValue, 8> Ops(NumElems);
  for (unsigned i = 0; i < NumElems; ++i) {
    SDValue LHSElem = DAG.getNode(ISD::EXTRACT_VECTOR_ELT, dl, TmpEltVT, LHS,
                                  DAG.getVectorIdxConstant(i, dl));
    SDValue RHSElem = DAG.getNode(ISD::EXTRACT_VECTOR_ELT, dl, TmpEltVT, RHS,
                                  DAG.getVectorIdxConstant(i, dl));
    Ops[i] = DAG.getNode(ISD::SETCC, dl,
                         TLI.getSetCCResultType(DAG.getDataLayout(),
                                                *DAG.getContext(), TmpEltVT),
                         LHSElem, RHSElem, CC);
    Ops[i] = DAG.getSelect(
        dl, EltVT, Ops[i],
        DAG.getConstant(APInt::getAllOnesValue(EltVT.getSizeInBits()), dl,
                        EltVT),
        DAG.getConstant(0, dl, EltVT));
  }
  return DAG.getBuildVector(VT, dl, Ops);
}

bool SelectionDAG::LegalizeVectors() { return VectorLegalizer(*this).Run(); }<|MERGE_RESOLUTION|>--- conflicted
+++ resolved
@@ -717,136 +717,7 @@
 
 std::pair<SDValue, SDValue> VectorLegalizer::ExpandLoad(SDNode *N) {
   LoadSDNode *LD = cast<LoadSDNode>(N);
-<<<<<<< HEAD
-
-  EVT SrcVT = LD->getMemoryVT();
-  EVT SrcEltVT = SrcVT.getScalarType();
-  unsigned NumElem = SrcVT.getVectorNumElements();
-
-  SDValue NewChain;
-  SDValue Value;
-  if (SrcVT.getVectorNumElements() > 1 && !SrcEltVT.isByteSized()) {
-    SDLoc dl(N);
-
-    SmallVector<SDValue, 8> Vals;
-    SmallVector<SDValue, 8> LoadChains;
-
-    EVT DstEltVT = LD->getValueType(0).getScalarType();
-    SDValue Chain = LD->getChain();
-    SDValue BasePTR = LD->getBasePtr();
-    ISD::LoadExtType ExtType = LD->getExtensionType();
-
-    // When elements in a vector is not byte-addressable, we cannot directly
-    // load each element by advancing pointer, which could only address bytes.
-    // Instead, we load all significant words, mask bits off, and concatenate
-    // them to form each element. Finally, they are extended to destination
-    // scalar type to build the destination vector.
-    EVT WideVT = TLI.getPointerTy(DAG.getDataLayout());
-
-    assert(WideVT.isRound() &&
-           "Could not handle the sophisticated case when the widest integer is"
-           " not power of 2.");
-    assert(WideVT.bitsGE(SrcEltVT) && "Type is not legalized?");
-
-    unsigned WideBytes = WideVT.getStoreSize();
-    unsigned Offset = 0;
-    unsigned RemainingBytes = SrcVT.getStoreSize();
-    SmallVector<SDValue, 8> LoadVals;
-    while (RemainingBytes > 0) {
-      SDValue ScalarLoad;
-      unsigned LoadBytes = WideBytes;
-
-      if (RemainingBytes >= LoadBytes) {
-        ScalarLoad =
-            DAG.getLoad(WideVT, dl, Chain, BasePTR,
-                        LD->getPointerInfo().getWithOffset(Offset),
-                        MinAlign(LD->getAlignment(), Offset),
-                        LD->getMemOperand()->getFlags(), LD->getAAInfo());
-      } else {
-        EVT LoadVT = WideVT;
-        while (RemainingBytes < LoadBytes) {
-          LoadBytes >>= 1; // Reduce the load size by half.
-          LoadVT = EVT::getIntegerVT(*DAG.getContext(), LoadBytes << 3);
-        }
-        ScalarLoad =
-            DAG.getExtLoad(ISD::EXTLOAD, dl, WideVT, Chain, BasePTR,
-                           LD->getPointerInfo().getWithOffset(Offset), LoadVT,
-                           MinAlign(LD->getAlignment(), Offset),
-                           LD->getMemOperand()->getFlags(), LD->getAAInfo());
-      }
-
-      RemainingBytes -= LoadBytes;
-      Offset += LoadBytes;
-
-      BasePTR = DAG.getObjectPtrOffset(dl, BasePTR, LoadBytes);
-
-      LoadVals.push_back(ScalarLoad.getValue(0));
-      LoadChains.push_back(ScalarLoad.getValue(1));
-    }
-
-    unsigned BitOffset = 0;
-    unsigned WideIdx = 0;
-    unsigned WideBits = WideVT.getSizeInBits();
-
-    // Extract bits, pack and extend/trunc them into destination type.
-    unsigned SrcEltBits = SrcEltVT.getSizeInBits();
-    SDValue SrcEltBitMask =
-        DAG.getConstant(APInt::getLowBitsSet(WideBits, SrcEltBits), dl, WideVT);
-
-    for (unsigned Idx = 0; Idx != NumElem; ++Idx) {
-      assert(BitOffset < WideBits && "Unexpected offset!");
-
-      SDValue ShAmt = DAG.getConstant(
-          BitOffset, dl, TLI.getShiftAmountTy(WideVT, DAG.getDataLayout()));
-      SDValue Lo = DAG.getNode(ISD::SRL, dl, WideVT, LoadVals[WideIdx], ShAmt);
-
-      BitOffset += SrcEltBits;
-      if (BitOffset >= WideBits) {
-        WideIdx++;
-        BitOffset -= WideBits;
-        if (BitOffset > 0) {
-          ShAmt = DAG.getConstant(
-              SrcEltBits - BitOffset, dl,
-              TLI.getShiftAmountTy(WideVT, DAG.getDataLayout()));
-          SDValue Hi =
-              DAG.getNode(ISD::SHL, dl, WideVT, LoadVals[WideIdx], ShAmt);
-          Lo = DAG.getNode(ISD::OR, dl, WideVT, Lo, Hi);
-        }
-      }
-
-      Lo = DAG.getNode(ISD::AND, dl, WideVT, Lo, SrcEltBitMask);
-
-      switch (ExtType) {
-      default:
-        llvm_unreachable("Unknown extended-load op!");
-      case ISD::EXTLOAD:
-        Lo = DAG.getAnyExtOrTrunc(Lo, dl, DstEltVT);
-        break;
-      case ISD::ZEXTLOAD:
-        Lo = DAG.getZExtOrTrunc(Lo, dl, DstEltVT);
-        break;
-      case ISD::SEXTLOAD:
-        ShAmt =
-            DAG.getConstant(WideBits - SrcEltBits, dl,
-                            TLI.getShiftAmountTy(WideVT, DAG.getDataLayout()));
-        Lo = DAG.getNode(ISD::SHL, dl, WideVT, Lo, ShAmt);
-        Lo = DAG.getNode(ISD::SRA, dl, WideVT, Lo, ShAmt);
-        Lo = DAG.getSExtOrTrunc(Lo, dl, DstEltVT);
-        break;
-      }
-      Vals.push_back(Lo);
-    }
-
-    NewChain = DAG.getNode(ISD::TokenFactor, dl, MVT::Other, LoadChains);
-    Value = DAG.getBuildVector(N->getValueType(0), dl, Vals);
-  } else {
-    std::tie(Value, NewChain) = TLI.scalarizeVectorLoad(LD, DAG);
-  }
-
-  return std::make_pair(Value, NewChain);
-=======
   return TLI.scalarizeVectorLoad(LD, DAG);
->>>>>>> aef203c6
 }
 
 SDValue VectorLegalizer::ExpandStore(SDNode *N) {
