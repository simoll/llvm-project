--- conflicted
+++ resolved
@@ -1322,7 +1322,6 @@
     bool NoNaN;    ///< If op is an fp min/max, whether NaNs may be present.
   };
 
-<<<<<<< HEAD
   /// \returns True if the target wants to handle the given reduction idiom in
   /// the intrinsics form instead of the shuffle form.
   bool useReductionIntrinsic(unsigned Opcode, Type *Ty,
@@ -1337,8 +1336,6 @@
   /// unpredicated op plus a select.
   bool supportsVPOperation(const PredicatedInstruction &PredInst) const;
 
-=======
->>>>>>> f9b55f84
   /// \returns True if the target prefers reductions in loop.
   bool preferInLoopReduction(unsigned Opcode, Type *Ty,
                              ReductionFlags Flags) const;
@@ -1662,15 +1659,12 @@
   virtual unsigned getStoreVectorFactor(unsigned VF, unsigned StoreSize,
                                         unsigned ChainSizeInBytes,
                                         VectorType *VecTy) const = 0;
-<<<<<<< HEAD
   virtual bool shouldFoldVectorLengthIntoMask(
       const PredicatedInstruction &PredInst) const = 0;
   virtual bool
   supportsVPOperation(const PredicatedInstruction &PredInst) const = 0;
   virtual bool useReductionIntrinsic(unsigned Opcode, Type *Ty,
                                      ReductionFlags) const = 0;
-=======
->>>>>>> f9b55f84
   virtual bool preferInLoopReduction(unsigned Opcode, Type *Ty,
                                      ReductionFlags) const = 0;
   virtual bool preferPredicatedReductionSelect(unsigned Opcode, Type *Ty,
@@ -2205,7 +2199,6 @@
                                 VectorType *VecTy) const override {
     return Impl.getStoreVectorFactor(VF, StoreSize, ChainSizeInBytes, VecTy);
   }
-<<<<<<< HEAD
   bool shouldFoldVectorLengthIntoMask(
       const PredicatedInstruction &PredInst) const override {
     return Impl.shouldFoldVectorLengthIntoMask(PredInst);
@@ -2218,8 +2211,6 @@
                              ReductionFlags Flags) const override {
     return Impl.useReductionIntrinsic(Opcode, Ty, Flags);
   }
-=======
->>>>>>> f9b55f84
   bool preferInLoopReduction(unsigned Opcode, Type *Ty,
                              ReductionFlags Flags) const override {
     return Impl.preferInLoopReduction(Opcode, Ty, Flags);
