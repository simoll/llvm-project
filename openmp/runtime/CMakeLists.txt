#
#//===----------------------------------------------------------------------===//
#//
#// Part of the LLVM Project, under the Apache License v2.0 with LLVM Exceptions.
#// See https://llvm.org/LICENSE.txt for license information.
#// SPDX-License-Identifier: Apache-2.0 WITH LLVM-exception
#//
#//===----------------------------------------------------------------------===//
#

if("${CMAKE_SOURCE_DIR}" STREQUAL "${CMAKE_CURRENT_SOURCE_DIR}")
  message(FATAL_ERROR "Direct configuration not supported, please use parent directory!")
endif()

# Add cmake directory to search for custom cmake functions
set(CMAKE_MODULE_PATH ${CMAKE_CURRENT_SOURCE_DIR}/cmake ${CMAKE_MODULE_PATH})

# Set libomp version
set(LIBOMP_VERSION_MAJOR 5)
set(LIBOMP_VERSION_MINOR 0)

# These include files are in the cmake/ subdirectory
include(LibompUtils)
include(LibompGetArchitecture)
include(LibompHandleFlags)
include(LibompDefinitions)

# Determine the target architecture
if(${OPENMP_STANDALONE_BUILD})
  # If adding a new architecture, take a look at cmake/LibompGetArchitecture.cmake
  libomp_get_architecture(LIBOMP_DETECTED_ARCH)
  set(LIBOMP_ARCH ${LIBOMP_DETECTED_ARCH} CACHE STRING
    "The architecture to build for (x86_64/i386/arm/ppc64/ppc64le/aarch64/mic/mips/mips64/riscv64/ve).")
  # Should assertions be enabled?  They are on by default.
  set(LIBOMP_ENABLE_ASSERTIONS TRUE CACHE BOOL
    "enable assertions?")
else() # Part of LLVM build
  # Determine the native architecture from LLVM.
  string(TOLOWER "${LLVM_TARGET_ARCH}" LIBOMP_NATIVE_ARCH)
  if( LIBOMP_NATIVE_ARCH STREQUAL "host" )
    string(REGEX MATCH "^[^-]*" LIBOMP_NATIVE_ARCH ${LLVM_HOST_TRIPLE})
  endif ()
  if(LIBOMP_NATIVE_ARCH MATCHES "i[2-6]86")
    set(LIBOMP_ARCH i386)
  elseif(LIBOMP_NATIVE_ARCH STREQUAL "x86")
    set(LIBOMP_ARCH i386)
  elseif(LIBOMP_NATIVE_ARCH STREQUAL "amd64")
    set(LIBOMP_ARCH x86_64)
  elseif(LIBOMP_NATIVE_ARCH STREQUAL "x86_64")
    set(LIBOMP_ARCH x86_64)
  elseif(LIBOMP_NATIVE_ARCH MATCHES "powerpc64le")
    set(LIBOMP_ARCH ppc64le)
  elseif(LIBOMP_NATIVE_ARCH MATCHES "powerpc")
    set(LIBOMP_ARCH ppc64)
  elseif(LIBOMP_NATIVE_ARCH MATCHES "aarch64")
    set(LIBOMP_ARCH aarch64)
  elseif(LIBOMP_NATIVE_ARCH MATCHES "arm64")
    set(LIBOMP_ARCH aarch64)
  elseif(LIBOMP_NATIVE_ARCH MATCHES "arm")
    set(LIBOMP_ARCH arm)
  elseif(LIBOMP_NATIVE_ARCH MATCHES "riscv64")
    set(LIBOMP_ARCH riscv64)
  elseif(LIBOMP_NATIVE_ARCH MATCHES "ve")
    set(LIBOMP_ARCH ve)
  else()
    # last ditch effort
    libomp_get_architecture(LIBOMP_ARCH)
  endif ()
  set(LIBOMP_ENABLE_ASSERTIONS ${LLVM_ENABLE_ASSERTIONS})
endif()
<<<<<<< HEAD
libomp_check_variable(LIBOMP_ARCH 32e x86_64 32 i386 arm ppc64 ppc64le aarch64 mic mips mips64 riscv64 ve)
=======

# FUJITSU A64FX is a special processor because its cache line size is 256.
# We need to pass this information into kmp_config.h.
if(LIBOMP_ARCH STREQUAL "aarch64")
  libomp_is_aarch64_a64fx(LIBOMP_DETECT_AARCH64_A64FX)
  if (LIBOMP_DETECT_AARCH64_A64FX)
    set(LIBOMP_ARCH "aarch64_a64fx")
    set(LIBOMP_ARCH_AARCH64_A64FX TRUE)
  endif()
endif()

libomp_check_variable(LIBOMP_ARCH 32e x86_64 32 i386 arm ppc64 ppc64le aarch64 aarch64_a64fx mic mips mips64 riscv64)
>>>>>>> 70474dfe

set(LIBOMP_LIB_TYPE normal CACHE STRING
  "Performance,Profiling,Stubs library (normal/profile/stubs)")
libomp_check_variable(LIBOMP_LIB_TYPE normal profile stubs)
# Set the OpenMP Year and Month associated with version
set(LIBOMP_OMP_YEAR_MONTH 201611)
set(LIBOMP_MIC_ARCH knc CACHE STRING
  "Intel(R) Many Integrated Core Architecture (Intel(R) MIC Architecture) (knf/knc).  Ignored if not Intel(R) MIC Architecture build.")
if("${LIBOMP_ARCH}" STREQUAL "mic")
  libomp_check_variable(LIBOMP_MIC_ARCH knf knc)
endif()
set(LIBOMP_FORTRAN_MODULES FALSE CACHE BOOL
  "Create Fortran module files? (requires fortran compiler)")

# - Support for universal fat binary builds on Mac
# - Having this extra variable allows people to build this library as a universal library
#   without forcing a universal build of the llvm/clang compiler.
set(LIBOMP_OSX_ARCHITECTURES "${CMAKE_OSX_ARCHITECTURES}" CACHE STRING
  "For Mac builds, semicolon separated list of architectures to build for universal fat binary.")
set(CMAKE_OSX_ARCHITECTURES ${LIBOMP_OSX_ARCHITECTURES})

# Should @rpath be used for dynamic libraries on Mac?
# The if(NOT DEFINED) is there to guard a cached value of the variable if one
# exists so there is no interference with what the user wants.  Also, no cache entry
# is created so there are no inadvertant effects on other parts of LLVM.
if(NOT DEFINED CMAKE_MACOSX_RPATH)
  set(CMAKE_MACOSX_RPATH TRUE)
endif()

# User specified flags.  These are appended to the configured flags.
set(LIBOMP_CXXFLAGS "" CACHE STRING
  "Appended user specified C++ compiler flags.")
set(LIBOMP_CPPFLAGS "" CACHE STRING
  "Appended user specified C preprocessor flags.")
set(LIBOMP_ASMFLAGS "" CACHE STRING
  "Appended user specified assembler flags.")
set(LIBOMP_LDFLAGS "" CACHE STRING
  "Appended user specified linker flags.")
set(LIBOMP_LIBFLAGS "" CACHE STRING
  "Appended user specified linked libs flags. (e.g., -lm)")
set(LIBOMP_FFLAGS "" CACHE STRING
  "Appended user specified Fortran compiler flags.  These are only used if LIBOMP_FORTRAN_MODULES==TRUE.")

# Should the libomp library and generated headers be copied into the original source exports/ directory
# Turning this to FALSE aids parallel builds to not interfere with each other.
# Currently, the testsuite module expects the just built OpenMP library to be located inside the exports/
# directory.  TODO: have testsuite run under llvm-lit directly.  We can then get rid of copying to exports/
set(LIBOMP_COPY_EXPORTS FALSE CACHE STRING
  "Should exports be copied into source exports/ directory?")

# HWLOC-support
set(LIBOMP_USE_HWLOC FALSE CACHE BOOL
  "Use Hwloc (http://www.open-mpi.org/projects/hwloc/) library for affinity?")
set(LIBOMP_HWLOC_INSTALL_DIR /usr/local CACHE PATH
  "Install path for hwloc library")

# Get the build number from kmp_version.cpp
libomp_get_build_number("${CMAKE_CURRENT_SOURCE_DIR}" LIBOMP_VERSION_BUILD)
math(EXPR LIBOMP_VERSION_BUILD_YEAR "${LIBOMP_VERSION_BUILD}/10000")
math(EXPR LIBOMP_VERSION_BUILD_MONTH_DAY "${LIBOMP_VERSION_BUILD}%10000")

# Currently don't record any timestamps
set(LIBOMP_BUILD_DATE "No_Timestamp")

# Architecture
set(IA32 FALSE)
set(INTEL64 FALSE)
set(ARM FALSE)
set(AARCH64 FALSE)
set(AARCH64_A64FX FALSE)
set(PPC64BE FALSE)
set(PPC64LE FALSE)
set(PPC64 FALSE)
set(MIC FALSE)
set(MIPS64 FALSE)
set(MIPS FALSE)
set(RISCV64 FALSE)
set(VE FALSE)
if("${LIBOMP_ARCH}" STREQUAL "i386" OR "${LIBOMP_ARCH}" STREQUAL "32")    # IA-32 architecture
  set(IA32 TRUE)
elseif("${LIBOMP_ARCH}" STREQUAL "x86_64" OR "${LIBOMP_ARCH}" STREQUAL "32e") # Intel(R) 64 architecture
  set(INTEL64 TRUE)
elseif("${LIBOMP_ARCH}" STREQUAL "arm") # ARM architecture
  set(ARM TRUE)
elseif("${LIBOMP_ARCH}" STREQUAL "ppc64") # PPC64BE architecture
  set(PPC64BE TRUE)
  set(PPC64 TRUE)
elseif("${LIBOMP_ARCH}" STREQUAL "ppc64le") # PPC64LE architecture
  set(PPC64LE TRUE)
  set(PPC64 TRUE)
elseif("${LIBOMP_ARCH}" STREQUAL "aarch64") # AARCH64 architecture
  set(AARCH64 TRUE)
elseif("${LIBOMP_ARCH}" STREQUAL "aarch64_a64fx") # AARCH64_A64FX architecture
  set(AARCH64_A64FX TRUE)
elseif("${LIBOMP_ARCH}" STREQUAL "mic") # Intel(R) Many Integrated Core Architecture
  set(MIC TRUE)
elseif("${LIBOMP_ARCH}" STREQUAL "mips") # MIPS architecture
    set(MIPS TRUE)
elseif("${LIBOMP_ARCH}" STREQUAL "mips64") # MIPS64 architecture
    set(MIPS64 TRUE)
  elseif("${LIBOMP_ARCH}" STREQUAL "riscv64") # RISCV64 architecture
    set(RISCV64 TRUE)
elseif("${LIBOMP_ARCH}" STREQUAL "ve") # VE architecture
    set(VE TRUE)
endif()

# Set some flags based on build_type
set(RELEASE_BUILD FALSE)
set(DEBUG_BUILD FALSE)
set(RELWITHDEBINFO_BUILD FALSE)
set(MINSIZEREL_BUILD FALSE)
string(TOLOWER "${CMAKE_BUILD_TYPE}" libomp_build_type_lowercase)
if("${libomp_build_type_lowercase}" STREQUAL "release")
  set(RELEASE_BUILD TRUE)
elseif("${libomp_build_type_lowercase}" STREQUAL "debug")
  set(DEBUG_BUILD TRUE)
elseif("${libomp_build_type_lowercase}" STREQUAL "relwithdebinfo")
  set(RELWITHDEBINFO_BUILD TRUE)
elseif("${libomp_build_type_lowercase}" STREQUAL "minsizerel")
  set(MINSIZEREL_BUILD TRUE)
endif()

# Include itt notify interface?
set(LIBOMP_USE_ITT_NOTIFY TRUE CACHE BOOL
  "Enable ITT notify?")

# normal, profile, stubs library.
set(NORMAL_LIBRARY FALSE)
set(STUBS_LIBRARY FALSE)
set(PROFILE_LIBRARY FALSE)
if("${LIBOMP_LIB_TYPE}" STREQUAL "normal")
  set(NORMAL_LIBRARY TRUE)
elseif("${LIBOMP_LIB_TYPE}" STREQUAL "profile")
  set(PROFILE_LIBRARY TRUE)
elseif("${LIBOMP_LIB_TYPE}" STREQUAL "stubs")
  set(STUBS_LIBRARY TRUE)
endif()

# Setting directory names
set(LIBOMP_BASE_DIR ${CMAKE_CURRENT_SOURCE_DIR})
set(LIBOMP_SRC_DIR ${LIBOMP_BASE_DIR}/src)
set(LIBOMP_TOOLS_DIR ${LIBOMP_BASE_DIR}/tools)
set(LIBOMP_INC_DIR ${LIBOMP_SRC_DIR}/include)
set(LIBOMP_BINARY_DIR ${CMAKE_CURRENT_BINARY_DIR})

# Enabling Fortran if it is needed
if(${LIBOMP_FORTRAN_MODULES})
  enable_language(Fortran)
endif()
# Enable MASM Compiler if it is needed (Windows only)
if(WIN32)
  enable_language(ASM_MASM)
endif()

# Getting legal type/arch
libomp_get_legal_type(LIBOMP_LEGAL_TYPE)
libomp_get_legal_arch(LIBOMP_LEGAL_ARCH)

# Compiler flag checks, library checks, threading check, etc.
include(config-ix)

# Is there a quad precision data type available?
# TODO: Make this a real feature check
set(LIBOMP_USE_QUAD_PRECISION "${LIBOMP_HAVE_QUAD_PRECISION}" CACHE BOOL
  "Should 128-bit precision entry points be built?")
if(LIBOMP_USE_QUAD_PRECISION AND (NOT LIBOMP_HAVE_QUAD_PRECISION))
  libomp_error_say("128-bit quad precision functionality requested but not available")
endif()

# libgomp drop-in compatibility requires versioned symbols
set(LIBOMP_USE_VERSION_SYMBOLS "${LIBOMP_HAVE_VERSION_SYMBOLS}" CACHE BOOL
  "Should version symbols be used? These provide binary compatibility with libgomp.")
if(LIBOMP_USE_VERSION_SYMBOLS AND (NOT LIBOMP_HAVE_VERSION_SYMBOLS))
  libomp_error_say("Version symbols functionality requested but not available")
endif()

# On multinode systems, larger alignment is desired to avoid false sharing
set(LIBOMP_USE_INTERNODE_ALIGNMENT FALSE CACHE BOOL
  "Should larger alignment (4096 bytes) be used for some locks and data structures?")

# Build code that allows the OpenMP library to conveniently interface with debuggers
set(LIBOMP_USE_DEBUGGER FALSE CACHE BOOL
  "Enable debugger interface code?")

# Should we link to C++ library?
set(LIBOMP_USE_STDCPPLIB FALSE CACHE BOOL
  "Should we link to C++ library?")

# Intel(R) Transactional Synchronization Extensions (Intel(R) TSX) based locks have
# __asm code which can be troublesome for some compilers.  This feature is also x86 specific.
# TODO: Make this a real feature check
set(LIBOMP_USE_ADAPTIVE_LOCKS "${LIBOMP_HAVE_ADAPTIVE_LOCKS}" CACHE BOOL
  "Should Intel(R) TSX lock be compiled (adaptive lock in kmp_lock.cpp).  These are x86 specific.")
if(LIBOMP_USE_ADAPTIVE_LOCKS AND (NOT LIBOMP_HAVE_ADAPTIVE_LOCKS))
  libomp_error_say("Adaptive locks (Intel(R) TSX) functionality is only supported on x86 Architecture")
endif()

# - stats-gathering enables OpenMP stats where things like the number of
# parallel regions, clock ticks spent in particular openmp regions are recorded.
set(LIBOMP_STATS FALSE CACHE BOOL
  "Stats-Gathering functionality?")
if(LIBOMP_STATS AND (NOT LIBOMP_HAVE_STATS))
  libomp_error_say("Stats-gathering functionality requested but not available")
endif()
# The stats functionality requires the std c++ library
if(LIBOMP_STATS)
  set(LIBOMP_USE_STDCPPLIB TRUE)
endif()

# Shared library can be switched to a static library
set(LIBOMP_ENABLE_SHARED TRUE CACHE BOOL
  "Shared library instead of static library?")

if(WIN32 AND NOT LIBOMP_ENABLE_SHARED)
  libomp_error_say("Static libraries requested but not available on Windows")
endif()

if(LIBOMP_USE_ITT_NOTIFY AND NOT LIBOMP_ENABLE_SHARED)
  message(STATUS "ITT Notify not supported for static libraries - forcing ITT Notify off")
  set(LIBOMP_USE_ITT_NOTIFY FALSE)
endif()

if(LIBOMP_USE_VERSION_SYMBOLS AND (NOT LIBOMP_ENABLE_SHARED) )
  message(STATUS "Version symbols not supported for static libraries - forcing Version symbols functionality off")
  set (LIBOMP_USE_VERSION_SYMBOLS FALSE)
endif()

# OMPT-support defaults to ON for OpenMP 5.0+ and if the requirements in
# cmake/config-ix.cmake are fulfilled.
set(OMPT_DEFAULT FALSE)
if ((LIBOMP_HAVE_OMPT_SUPPORT) AND (NOT WIN32))
  set(OMPT_DEFAULT TRUE)
endif()
set(LIBOMP_OMPT_SUPPORT ${OMPT_DEFAULT} CACHE BOOL
  "OMPT-support?")

set(LIBOMP_OMPT_DEBUG FALSE CACHE BOOL
  "Trace OMPT initialization?")
set(LIBOMP_OMPT_OPTIONAL TRUE CACHE BOOL
  "OMPT-optional?")
if(LIBOMP_OMPT_SUPPORT AND (NOT LIBOMP_HAVE_OMPT_SUPPORT))
  libomp_error_say("OpenMP Tools Interface requested but not available in this implementation")
endif()

# TSAN-support
set(LIBOMP_TSAN_SUPPORT FALSE CACHE BOOL
  "TSAN-support?")
if(LIBOMP_TSAN_SUPPORT AND (NOT LIBOMP_HAVE_TSAN_SUPPORT))
  libomp_error_say("TSAN functionality requested but not available")
endif()

# Error check hwloc support after config-ix has run
if(LIBOMP_USE_HWLOC AND (NOT LIBOMP_HAVE_HWLOC))
  libomp_error_say("Hwloc requested but not available")
endif()

# Hierarchical scheduling support
set(LIBOMP_USE_HIER_SCHED FALSE CACHE BOOL
  "Hierarchical scheduling support?")

# Setting final library name
set(LIBOMP_DEFAULT_LIB_NAME libomp)
if(${PROFILE_LIBRARY})
  set(LIBOMP_DEFAULT_LIB_NAME ${LIBOMP_DEFAULT_LIB_NAME}prof)
endif()
if(${STUBS_LIBRARY})
  set(LIBOMP_DEFAULT_LIB_NAME ${LIBOMP_DEFAULT_LIB_NAME}stubs)
endif()
set(LIBOMP_LIB_NAME ${LIBOMP_DEFAULT_LIB_NAME} CACHE STRING "Base OMP library name")

if(${LIBOMP_ENABLE_SHARED})
  set(LIBOMP_LIBRARY_SUFFIX ${CMAKE_SHARED_LIBRARY_SUFFIX})
  set(LIBOMP_LIBRARY_KIND SHARED)
  set(LIBOMP_INSTALL_KIND LIBRARY)
else()
  set(LIBOMP_LIBRARY_SUFFIX ${CMAKE_STATIC_LIBRARY_SUFFIX})
  set(LIBOMP_LIBRARY_KIND STATIC)
  set(LIBOMP_INSTALL_KIND ARCHIVE)
endif()

set(LIBOMP_LIB_FILE ${LIBOMP_LIB_NAME}${LIBOMP_LIBRARY_SUFFIX})

# Optional backwards compatibility aliases.
set(LIBOMP_INSTALL_ALIASES TRUE CACHE BOOL
  "Install libgomp and libiomp5 library aliases for backwards compatibility")

# Print configuration after all variables are set.
if(${OPENMP_STANDALONE_BUILD})
  libomp_say("Operating System     -- ${CMAKE_SYSTEM_NAME}")
  libomp_say("Target Architecture  -- ${LIBOMP_ARCH}")
  if(${MIC})
    libomp_say("Intel(R) MIC Architecture    -- ${LIBOMP_MIC_ARCH}")
  endif()
  libomp_say("Build Type           -- ${CMAKE_BUILD_TYPE}")
  libomp_say("Library Kind         -- ${LIBOMP_LIBRARY_KIND}")
  libomp_say("Library Type         -- ${LIBOMP_LIB_TYPE}")
  libomp_say("Fortran Modules      -- ${LIBOMP_FORTRAN_MODULES}")
  # will say development if all zeros
  if(${LIBOMP_VERSION_BUILD} STREQUAL 00000000)
    set(LIBOMP_BUILD Development)
  else()
    set(LIBOMP_BUILD ${LIBOMP_VERSION_BUILD})
  endif()
  libomp_say("Build                -- ${LIBOMP_BUILD}")
  libomp_say("Use Stats-gathering  -- ${LIBOMP_STATS}")
  libomp_say("Use Debugger-support -- ${LIBOMP_USE_DEBUGGER}")
  libomp_say("Use ITT notify       -- ${LIBOMP_USE_ITT_NOTIFY}")
  libomp_say("Use OMPT-support     -- ${LIBOMP_OMPT_SUPPORT}")
  if(${LIBOMP_OMPT_SUPPORT})
    libomp_say("Use OMPT-optional  -- ${LIBOMP_OMPT_OPTIONAL}")
  endif()
  libomp_say("Use Adaptive locks   -- ${LIBOMP_USE_ADAPTIVE_LOCKS}")
  libomp_say("Use quad precision   -- ${LIBOMP_USE_QUAD_PRECISION}")
  libomp_say("Use TSAN-support     -- ${LIBOMP_TSAN_SUPPORT}")
  libomp_say("Use Hwloc library    -- ${LIBOMP_USE_HWLOC}")
endif()

add_subdirectory(src)
add_subdirectory(test)

# make these variables available for tools:
set(LIBOMP_LIBRARY_DIR ${LIBOMP_LIBRARY_DIR} PARENT_SCOPE)
set(LIBOMP_INCLUDE_DIR ${LIBOMP_INCLUDE_DIR} PARENT_SCOPE)<|MERGE_RESOLUTION|>--- conflicted
+++ resolved
@@ -68,9 +68,6 @@
   endif ()
   set(LIBOMP_ENABLE_ASSERTIONS ${LLVM_ENABLE_ASSERTIONS})
 endif()
-<<<<<<< HEAD
-libomp_check_variable(LIBOMP_ARCH 32e x86_64 32 i386 arm ppc64 ppc64le aarch64 mic mips mips64 riscv64 ve)
-=======
 
 # FUJITSU A64FX is a special processor because its cache line size is 256.
 # We need to pass this information into kmp_config.h.
@@ -82,8 +79,7 @@
   endif()
 endif()
 
-libomp_check_variable(LIBOMP_ARCH 32e x86_64 32 i386 arm ppc64 ppc64le aarch64 aarch64_a64fx mic mips mips64 riscv64)
->>>>>>> 70474dfe
+libomp_check_variable(LIBOMP_ARCH 32e x86_64 32 i386 arm ppc64 ppc64le aarch64 aarch64_a64fx mic mips mips64 riscv64 ve)
 
 set(LIBOMP_LIB_TYPE normal CACHE STRING
   "Performance,Profiling,Stubs library (normal/profile/stubs)")
