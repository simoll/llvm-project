//===-- VEInstrInfo.cpp - VE Instruction Information ----------------------===//
//
// Part of the LLVM Project, under the Apache License v2.0 with LLVM Exceptions.
// See https://llvm.org/LICENSE.txt for license information.
// SPDX-License-Identifier: Apache-2.0 WITH LLVM-exception
//
//===----------------------------------------------------------------------===//
//
// This file contains the VE implementation of the TargetInstrInfo class.
//
//===----------------------------------------------------------------------===//

#include "VEInstrInfo.h"
#include "VE.h"
#include "VEMachineFunctionInfo.h"
#include "VESubtarget.h"
#include "llvm/ADT/STLExtras.h"
#include "llvm/ADT/SmallVector.h"
#include "llvm/CodeGen/MachineFrameInfo.h"
#include "llvm/CodeGen/MachineInstrBuilder.h"
#include "llvm/CodeGen/MachineMemOperand.h"
#include "llvm/CodeGen/MachineRegisterInfo.h"
#include "llvm/Support/CommandLine.h"
#include "llvm/Support/Debug.h"
#include "llvm/Support/ErrorHandling.h"
#include "llvm/Support/TargetRegistry.h"

#define DEBUG_TYPE "ve-instr-info"

using namespace llvm;

static cl::opt<bool> ShowSpillMessageVec(
  "show-spill-message-vec",
  cl::init(false),
  cl::desc("Enable diagnostic message for spill/restore of vector or vector mask registers."),
  cl::Hidden);

#define GET_INSTRINFO_CTOR_DTOR
#include "VEGenInstrInfo.inc"

// Pin the vtable to this file.
void VEInstrInfo::anchor() {}

VEInstrInfo::VEInstrInfo(VESubtarget &ST)
    : VEGenInstrInfo(VE::ADJCALLSTACKDOWN, VE::ADJCALLSTACKUP), RI(),
      Subtarget(ST) {}

/// isLoadFromStackSlot - If the specified machine instruction is a direct
/// load from a stack slot, return the virtual or physical register number of
/// the destination along with the FrameIndex of the loaded stack slot.  If
/// not, return 0.  This predicate must return 0 if the instruction has
/// any side effects other than loading from the stack slot.
unsigned VEInstrInfo::isLoadFromStackSlot(const MachineInstr &MI,
                                             int &FrameIndex) const {
  if (MI.getOpcode() == VE::LDSri ||            // I64
      MI.getOpcode() == VE::LDLri ||            // I32
      MI.getOpcode() == VE::LDUri ||            // F32
      MI.getOpcode() == VE::LDQri ||            // F128 (pseudo)
      MI.getOpcode() == VE::LDVRri ||           // V64 (pseudo)
      MI.getOpcode() == VE::LDVMri ||           // VM (pseudo)
      MI.getOpcode() == VE::LDVM512ri           // VM512 (pseudo)
      ) {
    if (MI.getOperand(1).isFI() && MI.getOperand(2).isImm() &&
        MI.getOperand(2).getImm() == 0) {
      FrameIndex = MI.getOperand(1).getIndex();
      return MI.getOperand(0).getReg();
    }
  }
  return 0;
}

/// isStoreToStackSlot - If the specified machine instruction is a direct
/// store to a stack slot, return the virtual or physical register number of
/// the source reg along with the FrameIndex of the loaded stack slot.  If
/// not, return 0.  This predicate must return 0 if the instruction has
/// any side effects other than storing to the stack slot.
unsigned VEInstrInfo::isStoreToStackSlot(const MachineInstr &MI,
                                         int &FrameIndex) const {
  if (MI.getOpcode() == VE::STSri ||            // I64
      MI.getOpcode() == VE::STLri ||            // I32
      MI.getOpcode() == VE::STUri ||            // F32
      MI.getOpcode() == VE::STQri ||            // F128 (pseudo)
      MI.getOpcode() == VE::STVRri ||           // V64 (pseudo)
      MI.getOpcode() == VE::STVMri ||           // VM (pseudo)
      MI.getOpcode() == VE::STVM512ri           // VM512 (pseudo)
      ) {
    if (MI.getOperand(0).isFI() && MI.getOperand(1).isImm() &&
        MI.getOperand(1).getImm() == 0) {
      FrameIndex = MI.getOperand(0).getIndex();
      return MI.getOperand(2).getReg();
    }
  }
  return 0;
}

static bool IsIntegerCC(unsigned CC) { return (CC < VECC::CC_AF); }

static VECC::CondCodes GetOppositeBranchCondition(VECC::CondCodes CC) {
  switch(CC) {
  case VECC::CC_IG:     return VECC::CC_ILE;
  case VECC::CC_IL:     return VECC::CC_IGE;
  case VECC::CC_INE:    return VECC::CC_IEQ;
  case VECC::CC_IEQ:    return VECC::CC_INE;
  case VECC::CC_IGE:    return VECC::CC_IL;
  case VECC::CC_ILE:    return VECC::CC_IG;
  case VECC::CC_AF:     return VECC::CC_AT;
  case VECC::CC_G:      return VECC::CC_LENAN;
  case VECC::CC_L:      return VECC::CC_GENAN;
  case VECC::CC_NE:     return VECC::CC_EQNAN;
  case VECC::CC_EQ:     return VECC::CC_NENAN;
  case VECC::CC_GE:     return VECC::CC_LNAN;
  case VECC::CC_LE:     return VECC::CC_GNAN;
  case VECC::CC_NUM:    return VECC::CC_NAN;
  case VECC::CC_NAN:    return VECC::CC_NUM;
  case VECC::CC_GNAN:   return VECC::CC_LE;
  case VECC::CC_LNAN:   return VECC::CC_GE;
  case VECC::CC_NENAN:  return VECC::CC_EQ;
  case VECC::CC_EQNAN:  return VECC::CC_NE;
  case VECC::CC_GENAN:  return VECC::CC_L;
  case VECC::CC_LENAN:  return VECC::CC_G;
  case VECC::CC_AT:     return VECC::CC_AF;
  }
  llvm_unreachable("Invalid cond code");
}

// Treat br.l [BCR AT] as unconditional branch
static bool isUncondBranchOpcode(int Opc) {
  return Opc == VE::BCRLa || Opc == VE::BCRWa ||
         Opc == VE::BCRDa || Opc == VE::BCRSa;
}

static bool isCondBranchOpcode(int Opc) {
  return Opc == VE::BCRLrr  || Opc == VE::BCRLir  ||
         Opc == VE::BCRLrm0 || Opc == VE::BCRLrm1 ||
         Opc == VE::BCRLim0 || Opc == VE::BCRLim1 ||
         Opc == VE::BCRWrr  || Opc == VE::BCRWir  ||
         Opc == VE::BCRWrm0 || Opc == VE::BCRWrm1 ||
         Opc == VE::BCRWim0 || Opc == VE::BCRWim1 ||
         Opc == VE::BCRDrr  || Opc == VE::BCRDir  ||
         Opc == VE::BCRDrm0 || Opc == VE::BCRDrm1 ||
         Opc == VE::BCRDim0 || Opc == VE::BCRDim1 ||
         Opc == VE::BCRSrr  || Opc == VE::BCRSir  ||
         Opc == VE::BCRSrm0 || Opc == VE::BCRSrm1 ||
         Opc == VE::BCRSim0 || Opc == VE::BCRSim1;
}

static bool isIndirectBranchOpcode(int Opc) {
  return Opc == VE::BArr || Opc == VE::BAri;
}

static void parseCondBranch(MachineInstr *LastInst, MachineBasicBlock *&Target,
                            SmallVectorImpl<MachineOperand> &Cond) {
  Cond.push_back(MachineOperand::CreateImm(LastInst->getOperand(0).getImm()));
  Cond.push_back(LastInst->getOperand(1));
  Cond.push_back(LastInst->getOperand(2));
  Target = LastInst->getOperand(3).getMBB();
}

bool VEInstrInfo::analyzeBranch(MachineBasicBlock &MBB, MachineBasicBlock *&TBB,
                                MachineBasicBlock *&FBB,
                                SmallVectorImpl<MachineOperand> &Cond,
                                bool AllowModify) const {
  MachineBasicBlock::iterator I = MBB.getLastNonDebugInstr();
  if (I == MBB.end())
    return false;

  if (!isUnpredicatedTerminator(*I))
    return false;

  // Get the last instruction in the block.
  MachineInstr *LastInst = &*I;
  unsigned LastOpc = LastInst->getOpcode();

  // If there is only one terminator instruction, process it.
  if (I == MBB.begin() || !isUnpredicatedTerminator(*--I)) {
    if (isUncondBranchOpcode(LastOpc)) {
      TBB = LastInst->getOperand(0).getMBB();
      return false;
    }
    if (isCondBranchOpcode(LastOpc)) {
      // Block ends with fall-through condbranch.
      parseCondBranch(LastInst, TBB, Cond);
      return false;
    }
    return true; // Can't handle indirect branch.
  }

  // Get the instruction before it if it is a terminator.
  MachineInstr *SecondLastInst = &*I;
  unsigned SecondLastOpc = SecondLastInst->getOpcode();

  // If AllowModify is true and the block ends with two or more unconditional
  // branches, delete all but the first unconditional branch.
  if (AllowModify && isUncondBranchOpcode(LastOpc)) {
    while (isUncondBranchOpcode(SecondLastOpc)) {
      LastInst->eraseFromParent();
      LastInst = SecondLastInst;
      LastOpc = LastInst->getOpcode();
      if (I == MBB.begin() || !isUnpredicatedTerminator(*--I)) {
        // Return now the only terminator is an unconditional branch.
        TBB = LastInst->getOperand(0).getMBB();
        return false;
      }
      SecondLastInst = &*I;
      SecondLastOpc = SecondLastInst->getOpcode();
    }
  }

  // If there are three terminators, we don't know what sort of block this is.
  if (SecondLastInst && I != MBB.begin() && isUnpredicatedTerminator(*--I))
    return true;

  // If the block ends with a B and a Bcc, handle it.
  if (isCondBranchOpcode(SecondLastOpc) && isUncondBranchOpcode(LastOpc)) {
    parseCondBranch(SecondLastInst, TBB, Cond);
    FBB = LastInst->getOperand(0).getMBB();
    return false;
  }

  // If the block ends with two unconditional branches, handle it.  The second
  // one is not executed.
  if (isUncondBranchOpcode(SecondLastOpc) && isUncondBranchOpcode(LastOpc)) {
    TBB = SecondLastInst->getOperand(0).getMBB();
    return false;
  }

  // ...likewise if it ends with an indirect branch followed by an unconditional
  // branch.
  if (isIndirectBranchOpcode(SecondLastOpc) && isUncondBranchOpcode(LastOpc)) {
    I = LastInst;
    if (AllowModify)
      I->eraseFromParent();
    return true;
  }

  // Otherwise, can't handle this.
  return true;
}

unsigned VEInstrInfo::insertBranch(MachineBasicBlock &MBB,
                                   MachineBasicBlock *TBB,
                                   MachineBasicBlock *FBB,
                                   ArrayRef<MachineOperand> Cond,
                                   const DebugLoc &DL, int *BytesAdded) const {
  assert(TBB && "insertBranch must not be told to insert a fallthrough");
  assert((Cond.size() == 3 || Cond.size() == 0) &&
         "VE branch conditions should have three component!");
  assert(!BytesAdded && "code size not handled");
  if (Cond.empty()) {
    // Uncondition branch
    assert(!FBB && "Unconditional branch with multiple successors!");
    BuildMI(&MBB, DL, get(VE::BCRLa))
        .addMBB(TBB);
    return 1;
  }

  // Conditional branch
  //   (BCRir CC sy sz addr)
  assert(Cond[0].isImm() && Cond[2].isReg() && "not implemented");

  unsigned opc[2];
  const TargetRegisterInfo *TRI = &getRegisterInfo();
  MachineFunction *MF = MBB.getParent();
  const MachineRegisterInfo &MRI = MF->getRegInfo();
  unsigned Reg = Cond[2].getReg();
  if (IsIntegerCC(Cond[0].getImm())) {
    if (TRI->getRegSizeInBits(Reg, MRI) == 32) {
      opc[0] = VE::BCRWir;
      opc[1] = VE::BCRWrr;
    } else {
      opc[0] = VE::BCRLir;
      opc[1] = VE::BCRLrr;
    }
  } else {
    if (TRI->getRegSizeInBits(Reg, MRI) == 32) {
      opc[0] = VE::BCRSir;
      opc[1] = VE::BCRSrr;
    } else {
      opc[0] = VE::BCRDir;
      opc[1] = VE::BCRDrr;
    }
  }
  if (Cond[1].isImm()) {
      BuildMI(&MBB, DL, get(opc[0]))
          .add(Cond[0]) // condition code
          .add(Cond[1]) // lhs
          .add(Cond[2]) // rhs
          .addMBB(TBB);
  } else {
      BuildMI(&MBB, DL, get(opc[1]))
          .add(Cond[0])
          .add(Cond[1])
          .add(Cond[2])
          .addMBB(TBB);
  }

  if (!FBB)
    return 1;

  BuildMI(&MBB, DL, get(VE::BCRLa))
      .addMBB(FBB);
  return 2;
}

unsigned VEInstrInfo::removeBranch(MachineBasicBlock &MBB,
                                   int *BytesRemoved) const {
  assert(!BytesRemoved && "code size not handled");

  MachineBasicBlock::iterator I = MBB.end();
  unsigned Count = 0;
  while (I != MBB.begin()) {
    --I;

    if (I->isDebugValue())
      continue;

    if (!isUncondBranchOpcode(I->getOpcode()) &&
        !isCondBranchOpcode(I->getOpcode()))
      break; // Not a branch

    I->eraseFromParent();
    I = MBB.end();
    ++Count;
  }
  return Count;
}

bool VEInstrInfo::reverseBranchCondition(
    SmallVectorImpl<MachineOperand> &Cond) const {
  VECC::CondCodes CC = static_cast<VECC::CondCodes>(Cond[0].getImm());
  Cond[0].setImm(GetOppositeBranchCondition(CC));
  return false;
}

void VEInstrInfo::copyPhysSubRegs(MachineBasicBlock &MBB,
                                  MachineBasicBlock::iterator I,
                                  const DebugLoc &DL, MCRegister DestReg,
                                  MCRegister SrcReg, bool KillSrc,
                                  const MCInstrDesc &MCID,
                                  unsigned int numSubRegs,
                                  const unsigned* subRegIdx) const {
  const TargetRegisterInfo *TRI = &getRegisterInfo();
  MachineInstr *MovMI = nullptr;

  for (unsigned i = 0; i != numSubRegs; ++i) {
    unsigned SubDest = TRI->getSubReg(DestReg, subRegIdx[i]);
    unsigned SubSrc  = TRI->getSubReg(SrcReg,  subRegIdx[i]);
    assert(SubDest && SubSrc && "Bad sub-register");

    if (MCID.getOpcode() == VE::ORri) {
      // generate "ORri, dest, src, 0" instruction.
      MachineInstrBuilder MIB = BuildMI(MBB, I, DL, MCID, SubDest)
          .addReg(SubSrc).addImm(0);
      MovMI = MIB.getInstr();
    } else if (MCID.getOpcode() == VE::andm_mmm) {
      // generate "ANDM, dest, vm0, src" instruction.
      MachineInstrBuilder MIB = BuildMI(MBB, I, DL, MCID, SubDest)
          .addReg(VE::VM0).addReg(SubSrc);
      MovMI = MIB.getInstr();
    } else {
      llvm_unreachable("Unexpected reg-to-reg copy instruction");
    }
  }
  // Add implicit super-register defs and kills to the last MovMI.
  MovMI->addRegisterDefined(DestReg, TRI);
  if (KillSrc)
    MovMI->addRegisterKilled(SrcReg, TRI);
}

static bool IsAliasOfSX(Register Reg) {
  return VE::I8RegClass.contains(Reg) || VE::I16RegClass.contains(Reg) ||
         VE::I32RegClass.contains(Reg) || VE::I64RegClass.contains(Reg) ||
         VE::F32RegClass.contains(Reg);
}

void VEInstrInfo::copyPhysReg(MachineBasicBlock &MBB,
                              MachineBasicBlock::iterator I, const DebugLoc &DL,
                              MCRegister DestReg, MCRegister SrcReg,
                              bool KillSrc) const {

  if (IsAliasOfSX(SrcReg) && IsAliasOfSX(DestReg)) {
    BuildMI(MBB, I, DL, get(VE::ORri), DestReg)
        .addReg(SrcReg, getKillRegState(KillSrc))
        .addImm(0);
  } else if (VE::V64RegClass.contains(DestReg, SrcReg)) {
    // Generate following instructions
    //   LEA32zzi %vl, 256
    //   vor_v1vl %dest, (0)1, %src, %vl
    // TODO: reuse a register if vl is already assigned to a register
    unsigned TmpReg = VE::SX12;
    BuildMI(MBB, I, DL, get(VE::LEA32zzi), TmpReg).addImm(256);
    BuildMI(MBB, I, DL, get(VE::vor_v1vl), DestReg)
        .addImm(0)
        .addReg(SrcReg, getKillRegState(KillSrc))
        .addReg(TmpReg, getKillRegState(true));
  } else if (VE::VMRegClass.contains(DestReg, SrcReg))
    BuildMI(MBB, I, DL, get(VE::andm_mmm), DestReg)
        .addReg(VE::VM0)
        .addReg(SrcReg, getKillRegState(KillSrc));
  else if (VE::VM512RegClass.contains(DestReg, SrcReg)) {
    // Use two instructions.
    const unsigned subRegIdx[] = { VE::sub_vm_even, VE::sub_vm_odd };
    unsigned int numSubRegs = 2;
    copyPhysSubRegs(MBB, I, DL, DestReg, SrcReg, KillSrc, get(VE::andm_mmm),
                    numSubRegs, subRegIdx);
  } else if (VE::F128RegClass.contains(DestReg, SrcReg)) {
    // Use two instructions.
    const unsigned subRegIdx[] = { VE::sub_even, VE::sub_odd };
    unsigned int numSubRegs = 2;
    copyPhysSubRegs(MBB, I, DL, DestReg, SrcReg, KillSrc, get(VE::ORri),
                    numSubRegs, subRegIdx);
  } else {
    const TargetRegisterInfo *TRI = &getRegisterInfo();
    dbgs() << "Impossible reg-to-reg copy from " << printReg(SrcReg, TRI)
           << " to " << printReg(DestReg, TRI) << "\n";
    llvm_unreachable("Impossible reg-to-reg copy");
  }
}

<<<<<<< HEAD
void VEInstrInfo::
storeRegToStackSlot(MachineBasicBlock &MBB, MachineBasicBlock::iterator I,
                    unsigned SrcReg, bool isKill, int FI,
                    const TargetRegisterClass *RC,
                    const TargetRegisterInfo *TRI) const {
  DebugLoc DL;
  if (I != MBB.end()) DL = I->getDebugLoc();

  if (ShowSpillMessageVec) {
    if (RC == &VE::V64RegClass) {
      dbgs() << "spill " << printReg(SrcReg, TRI) << " - V64\n";
    } else if (RC == &VE::VMRegClass) {
      dbgs() << "spill " << printReg(SrcReg, TRI) << " - VM\n";
    } else if (VE::VM512RegClass.hasSubClassEq(RC)) {
      dbgs() << "spill " << printReg(SrcReg, TRI) << " - VM512\n";
    }
  }
=======
/// isLoadFromStackSlot - If the specified machine instruction is a direct
/// load from a stack slot, return the virtual or physical register number of
/// the destination along with the FrameIndex of the loaded stack slot.  If
/// not, return 0.  This predicate must return 0 if the instruction has
/// any side effects other than loading from the stack slot.
unsigned VEInstrInfo::isLoadFromStackSlot(const MachineInstr &MI,
                                          int &FrameIndex) const {
  if (MI.getOpcode() == VE::LDSri || MI.getOpcode() == VE::LDLri ||
      MI.getOpcode() == VE::LDUri) {
    if (MI.getOperand(1).isFI() && MI.getOperand(2).isImm() &&
        MI.getOperand(2).getImm() == 0) {
      FrameIndex = MI.getOperand(1).getIndex();
      return MI.getOperand(0).getReg();
    }
  }
  return 0;
}

/// isStoreToStackSlot - If the specified machine instruction is a direct
/// store to a stack slot, return the virtual or physical register number of
/// the source reg along with the FrameIndex of the loaded stack slot.  If
/// not, return 0.  This predicate must return 0 if the instruction has
/// any side effects other than storing to the stack slot.
unsigned VEInstrInfo::isStoreToStackSlot(const MachineInstr &MI,
                                         int &FrameIndex) const {
  if (MI.getOpcode() == VE::STSri || MI.getOpcode() == VE::STLri ||
      MI.getOpcode() == VE::STUri) {
    if (MI.getOperand(0).isFI() && MI.getOperand(1).isImm() &&
        MI.getOperand(1).getImm() == 0) {
      FrameIndex = MI.getOperand(0).getIndex();
      return MI.getOperand(2).getReg();
    }
  }
  return 0;
}

void VEInstrInfo::storeRegToStackSlot(MachineBasicBlock &MBB,
                                      MachineBasicBlock::iterator I,
                                      Register SrcReg, bool isKill, int FI,
                                      const TargetRegisterClass *RC,
                                      const TargetRegisterInfo *TRI) const {
  DebugLoc DL;
  if (I != MBB.end())
    DL = I->getDebugLoc();
>>>>>>> dd7d6102

  MachineFunction *MF = MBB.getParent();
  const MachineFrameInfo &MFI = MF->getFrameInfo();
  MachineMemOperand *MMO = MF->getMachineMemOperand(
      MachinePointerInfo::getFixedStack(*MF, FI), MachineMemOperand::MOStore,
      MFI.getObjectSize(FI), MFI.getObjectAlignment(FI));

  // On the order of operands here: think "[FrameIdx + 0] = SrcReg".
<<<<<<< HEAD
  if (RC == &VE::I64RegClass)
    BuildMI(MBB, I, DL, get(VE::STSri)).addFrameIndex(FI).addImm(0)
      .addReg(SrcReg, getKillRegState(isKill)).addMemOperand(MMO);
  else if (RC == &VE::I32RegClass)
    BuildMI(MBB, I, DL, get(VE::STLri)).addFrameIndex(FI).addImm(0)
      .addReg(SrcReg, getKillRegState(isKill)).addMemOperand(MMO);
  else if (RC == &VE::F32RegClass)
    BuildMI(MBB, I, DL, get(VE::STUri)).addFrameIndex(FI).addImm(0)
      .addReg(SrcReg, getKillRegState(isKill)).addMemOperand(MMO);
  else if (VE::F128RegClass.hasSubClassEq(RC))
    BuildMI(MBB, I, DL, get(VE::STQri)).addFrameIndex(FI).addImm(0)
      .addReg(SrcReg, getKillRegState(isKill)).addMemOperand(MMO);
  else if (RC == &VE::V64RegClass)
    BuildMI(MBB, I, DL, get(VE::STVRri)).addFrameIndex(FI).addImm(0)
      .addReg(SrcReg, getKillRegState(isKill)).addImm(256).addMemOperand(MMO);
  else if (RC == &VE::VMRegClass)
    BuildMI(MBB, I, DL, get(VE::STVMri)).addFrameIndex(FI).addImm(0)
      .addReg(SrcReg, getKillRegState(isKill)).addMemOperand(MMO);
  else if (VE::VM512RegClass.hasSubClassEq(RC))
    BuildMI(MBB, I, DL, get(VE::STVM512ri)).addFrameIndex(FI).addImm(0)
      .addReg(SrcReg, getKillRegState(isKill)).addMemOperand(MMO);
  else
    report_fatal_error("Can't store this register to stack slot");
}

void VEInstrInfo::
loadRegFromStackSlot(MachineBasicBlock &MBB, MachineBasicBlock::iterator I,
                     unsigned DestReg, int FI,
                     const TargetRegisterClass *RC,
                     const TargetRegisterInfo *TRI) const {
  DebugLoc DL;
  if (I != MBB.end()) DL = I->getDebugLoc();

  if (ShowSpillMessageVec) {
    if (RC == &VE::V64RegClass) {
      dbgs() << "restore " << printReg(DestReg, TRI) << " - V64\n";
    } else if (RC == &VE::VMRegClass) {
      dbgs() << "restore " << printReg(DestReg, TRI) << " - VM\n";
    } else if (VE::VM512RegClass.hasSubClassEq(RC)) {
      dbgs() << "restore " << printReg(DestReg, TRI) << " - VM512\n";
    }
  }
=======
  if (RC == &VE::I64RegClass) {
    BuildMI(MBB, I, DL, get(VE::STSri))
        .addFrameIndex(FI)
        .addImm(0)
        .addReg(SrcReg, getKillRegState(isKill))
        .addMemOperand(MMO);
  } else if (RC == &VE::I32RegClass) {
    BuildMI(MBB, I, DL, get(VE::STLri))
        .addFrameIndex(FI)
        .addImm(0)
        .addReg(SrcReg, getKillRegState(isKill))
        .addMemOperand(MMO);
  } else if (RC == &VE::F32RegClass) {
    BuildMI(MBB, I, DL, get(VE::STUri))
        .addFrameIndex(FI)
        .addImm(0)
        .addReg(SrcReg, getKillRegState(isKill))
        .addMemOperand(MMO);
  } else
    report_fatal_error("Can't store this register to stack slot");
}

void VEInstrInfo::loadRegFromStackSlot(MachineBasicBlock &MBB,
                                       MachineBasicBlock::iterator I,
                                       Register DestReg, int FI,
                                       const TargetRegisterClass *RC,
                                       const TargetRegisterInfo *TRI) const {
  DebugLoc DL;
  if (I != MBB.end())
    DL = I->getDebugLoc();
>>>>>>> dd7d6102

  MachineFunction *MF = MBB.getParent();
  const MachineFrameInfo &MFI = MF->getFrameInfo();
  MachineMemOperand *MMO = MF->getMachineMemOperand(
      MachinePointerInfo::getFixedStack(*MF, FI), MachineMemOperand::MOLoad,
      MFI.getObjectSize(FI), MFI.getObjectAlignment(FI));

<<<<<<< HEAD
  if (RC == &VE::I64RegClass)
    BuildMI(MBB, I, DL, get(VE::LDSri), DestReg).addFrameIndex(FI).addImm(0)
      .addMemOperand(MMO);
  else if (RC == &VE::I32RegClass)
    BuildMI(MBB, I, DL, get(VE::LDLri), DestReg).addFrameIndex(FI).addImm(0)
      .addMemOperand(MMO);
  else if (RC == &VE::F32RegClass)
    BuildMI(MBB, I, DL, get(VE::LDUri), DestReg).addFrameIndex(FI).addImm(0)
      .addMemOperand(MMO);
  else if (VE::F128RegClass.hasSubClassEq(RC))
    BuildMI(MBB, I, DL, get(VE::LDQri), DestReg).addFrameIndex(FI).addImm(0)
      .addMemOperand(MMO);
  else if (RC == &VE::V64RegClass)
    BuildMI(MBB, I, DL, get(VE::LDVRri), DestReg).addFrameIndex(FI).addImm(0)
      .addImm(256).addMemOperand(MMO);
  else if (RC == &VE::VMRegClass)
    BuildMI(MBB, I, DL, get(VE::LDVMri), DestReg).addFrameIndex(FI).addImm(0)
      .addMemOperand(MMO);
  else if (VE::VM512RegClass.hasSubClassEq(RC))
    BuildMI(MBB, I, DL, get(VE::LDVM512ri), DestReg).addFrameIndex(FI).addImm(0)
      .addMemOperand(MMO);
  else
    report_fatal_error("Can't load this register from stack slot");
}

unsigned VEInstrInfo::getGlobalBaseReg(MachineFunction *MF) const {
  VEMachineFunctionInfo *VEFI = MF->getInfo<VEMachineFunctionInfo>();
  unsigned GlobalBaseReg = VEFI->getGlobalBaseReg();
  if (GlobalBaseReg != 0)
    return GlobalBaseReg;

  // We use %s15 (%got) as a global base register
  GlobalBaseReg = VE::SX15;

  // Insert a pseudo instruction to set the GlobalBaseReg into the first
  // MBB of the function
  MachineBasicBlock &FirstMBB = MF->front();
  MachineBasicBlock::iterator MBBI = FirstMBB.begin();
  DebugLoc dl;
  BuildMI(FirstMBB, MBBI, dl, get(VE::GETGOT), GlobalBaseReg);
  VEFI->setGlobalBaseReg(GlobalBaseReg);
  return GlobalBaseReg;
}

static int GetVM512Upper(int no)
{
    return (no - VE::VMP0) * 2 + VE::VM0;
}

static int GetVM512Lower(int no)
{
    return GetVM512Upper(no) + 1;
}

static void buildVMRInst(MachineInstr& MI, const MCInstrDesc& MCID) {
  MachineBasicBlock* MBB = MI.getParent();
  DebugLoc dl = MI.getDebugLoc();

  unsigned VMXu = GetVM512Upper(MI.getOperand(0).getReg());
  unsigned VMXl = GetVM512Lower(MI.getOperand(0).getReg());
  unsigned VMYu = GetVM512Upper(MI.getOperand(1).getReg());
  unsigned VMYl = GetVM512Lower(MI.getOperand(1).getReg());

  switch (MI.getOpcode()) {
  default: {
      unsigned VMZu = GetVM512Upper(MI.getOperand(2).getReg());
      unsigned VMZl = GetVM512Lower(MI.getOperand(2).getReg());
      BuildMI(*MBB, MI, dl, MCID).addDef(VMXu).addUse(VMYu).addUse(VMZu);
      BuildMI(*MBB, MI, dl, MCID).addDef(VMXl).addUse(VMYl).addUse(VMZl);
      break;
  }
  case VE::negm_MM:
      BuildMI(*MBB, MI, dl, MCID).addDef(VMXu).addUse(VMYu);
      BuildMI(*MBB, MI, dl, MCID).addDef(VMXl).addUse(VMYl);
      break;
  }
  MI.eraseFromParent();
}

static void expandPseudoVFMK_VL(const TargetInstrInfo& TI, MachineInstr& MI)
{
    // replace to pvfmk.w.up and pvfmk.w.lo
    // replace to pvfmk.s.up and pvfmk.s.lo

    std::map<int, std::vector<int>> map = {
      {VE::pvfmkat_Ml, {VE::pvfmkwupat_ml, VE::pvfmkwloat_ml}},
      {VE::pvfmkaf_Ml, {VE::pvfmkwupaf_ml, VE::pvfmkwloaf_ml}},
      {VE::pvfmkwgt_Mvl, {VE::pvfmkwupgt_mvl, VE::pvfmkwlogt_mvl}},
      {VE::pvfmkwlt_Mvl, {VE::pvfmkwuplt_mvl, VE::pvfmkwlolt_mvl}},
      {VE::pvfmkwne_Mvl, {VE::pvfmkwupne_mvl, VE::pvfmkwlone_mvl}},
      {VE::pvfmkweq_Mvl, {VE::pvfmkwupeq_mvl, VE::pvfmkwloeq_mvl}},
      {VE::pvfmkwge_Mvl, {VE::pvfmkwupge_mvl, VE::pvfmkwloge_mvl}},
      {VE::pvfmkwle_Mvl, {VE::pvfmkwuple_mvl, VE::pvfmkwlole_mvl}},
      {VE::pvfmkwnum_Mvl, {VE::pvfmkwupnum_mvl, VE::pvfmkwlonum_mvl}},
      {VE::pvfmkwnan_Mvl, {VE::pvfmkwupnan_mvl, VE::pvfmkwlonan_mvl}},
      {VE::pvfmkwgtnan_Mvl, {VE::pvfmkwupgtnan_mvl, VE::pvfmkwlogtnan_mvl}},
      {VE::pvfmkwltnan_Mvl, {VE::pvfmkwupltnan_mvl, VE::pvfmkwloltnan_mvl}},
      {VE::pvfmkwnenan_Mvl, {VE::pvfmkwupnenan_mvl, VE::pvfmkwlonenan_mvl}},
      {VE::pvfmkweqnan_Mvl, {VE::pvfmkwupeqnan_mvl, VE::pvfmkwloeqnan_mvl}},
      {VE::pvfmkwgenan_Mvl, {VE::pvfmkwupgenan_mvl, VE::pvfmkwlogenan_mvl}},
      {VE::pvfmkwlenan_Mvl, {VE::pvfmkwuplenan_mvl, VE::pvfmkwlolenan_mvl}},

      {VE::pvfmkwgt_MvMl, {VE::pvfmkwupgt_mvml, VE::pvfmkwlogt_mvml}},
      {VE::pvfmkwlt_MvMl, {VE::pvfmkwuplt_mvml, VE::pvfmkwlolt_mvml}},
      {VE::pvfmkwne_MvMl, {VE::pvfmkwupne_mvml, VE::pvfmkwlone_mvml}},
      {VE::pvfmkweq_MvMl, {VE::pvfmkwupeq_mvml, VE::pvfmkwloeq_mvml}},
      {VE::pvfmkwge_MvMl, {VE::pvfmkwupge_mvml, VE::pvfmkwloge_mvml}},
      {VE::pvfmkwle_MvMl, {VE::pvfmkwuple_mvml, VE::pvfmkwlole_mvml}},
      {VE::pvfmkwnum_MvMl, {VE::pvfmkwupnum_mvml, VE::pvfmkwlonum_mvml}},
      {VE::pvfmkwnan_MvMl, {VE::pvfmkwupnan_mvml, VE::pvfmkwlonan_mvml}},
      {VE::pvfmkwgtnan_MvMl, {VE::pvfmkwupgtnan_mvml, VE::pvfmkwlogtnan_mvml}},
      {VE::pvfmkwltnan_MvMl, {VE::pvfmkwupltnan_mvml, VE::pvfmkwloltnan_mvml}},
      {VE::pvfmkwnenan_MvMl, {VE::pvfmkwupnenan_mvml, VE::pvfmkwlonenan_mvml}},
      {VE::pvfmkweqnan_MvMl, {VE::pvfmkwupeqnan_mvml, VE::pvfmkwloeqnan_mvml}},
      {VE::pvfmkwgenan_MvMl, {VE::pvfmkwupgenan_mvml, VE::pvfmkwlogenan_mvml}},
      {VE::pvfmkwlenan_MvMl, {VE::pvfmkwuplenan_mvml, VE::pvfmkwlolenan_mvml}},

      {VE::pvfmksgt_Mvl, {VE::pvfmksupgt_mvl, VE::pvfmkslogt_mvl}},
      {VE::pvfmksgt_MvMl, {VE::pvfmksupgt_mvml, VE::pvfmkslogt_mvml}},
      {VE::pvfmkslt_Mvl, {VE::pvfmksuplt_mvl, VE::pvfmkslolt_mvl}},
      {VE::pvfmksne_Mvl, {VE::pvfmksupne_mvl, VE::pvfmkslone_mvl}},
      {VE::pvfmkseq_Mvl, {VE::pvfmksupeq_mvl, VE::pvfmksloeq_mvl}},
      {VE::pvfmksge_Mvl, {VE::pvfmksupge_mvl, VE::pvfmksloge_mvl}},
      {VE::pvfmksle_Mvl, {VE::pvfmksuple_mvl, VE::pvfmkslole_mvl}},
      {VE::pvfmksnum_Mvl, {VE::pvfmksupnum_mvl, VE::pvfmkslonum_mvl}},
      {VE::pvfmksnan_Mvl, {VE::pvfmksupnan_mvl, VE::pvfmkslonan_mvl}},
      {VE::pvfmksgtnan_Mvl, {VE::pvfmksupgtnan_mvl, VE::pvfmkslogtnan_mvl}},
      {VE::pvfmksltnan_Mvl, {VE::pvfmksupltnan_mvl, VE::pvfmksloltnan_mvl}},
      {VE::pvfmksnenan_Mvl, {VE::pvfmksupnenan_mvl, VE::pvfmkslonenan_mvl}},
      {VE::pvfmkseqnan_Mvl, {VE::pvfmksupeqnan_mvl, VE::pvfmksloeqnan_mvl}},
      {VE::pvfmksgenan_Mvl, {VE::pvfmksupgenan_mvl, VE::pvfmkslogenan_mvl}},
      {VE::pvfmkslenan_Mvl, {VE::pvfmksuplenan_mvl, VE::pvfmkslolenan_mvl}},

      {VE::pvfmksgt_MvMl, {VE::pvfmksupgt_mvml, VE::pvfmkslogt_mvml}},
      {VE::pvfmkslt_MvMl, {VE::pvfmksuplt_mvml, VE::pvfmkslolt_mvml}},
      {VE::pvfmksne_MvMl, {VE::pvfmksupne_mvml, VE::pvfmkslone_mvml}},
      {VE::pvfmkseq_MvMl, {VE::pvfmksupeq_mvml, VE::pvfmksloeq_mvml}},
      {VE::pvfmksge_MvMl, {VE::pvfmksupge_mvml, VE::pvfmksloge_mvml}},
      {VE::pvfmksle_MvMl, {VE::pvfmksuple_mvml, VE::pvfmkslole_mvml}},
      {VE::pvfmksnum_MvMl, {VE::pvfmksupnum_mvml, VE::pvfmkslonum_mvml}},
      {VE::pvfmksnan_MvMl, {VE::pvfmksupnan_mvml, VE::pvfmkslonan_mvml}},
      {VE::pvfmksgtnan_MvMl, {VE::pvfmksupgtnan_mvml, VE::pvfmkslogtnan_mvml}},
      {VE::pvfmksltnan_MvMl, {VE::pvfmksupltnan_mvml, VE::pvfmksloltnan_mvml}},
      {VE::pvfmksnenan_MvMl, {VE::pvfmksupnenan_mvml, VE::pvfmkslonenan_mvml}},
      {VE::pvfmkseqnan_MvMl, {VE::pvfmksupeqnan_mvml, VE::pvfmksloeqnan_mvml}},
      {VE::pvfmksgenan_MvMl, {VE::pvfmksupgenan_mvml, VE::pvfmkslogenan_mvml}},
      {VE::pvfmkslenan_MvMl, {VE::pvfmksuplenan_mvml, VE::pvfmkslolenan_mvml}},
    };

    unsigned Opcode = MI.getOpcode();

    if (map.find(Opcode) == map.end()) {
      report_fatal_error("unexpected opcode for pvfmk");
    }

    unsigned OpcodeUpper = map[Opcode][0];
    unsigned OpcodeLower = map[Opcode][1];

    MachineBasicBlock* MBB = MI.getParent();
    DebugLoc dl = MI.getDebugLoc();
    MachineInstrBuilder Bu = BuildMI(*MBB, MI, dl, TI.get(OpcodeUpper));
    MachineInstrBuilder Bl = BuildMI(*MBB, MI, dl, TI.get(OpcodeLower));

    // VM512
    Bu.addReg(GetVM512Upper(MI.getOperand(0).getReg()));
    Bl.addReg(GetVM512Lower(MI.getOperand(0).getReg()));

    if (MI.getNumOperands() == 2) { // _Ml: VM512, VL
      // VL
      Bu.addReg(MI.getOperand(1).getReg());
      Bl.addReg(MI.getOperand(1).getReg());
    } else if (MI.getNumOperands() == 3) { // _Mvl: VM512, VR, VL
      // VR
      Bu.addReg(MI.getOperand(1).getReg());
      Bl.addReg(MI.getOperand(1).getReg());
      // VL
      Bu.addReg(MI.getOperand(2).getReg());
      Bl.addReg(MI.getOperand(2).getReg());
    } else if (MI.getNumOperands() == 4) { // _MvMl: VM512, VR, VM512, VL
      // VR
      Bu.addReg(MI.getOperand(1).getReg());
      Bl.addReg(MI.getOperand(1).getReg());
      // VM512
      Bu.addReg(GetVM512Upper(MI.getOperand(2).getReg()));
      Bl.addReg(GetVM512Lower(MI.getOperand(2).getReg()));
      // VL
      Bu.addReg(MI.getOperand(3).getReg());
      Bl.addReg(MI.getOperand(3).getReg());
    } else {
      report_fatal_error("unexpected number of operands for pvfmk");
    }

    MI.eraseFromParent();
}

=======
  if (RC == &VE::I64RegClass) {
    BuildMI(MBB, I, DL, get(VE::LDSri), DestReg)
        .addFrameIndex(FI)
        .addImm(0)
        .addMemOperand(MMO);
  } else if (RC == &VE::I32RegClass) {
    BuildMI(MBB, I, DL, get(VE::LDLri), DestReg)
        .addFrameIndex(FI)
        .addImm(0)
        .addMemOperand(MMO);
  } else if (RC == &VE::F32RegClass) {
    BuildMI(MBB, I, DL, get(VE::LDUri), DestReg)
        .addFrameIndex(FI)
        .addImm(0)
        .addMemOperand(MMO);
  } else
    report_fatal_error("Can't load this register from stack slot");
}

>>>>>>> dd7d6102
bool VEInstrInfo::expandPostRAPseudo(MachineInstr &MI) const {
  switch (MI.getOpcode()) {
  case VE::EXTEND_STACK: {
    return expandExtendStackPseudo(MI);
  }
  case VE::EXTEND_STACK_GUARD: {
    MI.eraseFromParent(); // The pseudo instruction is gone now.
    return true;
  }
  case TargetOpcode::LOAD_STACK_GUARD: {
    assert(Subtarget.isTargetLinux() &&
           "Only Linux target is expected to contain LOAD_STACK_GUARD");
    report_fatal_error("expandPostRAPseudo for LOAD_STACK_GUARD is not implemented yet");
#if 0
    // offsetof(tcbhead_t, stack_guard) from sysdeps/sparc/nptl/tls.h in glibc.
    const int64_t Offset = Subtarget.is64Bit() ? 0x28 : 0x14;
    MI.setDesc(get(Subtarget.is64Bit() ? SP::LDXri : SP::LDri));
    MachineInstrBuilder(*MI.getParent()->getParent(), MI)
        .addReg(SP::G7)
        .addImm(Offset);
    return true;
#endif
  }
  case VE::GETSTACKTOP: {
    return expandGetStackTopPseudo(MI);
  }
#if 0
  case VE::VE_SELECT: {
    // (VESelect $dst, $CC, $condVal, $trueVal, $dst)
    //   -> (CMOVrr $dst, condCode, $trueVal, $condVal)
    // cmov.$df.$cf $dst, $trueval, $cond

    assert(MI.getOperand(0).getReg() == MI.getOperand(4).getReg());

    MachineBasicBlock* MBB = MI.getParent();
    DebugLoc dl = MI.getDebugLoc();
    BuildMI(*MBB, MI, dl, get(VE::CMOVWrr))
      .addReg(MI.getOperand(0).getReg())
      .addImm(MI.getOperand(1).getImm())
      .addReg(MI.getOperand(3).getReg())
      .addReg(MI.getOperand(2).getReg());

    MI.eraseFromParent();
    return true;
  }
#endif

  case VE::andm_MMM: buildVMRInst(MI, get(VE::andm_mmm)); return true;
  case VE::orm_MMM:  buildVMRInst(MI, get(VE::orm_mmm)); return true;
  case VE::xorm_MMM: buildVMRInst(MI, get(VE::xorm_mmm)); return true;
  case VE::eqvm_MMM: buildVMRInst(MI, get(VE::eqvm_mmm)); return true;
  case VE::nndm_MMM: buildVMRInst(MI, get(VE::nndm_mmm)); return true;
  case VE::negm_MM: buildVMRInst(MI, get(VE::negm_mm)); return true;

  case VE::lvm_MMIs: {
    unsigned VMXu = GetVM512Upper(MI.getOperand(0).getReg());
    unsigned VMXl = GetVM512Lower(MI.getOperand(0).getReg());
    unsigned VMDu = GetVM512Upper(MI.getOperand(1).getReg());
    unsigned VMDl = GetVM512Upper(MI.getOperand(1).getReg());
    int64_t imm = MI.getOperand(2).getImm();
    unsigned VMX = VMXl;
    unsigned VMD = VMDl;
    if (imm >= 4) {
        VMX = VMXu;
        VMD = VMDu;
        imm -= 4;
    }
    MachineBasicBlock* MBB = MI.getParent();
    DebugLoc dl = MI.getDebugLoc();
    BuildMI(*MBB, MI, dl, get(VE::lvm_mmIs))
      .addDef(VMX)
      .addReg(VMD)
      .addImm(imm)
      .addReg(MI.getOperand(3).getReg());
    MI.eraseFromParent();
    return true;
  }

  case VE::svm_sMI: {
    unsigned VMZu = GetVM512Upper(MI.getOperand(1).getReg());
    unsigned VMZl = GetVM512Lower(MI.getOperand(1).getReg());
    int64_t imm = MI.getOperand(2).getImm();
    unsigned VMZ = VMZl;
    if (imm >= 4) {
        VMZ = VMZu;
        imm -= 4;
    }
    MachineBasicBlock* MBB = MI.getParent();
    DebugLoc dl = MI.getDebugLoc();
    BuildMI(*MBB, MI, dl, get(VE::svm_smI))
      .add(MI.getOperand(0))
      .addReg(VMZ)
      .addImm(imm);
    MI.eraseFromParent();
    return true;
                    }
  case VE::pvfmkat_Ml:
  case VE::pvfmkaf_Ml:
  case VE::pvfmkwgt_Mvl: case VE::pvfmkwgt_MvMl:
  case VE::pvfmkwlt_Mvl: case VE::pvfmkwlt_MvMl:
  case VE::pvfmkwne_Mvl: case VE::pvfmkwne_MvMl:
  case VE::pvfmkweq_Mvl: case VE::pvfmkweq_MvMl:
  case VE::pvfmkwge_Mvl: case VE::pvfmkwge_MvMl:
  case VE::pvfmkwle_Mvl: case VE::pvfmkwle_MvMl:
  case VE::pvfmkwnum_Mvl: case VE::pvfmkwnum_MvMl:
  case VE::pvfmkwnan_Mvl: case VE::pvfmkwnan_MvMl:
  case VE::pvfmkwgtnan_Mvl: case VE::pvfmkwgtnan_MvMl:
  case VE::pvfmkwltnan_Mvl: case VE::pvfmkwltnan_MvMl:
  case VE::pvfmkwnenan_Mvl: case VE::pvfmkwnenan_MvMl:
  case VE::pvfmkweqnan_Mvl: case VE::pvfmkweqnan_MvMl:
  case VE::pvfmkwgenan_Mvl: case VE::pvfmkwgenan_MvMl:
  case VE::pvfmkwlenan_Mvl: case VE::pvfmkwlenan_MvMl:
  case VE::pvfmksgt_Mvl: case VE::pvfmksgt_MvMl:
  case VE::pvfmkslt_Mvl: case VE::pvfmkslt_MvMl:
  case VE::pvfmksne_Mvl: case VE::pvfmksne_MvMl:
  case VE::pvfmkseq_Mvl: case VE::pvfmkseq_MvMl:
  case VE::pvfmksge_Mvl: case VE::pvfmksge_MvMl:
  case VE::pvfmksle_Mvl: case VE::pvfmksle_MvMl:
  case VE::pvfmksnum_Mvl: case VE::pvfmksnum_MvMl:
  case VE::pvfmksnan_Mvl: case VE::pvfmksnan_MvMl:
  case VE::pvfmksgtnan_Mvl: case VE::pvfmksgtnan_MvMl:
  case VE::pvfmksltnan_Mvl: case VE::pvfmksltnan_MvMl:
  case VE::pvfmksnenan_Mvl: case VE::pvfmksnenan_MvMl:
  case VE::pvfmkseqnan_Mvl: case VE::pvfmkseqnan_MvMl:
  case VE::pvfmksgenan_Mvl: case VE::pvfmksgenan_MvMl:
  case VE::pvfmkslenan_Mvl: case VE::pvfmkslenan_MvMl: {
    expandPseudoVFMK_VL(*this, MI);
    return true;
  }
  }
  return false;
}

bool VEInstrInfo::expandExtendStackPseudo(MachineInstr &MI) const {
  MachineBasicBlock &MBB = *MI.getParent();
  MachineFunction &MF = *MBB.getParent();
  const VEInstrInfo &TII =
      *static_cast<const VEInstrInfo *>(MF.getSubtarget().getInstrInfo());
  DebugLoc dl = MBB.findDebugLoc(MI);

  // Create following instructions and multiple basic blocks.
  //
  // thisBB:
  //   brge.l.t %sp, %sl, sinkBB
  // syscallBB:
  //   ld      %s61, 0x18(, %tp)        // load param area
  //   or      %s62, 0, %s0             // spill the value of %s0
  //   lea     %s63, 0x13b              // syscall # of grow
  //   shm.l   %s63, 0x0(%s61)          // store syscall # at addr:0
  //   shm.l   %sl, 0x8(%s61)           // store old limit at addr:8
  //   shm.l   %sp, 0x10(%s61)          // store new limit at addr:16
  //   monc                             // call monitor
  //   or      %s0, 0, %s62             // restore the value of %s0
  // sinkBB:

  // Create new MBB
  MachineBasicBlock *BB = &MBB;
  const BasicBlock *LLVM_BB = BB->getBasicBlock();
  MachineBasicBlock *syscallMBB = MF.CreateMachineBasicBlock(LLVM_BB);
  MachineBasicBlock *sinkMBB = MF.CreateMachineBasicBlock(LLVM_BB);
  MachineFunction::iterator It = ++(BB->getIterator());
  MF.insert(It, syscallMBB);
  MF.insert(It, sinkMBB);

  // Transfer the remainder of BB and its successor edges to sinkMBB.
  sinkMBB->splice(sinkMBB->begin(), BB,
                  std::next(std::next(MachineBasicBlock::iterator(MI))),
                  BB->end());
  sinkMBB->transferSuccessorsAndUpdatePHIs(BB);

  // Next, add the true and fallthrough blocks as its successors.
  BB->addSuccessor(syscallMBB);
  BB->addSuccessor(sinkMBB);
  BuildMI(BB, dl, TII.get(VE::BCRLrr))
      .addImm(VECC::CC_IGE)
      .addReg(VE::SX11) // %sp
      .addReg(VE::SX8)  // %sl
      .addMBB(sinkMBB);

  BB = syscallMBB;

  // Update machine-CFG edges
  BB->addSuccessor(sinkMBB);

  BuildMI(BB, dl, TII.get(VE::LDSri), VE::SX61)
      .addReg(VE::SX14)
      .addImm(0x18);
  BuildMI(BB, dl, TII.get(VE::ORri), VE::SX62)
      .addReg(VE::SX0)
      .addImm(0);
  BuildMI(BB, dl, TII.get(VE::LEAzzi), VE::SX63)
      .addImm(0x13b);
  BuildMI(BB, dl, TII.get(VE::SHMri))
      .addReg(VE::SX61)
      .addImm(0)
      .addReg(VE::SX63);
  BuildMI(BB, dl, TII.get(VE::SHMri))
      .addReg(VE::SX61)
      .addImm(8)
      .addReg(VE::SX8);
  BuildMI(BB, dl, TII.get(VE::SHMri))
      .addReg(VE::SX61)
      .addImm(16)
      .addReg(VE::SX11);
  BuildMI(BB, dl, TII.get(VE::MONC));

  BuildMI(BB, dl, TII.get(VE::ORri), VE::SX0)
      .addReg(VE::SX62)
      .addImm(0);

  MI.eraseFromParent(); // The pseudo instruction is gone now.
  return true;
}

bool VEInstrInfo::expandGetStackTopPseudo(MachineInstr &MI) const {
  MachineBasicBlock* MBB = MI.getParent();
  MachineFunction &MF = *MBB->getParent();
  const VEInstrInfo &TII =
      *static_cast<const VEInstrInfo *>(MF.getSubtarget().getInstrInfo());
  DebugLoc dl = MBB->findDebugLoc(MI);

  // Create following instruction
  //
  //   dst = %sp + target specific frame + the size of parameter area

  const MachineFrameInfo &MFI = MF.getFrameInfo();
  const TargetFrameLowering* TFL = MF.getSubtarget().getFrameLowering();

  // The VE ABI requires a reserved 176 bytes area at the top
  // of stack as described in VESubtarget.cpp.  So, we adjust it here.
  unsigned NumBytes = Subtarget.getAdjustedFrameSize(0);

  // Also adds the size of parameter area.
  if (MFI.adjustsStack() && TFL->hasReservedCallFrame(MF))
    NumBytes += MFI.getMaxCallFrameSize();

  BuildMI(*MBB, MI, dl, TII.get(VE::LEArzi))
    .addDef(MI.getOperand(0).getReg())
    .addReg(VE::SX11)
    .addImm(NumBytes);

  MI.eraseFromParent(); // The pseudo instruction is gone now.
  return true;
}<|MERGE_RESOLUTION|>--- conflicted
+++ resolved
@@ -44,54 +44,6 @@
 VEInstrInfo::VEInstrInfo(VESubtarget &ST)
     : VEGenInstrInfo(VE::ADJCALLSTACKDOWN, VE::ADJCALLSTACKUP), RI(),
       Subtarget(ST) {}
-
-/// isLoadFromStackSlot - If the specified machine instruction is a direct
-/// load from a stack slot, return the virtual or physical register number of
-/// the destination along with the FrameIndex of the loaded stack slot.  If
-/// not, return 0.  This predicate must return 0 if the instruction has
-/// any side effects other than loading from the stack slot.
-unsigned VEInstrInfo::isLoadFromStackSlot(const MachineInstr &MI,
-                                             int &FrameIndex) const {
-  if (MI.getOpcode() == VE::LDSri ||            // I64
-      MI.getOpcode() == VE::LDLri ||            // I32
-      MI.getOpcode() == VE::LDUri ||            // F32
-      MI.getOpcode() == VE::LDQri ||            // F128 (pseudo)
-      MI.getOpcode() == VE::LDVRri ||           // V64 (pseudo)
-      MI.getOpcode() == VE::LDVMri ||           // VM (pseudo)
-      MI.getOpcode() == VE::LDVM512ri           // VM512 (pseudo)
-      ) {
-    if (MI.getOperand(1).isFI() && MI.getOperand(2).isImm() &&
-        MI.getOperand(2).getImm() == 0) {
-      FrameIndex = MI.getOperand(1).getIndex();
-      return MI.getOperand(0).getReg();
-    }
-  }
-  return 0;
-}
-
-/// isStoreToStackSlot - If the specified machine instruction is a direct
-/// store to a stack slot, return the virtual or physical register number of
-/// the source reg along with the FrameIndex of the loaded stack slot.  If
-/// not, return 0.  This predicate must return 0 if the instruction has
-/// any side effects other than storing to the stack slot.
-unsigned VEInstrInfo::isStoreToStackSlot(const MachineInstr &MI,
-                                         int &FrameIndex) const {
-  if (MI.getOpcode() == VE::STSri ||            // I64
-      MI.getOpcode() == VE::STLri ||            // I32
-      MI.getOpcode() == VE::STUri ||            // F32
-      MI.getOpcode() == VE::STQri ||            // F128 (pseudo)
-      MI.getOpcode() == VE::STVRri ||           // V64 (pseudo)
-      MI.getOpcode() == VE::STVMri ||           // VM (pseudo)
-      MI.getOpcode() == VE::STVM512ri           // VM512 (pseudo)
-      ) {
-    if (MI.getOperand(0).isFI() && MI.getOperand(1).isImm() &&
-        MI.getOperand(1).getImm() == 0) {
-      FrameIndex = MI.getOperand(0).getIndex();
-      return MI.getOperand(2).getReg();
-    }
-  }
-  return 0;
-}
 
 static bool IsIntegerCC(unsigned CC) { return (CC < VECC::CC_AF); }
 
@@ -417,25 +369,6 @@
   }
 }
 
-<<<<<<< HEAD
-void VEInstrInfo::
-storeRegToStackSlot(MachineBasicBlock &MBB, MachineBasicBlock::iterator I,
-                    unsigned SrcReg, bool isKill, int FI,
-                    const TargetRegisterClass *RC,
-                    const TargetRegisterInfo *TRI) const {
-  DebugLoc DL;
-  if (I != MBB.end()) DL = I->getDebugLoc();
-
-  if (ShowSpillMessageVec) {
-    if (RC == &VE::V64RegClass) {
-      dbgs() << "spill " << printReg(SrcReg, TRI) << " - V64\n";
-    } else if (RC == &VE::VMRegClass) {
-      dbgs() << "spill " << printReg(SrcReg, TRI) << " - VM\n";
-    } else if (VE::VM512RegClass.hasSubClassEq(RC)) {
-      dbgs() << "spill " << printReg(SrcReg, TRI) << " - VM512\n";
-    }
-  }
-=======
 /// isLoadFromStackSlot - If the specified machine instruction is a direct
 /// load from a stack slot, return the virtual or physical register number of
 /// the destination along with the FrameIndex of the loaded stack slot.  If
@@ -443,8 +376,14 @@
 /// any side effects other than loading from the stack slot.
 unsigned VEInstrInfo::isLoadFromStackSlot(const MachineInstr &MI,
                                           int &FrameIndex) const {
-  if (MI.getOpcode() == VE::LDSri || MI.getOpcode() == VE::LDLri ||
-      MI.getOpcode() == VE::LDUri) {
+  if (MI.getOpcode() == VE::LDSri ||            // I64
+      MI.getOpcode() == VE::LDLri ||            // I32
+      MI.getOpcode() == VE::LDUri ||            // F32
+      MI.getOpcode() == VE::LDQri ||            // F128 (pseudo)
+      MI.getOpcode() == VE::LDVRri ||           // V64 (pseudo)
+      MI.getOpcode() == VE::LDVMri ||           // VM (pseudo)
+      MI.getOpcode() == VE::LDVM512ri           // VM512 (pseudo)
+      ) {
     if (MI.getOperand(1).isFI() && MI.getOperand(2).isImm() &&
         MI.getOperand(2).getImm() == 0) {
       FrameIndex = MI.getOperand(1).getIndex();
@@ -461,8 +400,14 @@
 /// any side effects other than storing to the stack slot.
 unsigned VEInstrInfo::isStoreToStackSlot(const MachineInstr &MI,
                                          int &FrameIndex) const {
-  if (MI.getOpcode() == VE::STSri || MI.getOpcode() == VE::STLri ||
-      MI.getOpcode() == VE::STUri) {
+  if (MI.getOpcode() == VE::STSri ||            // I64
+      MI.getOpcode() == VE::STLri ||            // I32
+      MI.getOpcode() == VE::STUri ||            // F32
+      MI.getOpcode() == VE::STQri ||            // F128 (pseudo)
+      MI.getOpcode() == VE::STVRri ||           // V64 (pseudo)
+      MI.getOpcode() == VE::STVMri ||           // VM (pseudo)
+      MI.getOpcode() == VE::STVM512ri           // VM512 (pseudo)
+      ) {
     if (MI.getOperand(0).isFI() && MI.getOperand(1).isImm() &&
         MI.getOperand(1).getImm() == 0) {
       FrameIndex = MI.getOperand(0).getIndex();
@@ -480,7 +425,16 @@
   DebugLoc DL;
   if (I != MBB.end())
     DL = I->getDebugLoc();
->>>>>>> dd7d6102
+
+  if (ShowSpillMessageVec) {
+    if (RC == &VE::V64RegClass) {
+      dbgs() << "spill " << printReg(SrcReg, TRI) << " - V64\n";
+    } else if (RC == &VE::VMRegClass) {
+      dbgs() << "spill " << printReg(SrcReg, TRI) << " - VM\n";
+    } else if (VE::VM512RegClass.hasSubClassEq(RC)) {
+      dbgs() << "spill " << printReg(SrcReg, TRI) << " - VM512\n";
+    }
+  }
 
   MachineFunction *MF = MBB.getParent();
   const MachineFrameInfo &MFI = MF->getFrameInfo();
@@ -489,50 +443,6 @@
       MFI.getObjectSize(FI), MFI.getObjectAlignment(FI));
 
   // On the order of operands here: think "[FrameIdx + 0] = SrcReg".
-<<<<<<< HEAD
-  if (RC == &VE::I64RegClass)
-    BuildMI(MBB, I, DL, get(VE::STSri)).addFrameIndex(FI).addImm(0)
-      .addReg(SrcReg, getKillRegState(isKill)).addMemOperand(MMO);
-  else if (RC == &VE::I32RegClass)
-    BuildMI(MBB, I, DL, get(VE::STLri)).addFrameIndex(FI).addImm(0)
-      .addReg(SrcReg, getKillRegState(isKill)).addMemOperand(MMO);
-  else if (RC == &VE::F32RegClass)
-    BuildMI(MBB, I, DL, get(VE::STUri)).addFrameIndex(FI).addImm(0)
-      .addReg(SrcReg, getKillRegState(isKill)).addMemOperand(MMO);
-  else if (VE::F128RegClass.hasSubClassEq(RC))
-    BuildMI(MBB, I, DL, get(VE::STQri)).addFrameIndex(FI).addImm(0)
-      .addReg(SrcReg, getKillRegState(isKill)).addMemOperand(MMO);
-  else if (RC == &VE::V64RegClass)
-    BuildMI(MBB, I, DL, get(VE::STVRri)).addFrameIndex(FI).addImm(0)
-      .addReg(SrcReg, getKillRegState(isKill)).addImm(256).addMemOperand(MMO);
-  else if (RC == &VE::VMRegClass)
-    BuildMI(MBB, I, DL, get(VE::STVMri)).addFrameIndex(FI).addImm(0)
-      .addReg(SrcReg, getKillRegState(isKill)).addMemOperand(MMO);
-  else if (VE::VM512RegClass.hasSubClassEq(RC))
-    BuildMI(MBB, I, DL, get(VE::STVM512ri)).addFrameIndex(FI).addImm(0)
-      .addReg(SrcReg, getKillRegState(isKill)).addMemOperand(MMO);
-  else
-    report_fatal_error("Can't store this register to stack slot");
-}
-
-void VEInstrInfo::
-loadRegFromStackSlot(MachineBasicBlock &MBB, MachineBasicBlock::iterator I,
-                     unsigned DestReg, int FI,
-                     const TargetRegisterClass *RC,
-                     const TargetRegisterInfo *TRI) const {
-  DebugLoc DL;
-  if (I != MBB.end()) DL = I->getDebugLoc();
-
-  if (ShowSpillMessageVec) {
-    if (RC == &VE::V64RegClass) {
-      dbgs() << "restore " << printReg(DestReg, TRI) << " - V64\n";
-    } else if (RC == &VE::VMRegClass) {
-      dbgs() << "restore " << printReg(DestReg, TRI) << " - VM\n";
-    } else if (VE::VM512RegClass.hasSubClassEq(RC)) {
-      dbgs() << "restore " << printReg(DestReg, TRI) << " - VM512\n";
-    }
-  }
-=======
   if (RC == &VE::I64RegClass) {
     BuildMI(MBB, I, DL, get(VE::STSri))
         .addFrameIndex(FI)
@@ -547,6 +457,31 @@
         .addMemOperand(MMO);
   } else if (RC == &VE::F32RegClass) {
     BuildMI(MBB, I, DL, get(VE::STUri))
+        .addFrameIndex(FI)
+        .addImm(0)
+        .addReg(SrcReg, getKillRegState(isKill))
+        .addMemOperand(MMO);
+  } else if (VE::F128RegClass.hasSubClassEq(RC)) {
+    BuildMI(MBB, I, DL, get(VE::STQri))
+        .addFrameIndex(FI)
+        .addImm(0)
+        .addReg(SrcReg, getKillRegState(isKill))
+        .addMemOperand(MMO);
+  } else if (RC == &VE::V64RegClass) {
+    BuildMI(MBB, I, DL, get(VE::STVRri))
+        .addFrameIndex(FI)
+        .addImm(0)
+        .addReg(SrcReg, getKillRegState(isKill))
+        .addImm(256)
+        .addMemOperand(MMO);
+  } else if (RC == &VE::VMRegClass) {
+    BuildMI(MBB, I, DL, get(VE::STVMri))
+        .addFrameIndex(FI)
+        .addImm(0)
+        .addReg(SrcReg, getKillRegState(isKill))
+        .addMemOperand(MMO);
+  } else if (VE::VM512RegClass.hasSubClassEq(RC)) {
+    BuildMI(MBB, I, DL, get(VE::STVM512ri))
         .addFrameIndex(FI)
         .addImm(0)
         .addReg(SrcReg, getKillRegState(isKill))
@@ -563,7 +498,16 @@
   DebugLoc DL;
   if (I != MBB.end())
     DL = I->getDebugLoc();
->>>>>>> dd7d6102
+
+  if (ShowSpillMessageVec) {
+    if (RC == &VE::V64RegClass) {
+      dbgs() << "restore " << printReg(DestReg, TRI) << " - V64\n";
+    } else if (RC == &VE::VMRegClass) {
+      dbgs() << "restore " << printReg(DestReg, TRI) << " - VM\n";
+    } else if (VE::VM512RegClass.hasSubClassEq(RC)) {
+      dbgs() << "restore " << printReg(DestReg, TRI) << " - VM512\n";
+    }
+  }
 
   MachineFunction *MF = MBB.getParent();
   const MachineFrameInfo &MFI = MF->getFrameInfo();
@@ -571,29 +515,43 @@
       MachinePointerInfo::getFixedStack(*MF, FI), MachineMemOperand::MOLoad,
       MFI.getObjectSize(FI), MFI.getObjectAlignment(FI));
 
-<<<<<<< HEAD
-  if (RC == &VE::I64RegClass)
-    BuildMI(MBB, I, DL, get(VE::LDSri), DestReg).addFrameIndex(FI).addImm(0)
-      .addMemOperand(MMO);
-  else if (RC == &VE::I32RegClass)
-    BuildMI(MBB, I, DL, get(VE::LDLri), DestReg).addFrameIndex(FI).addImm(0)
-      .addMemOperand(MMO);
-  else if (RC == &VE::F32RegClass)
-    BuildMI(MBB, I, DL, get(VE::LDUri), DestReg).addFrameIndex(FI).addImm(0)
-      .addMemOperand(MMO);
-  else if (VE::F128RegClass.hasSubClassEq(RC))
-    BuildMI(MBB, I, DL, get(VE::LDQri), DestReg).addFrameIndex(FI).addImm(0)
-      .addMemOperand(MMO);
-  else if (RC == &VE::V64RegClass)
-    BuildMI(MBB, I, DL, get(VE::LDVRri), DestReg).addFrameIndex(FI).addImm(0)
-      .addImm(256).addMemOperand(MMO);
-  else if (RC == &VE::VMRegClass)
-    BuildMI(MBB, I, DL, get(VE::LDVMri), DestReg).addFrameIndex(FI).addImm(0)
-      .addMemOperand(MMO);
-  else if (VE::VM512RegClass.hasSubClassEq(RC))
-    BuildMI(MBB, I, DL, get(VE::LDVM512ri), DestReg).addFrameIndex(FI).addImm(0)
-      .addMemOperand(MMO);
-  else
+  if (RC == &VE::I64RegClass) {
+    BuildMI(MBB, I, DL, get(VE::LDSri), DestReg)
+        .addFrameIndex(FI)
+        .addImm(0)
+        .addMemOperand(MMO);
+  } else if (RC == &VE::I32RegClass) {
+    BuildMI(MBB, I, DL, get(VE::LDLri), DestReg)
+        .addFrameIndex(FI)
+        .addImm(0)
+        .addMemOperand(MMO);
+  } else if (RC == &VE::F32RegClass) {
+    BuildMI(MBB, I, DL, get(VE::LDUri), DestReg)
+        .addFrameIndex(FI)
+        .addImm(0)
+        .addMemOperand(MMO);
+  } else if (VE::F128RegClass.hasSubClassEq(RC)) {
+    BuildMI(MBB, I, DL, get(VE::LDQri), DestReg)
+        .addFrameIndex(FI)
+        .addImm(0)
+        .addMemOperand(MMO);
+  } else if (RC == &VE::V64RegClass) {
+    BuildMI(MBB, I, DL, get(VE::LDVRri), DestReg)
+        .addFrameIndex(FI)
+        .addImm(0)
+        .addImm(256)
+        .addMemOperand(MMO);
+  } else if (RC == &VE::VMRegClass) {
+    BuildMI(MBB, I, DL, get(VE::LDVMri), DestReg)
+        .addFrameIndex(FI)
+        .addImm(0)
+        .addMemOperand(MMO);
+  } else if (VE::VM512RegClass.hasSubClassEq(RC)) {
+    BuildMI(MBB, I, DL, get(VE::LDVM512ri), DestReg)
+        .addFrameIndex(FI)
+        .addImm(0)
+        .addMemOperand(MMO);
+  } else
     report_fatal_error("Can't load this register from stack slot");
 }
 
@@ -767,27 +725,6 @@
     MI.eraseFromParent();
 }
 
-=======
-  if (RC == &VE::I64RegClass) {
-    BuildMI(MBB, I, DL, get(VE::LDSri), DestReg)
-        .addFrameIndex(FI)
-        .addImm(0)
-        .addMemOperand(MMO);
-  } else if (RC == &VE::I32RegClass) {
-    BuildMI(MBB, I, DL, get(VE::LDLri), DestReg)
-        .addFrameIndex(FI)
-        .addImm(0)
-        .addMemOperand(MMO);
-  } else if (RC == &VE::F32RegClass) {
-    BuildMI(MBB, I, DL, get(VE::LDUri), DestReg)
-        .addFrameIndex(FI)
-        .addImm(0)
-        .addMemOperand(MMO);
-  } else
-    report_fatal_error("Can't load this register from stack slot");
-}
-
->>>>>>> dd7d6102
 bool VEInstrInfo::expandPostRAPseudo(MachineInstr &MI) const {
   switch (MI.getOpcode()) {
   case VE::EXTEND_STACK: {
