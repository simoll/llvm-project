--- conflicted
+++ resolved
@@ -40,15 +40,9 @@
 
 VESubtarget::VESubtarget(const Triple &TT, const std::string &CPU,
                          const std::string &FS, const TargetMachine &TM)
-<<<<<<< HEAD
     : VEGenSubtargetInfo(TT, CPU, FS), TargetTriple(TT), PackedMode(false),
-      EnableVPU(true), InstrInfo(initializeSubtargetDependencies(CPU, FS)),
+      EnableVPU(true) InstrInfo(initializeSubtargetDependencies(CPU, FS)),
       TLInfo(TM, *this), FrameLowering(*this) {}
-=======
-    : VEGenSubtargetInfo(TT, CPU, FS), TargetTriple(TT), Vectorize(false),
-      InstrInfo(initializeSubtargetDependencies(CPU, FS)), TLInfo(TM, *this),
-      FrameLowering(*this) {}
->>>>>>> 67c10f34
 
 uint64_t VESubtarget::getAdjustedFrameSize(uint64_t frameSize) const {
 
