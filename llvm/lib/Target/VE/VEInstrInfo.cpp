--- conflicted
+++ resolved
@@ -316,25 +316,28 @@
   return false;
 }
 
-void VEInstrInfo::copyPhysSubRegs(MachineBasicBlock &MBB,
-                                  MachineBasicBlock::iterator I,
-                                  const DebugLoc &DL, MCRegister DestReg,
-                                  MCRegister SrcReg, bool KillSrc,
-                                  const MCInstrDesc &MCID,
-                                  unsigned int numSubRegs,
-                                  const unsigned* subRegIdx) const {
-  const TargetRegisterInfo *TRI = &getRegisterInfo();
+static bool IsAliasOfSX(Register Reg) {
+  return VE::I32RegClass.contains(Reg) || VE::I64RegClass.contains(Reg) ||
+         VE::F32RegClass.contains(Reg);
+}
+
+static void copyPhysSubRegs(MachineBasicBlock &MBB,
+                            MachineBasicBlock::iterator I, const DebugLoc &DL,
+                            MCRegister DestReg, MCRegister SrcReg, bool KillSrc,
+                            const MCInstrDesc &MCID, unsigned int NumSubRegs,
+                            const unsigned *SubRegIdx,
+                            const TargetRegisterInfo *TRI) {
   MachineInstr *MovMI = nullptr;
 
-  for (unsigned i = 0; i != numSubRegs; ++i) {
-    unsigned SubDest = TRI->getSubReg(DestReg, subRegIdx[i]);
-    unsigned SubSrc  = TRI->getSubReg(SrcReg,  subRegIdx[i]);
+  for (unsigned Idx = 0; Idx != NumSubRegs; ++Idx) {
+    Register SubDest = TRI->getSubReg(DestReg, SubRegIdx[Idx]);
+    Register SubSrc = TRI->getSubReg(SrcReg, SubRegIdx[Idx]);
     assert(SubDest && SubSrc && "Bad sub-register");
 
     if (MCID.getOpcode() == VE::ORri) {
       // generate "ORri, dest, src, 0" instruction.
-      MachineInstrBuilder MIB = BuildMI(MBB, I, DL, MCID, SubDest)
-          .addReg(SubSrc).addImm(0);
+      MachineInstrBuilder MIB =
+          BuildMI(MBB, I, DL, MCID, SubDest).addReg(SubSrc).addImm(0);
       MovMI = MIB.getInstr();
     } else if (MCID.getOpcode() == VE::ANDMxx) {
       // generate "ANDM, dest, vm0, src" instruction.
@@ -351,39 +354,6 @@
     MovMI->addRegisterKilled(SrcReg, TRI, true);
 }
 
-static bool IsAliasOfSX(Register Reg) {
-  return VE::I32RegClass.contains(Reg) || VE::I64RegClass.contains(Reg) ||
-         VE::F32RegClass.contains(Reg);
-}
-
-static void copyPhysSubRegs(MachineBasicBlock &MBB,
-                            MachineBasicBlock::iterator I, const DebugLoc &DL,
-                            MCRegister DestReg, MCRegister SrcReg, bool KillSrc,
-                            const MCInstrDesc &MCID, unsigned int NumSubRegs,
-                            const unsigned *SubRegIdx,
-                            const TargetRegisterInfo *TRI) {
-  MachineInstr *MovMI = nullptr;
-
-  for (unsigned Idx = 0; Idx != NumSubRegs; ++Idx) {
-    Register SubDest = TRI->getSubReg(DestReg, SubRegIdx[Idx]);
-    Register SubSrc = TRI->getSubReg(SrcReg, SubRegIdx[Idx]);
-    assert(SubDest && SubSrc && "Bad sub-register");
-
-    if (MCID.getOpcode() == VE::ORri) {
-      // generate "ORri, dest, src, 0" instruction.
-      MachineInstrBuilder MIB =
-          BuildMI(MBB, I, DL, MCID, SubDest).addReg(SubSrc).addImm(0);
-      MovMI = MIB.getInstr();
-    } else {
-      llvm_unreachable("Unexpected reg-to-reg copy instruction");
-    }
-  }
-  // Add implicit super-register defs and kills to the last MovMI.
-  MovMI->addRegisterDefined(DestReg, TRI);
-  if (KillSrc)
-    MovMI->addRegisterKilled(SrcReg, TRI, true);
-}
-
 void VEInstrInfo::copyPhysReg(MachineBasicBlock &MBB,
                               MachineBasicBlock::iterator I, const DebugLoc &DL,
                               MCRegister DestReg, MCRegister SrcReg,
@@ -393,7 +363,6 @@
     BuildMI(MBB, I, DL, get(VE::ORri), DestReg)
         .addReg(SrcReg, getKillRegState(KillSrc))
         .addImm(0);
-<<<<<<< HEAD
   } else if (VE::V64RegClass.contains(DestReg, SrcReg)) {
     // Generate following instructions
     //   %sw16 = LEA32zii 256
@@ -420,21 +389,13 @@
     const unsigned subRegIdx[] = { VE::sub_vm_even, VE::sub_vm_odd };
     unsigned int numSubRegs = 2;
     copyPhysSubRegs(MBB, I, DL, DestReg, SrcReg, KillSrc, get(VE::ANDMxx),
-                    numSubRegs, subRegIdx);
-  } else if (VE::F128RegClass.contains(DestReg, SrcReg)) {
-    // Use two instructions.
-    const unsigned subRegIdx[] = { VE::sub_even, VE::sub_odd };
-    unsigned int numSubRegs = 2;
-    copyPhysSubRegs(MBB, I, DL, DestReg, SrcReg, KillSrc, get(VE::ORri),
-                    numSubRegs, subRegIdx);
-=======
+                    numSubRegs, subRegIdx, &getRegisterInfo());
   } else if (VE::F128RegClass.contains(DestReg, SrcReg)) {
     // Use two instructions.
     const unsigned SubRegIdx[] = {VE::sub_even, VE::sub_odd};
     unsigned int NumSubRegs = 2;
     copyPhysSubRegs(MBB, I, DL, DestReg, SrcReg, KillSrc, get(VE::ORri),
                     NumSubRegs, SubRegIdx, &getRegisterInfo());
->>>>>>> 68cb29ef
   } else {
     const TargetRegisterInfo *TRI = &getRegisterInfo();
     dbgs() << "Impossible reg-to-reg copy from " << printReg(SrcReg, TRI)
@@ -450,7 +411,6 @@
 /// any side effects other than loading from the stack slot.
 unsigned VEInstrInfo::isLoadFromStackSlot(const MachineInstr &MI,
                                           int &FrameIndex) const {
-<<<<<<< HEAD
   if (MI.getOpcode() == VE::LDrii ||            // I64
       MI.getOpcode() == VE::LDLSXrii ||         // I32
       MI.getOpcode() == VE::LDUrii ||           // F32
@@ -458,12 +418,6 @@
       MI.getOpcode() == VE::LDVRrii ||          // V64 (pseudo)
       MI.getOpcode() == VE::LDVMrii ||          // VM (pseudo)
       MI.getOpcode() == VE::LDVM512rii          // VM512 (pseudo)
-=======
-  if (MI.getOpcode() == VE::LDrii ||    // I64
-      MI.getOpcode() == VE::LDLSXrii || // I32
-      MI.getOpcode() == VE::LDUrii ||   // F32
-      MI.getOpcode() == VE::LDQrii      // F128 (pseudo)
->>>>>>> 68cb29ef
   ) {
     if (MI.getOperand(1).isFI() && MI.getOperand(2).isImm() &&
         MI.getOperand(2).getImm() == 0 && MI.getOperand(3).isImm() &&
@@ -482,7 +436,6 @@
 /// any side effects other than storing to the stack slot.
 unsigned VEInstrInfo::isStoreToStackSlot(const MachineInstr &MI,
                                          int &FrameIndex) const {
-<<<<<<< HEAD
   if (MI.getOpcode() == VE::STrii ||            // I64
       MI.getOpcode() == VE::STLrii ||           // I32
       MI.getOpcode() == VE::STUrii ||           // F32
@@ -490,12 +443,6 @@
       MI.getOpcode() == VE::STVRrii ||          // V64 (pseudo)
       MI.getOpcode() == VE::STVMrii ||          // VM (pseudo)
       MI.getOpcode() == VE::STVM512rii          // VM512 (pseudo)
-=======
-  if (MI.getOpcode() == VE::STrii ||  // I64
-      MI.getOpcode() == VE::STLrii || // I32
-      MI.getOpcode() == VE::STUrii || // F32
-      MI.getOpcode() == VE::STQrii    // F128 (pseudo)
->>>>>>> 68cb29ef
   ) {
     if (MI.getOperand(0).isFI() && MI.getOperand(1).isImm() &&
         MI.getOperand(1).getImm() == 0 && MI.getOperand(2).isImm() &&
@@ -561,7 +508,6 @@
         .addImm(0)
         .addReg(SrcReg, getKillRegState(isKill))
         .addMemOperand(MMO);
-<<<<<<< HEAD
   } else if (RC == &VE::V64RegClass) {
     BuildMI(MBB, I, DL, get(VE::STVRrii))
         .addFrameIndex(FI)
@@ -584,8 +530,6 @@
         .addImm(0)
         .addReg(SrcReg, getKillRegState(isKill))
         .addMemOperand(MMO);
-=======
->>>>>>> 68cb29ef
   } else
     report_fatal_error("Can't store this register to stack slot");
 }
@@ -639,7 +583,6 @@
         .addImm(0)
         .addImm(0)
         .addMemOperand(MMO);
-<<<<<<< HEAD
   } else if (RC == &VE::V64RegClass) {
     BuildMI(MBB, I, DL, get(VE::LDVRrii), DestReg)
         .addFrameIndex(FI)
@@ -659,8 +602,6 @@
         .addImm(0)
         .addImm(0)
         .addMemOperand(MMO);
-=======
->>>>>>> 68cb29ef
   } else
     report_fatal_error("Can't load this register from stack slot");
 }
