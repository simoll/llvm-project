//===-- VEInstrInfo.cpp - VE Instruction Information ----------------------===//
//
// Part of the LLVM Project, under the Apache License v2.0 with LLVM Exceptions.
// See https://llvm.org/LICENSE.txt for license information.
// SPDX-License-Identifier: Apache-2.0 WITH LLVM-exception
//
//===----------------------------------------------------------------------===//
//
// This file contains the VE implementation of the TargetInstrInfo class.
//
//===----------------------------------------------------------------------===//

#include "VEInstrInfo.h"
#include "VE.h"
#include "VEMachineFunctionInfo.h"
#include "VESubtarget.h"
#include "llvm/ADT/STLExtras.h"
#include "llvm/ADT/SmallVector.h"
#include "llvm/CodeGen/MachineFrameInfo.h"
#include "llvm/CodeGen/MachineInstrBuilder.h"
#include "llvm/CodeGen/MachineMemOperand.h"
#include "llvm/CodeGen/MachineRegisterInfo.h"
#include "llvm/Support/CommandLine.h"
#include "llvm/Support/Debug.h"
#include "llvm/Support/ErrorHandling.h"
#include "llvm/Support/TargetRegistry.h"

#define DEBUG_TYPE "ve-instr-info"

using namespace llvm;

static cl::opt<bool> ShowSpillMessageVec(
  "show-spill-message-vec",
  cl::init(false),
  cl::desc("Enable diagnostic message for spill/restore of vector or vector mask registers."),
  cl::Hidden);

#define GET_INSTRINFO_CTOR_DTOR
#include "VEGenInstrInfo.inc"

// Pin the vtable to this file.
void VEInstrInfo::anchor() {}

VEInstrInfo::VEInstrInfo(VESubtarget &ST)
    : VEGenInstrInfo(VE::ADJCALLSTACKDOWN, VE::ADJCALLSTACKUP), RI(),
      Subtarget(ST) {}

static bool IsIntegerCC(unsigned CC) { return (CC < VECC::CC_AF); }

static VECC::CondCode GetOppositeBranchCondition(VECC::CondCode CC) {
  switch (CC) {
  case VECC::CC_IG:
    return VECC::CC_ILE;
  case VECC::CC_IL:
    return VECC::CC_IGE;
  case VECC::CC_INE:
    return VECC::CC_IEQ;
  case VECC::CC_IEQ:
    return VECC::CC_INE;
  case VECC::CC_IGE:
    return VECC::CC_IL;
  case VECC::CC_ILE:
    return VECC::CC_IG;
  case VECC::CC_AF:
    return VECC::CC_AT;
  case VECC::CC_G:
    return VECC::CC_LENAN;
  case VECC::CC_L:
    return VECC::CC_GENAN;
  case VECC::CC_NE:
    return VECC::CC_EQNAN;
  case VECC::CC_EQ:
    return VECC::CC_NENAN;
  case VECC::CC_GE:
    return VECC::CC_LNAN;
  case VECC::CC_LE:
    return VECC::CC_GNAN;
  case VECC::CC_NUM:
    return VECC::CC_NAN;
  case VECC::CC_NAN:
    return VECC::CC_NUM;
  case VECC::CC_GNAN:
    return VECC::CC_LE;
  case VECC::CC_LNAN:
    return VECC::CC_GE;
  case VECC::CC_NENAN:
    return VECC::CC_EQ;
  case VECC::CC_EQNAN:
    return VECC::CC_NE;
  case VECC::CC_GENAN:
    return VECC::CC_L;
  case VECC::CC_LENAN:
    return VECC::CC_G;
  case VECC::CC_AT:
    return VECC::CC_AF;
  case VECC::UNKNOWN:
    return VECC::UNKNOWN;
  }
  llvm_unreachable("Invalid cond code");
}

// Treat a branch relative long always instruction as unconditional branch.
// For example, br.l.t and br.l.
static bool isUncondBranchOpcode(int Opc) {
  using namespace llvm::VE;

#define BRKIND(NAME) (Opc == NAME##a || Opc == NAME##a_nt || Opc == NAME##a_t)
  // VE has other branch relative always instructions for word/double/float,
  // but we use only long branches in our lower.  So, sanity check it here.
  assert(!BRKIND(BRCFW) && !BRKIND(BRCFD) && !BRKIND(BRCFS) &&
         "Branch relative word/double/float always instructions should not be "
         "used!");
  return BRKIND(BRCFL);
#undef BRKIND
}

// Treat branch relative conditional as conditional branch instructions.
// For example, brgt.l.t and brle.s.nt.
static bool isCondBranchOpcode(int Opc) {
  using namespace llvm::VE;

#define BRKIND(NAME)                                                           \
  (Opc == NAME##rr || Opc == NAME##rr_nt || Opc == NAME##rr_t ||               \
   Opc == NAME##ir || Opc == NAME##ir_nt || Opc == NAME##ir_t)
  return BRKIND(BRCFL) || BRKIND(BRCFW) || BRKIND(BRCFD) || BRKIND(BRCFS);
#undef BRKIND
}

// Treat branch long always instructions as indirect branch.
// For example, b.l.t and b.l.
static bool isIndirectBranchOpcode(int Opc) {
  using namespace llvm::VE;

#define BRKIND(NAME)                                                           \
  (Opc == NAME##ari || Opc == NAME##ari_nt || Opc == NAME##ari_t)
  // VE has other branch always instructions for word/double/float, but
  // we use only long branches in our lower.  So, sanity check it here.
  assert(!BRKIND(BCFW) && !BRKIND(BCFD) && !BRKIND(BCFS) &&
         "Branch word/double/float always instructions should not be used!");
  return BRKIND(BCFL);
#undef BRKIND
}

static void parseCondBranch(MachineInstr *LastInst, MachineBasicBlock *&Target,
                            SmallVectorImpl<MachineOperand> &Cond) {
  Cond.push_back(MachineOperand::CreateImm(LastInst->getOperand(0).getImm()));
  Cond.push_back(LastInst->getOperand(1));
  Cond.push_back(LastInst->getOperand(2));
  Target = LastInst->getOperand(3).getMBB();
}

bool VEInstrInfo::analyzeBranch(MachineBasicBlock &MBB, MachineBasicBlock *&TBB,
                                MachineBasicBlock *&FBB,
                                SmallVectorImpl<MachineOperand> &Cond,
                                bool AllowModify) const {
  MachineBasicBlock::iterator I = MBB.getLastNonDebugInstr();
  if (I == MBB.end())
    return false;

  if (!isUnpredicatedTerminator(*I))
    return false;

  // Get the last instruction in the block.
  MachineInstr *LastInst = &*I;
  unsigned LastOpc = LastInst->getOpcode();

  // If there is only one terminator instruction, process it.
  if (I == MBB.begin() || !isUnpredicatedTerminator(*--I)) {
    if (isUncondBranchOpcode(LastOpc)) {
      TBB = LastInst->getOperand(0).getMBB();
      return false;
    }
    if (isCondBranchOpcode(LastOpc)) {
      // Block ends with fall-through condbranch.
      parseCondBranch(LastInst, TBB, Cond);
      return false;
    }
    return true; // Can't handle indirect branch.
  }

  // Get the instruction before it if it is a terminator.
  MachineInstr *SecondLastInst = &*I;
  unsigned SecondLastOpc = SecondLastInst->getOpcode();

  // If AllowModify is true and the block ends with two or more unconditional
  // branches, delete all but the first unconditional branch.
  if (AllowModify && isUncondBranchOpcode(LastOpc)) {
    while (isUncondBranchOpcode(SecondLastOpc)) {
      LastInst->eraseFromParent();
      LastInst = SecondLastInst;
      LastOpc = LastInst->getOpcode();
      if (I == MBB.begin() || !isUnpredicatedTerminator(*--I)) {
        // Return now the only terminator is an unconditional branch.
        TBB = LastInst->getOperand(0).getMBB();
        return false;
      }
      SecondLastInst = &*I;
      SecondLastOpc = SecondLastInst->getOpcode();
    }
  }

  // If there are three terminators, we don't know what sort of block this is.
  if (SecondLastInst && I != MBB.begin() && isUnpredicatedTerminator(*--I))
    return true;

  // If the block ends with a B and a Bcc, handle it.
  if (isCondBranchOpcode(SecondLastOpc) && isUncondBranchOpcode(LastOpc)) {
    parseCondBranch(SecondLastInst, TBB, Cond);
    FBB = LastInst->getOperand(0).getMBB();
    return false;
  }

  // If the block ends with two unconditional branches, handle it.  The second
  // one is not executed.
  if (isUncondBranchOpcode(SecondLastOpc) && isUncondBranchOpcode(LastOpc)) {
    TBB = SecondLastInst->getOperand(0).getMBB();
    return false;
  }

  // ...likewise if it ends with an indirect branch followed by an unconditional
  // branch.
  if (isIndirectBranchOpcode(SecondLastOpc) && isUncondBranchOpcode(LastOpc)) {
    I = LastInst;
    if (AllowModify)
      I->eraseFromParent();
    return true;
  }

  // Otherwise, can't handle this.
  return true;
}

unsigned VEInstrInfo::insertBranch(MachineBasicBlock &MBB,
                                   MachineBasicBlock *TBB,
                                   MachineBasicBlock *FBB,
                                   ArrayRef<MachineOperand> Cond,
                                   const DebugLoc &DL, int *BytesAdded) const {
  assert(TBB && "insertBranch must not be told to insert a fallthrough");
  assert((Cond.size() == 3 || Cond.size() == 0) &&
         "VE branch conditions should have three component!");
  assert(!BytesAdded && "code size not handled");
  if (Cond.empty()) {
    // Uncondition branch
    assert(!FBB && "Unconditional branch with multiple successors!");
    BuildMI(&MBB, DL, get(VE::BRCFLa_t))
        .addMBB(TBB);
    return 1;
  }

  // Conditional branch
  //   (BRCFir CC sy sz addr)
  assert(Cond[0].isImm() && Cond[2].isReg() && "not implemented");

  unsigned opc[2];
  const TargetRegisterInfo *TRI = &getRegisterInfo();
  MachineFunction *MF = MBB.getParent();
  const MachineRegisterInfo &MRI = MF->getRegInfo();
  unsigned Reg = Cond[2].getReg();
  if (IsIntegerCC(Cond[0].getImm())) {
    if (TRI->getRegSizeInBits(Reg, MRI) == 32) {
      opc[0] = VE::BRCFWir;
      opc[1] = VE::BRCFWrr;
    } else {
      opc[0] = VE::BRCFLir;
      opc[1] = VE::BRCFLrr;
    }
  } else {
    if (TRI->getRegSizeInBits(Reg, MRI) == 32) {
      opc[0] = VE::BRCFSir;
      opc[1] = VE::BRCFSrr;
    } else {
      opc[0] = VE::BRCFDir;
      opc[1] = VE::BRCFDrr;
    }
  }
  if (Cond[1].isImm()) {
      BuildMI(&MBB, DL, get(opc[0]))
          .add(Cond[0]) // condition code
          .add(Cond[1]) // lhs
          .add(Cond[2]) // rhs
          .addMBB(TBB);
  } else {
      BuildMI(&MBB, DL, get(opc[1]))
          .add(Cond[0])
          .add(Cond[1])
          .add(Cond[2])
          .addMBB(TBB);
  }

  if (!FBB)
    return 1;

  BuildMI(&MBB, DL, get(VE::BRCFLa_t))
      .addMBB(FBB);
  return 2;
}

unsigned VEInstrInfo::removeBranch(MachineBasicBlock &MBB,
                                   int *BytesRemoved) const {
  assert(!BytesRemoved && "code size not handled");

  MachineBasicBlock::iterator I = MBB.end();
  unsigned Count = 0;
  while (I != MBB.begin()) {
    --I;

    if (I->isDebugValue())
      continue;

    if (!isUncondBranchOpcode(I->getOpcode()) &&
        !isCondBranchOpcode(I->getOpcode()))
      break; // Not a branch

    I->eraseFromParent();
    I = MBB.end();
    ++Count;
  }
  return Count;
}

bool VEInstrInfo::reverseBranchCondition(
    SmallVectorImpl<MachineOperand> &Cond) const {
  VECC::CondCode CC = static_cast<VECC::CondCode>(Cond[0].getImm());
  Cond[0].setImm(GetOppositeBranchCondition(CC));
  return false;
}

static bool IsAliasOfSX(Register Reg) {
  return VE::I32RegClass.contains(Reg) || VE::I64RegClass.contains(Reg) ||
         VE::F32RegClass.contains(Reg);
}

static void copyPhysSubRegs(MachineBasicBlock &MBB,
                            MachineBasicBlock::iterator I, const DebugLoc &DL,
                            MCRegister DestReg, MCRegister SrcReg, bool KillSrc,
                            const MCInstrDesc &MCID, unsigned int NumSubRegs,
                            const unsigned *SubRegIdx,
                            const TargetRegisterInfo *TRI) {
  MachineInstr *MovMI = nullptr;

  for (unsigned Idx = 0; Idx != NumSubRegs; ++Idx) {
    Register SubDest = TRI->getSubReg(DestReg, SubRegIdx[Idx]);
    Register SubSrc = TRI->getSubReg(SrcReg, SubRegIdx[Idx]);
    assert(SubDest && SubSrc && "Bad sub-register");

    if (MCID.getOpcode() == VE::ORri) {
      // generate "ORri, dest, src, 0" instruction.
      MachineInstrBuilder MIB =
          BuildMI(MBB, I, DL, MCID, SubDest).addReg(SubSrc).addImm(0);
      MovMI = MIB.getInstr();
    } else if (MCID.getOpcode() == VE::ANDMmm) {
      // generate "ANDM, dest, vm0, src" instruction.
<<<<<<< HEAD
      MachineInstrBuilder MIB = BuildMI(MBB, I, DL, MCID, SubDest)
          .addReg(VE::VM0).addReg(SubSrc);
=======
      MachineInstrBuilder MIB =
          BuildMI(MBB, I, DL, MCID, SubDest).addReg(VE::VM0).addReg(SubSrc);
>>>>>>> ca4bf58e
      MovMI = MIB.getInstr();
    } else {
      llvm_unreachable("Unexpected reg-to-reg copy instruction");
    }
  }
  // Add implicit super-register defs and kills to the last MovMI.
  MovMI->addRegisterDefined(DestReg, TRI);
  if (KillSrc)
    MovMI->addRegisterKilled(SrcReg, TRI, true);
}

void VEInstrInfo::copyPhysReg(MachineBasicBlock &MBB,
                              MachineBasicBlock::iterator I, const DebugLoc &DL,
                              MCRegister DestReg, MCRegister SrcReg,
                              bool KillSrc) const {

  if (IsAliasOfSX(SrcReg) && IsAliasOfSX(DestReg)) {
    BuildMI(MBB, I, DL, get(VE::ORri), DestReg)
        .addReg(SrcReg, getKillRegState(KillSrc))
        .addImm(0);
  } else if (VE::V64RegClass.contains(DestReg, SrcReg)) {
    // Generate following instructions
    //   %sw16 = LEA32zii 256
    //   VORmvl %dest, (0)1, %src, %sw16
    // TODO: reuse a register if vl is already assigned to a register
    // FIXME: it would be better to scavenge a register here instead of
    // reserving SX16 all of the time.
    const TargetRegisterInfo *TRI = &getRegisterInfo();
    Register TmpReg = VE::SX16;
    Register SubTmp = TRI->getSubReg(TmpReg, VE::sub_i32);
    BuildMI(MBB, I, DL, get(VE::LEAzii), TmpReg)
        .addImm(0)
        .addImm(0)
        .addImm(256);
    MachineInstrBuilder MIB = BuildMI(MBB, I, DL, get(VE::VORmvl), DestReg)
                                  .addImm(M1(0)) // Represent (0)1.
                                  .addReg(SrcReg, getKillRegState(KillSrc))
                                  .addReg(SubTmp, getKillRegState(true));
    MIB.getInstr()->addRegisterKilled(TmpReg, TRI, true);
<<<<<<< HEAD
  } else if (VE::VMRegClass.contains(DestReg, SrcReg))
    BuildMI(MBB, I, DL, get(VE::ANDMmm), DestReg)
        .addReg(VE::VM0)
        .addReg(SrcReg, getKillRegState(KillSrc));
  else if (VE::VM512RegClass.contains(DestReg, SrcReg)) {
    // Use two instructions.
    const unsigned subRegIdx[] = { VE::sub_vm_even, VE::sub_vm_odd };
    unsigned int numSubRegs = 2;
    copyPhysSubRegs(MBB, I, DL, DestReg, SrcReg, KillSrc, get(VE::ANDMmm),
                    numSubRegs, subRegIdx, &getRegisterInfo());
=======
  } else if (VE::VMRegClass.contains(DestReg, SrcReg)) {
    BuildMI(MBB, I, DL, get(VE::ANDMmm), DestReg)
        .addReg(VE::VM0)
        .addReg(SrcReg, getKillRegState(KillSrc));
  } else if (VE::VM512RegClass.contains(DestReg, SrcReg)) {
    // Use two instructions.
    const unsigned SubRegIdx[] = {VE::sub_vm_even, VE::sub_vm_odd};
    unsigned int NumSubRegs = 2;
    copyPhysSubRegs(MBB, I, DL, DestReg, SrcReg, KillSrc, get(VE::ANDMmm),
                    NumSubRegs, SubRegIdx, &getRegisterInfo());
>>>>>>> ca4bf58e
  } else if (VE::F128RegClass.contains(DestReg, SrcReg)) {
    // Use two instructions.
    const unsigned SubRegIdx[] = {VE::sub_even, VE::sub_odd};
    unsigned int NumSubRegs = 2;
    copyPhysSubRegs(MBB, I, DL, DestReg, SrcReg, KillSrc, get(VE::ORri),
                    NumSubRegs, SubRegIdx, &getRegisterInfo());
  } else {
    const TargetRegisterInfo *TRI = &getRegisterInfo();
    dbgs() << "Impossible reg-to-reg copy from " << printReg(SrcReg, TRI)
           << " to " << printReg(DestReg, TRI) << "\n";
    llvm_unreachable("Impossible reg-to-reg copy");
  }
}

/// isLoadFromStackSlot - If the specified machine instruction is a direct
/// load from a stack slot, return the virtual or physical register number of
/// the destination along with the FrameIndex of the loaded stack slot.  If
/// not, return 0.  This predicate must return 0 if the instruction has
/// any side effects other than loading from the stack slot.
unsigned VEInstrInfo::isLoadFromStackSlot(const MachineInstr &MI,
                                          int &FrameIndex) const {
  if (MI.getOpcode() == VE::LDrii ||            // I64
      MI.getOpcode() == VE::LDLSXrii ||         // I32
      MI.getOpcode() == VE::LDUrii ||           // F32
      MI.getOpcode() == VE::LDQrii ||           // F128 (pseudo)
      MI.getOpcode() == VE::LDVRrii ||          // V64 (pseudo)
      MI.getOpcode() == VE::LDVMrii ||          // VM (pseudo)
      MI.getOpcode() == VE::LDVM512rii          // VM512 (pseudo)
  ) {
    if (MI.getOperand(1).isFI() && MI.getOperand(2).isImm() &&
        MI.getOperand(2).getImm() == 0 && MI.getOperand(3).isImm() &&
        MI.getOperand(3).getImm() == 0) {
      FrameIndex = MI.getOperand(1).getIndex();
      return MI.getOperand(0).getReg();
    }
  }
  return 0;
}

/// isStoreToStackSlot - If the specified machine instruction is a direct
/// store to a stack slot, return the virtual or physical register number of
/// the source reg along with the FrameIndex of the loaded stack slot.  If
/// not, return 0.  This predicate must return 0 if the instruction has
/// any side effects other than storing to the stack slot.
unsigned VEInstrInfo::isStoreToStackSlot(const MachineInstr &MI,
                                         int &FrameIndex) const {
  if (MI.getOpcode() == VE::STrii ||            // I64
      MI.getOpcode() == VE::STLrii ||           // I32
      MI.getOpcode() == VE::STUrii ||           // F32
      MI.getOpcode() == VE::STQrii ||           // F128 (pseudo)
      MI.getOpcode() == VE::STVRrii ||          // V64 (pseudo)
      MI.getOpcode() == VE::STVMrii ||          // VM (pseudo)
      MI.getOpcode() == VE::STVM512rii          // VM512 (pseudo)
  ) {
    if (MI.getOperand(0).isFI() && MI.getOperand(1).isImm() &&
        MI.getOperand(1).getImm() == 0 && MI.getOperand(2).isImm() &&
        MI.getOperand(2).getImm() == 0) {
      FrameIndex = MI.getOperand(0).getIndex();
      return MI.getOperand(3).getReg();
    }
  }
  return 0;
}

void VEInstrInfo::storeRegToStackSlot(MachineBasicBlock &MBB,
                                      MachineBasicBlock::iterator I,
                                      Register SrcReg, bool isKill, int FI,
                                      const TargetRegisterClass *RC,
                                      const TargetRegisterInfo *TRI) const {
  DebugLoc DL;
  if (I != MBB.end())
    DL = I->getDebugLoc();

  if (ShowSpillMessageVec) {
    if (RC == &VE::V64RegClass) {
      dbgs() << "spill " << printReg(SrcReg, TRI) << " - V64\n";
    } else if (RC == &VE::VMRegClass) {
      dbgs() << "spill " << printReg(SrcReg, TRI) << " - VM\n";
    } else if (VE::VM512RegClass.hasSubClassEq(RC)) {
      dbgs() << "spill " << printReg(SrcReg, TRI) << " - VM512\n";
    }
  }

  MachineFunction *MF = MBB.getParent();
  const MachineFrameInfo &MFI = MF->getFrameInfo();
  MachineMemOperand *MMO = MF->getMachineMemOperand(
      MachinePointerInfo::getFixedStack(*MF, FI), MachineMemOperand::MOStore,
      MFI.getObjectSize(FI), MFI.getObjectAlign(FI));

  // On the order of operands here: think "[FrameIdx + 0] = SrcReg".
  if (RC == &VE::I64RegClass) {
    BuildMI(MBB, I, DL, get(VE::STrii))
        .addFrameIndex(FI)
        .addImm(0)
        .addImm(0)
        .addReg(SrcReg, getKillRegState(isKill))
        .addMemOperand(MMO);
  } else if (RC == &VE::I32RegClass) {
    BuildMI(MBB, I, DL, get(VE::STLrii))
        .addFrameIndex(FI)
        .addImm(0)
        .addImm(0)
        .addReg(SrcReg, getKillRegState(isKill))
        .addMemOperand(MMO);
  } else if (RC == &VE::F32RegClass) {
    BuildMI(MBB, I, DL, get(VE::STUrii))
        .addFrameIndex(FI)
        .addImm(0)
        .addImm(0)
        .addReg(SrcReg, getKillRegState(isKill))
        .addMemOperand(MMO);
  } else if (VE::F128RegClass.hasSubClassEq(RC)) {
    BuildMI(MBB, I, DL, get(VE::STQrii))
        .addFrameIndex(FI)
        .addImm(0)
        .addImm(0)
        .addReg(SrcReg, getKillRegState(isKill))
        .addMemOperand(MMO);
  } else if (RC == &VE::V64RegClass) {
    BuildMI(MBB, I, DL, get(VE::STVRrii))
        .addFrameIndex(FI)
        .addImm(0)
        .addImm(0)
        .addReg(SrcReg, getKillRegState(isKill))
        .addImm(256)
        .addMemOperand(MMO);
  } else if (RC == &VE::VMRegClass) {
    BuildMI(MBB, I, DL, get(VE::STVMrii))
        .addFrameIndex(FI)
        .addImm(0)
        .addImm(0)
        .addReg(SrcReg, getKillRegState(isKill))
        .addMemOperand(MMO);
  } else if (VE::VM512RegClass.hasSubClassEq(RC)) {
    BuildMI(MBB, I, DL, get(VE::STVM512rii))
        .addFrameIndex(FI)
        .addImm(0)
        .addImm(0)
        .addReg(SrcReg, getKillRegState(isKill))
        .addMemOperand(MMO);
  } else
    report_fatal_error("Can't store this register to stack slot");
}

void VEInstrInfo::loadRegFromStackSlot(MachineBasicBlock &MBB,
                                       MachineBasicBlock::iterator I,
                                       Register DestReg, int FI,
                                       const TargetRegisterClass *RC,
                                       const TargetRegisterInfo *TRI) const {
  DebugLoc DL;
  if (I != MBB.end())
    DL = I->getDebugLoc();

  if (ShowSpillMessageVec) {
    if (RC == &VE::V64RegClass) {
      dbgs() << "restore " << printReg(DestReg, TRI) << " - V64\n";
    } else if (RC == &VE::VMRegClass) {
      dbgs() << "restore " << printReg(DestReg, TRI) << " - VM\n";
    } else if (VE::VM512RegClass.hasSubClassEq(RC)) {
      dbgs() << "restore " << printReg(DestReg, TRI) << " - VM512\n";
    }
  }

  MachineFunction *MF = MBB.getParent();
  const MachineFrameInfo &MFI = MF->getFrameInfo();
  MachineMemOperand *MMO = MF->getMachineMemOperand(
      MachinePointerInfo::getFixedStack(*MF, FI), MachineMemOperand::MOLoad,
      MFI.getObjectSize(FI), MFI.getObjectAlign(FI));

  if (RC == &VE::I64RegClass) {
    BuildMI(MBB, I, DL, get(VE::LDrii), DestReg)
        .addFrameIndex(FI)
        .addImm(0)
        .addImm(0)
        .addMemOperand(MMO);
  } else if (RC == &VE::I32RegClass) {
    BuildMI(MBB, I, DL, get(VE::LDLSXrii), DestReg)
        .addFrameIndex(FI)
        .addImm(0)
        .addImm(0)
        .addMemOperand(MMO);
  } else if (RC == &VE::F32RegClass) {
    BuildMI(MBB, I, DL, get(VE::LDUrii), DestReg)
        .addFrameIndex(FI)
        .addImm(0)
        .addImm(0)
        .addMemOperand(MMO);
  } else if (VE::F128RegClass.hasSubClassEq(RC)) {
    BuildMI(MBB, I, DL, get(VE::LDQrii), DestReg)
        .addFrameIndex(FI)
        .addImm(0)
        .addImm(0)
        .addMemOperand(MMO);
  } else if (RC == &VE::V64RegClass) {
    BuildMI(MBB, I, DL, get(VE::LDVRrii), DestReg)
        .addFrameIndex(FI)
        .addImm(0)
        .addImm(0)
        .addImm(256)
        .addMemOperand(MMO);
  } else if (RC == &VE::VMRegClass) {
    BuildMI(MBB, I, DL, get(VE::LDVMrii), DestReg)
        .addFrameIndex(FI)
        .addImm(0)
        .addImm(0)
        .addMemOperand(MMO);
  } else if (VE::VM512RegClass.hasSubClassEq(RC)) {
    BuildMI(MBB, I, DL, get(VE::LDVM512rii), DestReg)
        .addFrameIndex(FI)
        .addImm(0)
        .addImm(0)
        .addMemOperand(MMO);
  } else
    report_fatal_error("Can't load this register from stack slot");
}

bool VEInstrInfo::FoldImmediate(MachineInstr &UseMI, MachineInstr &DefMI,
                                Register Reg, MachineRegisterInfo *MRI) const {
  LLVM_DEBUG(dbgs() << "FoldImmediate\n");

  LLVM_DEBUG(dbgs() << "checking DefMI\n");
  int64_t ImmVal;
  switch (DefMI.getOpcode()) {
  default:
    return false;
  case VE::ORim:
    // General move small immediate instruction on VE.
    LLVM_DEBUG(dbgs() << "checking ORim\n");
    LLVM_DEBUG(DefMI.dump());
    // FIXME: We may need to support FPImm too.
    assert(DefMI.getOperand(1).isImm());
    assert(DefMI.getOperand(2).isImm());
    ImmVal =
        DefMI.getOperand(1).getImm() + mimm2Val(DefMI.getOperand(2).getImm());
    LLVM_DEBUG(dbgs() << "ImmVal is " << ImmVal << "\n");
    break;
  case VE::LEAzii:
    // General move immediate instruction on VE.
    LLVM_DEBUG(dbgs() << "checking LEAzii\n");
    LLVM_DEBUG(DefMI.dump());
    // FIXME: We may need to support FPImm too.
    assert(DefMI.getOperand(2).isImm());
    if (!DefMI.getOperand(3).isImm())
      // LEAzii may refer label
      return false;
    ImmVal = DefMI.getOperand(2).getImm() + DefMI.getOperand(3).getImm();
    LLVM_DEBUG(dbgs() << "ImmVal is " << ImmVal << "\n");
    break;
  }

  // Try to fold like below:
  //   %1:i64 = ORim 0, 0(1)
  //   %2:i64 = CMPSLrr %0, %1
  // To
  //   %2:i64 = CMPSLrm %0, 0(1)
  //
  // Another example:
  //   %1:i64 = ORim 6, 0(1)
  //   %2:i64 = CMPSLrr %1, %0
  // To
  //   %2:i64 = CMPSLir 6, %0
  //
  // Support commutable instructions like below:
  //   %1:i64 = ORim 6, 0(1)
  //   %2:i64 = ADDSLrr %1, %0
  // To
  //   %2:i64 = ADDSLri %0, 6
  //
  // FIXME: Need to support i32.  Current implementtation requires
  //        EXTRACT_SUBREG, so input has following COPY and it avoids folding:
  //   %1:i64 = ORim 6, 0(1)
  //   %2:i32 = COPY %1.sub_i32
  //   %3:i32 = ADDSWSXrr %0, %2
  // FIXME: Need to support shift, cmov, and more instructions.
  // FIXME: Need to support lvl too, but LVLGen runs after peephole-opt.

  LLVM_DEBUG(dbgs() << "checking UseMI\n");
  LLVM_DEBUG(UseMI.dump());
  unsigned NewUseOpcSImm7;
  unsigned NewUseOpcMImm;
  enum InstType {
    rr2ri_rm, // rr -> ri or rm, commutable
    rr2ir_rm, // rr -> ir or rm
  } InstType;

  using namespace llvm::VE;
#define INSTRKIND(NAME)                                                        \
  case NAME##rr:                                                               \
    NewUseOpcSImm7 = NAME##ri;                                                 \
    NewUseOpcMImm = NAME##rm;                                                  \
    InstType = rr2ri_rm;                                                       \
    break
#define NCINSTRKIND(NAME)                                                      \
  case NAME##rr:                                                               \
    NewUseOpcSImm7 = NAME##ir;                                                 \
    NewUseOpcMImm = NAME##rm;                                                  \
    InstType = rr2ir_rm;                                                       \
    break

  switch (UseMI.getOpcode()) {
  default:
    return false;

    INSTRKIND(ADDUL);
    INSTRKIND(ADDSWSX);
    INSTRKIND(ADDSWZX);
    INSTRKIND(ADDSL);
    NCINSTRKIND(SUBUL);
    NCINSTRKIND(SUBSWSX);
    NCINSTRKIND(SUBSWZX);
    NCINSTRKIND(SUBSL);
    INSTRKIND(MULUL);
    INSTRKIND(MULSWSX);
    INSTRKIND(MULSWZX);
    INSTRKIND(MULSL);
    NCINSTRKIND(DIVUL);
    NCINSTRKIND(DIVSWSX);
    NCINSTRKIND(DIVSWZX);
    NCINSTRKIND(DIVSL);
    NCINSTRKIND(CMPUL);
    NCINSTRKIND(CMPSWSX);
    NCINSTRKIND(CMPSWZX);
    NCINSTRKIND(CMPSL);
    INSTRKIND(MAXSWSX);
    INSTRKIND(MAXSWZX);
    INSTRKIND(MAXSL);
    INSTRKIND(MINSWSX);
    INSTRKIND(MINSWZX);
    INSTRKIND(MINSL);
    INSTRKIND(AND);
    INSTRKIND(OR);
    INSTRKIND(XOR);
    INSTRKIND(EQV);
    NCINSTRKIND(NND);
    NCINSTRKIND(MRG);
  }

#undef INSTRKIND

  unsigned NewUseOpc;
  unsigned UseIdx;
  bool Commute = false;
  LLVM_DEBUG(dbgs() << "checking UseMI operands\n");
  switch (InstType) {
  case rr2ri_rm:
    UseIdx = 2;
    if (UseMI.getOperand(1).getReg() == Reg) {
      Commute = true;
    } else {
      assert(UseMI.getOperand(2).getReg() == Reg);
    }
    if (isInt<7>(ImmVal)) {
      // This ImmVal matches to SImm7 slot, so change UseOpc to an instruction
      // holds a simm7 slot.
      NewUseOpc = NewUseOpcSImm7;
    } else if (isMImmVal(ImmVal)) {
      // Similarly, change UseOpc to an instruction holds a mimm slot.
      NewUseOpc = NewUseOpcMImm;
      ImmVal = val2MImm(ImmVal);
    } else
      return false;
    break;
  case rr2ir_rm:
    if (UseMI.getOperand(1).getReg() == Reg) {
      // Check immediate value whether it matchs to the UseMI instruction.
      if (!isInt<7>(ImmVal))
        return false;
      NewUseOpc = NewUseOpcSImm7;
      UseIdx = 1;
    } else {
      assert(UseMI.getOperand(2).getReg() == Reg);
      // Check immediate value whether it matchs to the UseMI instruction.
      if (!isMImmVal(ImmVal))
        return false;
      NewUseOpc = NewUseOpcMImm;
      ImmVal = val2MImm(ImmVal);
      UseIdx = 2;
    }
    break;
  }

  LLVM_DEBUG(dbgs() << "modifying UseMI\n");
  bool DeleteDef = MRI->hasOneNonDBGUse(Reg);
  UseMI.setDesc(get(NewUseOpc));
  if (Commute) {
    UseMI.getOperand(1).setReg(UseMI.getOperand(UseIdx).getReg());
  }
  UseMI.getOperand(UseIdx).ChangeToImmediate(ImmVal);
  if (DeleteDef)
    DefMI.eraseFromParent();

  return true;
}

Register VEInstrInfo::getGlobalBaseReg(MachineFunction *MF) const {
  VEMachineFunctionInfo *VEFI = MF->getInfo<VEMachineFunctionInfo>();
  Register GlobalBaseReg = VEFI->getGlobalBaseReg();
  if (GlobalBaseReg != 0)
    return GlobalBaseReg;

  // We use %s15 (%got) as a global base register
  GlobalBaseReg = VE::SX15;

  // Insert a pseudo instruction to set the GlobalBaseReg into the first
  // MBB of the function
  MachineBasicBlock &FirstMBB = MF->front();
  MachineBasicBlock::iterator MBBI = FirstMBB.begin();
  DebugLoc dl;
  BuildMI(FirstMBB, MBBI, dl, get(VE::GETGOT), GlobalBaseReg);
  VEFI->setGlobalBaseReg(GlobalBaseReg);
  return GlobalBaseReg;
}

static Register getVM512Upper(Register reg) {
  return (reg - VE::VMP0) * 2 + VE::VM0;
}

static Register getVM512Lower(Register reg) { return getVM512Upper(reg) + 1; }

// Expand pseudo logical vector instructions for VM512 registers.
static void expandPseudoLogM(MachineInstr &MI, const MCInstrDesc &MCID) {
  MachineBasicBlock *MBB = MI.getParent();
  DebugLoc DL = MI.getDebugLoc();

  Register VMXu = getVM512Upper(MI.getOperand(0).getReg());
  Register VMXl = getVM512Lower(MI.getOperand(0).getReg());
  Register VMYu = getVM512Upper(MI.getOperand(1).getReg());
  Register VMYl = getVM512Lower(MI.getOperand(1).getReg());

  switch (MI.getOpcode()) {
  default: {
    Register VMZu = getVM512Upper(MI.getOperand(2).getReg());
    Register VMZl = getVM512Lower(MI.getOperand(2).getReg());
    BuildMI(*MBB, MI, DL, MCID).addDef(VMXu).addUse(VMYu).addUse(VMZu);
    BuildMI(*MBB, MI, DL, MCID).addDef(VMXl).addUse(VMYl).addUse(VMZl);
    break;
  }
  case VE::NEGMy:
    BuildMI(*MBB, MI, DL, MCID).addDef(VMXu).addUse(VMYu);
    BuildMI(*MBB, MI, DL, MCID).addDef(VMXl).addUse(VMYl);
    break;
  }
  MI.eraseFromParent();
}

static void addOperandsForVFMK(MachineInstrBuilder &MIB, MachineInstr &MI,
                               bool Upper) {
  // VM512
  MIB.addReg(Upper ? getVM512Upper(MI.getOperand(0).getReg())
                   : getVM512Lower(MI.getOperand(0).getReg()));

  switch (MI.getNumExplicitOperands()) {
  default:
    report_fatal_error("unexpected number of operands for pvfmk");
  case 2: // _Ml: VM512, VL
    // VL
    MIB.addReg(MI.getOperand(1).getReg());
    break;
  case 4: // _Mvl: VM512, CC, VR, VL
    // CC
    MIB.addImm(MI.getOperand(1).getImm());
    // VR
    MIB.addReg(MI.getOperand(2).getReg());
    // VL
    MIB.addReg(MI.getOperand(3).getReg());
    break;
  case 5: // _MvMl: VM512, CC, VR, VM512, VL
    // CC
    MIB.addImm(MI.getOperand(1).getImm());
    // VR
    MIB.addReg(MI.getOperand(2).getReg());
    // VM512
    MIB.addReg(Upper ? getVM512Upper(MI.getOperand(3).getReg())
                     : getVM512Lower(MI.getOperand(3).getReg()));
    // VL
    MIB.addReg(MI.getOperand(4).getReg());
    break;
  }
}

static void expandPseudoVFMK(const TargetInstrInfo &TI, MachineInstr &MI) {
  // replace to pvfmk.w.up and pvfmk.w.lo
  // replace to pvfmk.s.up and pvfmk.s.lo

  static std::map<unsigned, std::pair<unsigned, unsigned>> VFMKMap = {
      {VE::VFMKyal, {VE::VFMKLal, VE::VFMKLal}},
      {VE::VFMKynal, {VE::VFMKLnal, VE::VFMKLnal}},
      {VE::VFMKWyvl, {VE::PVFMKWUPvl, VE::PVFMKWLOvl}},
      {VE::VFMKWyvyl, {VE::PVFMKWUPvml, VE::PVFMKWLOvml}},
      {VE::VFMKSyvl, {VE::PVFMKSUPvl, VE::PVFMKSLOvl}},
      {VE::VFMKSyvyl, {VE::PVFMKSUPvml, VE::PVFMKSLOvml}},
  };

  unsigned Opcode = MI.getOpcode();

  auto Found = VFMKMap.find(Opcode);
  if (Found == VFMKMap.end())
    report_fatal_error("unexpected opcode for pseudo vfmk");

  unsigned OpcodeUpper = (*Found).second.first;
  unsigned OpcodeLower = (*Found).second.second;

  MachineBasicBlock *MBB = MI.getParent();
  DebugLoc DL = MI.getDebugLoc();

  MachineInstrBuilder Bu = BuildMI(*MBB, MI, DL, TI.get(OpcodeUpper));
  addOperandsForVFMK(Bu, MI, /* Upper */ true);
  MachineInstrBuilder Bl = BuildMI(*MBB, MI, DL, TI.get(OpcodeLower));
  addOperandsForVFMK(Bl, MI, /* Upper */ false);

  MI.eraseFromParent();
}

bool VEInstrInfo::expandPostRAPseudo(MachineInstr &MI) const {
  switch (MI.getOpcode()) {
  case VE::EXTEND_STACK: {
    return expandExtendStackPseudo(MI);
  }
  case VE::EXTEND_STACK_GUARD: {
    MI.eraseFromParent(); // The pseudo instruction is gone now.
    return true;
  }
  case TargetOpcode::LOAD_STACK_GUARD: {
    assert(Subtarget.isTargetLinux() &&
           "Only Linux target is expected to contain LOAD_STACK_GUARD");
    report_fatal_error("expandPostRAPseudo for LOAD_STACK_GUARD is not implemented yet");
#if 0
    // offsetof(tcbhead_t, stack_guard) from sysdeps/sparc/nptl/tls.h in glibc.
    const int64_t Offset = Subtarget.is64Bit() ? 0x28 : 0x14;
    MI.setDesc(get(Subtarget.is64Bit() ? SP::LDXri : SP::LDri));
    MachineInstrBuilder(*MI.getParent()->getParent(), MI)
        .addReg(SP::G7)
        .addImm(Offset);
    return true;
#endif
  }
  case VE::GETSTACKTOP: {
    return expandGetStackTopPseudo(MI);
  }
#if 0
  case VE::VE_SELECT: {
    // (VESelect $dst, $CC, $condVal, $trueVal, $dst)
    //   -> (CMOVrr $dst, condCode, $trueVal, $condVal)
    // cmov.$df.$cf $dst, $trueval, $cond

    assert(MI.getOperand(0).getReg() == MI.getOperand(4).getReg());

    MachineBasicBlock* MBB = MI.getParent();
    DebugLoc dl = MI.getDebugLoc();
    BuildMI(*MBB, MI, dl, get(VE::CMOVWrr))
      .addReg(MI.getOperand(0).getReg())
      .addImm(MI.getOperand(1).getImm())
      .addReg(MI.getOperand(3).getReg())
      .addReg(MI.getOperand(2).getReg());

    MI.eraseFromParent();
    return true;
  }
#endif

  case VE::ANDMyy:
    expandPseudoLogM(MI, get(VE::ANDMmm));
    return true;
  case VE::ORMyy:
    expandPseudoLogM(MI, get(VE::ORMmm));
    return true;
  case VE::XORMyy:
    expandPseudoLogM(MI, get(VE::XORMmm));
    return true;
  case VE::EQVMyy:
    expandPseudoLogM(MI, get(VE::EQVMmm));
    return true;
  case VE::NNDMyy:
    expandPseudoLogM(MI, get(VE::NNDMmm));
    return true;
  case VE::NEGMy:
    expandPseudoLogM(MI, get(VE::NEGMm));
    return true;

  case VE::LVMyir:
  case VE::LVMyim:
  case VE::LVMyir_y:
  case VE::LVMyim_y: {
    Register VMXu = getVM512Upper(MI.getOperand(0).getReg());
    Register VMXl = getVM512Lower(MI.getOperand(0).getReg());
    int64_t Imm = MI.getOperand(1).getImm();
    bool IsSrcReg =
        MI.getOpcode() == VE::LVMyir || MI.getOpcode() == VE::LVMyir_y;
    Register Src = IsSrcReg ? MI.getOperand(2).getReg() : VE::NoRegister;
    int64_t MImm = IsSrcReg ? 0 : MI.getOperand(2).getImm();
    bool KillSrc = IsSrcReg ? MI.getOperand(2).isKill() : false;
    Register VMX = VMXl;
    if (Imm >= 4) {
      VMX = VMXu;
      Imm -= 4;
    }
    MachineBasicBlock *MBB = MI.getParent();
    DebugLoc DL = MI.getDebugLoc();
    switch (MI.getOpcode()) {
    case VE::LVMyir:
      BuildMI(*MBB, MI, DL, get(VE::LVMir))
          .addDef(VMX)
          .addImm(Imm)
          .addReg(Src, getKillRegState(KillSrc));
      break;
    case VE::LVMyim:
      BuildMI(*MBB, MI, DL, get(VE::LVMim))
          .addDef(VMX)
          .addImm(Imm)
          .addImm(MImm);
      break;
    case VE::LVMyir_y:
      assert(MI.getOperand(0).getReg() == MI.getOperand(3).getReg() &&
             "LVMyir_y has different register in 3rd operand");
      BuildMI(*MBB, MI, DL, get(VE::LVMir_m))
          .addDef(VMX)
          .addImm(Imm)
          .addReg(Src, getKillRegState(KillSrc))
          .addReg(VMX);
      break;
    case VE::LVMyim_y:
      assert(MI.getOperand(0).getReg() == MI.getOperand(3).getReg() &&
             "LVMyim_y has different register in 3rd operand");
      BuildMI(*MBB, MI, DL, get(VE::LVMim_m))
          .addDef(VMX)
          .addImm(Imm)
          .addImm(MImm)
          .addReg(VMX);
      break;
    }
    MI.eraseFromParent();
    return true;
  }
  case VE::SVMyi: {
    Register Dest = MI.getOperand(0).getReg();
    Register VMZu = getVM512Upper(MI.getOperand(1).getReg());
    Register VMZl = getVM512Lower(MI.getOperand(1).getReg());
    bool KillSrc = MI.getOperand(1).isKill();
    int64_t Imm = MI.getOperand(2).getImm();
    Register VMZ = VMZl;
    if (Imm >= 4) {
      VMZ = VMZu;
      Imm -= 4;
    }
    MachineBasicBlock *MBB = MI.getParent();
    DebugLoc DL = MI.getDebugLoc();
    MachineInstrBuilder MIB =
        BuildMI(*MBB, MI, DL, get(VE::SVMmi), Dest).addReg(VMZ).addImm(Imm);
    MachineInstr *Inst = MIB.getInstr();
    MI.eraseFromParent();
    if (KillSrc) {
      const TargetRegisterInfo *TRI = &getRegisterInfo();
      Inst->addRegisterKilled(MI.getOperand(1).getReg(), TRI, true);
    }
    return true;
  }
  case VE::VFMKyal:
  case VE::VFMKynal:
  case VE::VFMKWyvl:
  case VE::VFMKWyvyl:
  case VE::VFMKSyvl:
  case VE::VFMKSyvyl:
    expandPseudoVFMK(*this, MI);
  }
  return false;
}

bool VEInstrInfo::expandExtendStackPseudo(MachineInstr &MI) const {
  MachineBasicBlock &MBB = *MI.getParent();
  MachineFunction &MF = *MBB.getParent();
  const VESubtarget &STI = MF.getSubtarget<VESubtarget>();
  const VEInstrInfo &TII = *STI.getInstrInfo();
  DebugLoc dl = MBB.findDebugLoc(MI);

  // Create following instructions and multiple basic blocks.
  //
  // thisBB:
  //   brge.l.t %sp, %sl, sinkBB
  // syscallBB:
  //   ld      %s61, 0x18(, %tp)        // load param area
  //   or      %s62, 0, %s0             // spill the value of %s0
  //   lea     %s63, 0x13b              // syscall # of grow
  //   shm.l   %s63, 0x0(%s61)          // store syscall # at addr:0
  //   shm.l   %sl, 0x8(%s61)           // store old limit at addr:8
  //   shm.l   %sp, 0x10(%s61)          // store new limit at addr:16
  //   monc                             // call monitor
  //   or      %s0, 0, %s62             // restore the value of %s0
  // sinkBB:

  // Create new MBB
  MachineBasicBlock *BB = &MBB;
  const BasicBlock *LLVM_BB = BB->getBasicBlock();
  MachineBasicBlock *syscallMBB = MF.CreateMachineBasicBlock(LLVM_BB);
  MachineBasicBlock *sinkMBB = MF.CreateMachineBasicBlock(LLVM_BB);
  MachineFunction::iterator It = ++(BB->getIterator());
  MF.insert(It, syscallMBB);
  MF.insert(It, sinkMBB);

  // Transfer the remainder of BB and its successor edges to sinkMBB.
  sinkMBB->splice(sinkMBB->begin(), BB,
                  std::next(std::next(MachineBasicBlock::iterator(MI))),
                  BB->end());
  sinkMBB->transferSuccessorsAndUpdatePHIs(BB);

  // Next, add the true and fallthrough blocks as its successors.
  BB->addSuccessor(syscallMBB);
  BB->addSuccessor(sinkMBB);
  BuildMI(BB, dl, TII.get(VE::BRCFLrr_t))
      .addImm(VECC::CC_IGE)
      .addReg(VE::SX11) // %sp
      .addReg(VE::SX8)  // %sl
      .addMBB(sinkMBB);

  BB = syscallMBB;

  // Update machine-CFG edges
  BB->addSuccessor(sinkMBB);

  BuildMI(BB, dl, TII.get(VE::LDrii), VE::SX61)
      .addReg(VE::SX14)
      .addImm(0)
      .addImm(0x18);
  BuildMI(BB, dl, TII.get(VE::ORri), VE::SX62)
      .addReg(VE::SX0)
      .addImm(0);
  BuildMI(BB, dl, TII.get(VE::LEAzii), VE::SX63)
      .addImm(0)
      .addImm(0)
      .addImm(0x13b);
  BuildMI(BB, dl, TII.get(VE::SHMLri))
      .addReg(VE::SX61)
      .addImm(0)
      .addReg(VE::SX63);
  BuildMI(BB, dl, TII.get(VE::SHMLri))
      .addReg(VE::SX61)
      .addImm(8)
      .addReg(VE::SX8);
  BuildMI(BB, dl, TII.get(VE::SHMLri))
      .addReg(VE::SX61)
      .addImm(16)
      .addReg(VE::SX11);
  BuildMI(BB, dl, TII.get(VE::MONC));

  BuildMI(BB, dl, TII.get(VE::ORri), VE::SX0)
      .addReg(VE::SX62)
      .addImm(0);

  MI.eraseFromParent(); // The pseudo instruction is gone now.
  return true;
}

bool VEInstrInfo::expandGetStackTopPseudo(MachineInstr &MI) const {
  MachineBasicBlock *MBB = MI.getParent();
  MachineFunction &MF = *MBB->getParent();
  const VESubtarget &STI = MF.getSubtarget<VESubtarget>();
  const VEInstrInfo &TII = *STI.getInstrInfo();
  DebugLoc DL = MBB->findDebugLoc(MI);

  // Create following instruction
  //
  //   dst = %sp + target specific frame + the size of parameter area

  const MachineFrameInfo &MFI = MF.getFrameInfo();
  const VEFrameLowering &TFL = *STI.getFrameLowering();

  // The VE ABI requires a reserved area at the top of stack as described
  // in VEFrameLowering.cpp.  So, we adjust it here.
  unsigned NumBytes = STI.getAdjustedFrameSize(0);

  // Also adds the size of parameter area.
  if (MFI.adjustsStack() && TFL.hasReservedCallFrame(MF))
    NumBytes += MFI.getMaxCallFrameSize();

  BuildMI(*MBB, MI, DL, TII.get(VE::LEArii))
      .addDef(MI.getOperand(0).getReg())
      .addReg(VE::SX11)
      .addImm(0)
      .addImm(NumBytes);

  MI.eraseFromParent(); // The pseudo instruction is gone now.
  return true;
}<|MERGE_RESOLUTION|>--- conflicted
+++ resolved
@@ -350,13 +350,8 @@
       MovMI = MIB.getInstr();
     } else if (MCID.getOpcode() == VE::ANDMmm) {
       // generate "ANDM, dest, vm0, src" instruction.
-<<<<<<< HEAD
-      MachineInstrBuilder MIB = BuildMI(MBB, I, DL, MCID, SubDest)
-          .addReg(VE::VM0).addReg(SubSrc);
-=======
       MachineInstrBuilder MIB =
           BuildMI(MBB, I, DL, MCID, SubDest).addReg(VE::VM0).addReg(SubSrc);
->>>>>>> ca4bf58e
       MovMI = MIB.getInstr();
     } else {
       llvm_unreachable("Unexpected reg-to-reg copy instruction");
@@ -396,18 +391,6 @@
                                   .addReg(SrcReg, getKillRegState(KillSrc))
                                   .addReg(SubTmp, getKillRegState(true));
     MIB.getInstr()->addRegisterKilled(TmpReg, TRI, true);
-<<<<<<< HEAD
-  } else if (VE::VMRegClass.contains(DestReg, SrcReg))
-    BuildMI(MBB, I, DL, get(VE::ANDMmm), DestReg)
-        .addReg(VE::VM0)
-        .addReg(SrcReg, getKillRegState(KillSrc));
-  else if (VE::VM512RegClass.contains(DestReg, SrcReg)) {
-    // Use two instructions.
-    const unsigned subRegIdx[] = { VE::sub_vm_even, VE::sub_vm_odd };
-    unsigned int numSubRegs = 2;
-    copyPhysSubRegs(MBB, I, DL, DestReg, SrcReg, KillSrc, get(VE::ANDMmm),
-                    numSubRegs, subRegIdx, &getRegisterInfo());
-=======
   } else if (VE::VMRegClass.contains(DestReg, SrcReg)) {
     BuildMI(MBB, I, DL, get(VE::ANDMmm), DestReg)
         .addReg(VE::VM0)
@@ -418,7 +401,6 @@
     unsigned int NumSubRegs = 2;
     copyPhysSubRegs(MBB, I, DL, DestReg, SrcReg, KillSrc, get(VE::ANDMmm),
                     NumSubRegs, SubRegIdx, &getRegisterInfo());
->>>>>>> ca4bf58e
   } else if (VE::F128RegClass.contains(DestReg, SrcReg)) {
     // Use two instructions.
     const unsigned SubRegIdx[] = {VE::sub_even, VE::sub_odd};
