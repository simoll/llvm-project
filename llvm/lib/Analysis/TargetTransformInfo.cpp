--- conflicted
+++ resolved
@@ -999,7 +999,6 @@
   return TTIImpl->getStoreVectorFactor(VF, StoreSize, ChainSizeInBytes, VecTy);
 }
 
-<<<<<<< HEAD
 bool TargetTransformInfo::shouldFoldVectorLengthIntoMask(
     const PredicatedInstruction &PI) const {
   return TTIImpl->shouldFoldVectorLengthIntoMask(PI);
@@ -1015,8 +1014,6 @@
   return TTIImpl->useReductionIntrinsic(Opcode, Ty, Flags);
 }
 
-=======
->>>>>>> f9b55f84
 bool TargetTransformInfo::preferInLoopReduction(unsigned Opcode, Type *Ty,
                                                 ReductionFlags Flags) const {
   return TTIImpl->preferInLoopReduction(Opcode, Ty, Flags);
