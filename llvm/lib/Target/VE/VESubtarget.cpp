--- conflicted
+++ resolved
@@ -28,12 +28,8 @@
 VESubtarget &VESubtarget::initializeSubtargetDependencies(StringRef CPU,
                                                           StringRef FS) {
   // Default feature settings
-<<<<<<< HEAD
   EnableVPU = true;
   PackedMode = false;
-=======
-  EnableVPU = false;
->>>>>>> 207e7371
 
   // Determine default and user specified characteristics
   std::string CPUName = std::string(CPU);
@@ -49,14 +45,8 @@
 VESubtarget::VESubtarget(const Triple &TT, const std::string &CPU,
                          const std::string &FS, const TargetMachine &TM)
     : VEGenSubtargetInfo(TT, CPU, /*TuneCPU=*/CPU, FS), TargetTriple(TT),
-<<<<<<< HEAD
       InstrInfo(initializeSubtargetDependencies(CPU, FS)), TLInfo(TM, *this),
       FrameLowering(*this) {}
-=======
-      Intrinsic(true), Vectorize(false),
-      InstrInfo(initializeSubtargetDependencies(CPU, FS)),
-      TLInfo(TM, *this), FrameLowering(*this) {}
->>>>>>> 207e7371
 
 uint64_t VESubtarget::getAdjustedFrameSize(uint64_t FrameSize) const {
   // Calculate adjusted frame size by adding the size of RSA frame,
