--- conflicted
+++ resolved
@@ -21,8 +21,6 @@
 INITIALIZE_PASS(ReachingDefAnalysis, DEBUG_TYPE, "ReachingDefAnalysis", false,
                 true)
 
-<<<<<<< HEAD
-=======
 static bool isValidReg(const MachineOperand &MO) {
   return MO.isReg() && MO.getReg();
 }
@@ -43,7 +41,6 @@
   return isValidRegDef(MO) && MO.getReg() == PhysReg;
 }
 
->>>>>>> 7c0ce964
 void ReachingDefAnalysis::enterBasicBlock(
     const LoopTraversal::TraversedMBBInfo &TraversedMBB) {
 
@@ -123,14 +120,9 @@
   unsigned MBBNumber = MI->getParent()->getNumber();
   assert(MBBNumber < MBBReachingDefs.size() &&
          "Unexpected basic block number.");
-  const MCInstrDesc &MCID = MI->getDesc();
-  for (unsigned i = 0,
-                e = MI->isVariadic() ? MI->getNumOperands() : MCID.getNumDefs();
-       i != e; ++i) {
-    MachineOperand &MO = MI->getOperand(i);
-    if (!MO.isReg() || !MO.getReg())
-      continue;
-    if (MO.isUse())
+
+  for (auto &MO : MI->operands()) {
+    if (!isValidRegDef(MO))
       continue;
     for (MCRegUnitIterator Unit(MO.getReg(), TRI); Unit.isValid(); ++Unit) {
       // This instruction explicitly defines the current reg unit.
@@ -218,7 +210,7 @@
   return LatestDef;
 }
 
-MachineInstr* ReachingDefAnalysis::getReachingMIDef(MachineInstr *MI,
+MachineInstr* ReachingDefAnalysis::getReachingLocalMIDef(MachineInstr *MI,
                                                     int PhysReg) const {
   return getInstFromId(MI->getParent(), getReachingDef(MI, PhysReg));
 }
@@ -273,11 +265,11 @@
 
     // If/when we find a new reaching def, we know that there's no more uses
     // of 'Def'.
-    if (getReachingMIDef(&*MI, PhysReg) != Def)
+    if (getReachingLocalMIDef(&*MI, PhysReg) != Def)
       return;
 
     for (auto &MO : MI->operands()) {
-      if (!MO.isReg() || !MO.isUse() || MO.getReg() != PhysReg)
+      if (!isValidRegUseOf(MO, PhysReg))
         continue;
 
       Uses.insert(&*MI);
@@ -294,7 +286,7 @@
     if (MI.isDebugInstr())
       continue;
     for (auto &MO : MI.operands()) {
-      if (!MO.isReg() || !MO.isUse() || MO.getReg() != PhysReg)
+      if (!isValidRegUseOf(MO, PhysReg))
         continue;
       if (getReachingDef(&MI, PhysReg) >= 0)
         return false;
@@ -334,8 +326,6 @@
   }
 }
 
-<<<<<<< HEAD
-=======
 void
 ReachingDefAnalysis::getLiveOuts(MachineBasicBlock *MBB, int PhysReg,
                                  InstSet &Defs, BlockSet &VisitedBBs) const {
@@ -389,7 +379,6 @@
   return getUniqueReachingMIDef(MI, MO.getReg());
 }
 
->>>>>>> 7c0ce964
 bool ReachingDefAnalysis::isRegUsedAfter(MachineInstr *MI, int PhysReg) const {
   MachineBasicBlock *MBB = MI->getParent();
   LivePhysRegs LiveRegs(*TRI);
@@ -416,7 +405,7 @@
     return true;
 
   if (auto *Def = getLocalLiveOutMIDef(MBB, PhysReg))
-    return Def == getReachingMIDef(MI, PhysReg);
+    return Def == getReachingLocalMIDef(MI, PhysReg);
 
   return false;
 }
@@ -436,7 +425,7 @@
 
   // Finally check that the last instruction doesn't redefine the register.
   for (auto &MO : Last->operands())
-    if (MO.isReg() && MO.isDef() && MO.getReg() == PhysReg)
+    if (isValidRegDefOf(MO, PhysReg))
       return false;
 
   return true;
@@ -452,7 +441,7 @@
   MachineInstr *Last = &MBB->back();
   int Def = getReachingDef(Last, PhysReg);
   for (auto &MO : Last->operands())
-    if (MO.isReg() && MO.isDef() && MO.getReg() == PhysReg)
+    if (isValidRegDefOf(MO, PhysReg))
       return Last;
 
   return Def < 0 ? nullptr : getInstFromId(MBB, Def);
@@ -476,7 +465,7 @@
   SmallSet<int, 2> Defs;
   // First check that From would compute the same value if moved.
   for (auto &MO : From->operands()) {
-    if (!MO.isReg() || MO.isUndef() || !MO.getReg())
+    if (!isValidReg(MO))
       continue;
     if (MO.isDef())
       Defs.insert(MO.getReg());
@@ -534,7 +523,7 @@
 
   Visited.insert(MI);
   for (auto &MO : MI->operands()) {
-    if (!MO.isReg() || MO.isUse() || MO.getReg() == 0)
+    if (!isValidRegDef(MO))
       continue;
 
     SmallPtrSet<MachineInstr*, 4> Uses;
@@ -556,9 +545,12 @@
   Dead.insert(MI);
   auto IsDead = [this, &Dead](MachineInstr *Def, int PhysReg) {
     unsigned LiveDefs = 0;
-    for (auto &MO : Def->defs())
+    for (auto &MO : Def->operands()) {
+      if (!isValidRegDef(MO))
+        continue;
       if (!MO.isDead())
         ++LiveDefs;
+    }
 
     if (LiveDefs > 1)
       return false;
@@ -571,17 +563,10 @@
     return true;
   };
 
-<<<<<<< HEAD
-  for (auto &MO : MI->uses()) {
-    if (!MO.isReg() || MO.getReg() == 0 || !MO.isKill())
-      continue;
-    if (MachineInstr *Def = getReachingMIDef(MI, MO.getReg()))
-=======
   for (auto &MO : MI->operands()) {
     if (!isValidRegUse(MO))
       continue;
     if (MachineInstr *Def = getMIOperand(MI, MO))
->>>>>>> 7c0ce964
       if (IsDead(Def, MO.getReg()))
         collectKilledOperands(Def, Dead);
   }
@@ -597,7 +582,7 @@
                                            InstSet &Ignore) const {
   // Check for any uses of the register after MI.
   if (isRegUsedAfter(MI, PhysReg)) {
-    if (auto *Def = getReachingMIDef(MI, PhysReg)) {
+    if (auto *Def = getReachingLocalMIDef(MI, PhysReg)) {
       SmallPtrSet<MachineInstr*, 2> Uses;
       getReachingLocalUses(Def, PhysReg, Uses);
       for (auto *Use : Uses)
@@ -615,7 +600,7 @@
       if (Ignore.count(&*I))
         continue;
       for (auto &MO : I->operands())
-        if (MO.isReg() && MO.isDef() && MO.getReg() == PhysReg)
+        if (isValidRegDefOf(MO, PhysReg))
           return false;
     }
   }
