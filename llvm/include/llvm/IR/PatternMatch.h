--- conflicted
+++ resolved
@@ -333,27 +333,16 @@
   return constantint_match<Val>();
 }
 
-<<<<<<< HEAD
 /// This helper class is used to match scalar and fixed width vector integer
 /// constants that satisfy a specified predicate.
 /// For vector constants, undefined elements are ignored.
-template <typename Predicate> struct cst_pred_ty : public Predicate {
+template <typename Predicate, typename ConstantVal>
+struct cst_pred_ty : public Predicate {
   template <typename ITy> bool match(ITy *V) { EmptyContext EContext; return match_context(V, EContext); }
   template <typename ITy, typename MatchContext> bool match_context(ITy *V, MatchContext & MContext) {
-    if (const auto *CI = dyn_cast<ConstantInt>(V))
+    if (const auto *CI = dyn_cast<ConstantVal>(V))
       return this->isValue(CI->getValue());
-    if (const auto *FVTy = dyn_cast<FixedVectorType>(V->getType())) {
-=======
-/// This helper class is used to match constant scalars, vector splats,
-/// and fixed width vectors that satisfy a specified predicate.
-/// For fixed width vector constants, undefined elements are ignored.
-template <typename Predicate, typename ConstantVal>
-struct cstval_pred_ty : public Predicate {
-  template <typename ITy> bool match(ITy *V) {
-    if (const auto *CV = dyn_cast<ConstantVal>(V))
-      return this->isValue(CV->getValue());
     if (const auto *VTy = dyn_cast<VectorType>(V->getType())) {
->>>>>>> a2aeb37a
       if (const auto *C = dyn_cast<Constant>(V)) {
         if (const auto *CV = dyn_cast_or_null<ConstantVal>(C->getSplatValue()))
           return this->isValue(CV->getValue());
@@ -419,48 +408,6 @@
   }
 };
 
-<<<<<<< HEAD
-/// This helper class is used to match scalar and vector floating-point
-/// constants that satisfy a specified predicate.
-/// For vector constants, undefined elements are ignored.
-template <typename Predicate> struct cstfp_pred_ty : public Predicate {
-  template <typename ITy> bool match(ITy *V) { EmptyContext EContext; return match_context(V, EContext); }
-  template <typename ITy, typename MatchContext> bool match_context(ITy *V, MatchContext & MContext) {
-    if (const auto *CF = dyn_cast<ConstantFP>(V))
-      return this->isValue(CF->getValueAPF());
-    if (V->getType()->isVectorTy()) {
-      if (const auto *C = dyn_cast<Constant>(V)) {
-        if (const auto *CF = dyn_cast_or_null<ConstantFP>(C->getSplatValue()))
-          return this->isValue(CF->getValueAPF());
-
-        // Number of elements of a scalable vector unknown at compile time
-        if (isa<ScalableVectorType>(V->getType()))
-          return false;
-
-        // Non-splat vector constant: check each element for a match.
-        unsigned NumElts = cast<VectorType>(V->getType())->getNumElements();
-        assert(NumElts != 0 && "Constant vector with no elements?");
-        bool HasNonUndefElements = false;
-        for (unsigned i = 0; i != NumElts; ++i) {
-          Constant *Elt = C->getAggregateElement(i);
-          if (!Elt)
-            return false;
-          if (isa<UndefValue>(Elt))
-            continue;
-          auto *CF = dyn_cast<ConstantFP>(Elt);
-          if (!CF || !this->isValue(CF->getValueAPF()))
-            return false;
-          HasNonUndefElements = true;
-        }
-        return HasNonUndefElements;
-      }
-    }
-    return false;
-  }
-};
-
-=======
->>>>>>> a2aeb37a
 ///////////////////////////////////////////////////////////////////////////////
 //
 // Encapsulate constant value queries for use in templated predicate matchers.
@@ -1769,11 +1716,8 @@
   // The LHS is always matched first.
   MaxMin_match(const LHS_t &LHS, const RHS_t &RHS) : L(LHS), R(RHS) {}
 
-<<<<<<< HEAD
   template <typename OpTy> bool match(OpTy *V) { EmptyContext EContext; return match_context(V, EContext); }
   template <typename OpTy, typename MatchContext> bool match_context(OpTy *V, MatchContext & MContext) {
-=======
-  template <typename OpTy> bool match(OpTy *V) {
     if (auto *II = dyn_cast<IntrinsicInst>(V)) {
       Intrinsic::ID IID = II->getIntrinsicID();
       if ((IID == Intrinsic::smax && Pred_t::match(ICmpInst::ICMP_SGT)) ||
@@ -1781,11 +1725,12 @@
           (IID == Intrinsic::umax && Pred_t::match(ICmpInst::ICMP_UGT)) ||
           (IID == Intrinsic::umin && Pred_t::match(ICmpInst::ICMP_ULT))) {
         Value *LHS = II->getOperand(0), *RHS = II->getOperand(1);
+        if (!MContext.acceptInnerNode(LHS) || !MContext.acceptInnerNode(RHS))
+          return false;
         return (L.match(LHS) && R.match(RHS)) ||
                (Commutable && L.match(RHS) && R.match(LHS));
       }
     }
->>>>>>> a2aeb37a
     // Look for "(x pred y) ? x : y" or "(x pred y) ? y : x".
     auto *SI = match_dyn_cast<MatchContext, SelectInst>(V);
     if (!SI || !MContext.acceptInnerNode(SI))
