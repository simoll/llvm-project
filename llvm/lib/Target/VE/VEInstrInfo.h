--- conflicted
+++ resolved
@@ -43,16 +43,9 @@
   VE_VLMask = 0x07 << VE_VLShift,
 };
 
-<<<<<<< HEAD
-#define HAS_VLINDEX(TSF) ((TSF) & VEII::VE_VLInUse)
-#define GET_VLINDEX(TSF) \
-    (HAS_VLINDEX(TSF) ? (int)(((TSF) & VEII::VE_VLMask) >> VEII::VE_VLShift) \
-                      : -1)
-=======
 #define HAS_VLINDEX(TSF) ((TSF)&VEII::VE_VLInUse)
 #define GET_VLINDEX(TSF)                                                       \
   (HAS_VLINDEX(TSF) ? (int)(((TSF)&VEII::VE_VLMask) >> VEII::VE_VLShift) : -1)
->>>>>>> 94c18d91
 } // end namespace VEII
 
 class VEInstrInfo : public VEGenInstrInfo {
