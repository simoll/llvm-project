//===-- VEAsmParser.cpp - Parse VE assembly to MCInst instructions --------===//
//
// Part of the LLVM Project, under the Apache License v2.0 with LLVM Exceptions.
// See https://llvm.org/LICENSE.txt for license information.
// SPDX-License-Identifier: Apache-2.0 WITH LLVM-exception
//
//===----------------------------------------------------------------------===//

#include "MCTargetDesc/VEMCExpr.h"
#include "MCTargetDesc/VEMCTargetDesc.h"
#include "TargetInfo/VETargetInfo.h"
#include "VE.h"
#include "llvm/ADT/STLExtras.h"
#include "llvm/ADT/SmallVector.h"
#include "llvm/ADT/StringRef.h"
#include "llvm/ADT/Twine.h"
#include "llvm/MC/MCContext.h"
#include "llvm/MC/MCExpr.h"
#include "llvm/MC/MCInst.h"
#include "llvm/MC/MCObjectFileInfo.h"
#include "llvm/MC/MCParser/MCAsmLexer.h"
#include "llvm/MC/MCParser/MCAsmParser.h"
#include "llvm/MC/MCParser/MCParsedAsmOperand.h"
#include "llvm/MC/MCParser/MCTargetAsmParser.h"
#include "llvm/MC/MCRegisterInfo.h"
#include "llvm/MC/MCStreamer.h"
#include "llvm/MC/MCSubtargetInfo.h"
#include "llvm/MC/MCSymbol.h"
#include "llvm/Support/TargetRegistry.h"
#include "llvm/Support/raw_ostream.h"
#include <algorithm>
#include <memory>

using namespace llvm;

#define DEBUG_TYPE "ve-asmparser"

namespace {

class VEOperand;

class VEAsmParser : public MCTargetAsmParser {
  MCAsmParser &Parser;

  /// @name Auto-generated Match Functions
  /// {

#define GET_ASSEMBLER_HEADER
#include "VEGenAsmMatcher.inc"

  /// }

  // public interface of the MCTargetAsmParser.
  bool MatchAndEmitInstruction(SMLoc IDLoc, unsigned &Opcode,
                               OperandVector &Operands, MCStreamer &Out,
                               uint64_t &ErrorInfo,
                               bool MatchingInlineAsm) override;
  bool ParseRegister(unsigned &RegNo, SMLoc &StartLoc, SMLoc &EndLoc) override;
  int parseRegisterName(unsigned (*matchFn)(StringRef));
  OperandMatchResultTy tryParseRegister(unsigned &RegNo, SMLoc &StartLoc,
                                        SMLoc &EndLoc) override;
  bool ParseInstruction(ParseInstructionInfo &Info, StringRef Name,
                        SMLoc NameLoc, OperandVector &Operands) override;
  bool ParseDirective(AsmToken DirectiveID) override;

  unsigned validateTargetOperandClass(MCParsedAsmOperand &Op,
                                      unsigned Kind) override;

  // Custom parse functions for VE specific operands.
  OperandMatchResultTy parseMEMOperand(OperandVector &Operands);
  OperandMatchResultTy parseMEMAsOperand(OperandVector &Operands);
  OperandMatchResultTy parseCCOpOperand(OperandVector &Operands);
<<<<<<< HEAD
  OperandMatchResultTy parseRDOpOperand(OperandVector &Operands);
=======
>>>>>>> f8eabd6d
  OperandMatchResultTy parseMImmOperand(OperandVector &Operands);
  OperandMatchResultTy parseOperand(OperandVector &Operands, StringRef Name);
  OperandMatchResultTy parseVEAsmOperand(std::unique_ptr<VEOperand> &Operand);
  // Split the mnemonic stripping conditional code and quantifiers
  StringRef splitMnemonic(StringRef Name, SMLoc NameLoc,
                          OperandVector *Operands);
<<<<<<< HEAD

  // Helper function for dealing with %lo / %hi in PIC mode.
  const VEMCExpr *adjustPICRelocation(VEMCExpr::VariantKind VK,
                                      const MCExpr *Sym);

  bool matchVEAsmModifiers(const MCExpr *&EVal, const MCExpr* Sym,
                           StringRef Mod, SMLoc &EndLoc);
  bool parseDirectiveWord(unsigned Size, SMLoc L);

  bool is64Bit() const {
    return getSTI().getTargetTriple().getArch() == Triple::sparcv9;
  }
=======
>>>>>>> f8eabd6d

public:
  VEAsmParser(const MCSubtargetInfo &sti, MCAsmParser &parser,
              const MCInstrInfo &MII, const MCTargetOptions &Options)
      : MCTargetAsmParser(Options, sti, MII), Parser(parser) {
    // Initialize the set of available features.
    setAvailableFeatures(ComputeAvailableFeatures(getSTI().getFeatureBits()));
  }
};

} // end anonymous namespace

static const MCPhysReg I32Regs[64] = {
    VE::SW0,  VE::SW1,  VE::SW2,  VE::SW3,  VE::SW4,  VE::SW5,  VE::SW6,
    VE::SW7,  VE::SW8,  VE::SW9,  VE::SW10, VE::SW11, VE::SW12, VE::SW13,
    VE::SW14, VE::SW15, VE::SW16, VE::SW17, VE::SW18, VE::SW19, VE::SW20,
    VE::SW21, VE::SW22, VE::SW23, VE::SW24, VE::SW25, VE::SW26, VE::SW27,
    VE::SW28, VE::SW29, VE::SW30, VE::SW31, VE::SW32, VE::SW33, VE::SW34,
    VE::SW35, VE::SW36, VE::SW37, VE::SW38, VE::SW39, VE::SW40, VE::SW41,
    VE::SW42, VE::SW43, VE::SW44, VE::SW45, VE::SW46, VE::SW47, VE::SW48,
    VE::SW49, VE::SW50, VE::SW51, VE::SW52, VE::SW53, VE::SW54, VE::SW55,
    VE::SW56, VE::SW57, VE::SW58, VE::SW59, VE::SW60, VE::SW61, VE::SW62,
    VE::SW63};

static const MCPhysReg F32Regs[64] = {
    VE::SF0,  VE::SF1,  VE::SF2,  VE::SF3,  VE::SF4,  VE::SF5,  VE::SF6,
    VE::SF7,  VE::SF8,  VE::SF9,  VE::SF10, VE::SF11, VE::SF12, VE::SF13,
    VE::SF14, VE::SF15, VE::SF16, VE::SF17, VE::SF18, VE::SF19, VE::SF20,
    VE::SF21, VE::SF22, VE::SF23, VE::SF24, VE::SF25, VE::SF26, VE::SF27,
    VE::SF28, VE::SF29, VE::SF30, VE::SF31, VE::SF32, VE::SF33, VE::SF34,
    VE::SF35, VE::SF36, VE::SF37, VE::SF38, VE::SF39, VE::SF40, VE::SF41,
    VE::SF42, VE::SF43, VE::SF44, VE::SF45, VE::SF46, VE::SF47, VE::SF48,
    VE::SF49, VE::SF50, VE::SF51, VE::SF52, VE::SF53, VE::SF54, VE::SF55,
    VE::SF56, VE::SF57, VE::SF58, VE::SF59, VE::SF60, VE::SF61, VE::SF62,
    VE::SF63};

static const MCPhysReg F128Regs[32] = {
  VE::Q0,  VE::Q1,  VE::Q2,  VE::Q3,
  VE::Q4,  VE::Q5,  VE::Q6,  VE::Q7,
  VE::Q8,  VE::Q9,  VE::Q10, VE::Q11,
  VE::Q12, VE::Q13, VE::Q14, VE::Q15,
  VE::Q16, VE::Q17, VE::Q18, VE::Q19,
  VE::Q20, VE::Q21, VE::Q22, VE::Q23,
  VE::Q24, VE::Q25, VE::Q26, VE::Q27,
  VE::Q28, VE::Q29, VE::Q30, VE::Q31 };

static const MCPhysReg VM512Regs[8] = {
  VE::VMP0, VE::VMP1, VE::VMP2, VE::VMP3,
  VE::VMP4, VE::VMP5, VE::VMP6, VE::VMP7 };

static const MCPhysReg MISCRegs[31] = {
  VE::USRCC,      VE::PSW,        VE::SAR,        VE::NoRegister,
  VE::NoRegister, VE::NoRegister, VE::NoRegister, VE::PMMR,
  VE::PMCR0,      VE::PMCR1,      VE::PMCR2,      VE::PMCR3,
  VE::NoRegister, VE::NoRegister, VE::NoRegister, VE::NoRegister,
  VE::PMC0,       VE::PMC1,       VE::PMC2,       VE::PMC3,
  VE::PMC4,       VE::PMC5,       VE::PMC6,       VE::PMC7,
  VE::PMC8,       VE::PMC9,       VE::PMC10,      VE::PMC11,
  VE::PMC12,      VE::PMC13,      VE::PMC14 };

namespace {

/// VEOperand - Instances of this class represent a parsed VE machine
/// instruction.
class VEOperand : public MCParsedAsmOperand {
private:
  enum KindTy {
    k_Token,
    k_Register,
    k_Immediate,
    // SX-Aurora ASX form is disp(index, base).
    k_MemoryRegRegImm,  // base=reg, index=reg, disp=imm
    k_MemoryRegImmImm,  // base=reg, index=imm, disp=imm
    k_MemoryZeroRegImm, // base=0, index=reg, disp=imm
    k_MemoryZeroImmImm, // base=0, index=imm, disp=imm
    // SX-Aurora AS form is disp(base).
<<<<<<< HEAD
    k_MemoryRegImm,     // base=reg, disp=imm
    k_MemoryZeroImm,    // base=0, disp=imm
    k_CCOp,             // condition code
    k_RDOp,             // rounding mode
    k_MImmOp,           // Special immediate value of sequential bit stream
                        // of 0 or 1.
=======
    k_MemoryRegImm,  // base=reg, disp=imm
    k_MemoryZeroImm, // base=0, disp=imm
    // Other special cases for Aurora VE
    k_CCOp,   // condition code
    k_MImmOp, // Special immediate value of sequential bit stream of 0 or 1.
>>>>>>> f8eabd6d
  } Kind;

  SMLoc StartLoc, EndLoc;

  struct Token {
    const char *Data;
    unsigned Length;
  };

  struct RegOp {
    unsigned RegNum;
  };

  struct ImmOp {
    const MCExpr *Val;
  };

  struct MemOp {
    unsigned Base;
    unsigned IndexReg;
    const MCExpr *Index;
    const MCExpr *Offset;
  };

  struct CCOp {
    unsigned CCVal;
  };

<<<<<<< HEAD
  struct RDOp {
    unsigned RDVal;
  };

=======
>>>>>>> f8eabd6d
  struct MImmOp {
    const MCExpr *Val;
    bool M0Flag;
  };

  union {
    struct Token Tok;
    struct RegOp Reg;
    struct ImmOp Imm;
    struct MemOp Mem;
    struct CCOp CC;
<<<<<<< HEAD
    struct RDOp RD;
=======
>>>>>>> f8eabd6d
    struct MImmOp MImm;
  };

public:
  VEOperand(KindTy K) : MCParsedAsmOperand(), Kind(K) {}

  bool isToken() const override { return Kind == k_Token; }
  bool isReg() const override { return Kind == k_Register; }
  bool isImm() const override { return Kind == k_Immediate; }
  bool isMem() const override {
    return isMEMrri() || isMEMrii() || isMEMzri() || isMEMzii() || isMEMri() ||
           isMEMzi();
  }
  bool isMEMrri() const { return Kind == k_MemoryRegRegImm; }
  bool isMEMrii() const { return Kind == k_MemoryRegImmImm; }
  bool isMEMzri() const { return Kind == k_MemoryZeroRegImm; }
  bool isMEMzii() const { return Kind == k_MemoryZeroImmImm; }
  bool isMEMri() const { return Kind == k_MemoryRegImm; }
  bool isMEMzi() const { return Kind == k_MemoryZeroImm; }
  bool isCCOp() const { return Kind == k_CCOp; }
<<<<<<< HEAD
  bool isRDOp() const { return Kind == k_RDOp; }
  bool isZero() {
    if (!isImm())
      return false;

    // Constant case
    if (const MCConstantExpr *ConstExpr = dyn_cast<MCConstantExpr>(Imm.Val)) {
      int64_t Value = ConstExpr->getValue();
      return Value == 0;
    }
    return false;
  }
  bool isUImm0to2() {
    if (!isImm())
      return false;

    // Constant case
    if (const MCConstantExpr *ConstExpr = dyn_cast<MCConstantExpr>(Imm.Val)) {
      int64_t Value = ConstExpr->getValue();
      return Value >= 0 && Value < 3;
    }
    return false;
  }
  bool isUImm1() {
    if (!isImm())
      return false;

    // Constant case
    if (const MCConstantExpr *ConstExpr = dyn_cast<MCConstantExpr>(Imm.Val)) {
      int64_t Value = ConstExpr->getValue();
      return isUInt<1>(Value);
    }
    return false;
  }
  bool isUImm2() {
    if (!isImm())
      return false;

    // Constant case
    if (const MCConstantExpr *ConstExpr = dyn_cast<MCConstantExpr>(Imm.Val)) {
      int64_t Value = ConstExpr->getValue();
      return isUInt<2>(Value);
    }
    return false;
  }
  bool isUImm3() {
    if (!isImm())
      return false;

    // Constant case
    if (const MCConstantExpr *ConstExpr = dyn_cast<MCConstantExpr>(Imm.Val)) {
      int64_t Value = ConstExpr->getValue();
      return isUInt<3>(Value);
    }
    return false;
  }
  bool isUImm4() {
    if (!isImm())
      return false;

    // Constant case
    if (const MCConstantExpr *ConstExpr = dyn_cast<MCConstantExpr>(Imm.Val)) {
      int64_t Value = ConstExpr->getValue();
      return isUInt<4>(Value);
    }
    return false;
  }
  bool isUImm6() {
    if (!isImm())
      return false;

    // Constant case
    if (const MCConstantExpr *ConstExpr = dyn_cast<MCConstantExpr>(Imm.Val)) {
      int64_t Value = ConstExpr->getValue();
      return isUInt<6>(Value);
    }
    return false;
  }
  bool isUImm7() {
    if (!isImm())
      return false;

    // Constant case
    if (const MCConstantExpr *ConstExpr = dyn_cast<MCConstantExpr>(Imm.Val)) {
      int64_t Value = ConstExpr->getValue();
      return isUInt<7>(Value);
    }
    return false;
  }
=======
>>>>>>> f8eabd6d
  bool isSImm7() {
    if (!isImm())
      return false;

    // Constant case
    if (const MCConstantExpr *ConstExpr = dyn_cast<MCConstantExpr>(Imm.Val)) {
      int64_t Value = ConstExpr->getValue();
      return isInt<7>(Value);
    }
    return false;
  }
  bool isMImm() const {
    if (Kind != k_MImmOp)
      return false;

    // Constant case
    if (const MCConstantExpr *ConstExpr = dyn_cast<MCConstantExpr>(MImm.Val)) {
      int64_t Value = ConstExpr->getValue();
      return isUInt<6>(Value);
    }
    return false;
  }
<<<<<<< HEAD
  bool isMiscImm() {
    if (!isImm())
      return false;

    // Constant case
    if (const MCConstantExpr *ConstExpr = dyn_cast<MCConstantExpr>(Imm.Val)) {
      int64_t Value = ConstExpr->getValue();
      return Value == 0 || Value == 1 || Value == 2 ||
             (Value >= 7 && Value <= 11) || (Value >= 16 && Value <= 30);
    }
    return false;
  }
=======
>>>>>>> f8eabd6d

  StringRef getToken() const {
    assert(Kind == k_Token && "Invalid access!");
    return StringRef(Tok.Data, Tok.Length);
  }

  unsigned getReg() const override {
    assert((Kind == k_Register) && "Invalid access!");
    return Reg.RegNum;
  }

  const MCExpr *getImm() const {
    assert((Kind == k_Immediate) && "Invalid access!");
    return Imm.Val;
  }

  unsigned getMemBase() const {
    assert((Kind == k_MemoryRegRegImm || Kind == k_MemoryRegImmImm ||
<<<<<<< HEAD
            Kind == k_MemoryRegImm) && "Invalid access!");
=======
            Kind == k_MemoryRegImm) &&
           "Invalid access!");
>>>>>>> f8eabd6d
    return Mem.Base;
  }

  unsigned getMemIndexReg() const {
    assert((Kind == k_MemoryRegRegImm || Kind == k_MemoryZeroRegImm) &&
           "Invalid access!");
    return Mem.IndexReg;
  }

  const MCExpr *getMemIndex() const {
    assert((Kind == k_MemoryRegImmImm || Kind == k_MemoryZeroImmImm) &&
           "Invalid access!");
    return Mem.Index;
  }

  const MCExpr *getMemOffset() const {
    assert((Kind == k_MemoryRegRegImm || Kind == k_MemoryRegImmImm ||
            Kind == k_MemoryZeroImmImm || Kind == k_MemoryZeroRegImm ||
            Kind == k_MemoryRegImm || Kind == k_MemoryZeroImm) &&
           "Invalid access!");
    return Mem.Offset;
  }

  void setMemOffset(const MCExpr *off) {
    assert((Kind == k_MemoryRegRegImm || Kind == k_MemoryRegImmImm ||
            Kind == k_MemoryZeroImmImm || Kind == k_MemoryZeroRegImm ||
            Kind == k_MemoryRegImm || Kind == k_MemoryZeroImm) &&
           "Invalid access!");
    Mem.Offset = off;
  }

  unsigned getCCVal() const {
    assert((Kind == k_CCOp) && "Invalid access!");
    return CC.CCVal;
  }

<<<<<<< HEAD
  unsigned getRDVal() const {
    assert((Kind == k_RDOp) && "Invalid access!");
    return RD.RDVal;
  }

=======
>>>>>>> f8eabd6d
  const MCExpr *getMImmVal() const {
    assert((Kind == k_MImmOp) && "Invalid access!");
    return MImm.Val;
  }
  bool getM0Flag() const {
    assert((Kind == k_MImmOp) && "Invalid access!");
    return MImm.M0Flag;
  }

  /// getStartLoc - Get the location of the first token of this operand.
  SMLoc getStartLoc() const override { return StartLoc; }
  /// getEndLoc - Get the location of the last token of this operand.
  SMLoc getEndLoc() const override { return EndLoc; }

  void print(raw_ostream &OS) const override {
    switch (Kind) {
    case k_Token:
      OS << "Token: " << getToken() << "\n";
      break;
    case k_Register:
      OS << "Reg: #" << getReg() << "\n";
      break;
    case k_Immediate:
      OS << "Imm: " << getImm() << "\n";
      break;
    case k_MemoryRegRegImm:
      assert(getMemOffset() != nullptr);
      OS << "Mem: #" << getMemBase() << "+#" << getMemIndexReg() << "+"
         << *getMemOffset() << "\n";
      break;
    case k_MemoryRegImmImm:
      assert(getMemIndex() != nullptr && getMemOffset() != nullptr);
      OS << "Mem: #" << getMemBase() << "+" << *getMemIndex() << "+"
         << *getMemOffset() << "\n";
      break;
    case k_MemoryZeroRegImm:
      assert(getMemOffset() != nullptr);
      OS << "Mem: 0+#" << getMemIndexReg() << "+" << *getMemOffset() << "\n";
      break;
    case k_MemoryZeroImmImm:
      assert(getMemIndex() != nullptr && getMemOffset() != nullptr);
      OS << "Mem: 0+" << *getMemIndex() << "+" << *getMemOffset() << "\n";
      break;
    case k_MemoryRegImm:
      assert(getMemOffset() != nullptr);
      OS << "Mem: #" << getMemBase() << "+" << *getMemOffset() << "\n";
      break;
    case k_MemoryZeroImm:
      assert(getMemOffset() != nullptr);
      OS << "Mem: 0+" << *getMemOffset() << "\n";
      break;
    case k_CCOp:
      OS << "CCOp: " << getCCVal() << "\n";
      break;
<<<<<<< HEAD
    case k_RDOp:
      OS << "RDOp: " << getRDVal() << "\n";
      break;
=======
>>>>>>> f8eabd6d
    case k_MImmOp:
      OS << "MImm: (" << getMImmVal() << (getM0Flag() ? ")0" : ")1") << "\n";
      break;
    }
  }

  void addRegOperands(MCInst &Inst, unsigned N) const {
    assert(N == 1 && "Invalid number of operands!");
    Inst.addOperand(MCOperand::createReg(getReg()));
  }

  void addImmOperands(MCInst &Inst, unsigned N) const {
    assert(N == 1 && "Invalid number of operands!");
    const MCExpr *Expr = getImm();
    addExpr(Inst, Expr);
  }

  void addZeroOperands(MCInst &Inst, unsigned N) const {
    addImmOperands(Inst, N);
  }

  void addUImm0to2Operands(MCInst &Inst, unsigned N) const {
    addImmOperands(Inst, N);
  }

  void addUImm1Operands(MCInst &Inst, unsigned N) const {
    addImmOperands(Inst, N);
  }

  void addUImm2Operands(MCInst &Inst, unsigned N) const {
    addImmOperands(Inst, N);
  }

  void addUImm3Operands(MCInst &Inst, unsigned N) const {
    addImmOperands(Inst, N);
  }

  void addUImm4Operands(MCInst &Inst, unsigned N) const {
    addImmOperands(Inst, N);
  }

  void addUImm6Operands(MCInst &Inst, unsigned N) const {
    addImmOperands(Inst, N);
  }

  void addUImm7Operands(MCInst &Inst, unsigned N) const {
    addImmOperands(Inst, N);
  }

  void addSImm7Operands(MCInst &Inst, unsigned N) const {
    addImmOperands(Inst, N);
  }

  void addMiscImmOperands(MCInst &Inst, unsigned N) const {
    addImmOperands(Inst, N);
  }

  void addExpr(MCInst &Inst, const MCExpr *Expr) const {
    // Add as immediate when possible.  Null MCExpr = 0.
    if (!Expr)
      Inst.addOperand(MCOperand::createImm(0));
    else if (const MCConstantExpr *CE = dyn_cast<MCConstantExpr>(Expr))
      Inst.addOperand(MCOperand::createImm(CE->getValue()));
    else
      Inst.addOperand(MCOperand::createExpr(Expr));
  }

  void addMEMrriOperands(MCInst &Inst, unsigned N) const {
    assert(N == 3 && "Invalid number of operands!");

    Inst.addOperand(MCOperand::createReg(getMemBase()));
    Inst.addOperand(MCOperand::createReg(getMemIndexReg()));
    addExpr(Inst, getMemOffset());
  }

  void addMEMriiOperands(MCInst &Inst, unsigned N) const {
    assert(N == 3 && "Invalid number of operands!");

    Inst.addOperand(MCOperand::createReg(getMemBase()));
    addExpr(Inst, getMemIndex());
    addExpr(Inst, getMemOffset());
  }

  void addMEMzriOperands(MCInst &Inst, unsigned N) const {
    assert(N == 3 && "Invalid number of operands!");

    Inst.addOperand(MCOperand::createImm(0));
    Inst.addOperand(MCOperand::createReg(getMemIndexReg()));
    addExpr(Inst, getMemOffset());
  }

  void addMEMziiOperands(MCInst &Inst, unsigned N) const {
    assert(N == 3 && "Invalid number of operands!");

    Inst.addOperand(MCOperand::createImm(0));
    addExpr(Inst, getMemIndex());
    addExpr(Inst, getMemOffset());
  }

  void addMEMriOperands(MCInst &Inst, unsigned N) const {
    assert(N == 2 && "Invalid number of operands!");

    Inst.addOperand(MCOperand::createReg(getMemBase()));
    addExpr(Inst, getMemOffset());
  }

  void addMEMziOperands(MCInst &Inst, unsigned N) const {
    assert(N == 2 && "Invalid number of operands!");

    Inst.addOperand(MCOperand::createImm(0));
    addExpr(Inst, getMemOffset());
  }

  void addCCOpOperands(MCInst &Inst, unsigned N) const {
    assert(N == 1 && "Invalid number of operands!");

    Inst.addOperand(MCOperand::createImm(getCCVal()));
  }

<<<<<<< HEAD
  void addRDOpOperands(MCInst &Inst, unsigned N) const {
    assert(N == 1 && "Invalid number of operands!");

    Inst.addOperand(MCOperand::createImm(getRDVal()));
  }

  void addMImmOperands(MCInst &Inst, unsigned N) const {
    assert(N == 1 && "Invalid number of operands!");
    const MCConstantExpr *ConstExpr = dyn_cast<MCConstantExpr>(getMImmVal());
=======
  void addMImmOperands(MCInst &Inst, unsigned N) const {
    assert(N == 1 && "Invalid number of operands!");
    const auto *ConstExpr = dyn_cast<MCConstantExpr>(getMImmVal());
>>>>>>> f8eabd6d
    assert(ConstExpr && "Null operands!");
    int64_t Value = ConstExpr->getValue();
    if (getM0Flag())
      Value += 64;
    Inst.addOperand(MCOperand::createImm(Value));
  }

  static std::unique_ptr<VEOperand> CreateToken(StringRef Str, SMLoc S) {
    auto Op = std::make_unique<VEOperand>(k_Token);
    Op->Tok.Data = Str.data();
    Op->Tok.Length = Str.size();
    Op->StartLoc = S;
    Op->EndLoc = S;
    return Op;
  }

  static std::unique_ptr<VEOperand> CreateReg(unsigned RegNum, SMLoc S,
                                              SMLoc E) {
    auto Op = std::make_unique<VEOperand>(k_Register);
    Op->Reg.RegNum = RegNum;
    Op->StartLoc = S;
    Op->EndLoc = E;
    return Op;
  }

  static std::unique_ptr<VEOperand> CreateImm(const MCExpr *Val, SMLoc S,
                                              SMLoc E) {
    auto Op = std::make_unique<VEOperand>(k_Immediate);
    Op->Imm.Val = Val;
    Op->StartLoc = S;
    Op->EndLoc = E;
    return Op;
  }

  static std::unique_ptr<VEOperand> CreateCCOp(unsigned CCVal, SMLoc S,
                                               SMLoc E) {
    auto Op = std::make_unique<VEOperand>(k_CCOp);
    Op->CC.CCVal = CCVal;
    Op->StartLoc = S;
    Op->EndLoc = E;
    return Op;
  }

<<<<<<< HEAD
  static std::unique_ptr<VEOperand> CreateRDOp(unsigned RDVal, SMLoc S,
                                               SMLoc E) {
    auto Op = std::make_unique<VEOperand>(k_RDOp);
    Op->RD.RDVal = RDVal;
    Op->StartLoc = S;
    Op->EndLoc = E;
    return Op;
  }

=======
>>>>>>> f8eabd6d
  static std::unique_ptr<VEOperand> CreateMImm(const MCExpr *Val, bool Flag,
                                               SMLoc S, SMLoc E) {
    auto Op = std::make_unique<VEOperand>(k_MImmOp);
    Op->MImm.Val = Val;
    Op->MImm.M0Flag = Flag;
    Op->StartLoc = S;
    Op->EndLoc = E;
    return Op;
  }

  static bool MorphToI32Reg(VEOperand &Op) {
    unsigned Reg = Op.getReg();
    unsigned regIdx = Reg - VE::SX0;
    if (regIdx > 63)
      return false;
    Op.Reg.RegNum = I32Regs[regIdx];
    return true;
  }

  static bool MorphToF32Reg(VEOperand &Op) {
    unsigned Reg = Op.getReg();
    unsigned regIdx = Reg - VE::SX0;
    if (regIdx > 63)
      return false;
    Op.Reg.RegNum = F32Regs[regIdx];
    return true;
  }

  static bool MorphToF128Reg(VEOperand &Op) {
    unsigned Reg = Op.getReg();
    unsigned regIdx = Reg - VE::SX0;
    if (regIdx % 2 || regIdx > 63)
      return false;
    Op.Reg.RegNum = F128Regs[regIdx / 2];
    return true;
  }

  static bool MorphToVM512Reg(VEOperand &Op) {
    unsigned Reg = Op.getReg();
    unsigned regIdx = Reg - VE::VM0;
    if (regIdx % 2 || regIdx > 15)
      return false;
    Op.Reg.RegNum = VM512Regs[regIdx / 2];
    return true;
  }

  static bool MorphToMISCReg(VEOperand &Op) {
    const MCConstantExpr *ConstExpr = dyn_cast<MCConstantExpr>(Op.getImm());
    if (!ConstExpr)
      return false;
    unsigned regIdx = ConstExpr->getValue();
    if (regIdx > 31 || MISCRegs[regIdx] == VE::NoRegister)
      return false;
    Op.Kind = k_Register;
    Op.Reg.RegNum = MISCRegs[regIdx];
    return true;
  }

  static std::unique_ptr<VEOperand>
  MorphToMEMri(unsigned Base, std::unique_ptr<VEOperand> Op) {
    const MCExpr *Imm  = Op->getImm();
    Op->Kind = k_MemoryRegImm;
    Op->Mem.Base = Base;
    Op->Mem.IndexReg = 0;
    Op->Mem.Index = nullptr;
    Op->Mem.Offset = Imm;
    return Op;
  }

  static std::unique_ptr<VEOperand>
  MorphToMEMzi(std::unique_ptr<VEOperand> Op) {
    const MCExpr *Imm  = Op->getImm();
    Op->Kind = k_MemoryZeroImm;
    Op->Mem.Base = 0;
    Op->Mem.IndexReg = 0;
    Op->Mem.Index = nullptr;
    Op->Mem.Offset = Imm;
    return Op;
  }

  static std::unique_ptr<VEOperand>
  MorphToMEMri(unsigned Base, std::unique_ptr<VEOperand> Op) {
    const MCExpr *Imm = Op->getImm();
    Op->Kind = k_MemoryRegImm;
    Op->Mem.Base = Base;
    Op->Mem.IndexReg = 0;
    Op->Mem.Index = nullptr;
    Op->Mem.Offset = Imm;
    return Op;
  }

  static std::unique_ptr<VEOperand>
  MorphToMEMzi(std::unique_ptr<VEOperand> Op) {
    const MCExpr *Imm = Op->getImm();
    Op->Kind = k_MemoryZeroImm;
    Op->Mem.Base = 0;
    Op->Mem.IndexReg = 0;
    Op->Mem.Index = nullptr;
    Op->Mem.Offset = Imm;
    return Op;
  }

  static std::unique_ptr<VEOperand>
  MorphToMEMrri(unsigned Base, unsigned Index, std::unique_ptr<VEOperand> Op) {
    const MCExpr *Imm = Op->getImm();
    Op->Kind = k_MemoryRegRegImm;
    Op->Mem.Base = Base;
    Op->Mem.IndexReg = Index;
    Op->Mem.Index = nullptr;
    Op->Mem.Offset = Imm;
    return Op;
  }

  static std::unique_ptr<VEOperand>
  MorphToMEMrii(unsigned Base, const MCExpr *Index,
                std::unique_ptr<VEOperand> Op) {
    const MCExpr *Imm = Op->getImm();
    Op->Kind = k_MemoryRegImmImm;
    Op->Mem.Base = Base;
    Op->Mem.IndexReg = 0;
    Op->Mem.Index = Index;
    Op->Mem.Offset = Imm;
    return Op;
  }

  static std::unique_ptr<VEOperand>
  MorphToMEMzri(unsigned Index, std::unique_ptr<VEOperand> Op) {
    const MCExpr *Imm = Op->getImm();
    Op->Kind = k_MemoryZeroRegImm;
    Op->Mem.Base = 0;
    Op->Mem.IndexReg = Index;
    Op->Mem.Index = nullptr;
    Op->Mem.Offset = Imm;
    return Op;
  }

  static std::unique_ptr<VEOperand>
  MorphToMEMzii(const MCExpr *Index, std::unique_ptr<VEOperand> Op) {
    const MCExpr *Imm = Op->getImm();
    Op->Kind = k_MemoryZeroImmImm;
    Op->Mem.Base = 0;
    Op->Mem.IndexReg = 0;
    Op->Mem.Index = Index;
    Op->Mem.Offset = Imm;
    return Op;
  }
};

} // end anonymous namespace

bool VEAsmParser::MatchAndEmitInstruction(SMLoc IDLoc, unsigned &Opcode,
                                          OperandVector &Operands,
                                          MCStreamer &Out, uint64_t &ErrorInfo,
                                          bool MatchingInlineAsm) {
  MCInst Inst;
  unsigned MatchResult =
      MatchInstructionImpl(Operands, Inst, ErrorInfo, MatchingInlineAsm);
  switch (MatchResult) {
  case Match_Success:
    Inst.setLoc(IDLoc);
    Out.emitInstruction(Inst, getSTI());
    return false;

  case Match_MissingFeature:
    return Error(IDLoc,
                 "instruction requires a CPU feature not currently enabled");

  case Match_InvalidOperand: {
    SMLoc ErrorLoc = IDLoc;
    if (ErrorInfo != ~0ULL) {
      if (ErrorInfo >= Operands.size())
        return Error(IDLoc, "too few operands for instruction");

      ErrorLoc = ((VEOperand &)*Operands[ErrorInfo]).getStartLoc();
      if (ErrorLoc == SMLoc())
        ErrorLoc = IDLoc;
    }

    return Error(ErrorLoc, "invalid operand for instruction");
  }
  case Match_MnemonicFail:
    return Error(IDLoc, "invalid instruction mnemonic");
  }
  llvm_unreachable("Implement any new match types added!");
}

bool VEAsmParser::ParseRegister(unsigned &RegNo, SMLoc &StartLoc,
                                SMLoc &EndLoc) {
  if (tryParseRegister(RegNo, StartLoc, EndLoc) != MatchOperand_Success)
    return Error(StartLoc, "invalid register name");
  return false;
}

/// Parses a register name using a given matching function.
/// Checks for lowercase or uppercase if necessary.
int VEAsmParser::parseRegisterName(unsigned (*matchFn)(StringRef)) {
  StringRef Name = Parser.getTok().getString();

  int RegNum = matchFn(Name);

  // GCC supports case insensitive register names. All of the VE registers
  // are all lower case.
  if (RegNum == VE::NoRegister) {
    RegNum = matchFn(Name.lower());
  }

  return RegNum;
}

/// Maps from the set of all register names to a register number.
/// \note Generated by TableGen.
static unsigned MatchRegisterName(StringRef Name);

/// Maps from the set of all alternative registernames to a register number.
/// \note Generated by TableGen.
static unsigned MatchRegisterAltName(StringRef Name);

OperandMatchResultTy
VEAsmParser::tryParseRegister(unsigned &RegNo, SMLoc &StartLoc, SMLoc &EndLoc) {
  const AsmToken Tok = Parser.getTok();
  StartLoc = Tok.getLoc();
  EndLoc = Tok.getEndLoc();
  RegNo = 0;
  if (getLexer().getKind() != AsmToken::Percent)
    return MatchOperand_NoMatch;
  Parser.Lex();

  RegNo = parseRegisterName(&MatchRegisterName);
  if (RegNo == VE::NoRegister)
    RegNo = parseRegisterName(&MatchRegisterAltName);

  if (RegNo != VE::NoRegister) {
    Parser.Lex();
    return MatchOperand_Success;
  }

  getLexer().UnLex(Tok);
  return MatchOperand_NoMatch;
}

static StringRef parseCC(StringRef Name, unsigned Prefix, unsigned Suffix,
                         bool IntegerCC, bool OmitCC, SMLoc NameLoc,
                         OperandVector *Operands) {
  // Parse instructions with a conditional code. For example, 'bne' is
  // converted into two operands 'b' and 'ne'.
  StringRef Cond = Name.slice(Prefix, Suffix);
<<<<<<< HEAD
  VECC::CondCode CondCode = IntegerCC ? stringToVEICondCode(Cond)
                                      : stringToVEFCondCode(Cond);
=======
  VECC::CondCode CondCode =
      IntegerCC ? stringToVEICondCode(Cond) : stringToVEFCondCode(Cond);
>>>>>>> f8eabd6d

  // If OmitCC is enabled, CC_AT and CC_AF is treated as a part of mnemonic.
  if (CondCode != VECC::UNKNOWN &&
      (!OmitCC || (CondCode != VECC::CC_AT && CondCode != VECC::CC_AF))) {
    StringRef SuffixStr = Name.substr(Suffix);
    // Push "b".
    Name = Name.slice(0, Prefix);
    Operands->push_back(VEOperand::CreateToken(Name, NameLoc));
    // Push $cond part.
    SMLoc CondLoc = SMLoc::getFromPointer(NameLoc.getPointer() + Prefix);
    SMLoc SuffixLoc = SMLoc::getFromPointer(NameLoc.getPointer() + Suffix);
    Operands->push_back(VEOperand::CreateCCOp(CondCode, CondLoc, SuffixLoc));
    // push suffix like ".l.t"
    if (!SuffixStr.empty())
      Operands->push_back(VEOperand::CreateToken(SuffixStr, SuffixLoc));
  } else {
    Operands->push_back(VEOperand::CreateToken(Name, NameLoc));
  }
  return Name;
}

<<<<<<< HEAD
static StringRef parseRD(StringRef Name, unsigned Prefix, SMLoc NameLoc,
                         OperandVector *Operands) {
  // Parse instructions with a conditional code. For example, 'cvt.w.d.sx.rz'
  // is converted into two operands 'cvt.w.d.sx' and '.rz'.
  StringRef RD = Name.substr(Prefix);
  VERD::RoundingMode RoundingMode = stringToVEIRD(RD);

  if (RoundingMode != VERD::UNKNOWN) {
    Name = Name.slice(0, Prefix);
    // push 1st like `cvt.w.d.sx`
    Operands->push_back(VEOperand::CreateToken(Name, NameLoc));
    SMLoc SuffixLoc = SMLoc::getFromPointer(NameLoc.getPointer() +
                                            (RD.data() - Name.data()));
    SMLoc SuffixEnd = SMLoc::getFromPointer(NameLoc.getPointer() +
                                            (RD.end() - Name.data()));
    // push $round if it has rounding mode
    Operands->push_back(VEOperand::CreateRDOp(RoundingMode, SuffixLoc,
                                              SuffixEnd));
  } else {
    Operands->push_back(VEOperand::CreateToken(Name, NameLoc));
  }
  return Name;
}

=======
>>>>>>> f8eabd6d
// Split the mnemonic into ASM operand, conditional code and instruction
// qualifier (half-word, byte).
StringRef VEAsmParser::splitMnemonic(StringRef Name, SMLoc NameLoc,
                                     OperandVector *Operands) {
  // Create the leading tokens for the mnemonic
  StringRef Mnemonic = Name;

  if (Name[0] == 'b') {
    // Match b?? or br??.
    size_t Start = 1;
    size_t Next = Name.find('.');
    // Adjust position of CondCode.
    if (Name.size() > 1 && Name[1] == 'r')
      Start = 2;
    // Check suffix.
    bool ICC = true;
    if (Next + 1 < Name.size() &&
        (Name[Next + 1] == 'd' || Name[Next + 1] == 's'))
      ICC = false;
    Mnemonic = parseCC(Name, Start, Next, ICC, true, NameLoc, Operands);
  } else if (Name.startswith("cmov.l.") || Name.startswith("cmov.w.") ||
             Name.startswith("cmov.d.") || Name.startswith("cmov.s.")) {
<<<<<<< HEAD
    bool ICC = Name[5] == 'l' || Name[5] == 'w' ? true : false;
    Mnemonic = parseCC(Name, 7, Name.size(), ICC, false, NameLoc, Operands);
  } else if (Name.startswith("vfmk.l.") || Name.startswith("vfmk.w.") ||
             Name.startswith("vfmk.d.") || Name.startswith("vfmk.s.")) {
    bool ICC = Name[5] == 'l' || Name[5] == 'w' ? true : false;
    Mnemonic = parseCC(Name, 7, Name.size(), ICC, true, NameLoc, Operands);
  } else if (Name.startswith("pvfmk.w.lo.") || Name.startswith("pvfmk.w.up.") ||
             Name.startswith("pvfmk.s.lo.") || Name.startswith("pvfmk.s.up.")) {
    bool ICC = Name[6] == 'l' || Name[6] == 'w' ? true : false;
    Mnemonic = parseCC(Name, 11, Name.size(), ICC, true, NameLoc, Operands);
  } else if (Name.startswith("cvt.w.d.sx") || Name.startswith("cvt.w.d.zx") ||
             Name.startswith("cvt.w.s.sx") || Name.startswith("cvt.w.s.zx")) {
    Mnemonic = parseRD(Name, 10, NameLoc, Operands);
  } else if (Name.startswith("cvt.l.d")) {
    Mnemonic = parseRD(Name, 7, NameLoc, Operands);
  } else if (Name.startswith("vcvt.w.d.sx") || Name.startswith("vcvt.w.d.zx") ||
             Name.startswith("vcvt.w.s.sx") || Name.startswith("vcvt.w.s.zx")) {
    Mnemonic = parseRD(Name, 11, NameLoc, Operands);
  } else if (Name.startswith("vcvt.l.d")) {
    Mnemonic = parseRD(Name, 8, NameLoc, Operands);
  } else if (Name.startswith("pvcvt.w.s.lo") ||
             Name.startswith("pvcvt.w.s.up")) {
    Mnemonic = parseRD(Name, 12, NameLoc, Operands);
  } else if (Name.startswith("pvcvt.w.s")) {
    Mnemonic = parseRD(Name, 9, NameLoc, Operands);
=======
    bool ICC = Name[5] == 'l' || Name[5] == 'w';
    Mnemonic = parseCC(Name, 7, Name.size(), ICC, false, NameLoc, Operands);
>>>>>>> f8eabd6d
  } else {
    Operands->push_back(VEOperand::CreateToken(Mnemonic, NameLoc));
  }

  return Mnemonic;
}

static void applyMnemonicAliases(StringRef &Mnemonic,
                                 const FeatureBitset &Features,
                                 unsigned VariantID);

bool VEAsmParser::ParseInstruction(ParseInstructionInfo &Info, StringRef Name,
                                   SMLoc NameLoc, OperandVector &Operands) {
  // If the target architecture uses MnemonicAlias, call it here to parse
  // operands correctly.
  applyMnemonicAliases(Name, getAvailableFeatures(), 0);

<<<<<<< HEAD
  // First operand is token for instruction
=======
  // Split name to first token and the rest, e.g. "bgt.l.t" to "b", "gt", and
  // ".l.t".  We treat "b" as a mnemonic, "gt" as first operand, and ".l.t"
  // as second operand.
>>>>>>> f8eabd6d
  StringRef Mnemonic = splitMnemonic(Name, NameLoc, &Operands);

  if (getLexer().isNot(AsmToken::EndOfStatement)) {
    // Read the first operand.
    if (parseOperand(Operands, Mnemonic) != MatchOperand_Success) {
      SMLoc Loc = getLexer().getLoc();
      return Error(Loc, "unexpected token");
    }

    while (getLexer().is(AsmToken::Comma)) {
      Parser.Lex(); // Eat the comma.
      // Parse and remember the operand.
      if (parseOperand(Operands, Mnemonic) != MatchOperand_Success) {
        SMLoc Loc = getLexer().getLoc();
        return Error(Loc, "unexpected token");
      }
    }
  }
  if (getLexer().isNot(AsmToken::EndOfStatement)) {
    SMLoc Loc = getLexer().getLoc();
    return Error(Loc, "unexpected token");
  }
  Parser.Lex(); // Consume the EndOfStatement.
  return false;
}

bool VEAsmParser::ParseDirective(AsmToken DirectiveID) {
  StringRef IDVal = DirectiveID.getString();

  if (IDVal == ".byte")
    return parseDirectiveWord(1, DirectiveID.getLoc());

  if (IDVal == ".half")
    return parseDirectiveWord(2, DirectiveID.getLoc());

  if (IDVal == ".word")
    return parseDirectiveWord(4, DirectiveID.getLoc());

  if (IDVal == ".nword")
    return parseDirectiveWord(is64Bit() ? 8 : 4, DirectiveID.getLoc());

  if (is64Bit() && IDVal == ".xword")
    return parseDirectiveWord(8, DirectiveID.getLoc());

  if (IDVal == ".register") {
    // For now, ignore .register directive.
    Parser.eatToEndOfStatement();
    return false;
  }
  if (IDVal == ".proc") {
    // For compatibility, ignore this directive.
    // (It's supposed to be an "optimization" in the Sun assembler)
    Parser.eatToEndOfStatement();
    return false;
  }

  // Let the MC layer to handle other directives.
  return true;
}

bool VEAsmParser:: parseDirectiveWord(unsigned Size, SMLoc L) {
  if (getLexer().isNot(AsmToken::EndOfStatement)) {
    while (true) {
      const MCExpr *Value;
      if (getParser().parseExpression(Value))
        return true;

      getParser().getStreamer().emitValue(Value, Size);

      if (getLexer().is(AsmToken::EndOfStatement))
        break;

      // FIXME: Improve diagnostic.
      if (getLexer().isNot(AsmToken::Comma))
        return Error(L, "unexpected token in directive");
      Parser.Lex();
    }
  }
  Parser.Lex();
  return false;
}

OperandMatchResultTy VEAsmParser::parseMEMOperand(OperandVector &Operands) {
  LLVM_DEBUG(dbgs() << "parseMEMOperand\n");
  const AsmToken &Tok = Parser.getTok();
  SMLoc S = Tok.getLoc();
  SMLoc E = Tok.getEndLoc();
  // Parse ASX format
  //   disp
  //   disp(, base)
  //   disp(index)
  //   disp(index, base)
  //   (, base)
  //   (index)
  //   (index, base)

  std::unique_ptr<VEOperand> Offset;
  switch (getLexer().getKind()) {
  default:
    return MatchOperand_NoMatch;

  case AsmToken::Minus:
  case AsmToken::Integer:
  case AsmToken::Dot: {
    const MCExpr *EVal;
    if (!getParser().parseExpression(EVal, E))
      Offset = VEOperand::CreateImm(EVal, S, E);
    else
      return MatchOperand_NoMatch;
    break;
  }

  case AsmToken::Identifier: {
    StringRef Identifier, Modifier;
    if (!getParser().parseIdentifier(Identifier)) {
      // Search @modifiers like "symbol@hi".
      size_t at = Identifier.rfind('@');
      if (at != 0 || at != StringRef::npos) {
        std::pair<StringRef, StringRef> Pair = Identifier.rsplit("@");
        if (!Pair.first.empty() && !Pair.second.empty()) {
          Identifier = Pair.first;
          Modifier = Pair.second;
        }
      }
      E = SMLoc::getFromPointer(Parser.getTok().getLoc().getPointer() - 1);
      MCSymbol *Sym = getContext().getOrCreateSymbol(Identifier);

      const MCExpr *Res = MCSymbolRefExpr::create(Sym, MCSymbolRefExpr::VK_None,
                                                  getContext());
      const MCExpr *EVal;
      if (matchVEAsmModifiers(EVal, Res, Modifier, E)) {
        E = SMLoc::getFromPointer(Parser.getTok().getLoc().getPointer() - 1);
        Offset = VEOperand::CreateImm(EVal, S, E);
      } else {
        E = SMLoc::getFromPointer(Parser.getTok().getLoc().getPointer() - 1);
        VEMCExpr::VariantKind Kind = VEMCExpr::VK_VE_REFLONG;
        Res = VEMCExpr::create(Kind, Res, getContext());
        Offset = VEOperand::CreateImm(Res, S, E);
      }
    }
    break;
  }

  case AsmToken::LParen:
    // empty disp (= 0)
    Offset =
        VEOperand::CreateImm(MCConstantExpr::create(0, getContext()), S, E);
    break;
  }

  switch (getLexer().getKind()) {
  default:
    return MatchOperand_ParseFail;

  case AsmToken::EndOfStatement:
    Operands.push_back(VEOperand::MorphToMEMzii(
        MCConstantExpr::create(0, getContext()), std::move(Offset)));
    return MatchOperand_Success;

  case AsmToken::LParen:
    Parser.Lex(); // Eat the (
    break;
  }

  const MCExpr *IndexValue = nullptr;
  unsigned IndexReg = 0;

  switch (getLexer().getKind()) {
  default:
    if (ParseRegister(IndexReg, S, E))
      return MatchOperand_ParseFail;
    break;

  case AsmToken::Minus:
  case AsmToken::Integer:
  case AsmToken::Dot:
    if (getParser().parseExpression(IndexValue, E))
      return MatchOperand_ParseFail;
    break;

  case AsmToken::Comma:
    // empty index
    IndexValue = MCConstantExpr::create(0, getContext());
    break;
  }

  switch (getLexer().getKind()) {
  default:
    return MatchOperand_ParseFail;

  case AsmToken::RParen:
    Parser.Lex(); // Eat the )
    Operands.push_back(
        IndexValue ? VEOperand::MorphToMEMzii(IndexValue, std::move(Offset))
                   : VEOperand::MorphToMEMzri(IndexReg, std::move(Offset)));
    return MatchOperand_Success;

  case AsmToken::Comma:
    Parser.Lex(); // Eat the ,
    break;
  }

  unsigned BaseReg = 0;
  if (ParseRegister(BaseReg, S, E))
    return MatchOperand_ParseFail;

  if (!Parser.getTok().is(AsmToken::RParen))
    return MatchOperand_ParseFail;

  Parser.Lex(); // Eat the )
  Operands.push_back(
      IndexValue
          ? VEOperand::MorphToMEMrii(BaseReg, IndexValue, std::move(Offset))
          : VEOperand::MorphToMEMrri(BaseReg, IndexReg, std::move(Offset)));

  return MatchOperand_Success;
}

OperandMatchResultTy VEAsmParser::parseMEMAsOperand(OperandVector &Operands) {
<<<<<<< HEAD
  LLVM_DEBUG(dbgs() << "parseMEMAsOpeand\n");
=======
  LLVM_DEBUG(dbgs() << "parseMEMAsOperand\n");
>>>>>>> f8eabd6d
  const AsmToken &Tok = Parser.getTok();
  SMLoc S = Tok.getLoc();
  SMLoc E = Tok.getEndLoc();
  // Parse AS format
  //   disp
  //   disp(, base)
  //   disp(base)
  //   disp()
  //   (, base)
  //   (base)
  //   base

  unsigned BaseReg = VE::NoRegister;
  std::unique_ptr<VEOperand> Offset;
  switch (getLexer().getKind()) {
  default:
    return MatchOperand_NoMatch;

  case AsmToken::Minus:
  case AsmToken::Integer:
  case AsmToken::Dot: {
    const MCExpr *EVal;
    if (!getParser().parseExpression(EVal, E))
      Offset = VEOperand::CreateImm(EVal, S, E);
    else
      return MatchOperand_NoMatch;
    break;
  }

<<<<<<< HEAD
  case AsmToken::Identifier: {
    StringRef Identifier, Modifier;
    if (!getParser().parseIdentifier(Identifier)) {
      // Search @modifiers like "symbol@hi".
      size_t at = Identifier.rfind('@');
      if (at != 0 || at != StringRef::npos) {
        std::pair<StringRef, StringRef> Pair = Identifier.rsplit("@");
        if (!Pair.first.empty() && !Pair.second.empty()) {
          Identifier = Pair.first;
          Modifier = Pair.second;
        }
      }
      E = SMLoc::getFromPointer(Parser.getTok().getLoc().getPointer() - 1);
      MCSymbol *Sym = getContext().getOrCreateSymbol(Identifier);

      const MCExpr *Res = MCSymbolRefExpr::create(Sym, MCSymbolRefExpr::VK_None,
                                                  getContext());
      const MCExpr *EVal;
      if (matchVEAsmModifiers(EVal, Res, Modifier, E)) {
        E = SMLoc::getFromPointer(Parser.getTok().getLoc().getPointer() - 1);
        Offset = VEOperand::CreateImm(EVal, S, E);
      } else {
        E = SMLoc::getFromPointer(Parser.getTok().getLoc().getPointer() - 1);
        VEMCExpr::VariantKind Kind = VEMCExpr::VK_VE_REFLONG;
        Res = VEMCExpr::create(Kind, Res, getContext());
        Offset = VEOperand::CreateImm(Res, S, E);
      }
    }
    break;
  }
  case AsmToken::Percent:
    if (ParseRegister(BaseReg, S, E))
      return MatchOperand_NoMatch;
    Offset = VEOperand::CreateImm(MCConstantExpr::create(0, getContext()),
                                  S, E);
=======
  case AsmToken::Percent:
    if (ParseRegister(BaseReg, S, E))
      return MatchOperand_NoMatch;
    Offset =
        VEOperand::CreateImm(MCConstantExpr::create(0, getContext()), S, E);
>>>>>>> f8eabd6d
    break;

  case AsmToken::LParen:
    // empty disp (= 0)
<<<<<<< HEAD
    Offset = VEOperand::CreateImm(MCConstantExpr::create(0, getContext()),
                                  S, E);
=======
    Offset =
        VEOperand::CreateImm(MCConstantExpr::create(0, getContext()), S, E);
>>>>>>> f8eabd6d
    break;
  }

  switch (getLexer().getKind()) {
  default:
    return MatchOperand_ParseFail;

  case AsmToken::EndOfStatement:
  case AsmToken::Comma:
<<<<<<< HEAD
    Operands.push_back(
        BaseReg != VE::NoRegister ?
            VEOperand::MorphToMEMri(BaseReg, std::move(Offset))
          : VEOperand::MorphToMEMzi(std::move(Offset)));
=======
    Operands.push_back(BaseReg != VE::NoRegister
                           ? VEOperand::MorphToMEMri(BaseReg, std::move(Offset))
                           : VEOperand::MorphToMEMzi(std::move(Offset)));
>>>>>>> f8eabd6d
    return MatchOperand_Success;

  case AsmToken::LParen:
    if (BaseReg != VE::NoRegister)
      return MatchOperand_ParseFail;
    Parser.Lex(); // Eat the (
    break;
  }

  switch (getLexer().getKind()) {
  default:
    if (ParseRegister(BaseReg, S, E))
      return MatchOperand_ParseFail;
    break;

  case AsmToken::Comma:
    Parser.Lex(); // Eat the ,
    if (ParseRegister(BaseReg, S, E))
      return MatchOperand_ParseFail;
    break;

  case AsmToken::RParen:
    break;
  }

  if (!Parser.getTok().is(AsmToken::RParen))
    return MatchOperand_ParseFail;

  Parser.Lex(); // Eat the )
<<<<<<< HEAD
  Operands.push_back(
      BaseReg != VE::NoRegister ?
          VEOperand::MorphToMEMri(BaseReg, std::move(Offset))
        : VEOperand::MorphToMEMzi(std::move(Offset)));
=======
  Operands.push_back(BaseReg != VE::NoRegister
                         ? VEOperand::MorphToMEMri(BaseReg, std::move(Offset))
                         : VEOperand::MorphToMEMzi(std::move(Offset)));
>>>>>>> f8eabd6d

  return MatchOperand_Success;
}

OperandMatchResultTy VEAsmParser::parseMImmOperand(OperandVector &Operands) {
<<<<<<< HEAD
  LLVM_DEBUG(dbgs() << "parseMImmOpeand\n");
=======
  LLVM_DEBUG(dbgs() << "parseMImmOperand\n");
>>>>>>> f8eabd6d

  // Parsing "(" + number + ")0/1"
  const AsmToken Tok1 = Parser.getTok();
  if (!Tok1.is(AsmToken::LParen))
    return MatchOperand_NoMatch;

  Parser.Lex(); // Eat the '('.

  const AsmToken Tok2 = Parser.getTok();
  SMLoc E;
  const MCExpr *EVal;
<<<<<<< HEAD
  if (!Tok2.is(AsmToken::Integer) ||
      getParser().parseExpression(EVal, E)) {
=======
  if (!Tok2.is(AsmToken::Integer) || getParser().parseExpression(EVal, E)) {
>>>>>>> f8eabd6d
    getLexer().UnLex(Tok1);
    return MatchOperand_NoMatch;
  }

  const AsmToken Tok3 = Parser.getTok();
  if (!Tok3.is(AsmToken::RParen)) {
    getLexer().UnLex(Tok2);
    getLexer().UnLex(Tok1);
    return MatchOperand_NoMatch;
  }
  Parser.Lex(); // Eat the ')'.

  const AsmToken &Tok4 = Parser.getTok();
  StringRef Suffix = Tok4.getString();
  if (Suffix != "1" && Suffix != "0") {
    getLexer().UnLex(Tok3);
    getLexer().UnLex(Tok2);
    getLexer().UnLex(Tok1);
    return MatchOperand_NoMatch;
  }
  Parser.Lex(); // Eat the value.
  SMLoc EndLoc = SMLoc::getFromPointer(Suffix.end());
<<<<<<< HEAD
  Operands.push_back(VEOperand::CreateMImm(EVal, Suffix == "0", Tok1.getLoc(),
                                           EndLoc));
=======
  Operands.push_back(
      VEOperand::CreateMImm(EVal, Suffix == "0", Tok1.getLoc(), EndLoc));
>>>>>>> f8eabd6d
  return MatchOperand_Success;
}

OperandMatchResultTy VEAsmParser::parseOperand(OperandVector &Operands,
                                               StringRef Mnemonic) {
  LLVM_DEBUG(dbgs() << "parseOperand\n");
  OperandMatchResultTy ResTy = MatchOperandParserImpl(Operands, Mnemonic);

  // If there wasn't a custom match, try the generic matcher below. Otherwise,
  // there was a match, but an error occurred, in which case, just return that
  // the operand parsing failed.
  if (ResTy == MatchOperand_Success || ResTy == MatchOperand_ParseFail)
    return ResTy;

  switch (getLexer().getKind()) {
  case AsmToken::LParen: {
    // Parsing "(" + %vreg + ", " + %vreg + ")"
    const AsmToken Tok1 = Parser.getTok();
    Parser.Lex(); // Eat the '('.

    unsigned RegNo1;
    SMLoc S1, E1;
    if (tryParseRegister(RegNo1, S1, E1) != MatchOperand_Success) {
      getLexer().UnLex(Tok1);
      return MatchOperand_NoMatch;
    }

    if (!Parser.getTok().is(AsmToken::Comma))
      return MatchOperand_ParseFail;
    Parser.Lex(); // Eat the ','.

    unsigned RegNo2;
    SMLoc S2, E2;
    if (tryParseRegister(RegNo2, S2, E2) != MatchOperand_Success)
      return MatchOperand_ParseFail;

    if (!Parser.getTok().is(AsmToken::RParen))
      return MatchOperand_ParseFail;

    Operands.push_back(VEOperand::CreateToken(Tok1.getString(), Tok1.getLoc()));
    Operands.push_back(VEOperand::CreateReg(RegNo1, S1, E1));
    Operands.push_back(VEOperand::CreateReg(RegNo2, S2, E2));
    Operands.push_back(VEOperand::CreateToken(
        Parser.getTok().getString(), Parser.getTok().getLoc()));
    Parser.Lex(); // Eat the ')'.
    break;
  }
  default: {
    std::unique_ptr<VEOperand> Op;
    ResTy = parseVEAsmOperand(Op);
    if (ResTy != MatchOperand_Success || !Op)
      return MatchOperand_ParseFail;

    // Push the parsed operand into the list of operands
    Operands.push_back(std::move(Op));

    if (!Parser.getTok().is(AsmToken::LParen))
      break;

    // Parsing %vec-reg + "(" + %sclar-reg/number + ")"
    std::unique_ptr<VEOperand> Op1 = VEOperand::CreateToken(
        Parser.getTok().getString(), Parser.getTok().getLoc());
    Parser.Lex(); // Eat the '('.

    std::unique_ptr<VEOperand> Op2;
    ResTy = parseVEAsmOperand(Op2);
    if (ResTy != MatchOperand_Success || !Op2)
      return MatchOperand_ParseFail;

    if (!Parser.getTok().is(AsmToken::RParen))
      return MatchOperand_ParseFail;

    Operands.push_back(std::move(Op1));
    Operands.push_back(std::move(Op2));
    Operands.push_back(VEOperand::CreateToken(
        Parser.getTok().getString(), Parser.getTok().getLoc()));
    Parser.Lex(); // Eat the ')'.
    break;
  }
  }

  return MatchOperand_Success;
}

OperandMatchResultTy
VEAsmParser::parseVEAsmOperand(std::unique_ptr<VEOperand> &Op) {
  LLVM_DEBUG(dbgs() << "parseVEAsmOperand\n");
  SMLoc S = Parser.getTok().getLoc();
  SMLoc E = SMLoc::getFromPointer(Parser.getTok().getLoc().getPointer() - 1);
  const MCExpr *EVal;

  Op = nullptr;
  switch (getLexer().getKind()) {
  default:
    break;

  case AsmToken::Percent:
    unsigned RegNo;
    if (tryParseRegister(RegNo, S, E) == MatchOperand_Success)
      Op = VEOperand::CreateReg(RegNo, S, E);
    break;

  case AsmToken::Minus:
  case AsmToken::Integer:
  case AsmToken::Dot:
    if (!getParser().parseExpression(EVal, E))
      Op = VEOperand::CreateImm(EVal, S, E);
    break;

  case AsmToken::Identifier: {
    StringRef Identifier;
    if (!getParser().parseIdentifier(Identifier)) {
      E = SMLoc::getFromPointer(Parser.getTok().getLoc().getPointer() - 1);
      MCSymbol *Sym = getContext().getOrCreateSymbol(Identifier);

      const MCExpr *Res =
          MCSymbolRefExpr::create(Sym, MCSymbolRefExpr::VK_None, getContext());
      Op = VEOperand::CreateImm(Res, S, E);
    }
    break;
  }
  }
  return (Op) ? MatchOperand_Success : MatchOperand_ParseFail;
}

// Determine if an expression contains a reference to the symbol
// "_GLOBAL_OFFSET_TABLE_".
static bool hasGOTReference(const MCExpr *Expr) {
  switch (Expr->getKind()) {
  case MCExpr::Target:
    if (const VEMCExpr *SE = dyn_cast<VEMCExpr>(Expr))
      return hasGOTReference(SE->getSubExpr());
    break;

  case MCExpr::Constant:
    break;

  case MCExpr::Binary: {
    const MCBinaryExpr *BE = cast<MCBinaryExpr>(Expr);
    return hasGOTReference(BE->getLHS()) || hasGOTReference(BE->getRHS());
  }

  case MCExpr::SymbolRef: {
    const MCSymbolRefExpr &SymRef = *cast<MCSymbolRefExpr>(Expr);
    return (SymRef.getSymbol().getName() == "_GLOBAL_OFFSET_TABLE_");
  }

  case MCExpr::Unary:
    return hasGOTReference(cast<MCUnaryExpr>(Expr)->getSubExpr());
  }
  return false;
}

const VEMCExpr *
VEAsmParser::adjustPICRelocation(VEMCExpr::VariantKind VK,
                                    const MCExpr *Sym) {
  // When in PIC mode, "%lo(...)" and "%hi(...)" behave differently.
  // If the expression refers contains _GLOBAL_OFFSETE_TABLE, it is
  // actually a %pc10 or %pc22 relocation. Otherwise, they are interpreted
  // as %got10 or %got22 relocation.

  if (getContext().getObjectFileInfo()->isPositionIndependent()) {
    switch(VK) {
    default: break;
    case VEMCExpr::VK_VE_LO32:
      VK = (hasGOTReference(Sym) ? VEMCExpr::VK_VE_PC_LO32
                                 : VEMCExpr::VK_VE_GOT_LO32);
      break;
    case VEMCExpr::VK_VE_HI32:
      VK = (hasGOTReference(Sym) ? VEMCExpr::VK_VE_PC_HI32
                                 : VEMCExpr::VK_VE_GOT_HI32);
      break;
    }
  }

  return VEMCExpr::create(VK, Sym, getContext());
}

bool VEAsmParser::matchVEAsmModifiers(const MCExpr *&EVal, const MCExpr* Sym,
                                      StringRef Mod, SMLoc &EndLoc) {
  LLVM_DEBUG(dbgs() << "matchVEAsmModifiers\n");

  VEMCExpr::VariantKind VK = VEMCExpr::parseVariantKind(Mod);
  if (VK == VEMCExpr::VK_VE_None)
    return false;
  EVal = adjustPICRelocation(VK, Sym);
  return true;
}

// Force static initialization.
extern "C" LLVM_EXTERNAL_VISIBILITY void LLVMInitializeVEAsmParser() {
  RegisterMCAsmParser<VEAsmParser> A(getTheVETarget());
}

#define GET_REGISTER_MATCHER
#define GET_MATCHER_IMPLEMENTATION
#include "VEGenAsmMatcher.inc"

unsigned VEAsmParser::validateTargetOperandClass(MCParsedAsmOperand &GOp,
                                                 unsigned Kind) {
  VEOperand &Op = (VEOperand &)GOp;

  // VE uses identical register name for all registers like both
  // F32 and I32 uses "%s23".  Need to convert the name of them
  // for validation.
  switch (Kind) {
  default:
    break;
  case MCK_F128:
    if (Op.isReg() && VEOperand::MorphToF128Reg(Op))
      return MCTargetAsmParser::Match_Success;
    break;
  case MCK_F32:
    if (Op.isReg() && VEOperand::MorphToF32Reg(Op))
      return MCTargetAsmParser::Match_Success;
    break;
  case MCK_I32:
    if (Op.isReg() && VEOperand::MorphToI32Reg(Op))
      return MCTargetAsmParser::Match_Success;
    break;
  case MCK_MISC:
    if (Op.isImm() && VEOperand::MorphToMISCReg(Op))
      return MCTargetAsmParser::Match_Success;
    break;
  case MCK_VM512:
    if (Op.isReg() && VEOperand::MorphToVM512Reg(Op))
      return MCTargetAsmParser::Match_Success;
    break;
  }
  return Match_InvalidOperand;
}<|MERGE_RESOLUTION|>--- conflicted
+++ resolved
@@ -70,17 +70,13 @@
   OperandMatchResultTy parseMEMOperand(OperandVector &Operands);
   OperandMatchResultTy parseMEMAsOperand(OperandVector &Operands);
   OperandMatchResultTy parseCCOpOperand(OperandVector &Operands);
-<<<<<<< HEAD
   OperandMatchResultTy parseRDOpOperand(OperandVector &Operands);
-=======
->>>>>>> f8eabd6d
   OperandMatchResultTy parseMImmOperand(OperandVector &Operands);
   OperandMatchResultTy parseOperand(OperandVector &Operands, StringRef Name);
   OperandMatchResultTy parseVEAsmOperand(std::unique_ptr<VEOperand> &Operand);
   // Split the mnemonic stripping conditional code and quantifiers
   StringRef splitMnemonic(StringRef Name, SMLoc NameLoc,
                           OperandVector *Operands);
-<<<<<<< HEAD
 
   // Helper function for dealing with %lo / %hi in PIC mode.
   const VEMCExpr *adjustPICRelocation(VEMCExpr::VariantKind VK,
@@ -89,12 +85,6 @@
   bool matchVEAsmModifiers(const MCExpr *&EVal, const MCExpr* Sym,
                            StringRef Mod, SMLoc &EndLoc);
   bool parseDirectiveWord(unsigned Size, SMLoc L);
-
-  bool is64Bit() const {
-    return getSTI().getTargetTriple().getArch() == Triple::sparcv9;
-  }
-=======
->>>>>>> f8eabd6d
 
 public:
   VEAsmParser(const MCSubtargetInfo &sti, MCAsmParser &parser,
@@ -171,20 +161,12 @@
     k_MemoryZeroRegImm, // base=0, index=reg, disp=imm
     k_MemoryZeroImmImm, // base=0, index=imm, disp=imm
     // SX-Aurora AS form is disp(base).
-<<<<<<< HEAD
-    k_MemoryRegImm,     // base=reg, disp=imm
-    k_MemoryZeroImm,    // base=0, disp=imm
-    k_CCOp,             // condition code
-    k_RDOp,             // rounding mode
-    k_MImmOp,           // Special immediate value of sequential bit stream
-                        // of 0 or 1.
-=======
     k_MemoryRegImm,  // base=reg, disp=imm
     k_MemoryZeroImm, // base=0, disp=imm
     // Other special cases for Aurora VE
     k_CCOp,   // condition code
+    k_RDOp,   // rounding mode
     k_MImmOp, // Special immediate value of sequential bit stream of 0 or 1.
->>>>>>> f8eabd6d
   } Kind;
 
   SMLoc StartLoc, EndLoc;
@@ -213,13 +195,10 @@
     unsigned CCVal;
   };
 
-<<<<<<< HEAD
   struct RDOp {
     unsigned RDVal;
   };
 
-=======
->>>>>>> f8eabd6d
   struct MImmOp {
     const MCExpr *Val;
     bool M0Flag;
@@ -231,10 +210,7 @@
     struct ImmOp Imm;
     struct MemOp Mem;
     struct CCOp CC;
-<<<<<<< HEAD
     struct RDOp RD;
-=======
->>>>>>> f8eabd6d
     struct MImmOp MImm;
   };
 
@@ -255,7 +231,6 @@
   bool isMEMri() const { return Kind == k_MemoryRegImm; }
   bool isMEMzi() const { return Kind == k_MemoryZeroImm; }
   bool isCCOp() const { return Kind == k_CCOp; }
-<<<<<<< HEAD
   bool isRDOp() const { return Kind == k_RDOp; }
   bool isZero() {
     if (!isImm())
@@ -345,8 +320,6 @@
     }
     return false;
   }
-=======
->>>>>>> f8eabd6d
   bool isSImm7() {
     if (!isImm())
       return false;
@@ -369,21 +342,6 @@
     }
     return false;
   }
-<<<<<<< HEAD
-  bool isMiscImm() {
-    if (!isImm())
-      return false;
-
-    // Constant case
-    if (const MCConstantExpr *ConstExpr = dyn_cast<MCConstantExpr>(Imm.Val)) {
-      int64_t Value = ConstExpr->getValue();
-      return Value == 0 || Value == 1 || Value == 2 ||
-             (Value >= 7 && Value <= 11) || (Value >= 16 && Value <= 30);
-    }
-    return false;
-  }
-=======
->>>>>>> f8eabd6d
 
   StringRef getToken() const {
     assert(Kind == k_Token && "Invalid access!");
@@ -402,12 +360,8 @@
 
   unsigned getMemBase() const {
     assert((Kind == k_MemoryRegRegImm || Kind == k_MemoryRegImmImm ||
-<<<<<<< HEAD
-            Kind == k_MemoryRegImm) && "Invalid access!");
-=======
             Kind == k_MemoryRegImm) &&
            "Invalid access!");
->>>>>>> f8eabd6d
     return Mem.Base;
   }
 
@@ -444,14 +398,11 @@
     return CC.CCVal;
   }
 
-<<<<<<< HEAD
   unsigned getRDVal() const {
     assert((Kind == k_RDOp) && "Invalid access!");
     return RD.RDVal;
   }
 
-=======
->>>>>>> f8eabd6d
   const MCExpr *getMImmVal() const {
     assert((Kind == k_MImmOp) && "Invalid access!");
     return MImm.Val;
@@ -506,12 +457,9 @@
     case k_CCOp:
       OS << "CCOp: " << getCCVal() << "\n";
       break;
-<<<<<<< HEAD
     case k_RDOp:
       OS << "RDOp: " << getRDVal() << "\n";
       break;
-=======
->>>>>>> f8eabd6d
     case k_MImmOp:
       OS << "MImm: (" << getMImmVal() << (getM0Flag() ? ")0" : ")1") << "\n";
       break;
@@ -562,10 +510,6 @@
   }
 
   void addSImm7Operands(MCInst &Inst, unsigned N) const {
-    addImmOperands(Inst, N);
-  }
-
-  void addMiscImmOperands(MCInst &Inst, unsigned N) const {
     addImmOperands(Inst, N);
   }
 
@@ -631,21 +575,15 @@
     Inst.addOperand(MCOperand::createImm(getCCVal()));
   }
 
-<<<<<<< HEAD
   void addRDOpOperands(MCInst &Inst, unsigned N) const {
     assert(N == 1 && "Invalid number of operands!");
 
     Inst.addOperand(MCOperand::createImm(getRDVal()));
   }
 
-  void addMImmOperands(MCInst &Inst, unsigned N) const {
-    assert(N == 1 && "Invalid number of operands!");
-    const MCConstantExpr *ConstExpr = dyn_cast<MCConstantExpr>(getMImmVal());
-=======
   void addMImmOperands(MCInst &Inst, unsigned N) const {
     assert(N == 1 && "Invalid number of operands!");
     const auto *ConstExpr = dyn_cast<MCConstantExpr>(getMImmVal());
->>>>>>> f8eabd6d
     assert(ConstExpr && "Null operands!");
     int64_t Value = ConstExpr->getValue();
     if (getM0Flag())
@@ -689,7 +627,6 @@
     return Op;
   }
 
-<<<<<<< HEAD
   static std::unique_ptr<VEOperand> CreateRDOp(unsigned RDVal, SMLoc S,
                                                SMLoc E) {
     auto Op = std::make_unique<VEOperand>(k_RDOp);
@@ -699,8 +636,6 @@
     return Op;
   }
 
-=======
->>>>>>> f8eabd6d
   static std::unique_ptr<VEOperand> CreateMImm(const MCExpr *Val, bool Flag,
                                                SMLoc S, SMLoc E) {
     auto Op = std::make_unique<VEOperand>(k_MImmOp);
@@ -773,28 +708,6 @@
   static std::unique_ptr<VEOperand>
   MorphToMEMzi(std::unique_ptr<VEOperand> Op) {
     const MCExpr *Imm  = Op->getImm();
-    Op->Kind = k_MemoryZeroImm;
-    Op->Mem.Base = 0;
-    Op->Mem.IndexReg = 0;
-    Op->Mem.Index = nullptr;
-    Op->Mem.Offset = Imm;
-    return Op;
-  }
-
-  static std::unique_ptr<VEOperand>
-  MorphToMEMri(unsigned Base, std::unique_ptr<VEOperand> Op) {
-    const MCExpr *Imm = Op->getImm();
-    Op->Kind = k_MemoryRegImm;
-    Op->Mem.Base = Base;
-    Op->Mem.IndexReg = 0;
-    Op->Mem.Index = nullptr;
-    Op->Mem.Offset = Imm;
-    return Op;
-  }
-
-  static std::unique_ptr<VEOperand>
-  MorphToMEMzi(std::unique_ptr<VEOperand> Op) {
-    const MCExpr *Imm = Op->getImm();
     Op->Kind = k_MemoryZeroImm;
     Op->Mem.Base = 0;
     Op->Mem.IndexReg = 0;
@@ -947,13 +860,8 @@
   // Parse instructions with a conditional code. For example, 'bne' is
   // converted into two operands 'b' and 'ne'.
   StringRef Cond = Name.slice(Prefix, Suffix);
-<<<<<<< HEAD
-  VECC::CondCode CondCode = IntegerCC ? stringToVEICondCode(Cond)
-                                      : stringToVEFCondCode(Cond);
-=======
   VECC::CondCode CondCode =
       IntegerCC ? stringToVEICondCode(Cond) : stringToVEFCondCode(Cond);
->>>>>>> f8eabd6d
 
   // If OmitCC is enabled, CC_AT and CC_AF is treated as a part of mnemonic.
   if (CondCode != VECC::UNKNOWN &&
@@ -975,7 +883,6 @@
   return Name;
 }
 
-<<<<<<< HEAD
 static StringRef parseRD(StringRef Name, unsigned Prefix, SMLoc NameLoc,
                          OperandVector *Operands) {
   // Parse instructions with a conditional code. For example, 'cvt.w.d.sx.rz'
@@ -1000,8 +907,6 @@
   return Name;
 }
 
-=======
->>>>>>> f8eabd6d
 // Split the mnemonic into ASM operand, conditional code and instruction
 // qualifier (half-word, byte).
 StringRef VEAsmParser::splitMnemonic(StringRef Name, SMLoc NameLoc,
@@ -1024,8 +929,7 @@
     Mnemonic = parseCC(Name, Start, Next, ICC, true, NameLoc, Operands);
   } else if (Name.startswith("cmov.l.") || Name.startswith("cmov.w.") ||
              Name.startswith("cmov.d.") || Name.startswith("cmov.s.")) {
-<<<<<<< HEAD
-    bool ICC = Name[5] == 'l' || Name[5] == 'w' ? true : false;
+    bool ICC = Name[5] == 'l' || Name[5] == 'w';
     Mnemonic = parseCC(Name, 7, Name.size(), ICC, false, NameLoc, Operands);
   } else if (Name.startswith("vfmk.l.") || Name.startswith("vfmk.w.") ||
              Name.startswith("vfmk.d.") || Name.startswith("vfmk.s.")) {
@@ -1050,10 +954,6 @@
     Mnemonic = parseRD(Name, 12, NameLoc, Operands);
   } else if (Name.startswith("pvcvt.w.s")) {
     Mnemonic = parseRD(Name, 9, NameLoc, Operands);
-=======
-    bool ICC = Name[5] == 'l' || Name[5] == 'w';
-    Mnemonic = parseCC(Name, 7, Name.size(), ICC, false, NameLoc, Operands);
->>>>>>> f8eabd6d
   } else {
     Operands->push_back(VEOperand::CreateToken(Mnemonic, NameLoc));
   }
@@ -1071,13 +971,9 @@
   // operands correctly.
   applyMnemonicAliases(Name, getAvailableFeatures(), 0);
 
-<<<<<<< HEAD
-  // First operand is token for instruction
-=======
   // Split name to first token and the rest, e.g. "bgt.l.t" to "b", "gt", and
   // ".l.t".  We treat "b" as a mnemonic, "gt" as first operand, and ".l.t"
   // as second operand.
->>>>>>> f8eabd6d
   StringRef Mnemonic = splitMnemonic(Name, NameLoc, &Operands);
 
   if (getLexer().isNot(AsmToken::EndOfStatement)) {
@@ -1117,9 +1013,9 @@
     return parseDirectiveWord(4, DirectiveID.getLoc());
 
   if (IDVal == ".nword")
-    return parseDirectiveWord(is64Bit() ? 8 : 4, DirectiveID.getLoc());
-
-  if (is64Bit() && IDVal == ".xword")
+    return parseDirectiveWord(8, DirectiveID.getLoc());
+
+  if (IDVal == ".xword")
     return parseDirectiveWord(8, DirectiveID.getLoc());
 
   if (IDVal == ".register") {
@@ -1297,11 +1193,7 @@
 }
 
 OperandMatchResultTy VEAsmParser::parseMEMAsOperand(OperandVector &Operands) {
-<<<<<<< HEAD
-  LLVM_DEBUG(dbgs() << "parseMEMAsOpeand\n");
-=======
   LLVM_DEBUG(dbgs() << "parseMEMAsOperand\n");
->>>>>>> f8eabd6d
   const AsmToken &Tok = Parser.getTok();
   SMLoc S = Tok.getLoc();
   SMLoc E = Tok.getEndLoc();
@@ -1331,7 +1223,6 @@
     break;
   }
 
-<<<<<<< HEAD
   case AsmToken::Identifier: {
     StringRef Identifier, Modifier;
     if (!getParser().parseIdentifier(Identifier)) {
@@ -1365,26 +1256,14 @@
   case AsmToken::Percent:
     if (ParseRegister(BaseReg, S, E))
       return MatchOperand_NoMatch;
-    Offset = VEOperand::CreateImm(MCConstantExpr::create(0, getContext()),
-                                  S, E);
-=======
-  case AsmToken::Percent:
-    if (ParseRegister(BaseReg, S, E))
-      return MatchOperand_NoMatch;
     Offset =
         VEOperand::CreateImm(MCConstantExpr::create(0, getContext()), S, E);
->>>>>>> f8eabd6d
     break;
 
   case AsmToken::LParen:
     // empty disp (= 0)
-<<<<<<< HEAD
-    Offset = VEOperand::CreateImm(MCConstantExpr::create(0, getContext()),
-                                  S, E);
-=======
     Offset =
         VEOperand::CreateImm(MCConstantExpr::create(0, getContext()), S, E);
->>>>>>> f8eabd6d
     break;
   }
 
@@ -1394,16 +1273,9 @@
 
   case AsmToken::EndOfStatement:
   case AsmToken::Comma:
-<<<<<<< HEAD
-    Operands.push_back(
-        BaseReg != VE::NoRegister ?
-            VEOperand::MorphToMEMri(BaseReg, std::move(Offset))
-          : VEOperand::MorphToMEMzi(std::move(Offset)));
-=======
     Operands.push_back(BaseReg != VE::NoRegister
                            ? VEOperand::MorphToMEMri(BaseReg, std::move(Offset))
                            : VEOperand::MorphToMEMzi(std::move(Offset)));
->>>>>>> f8eabd6d
     return MatchOperand_Success;
 
   case AsmToken::LParen:
@@ -1433,26 +1305,15 @@
     return MatchOperand_ParseFail;
 
   Parser.Lex(); // Eat the )
-<<<<<<< HEAD
-  Operands.push_back(
-      BaseReg != VE::NoRegister ?
-          VEOperand::MorphToMEMri(BaseReg, std::move(Offset))
-        : VEOperand::MorphToMEMzi(std::move(Offset)));
-=======
   Operands.push_back(BaseReg != VE::NoRegister
                          ? VEOperand::MorphToMEMri(BaseReg, std::move(Offset))
                          : VEOperand::MorphToMEMzi(std::move(Offset)));
->>>>>>> f8eabd6d
 
   return MatchOperand_Success;
 }
 
 OperandMatchResultTy VEAsmParser::parseMImmOperand(OperandVector &Operands) {
-<<<<<<< HEAD
-  LLVM_DEBUG(dbgs() << "parseMImmOpeand\n");
-=======
   LLVM_DEBUG(dbgs() << "parseMImmOperand\n");
->>>>>>> f8eabd6d
 
   // Parsing "(" + number + ")0/1"
   const AsmToken Tok1 = Parser.getTok();
@@ -1464,12 +1325,7 @@
   const AsmToken Tok2 = Parser.getTok();
   SMLoc E;
   const MCExpr *EVal;
-<<<<<<< HEAD
-  if (!Tok2.is(AsmToken::Integer) ||
-      getParser().parseExpression(EVal, E)) {
-=======
   if (!Tok2.is(AsmToken::Integer) || getParser().parseExpression(EVal, E)) {
->>>>>>> f8eabd6d
     getLexer().UnLex(Tok1);
     return MatchOperand_NoMatch;
   }
@@ -1492,13 +1348,8 @@
   }
   Parser.Lex(); // Eat the value.
   SMLoc EndLoc = SMLoc::getFromPointer(Suffix.end());
-<<<<<<< HEAD
-  Operands.push_back(VEOperand::CreateMImm(EVal, Suffix == "0", Tok1.getLoc(),
-                                           EndLoc));
-=======
   Operands.push_back(
       VEOperand::CreateMImm(EVal, Suffix == "0", Tok1.getLoc(), EndLoc));
->>>>>>> f8eabd6d
   return MatchOperand_Success;
 }
 
