--- conflicted
+++ resolved
@@ -2386,7 +2386,6 @@
   return DAG.getMergeValues(Ops, DL);
 }
 
-<<<<<<< HEAD
 static SDValue LowerFRAMEADDR(SDValue Op, SelectionDAG &DAG,
                               const VETargetLowering &TLI,
                               const VESubtarget *Subtarget) {
@@ -2847,16 +2846,12 @@
   return Op;
 }
 
-=======
->>>>>>> 5abf76fb
 SDValue VETargetLowering::LowerOperation(SDValue Op, SelectionDAG &DAG) const {
   switch (Op.getOpcode()) {
   default:
     llvm_unreachable("Should not custom lower this!");
   case ISD::ATOMIC_FENCE:
     return lowerATOMIC_FENCE(Op, DAG);
-<<<<<<< HEAD
-    return LowerATOMIC_FENCE(Op, DAG);
   case ISD::ATOMIC_SWAP:
     return LowerATOMIC_SWAP(Op, DAG);
   case ISD::BITCAST:
@@ -2865,15 +2860,10 @@
     return lowerBlockAddress(Op, DAG);
   case ISD::BUILD_VECTOR:
     return LowerBUILD_VECTOR(Op, DAG);
-=======
-  case ISD::BlockAddress:
-    return lowerBlockAddress(Op, DAG);
->>>>>>> 5abf76fb
   case ISD::ConstantPool:
     return lowerConstantPool(Op, DAG);
   case ISD::DYNAMIC_STACKALLOC:
     return lowerDYNAMIC_STACKALLOC(Op, DAG);
-<<<<<<< HEAD
   case ISD::EH_SJLJ_SETJMP:
     return LowerEH_SJLJ_SETJMP(Op, DAG);
   case ISD::EH_SJLJ_LONGJMP:
@@ -2884,13 +2874,10 @@
     return LowerEXTRACT_VECTOR_ELT(Op, DAG);
   case ISD::FRAMEADDR:
     return LowerFRAMEADDR(Op, DAG, *this, Subtarget);
-=======
->>>>>>> 5abf76fb
   case ISD::GlobalAddress:
     return lowerGlobalAddress(Op, DAG);
   case ISD::GlobalTLSAddress:
     return lowerGlobalTLSAddress(Op, DAG);
-<<<<<<< HEAD
   case ISD::INSERT_VECTOR_ELT:
     return LowerINSERT_VECTOR_ELT(Op, DAG);
   case ISD::INTRINSIC_VOID:
@@ -2899,6 +2886,8 @@
     return LowerINTRINSIC_W_CHAIN(Op, DAG);
   case ISD::INTRINSIC_WO_CHAIN:
     return LowerINTRINSIC_WO_CHAIN(Op, DAG);
+  case ISD::JumpTable:
+    return lowerJumpTable(Op, DAG);
   case ISD::LOAD:
     return lowerLOAD(Op, DAG);
   case ISD::MGATHER:
@@ -2908,36 +2897,18 @@
     return LowerMLOAD(Op, DAG);
   case ISD::RETURNADDR:
     return LowerRETURNADDR(Op, DAG, *this, Subtarget);
-=======
-  case ISD::JumpTable:
-    return lowerJumpTable(Op, DAG);
-  case ISD::LOAD:
-    return lowerLOAD(Op, DAG);
->>>>>>> 5abf76fb
   case ISD::STORE:
     return lowerSTORE(Op, DAG);
   case ISD::VASTART:
     return lowerVASTART(Op, DAG);
   case ISD::VAARG:
     return lowerVAARG(Op, DAG);
-<<<<<<< HEAD
   case ISD::VECTOR_SHUFFLE:
     return LowerVECTOR_SHUFFLE(Op, DAG);
-=======
->>>>>>> 5abf76fb
   }
 }
 /// } Custom Lower
 
-<<<<<<< HEAD
-/// Return the entry encoding for a jump table in the
-/// current function.  The returned value is a member of the
-/// MachineJumpTableInfo::JTEntryKind enum.
-unsigned VETargetLowering::getJumpTableEncoding() const {
-  // VE doesn't support GOT32 style of labels in the current version of nas.
-  // So, we generates a following entry for each jump table.
-  //    .4bytes  .LBB0_2-<function name>
-=======
 /// JumpTable for VE.
 ///
 ///   VE cannot generate relocatable symbol in jump table.  VE cannot
@@ -2950,7 +2921,6 @@
 
 unsigned VETargetLowering::getJumpTableEncoding() const {
   // Use custom label for PIC.
->>>>>>> 5abf76fb
   if (isPositionIndependent())
     return MachineJumpTableInfo::EK_Custom32;
 
@@ -2958,19 +2928,42 @@
   return TargetLowering::getJumpTableEncoding();
 }
 
-<<<<<<< HEAD
-const MCExpr *
-VETargetLowering::LowerCustomJumpTableEntry(const MachineJumpTableInfo *MJTI,
-                                            const MachineBasicBlock *MBB,
-                                            unsigned uid,MCContext &Ctx) const{
+const MCExpr *VETargetLowering::LowerCustomJumpTableEntry(
+    const MachineJumpTableInfo *MJTI, const MachineBasicBlock *MBB,
+    unsigned Uid, MCContext &Ctx) const {
   assert(isPositionIndependent());
-  // VE doesn't support GOT32 style of labels in the current version of nas.
-  // So, we generates a following entry for each jump table.
+
+  // Generate custom label for PIC like below.
   //    .4bytes  .LBB0_2-<function name>
-  auto Value = MCSymbolRefExpr::create(MBB->getSymbol(), Ctx);
+  const auto *Value = MCSymbolRefExpr::create(MBB->getSymbol(), Ctx);
   MCSymbol *Sym = Ctx.getOrCreateSymbol(MBB->getParent()->getName().data());
-  auto Base = MCSymbolRefExpr::create(Sym, Ctx);
+  const auto *Base = MCSymbolRefExpr::create(Sym, Ctx);
   return MCBinaryExpr::createSub(Value, Base, Ctx);
+}
+
+SDValue VETargetLowering::getPICJumpTableRelocBase(SDValue Table,
+                                                   SelectionDAG &DAG) const {
+  assert(isPositionIndependent());
+  SDLoc DL(Table);
+  Function *Function = &DAG.getMachineFunction().getFunction();
+  assert(Function != nullptr);
+  auto PtrTy = getPointerTy(DAG.getDataLayout(), Function->getAddressSpace());
+
+  // In the jump table, we have following values in PIC mode.
+  //    .4bytes  .LBB0_2-<function name>
+  // We need to add this value and the address of this function to generate
+  // .LBB0_2 label correctly under PIC mode.  So, we want to generate following
+  // instructions:
+  //     lea %reg, fun@gotoff_lo
+  //     and %reg, %reg, (32)0
+  //     lea.sl %reg, fun@gotoff_hi(%reg, %got)
+  // In order to do so, we need to genarate correctly marked DAG node using
+  // makeHiLoPair.
+  SDValue Op = DAG.getGlobalAddress(Function, DL, PtrTy);
+  SDValue HiLo = makeHiLoPair(Op, VEMCExpr::VK_VE_GOTOFF_HI32,
+                              VEMCExpr::VK_VE_GOTOFF_LO32, DAG);
+  SDValue GlobalBase = DAG.getNode(VEISD::GLOBAL_BASE_REG, DL, PtrTy);
+  return DAG.getNode(ISD::ADD, DL, PtrTy, GlobalBase, HiLo);
 }
 
 void VETargetLowering::SetupEntryBlockForSjLj(MachineInstr &MI,
@@ -4079,44 +4072,6 @@
         N->getOperand(0), Sub_i32), 0);
   }
   return SDValue();
-=======
-const MCExpr *VETargetLowering::LowerCustomJumpTableEntry(
-    const MachineJumpTableInfo *MJTI, const MachineBasicBlock *MBB,
-    unsigned Uid, MCContext &Ctx) const {
-  assert(isPositionIndependent());
-
-  // Generate custom label for PIC like below.
-  //    .4bytes  .LBB0_2-<function name>
-  const auto *Value = MCSymbolRefExpr::create(MBB->getSymbol(), Ctx);
-  MCSymbol *Sym = Ctx.getOrCreateSymbol(MBB->getParent()->getName().data());
-  const auto *Base = MCSymbolRefExpr::create(Sym, Ctx);
-  return MCBinaryExpr::createSub(Value, Base, Ctx);
-}
-
-SDValue VETargetLowering::getPICJumpTableRelocBase(SDValue Table,
-                                                   SelectionDAG &DAG) const {
-  assert(isPositionIndependent());
-  SDLoc DL(Table);
-  Function *Function = &DAG.getMachineFunction().getFunction();
-  assert(Function != nullptr);
-  auto PtrTy = getPointerTy(DAG.getDataLayout(), Function->getAddressSpace());
-
-  // In the jump table, we have following values in PIC mode.
-  //    .4bytes  .LBB0_2-<function name>
-  // We need to add this value and the address of this function to generate
-  // .LBB0_2 label correctly under PIC mode.  So, we want to generate following
-  // instructions:
-  //     lea %reg, fun@gotoff_lo
-  //     and %reg, %reg, (32)0
-  //     lea.sl %reg, fun@gotoff_hi(%reg, %got)
-  // In order to do so, we need to genarate correctly marked DAG node using
-  // makeHiLoPair.
-  SDValue Op = DAG.getGlobalAddress(Function, DL, PtrTy);
-  SDValue HiLo = makeHiLoPair(Op, VEMCExpr::VK_VE_GOTOFF_HI32,
-                              VEMCExpr::VK_VE_GOTOFF_LO32, DAG);
-  SDValue GlobalBase = DAG.getNode(VEISD::GLOBAL_BASE_REG, DL, PtrTy);
-  return DAG.getNode(ISD::ADD, DL, PtrTy, GlobalBase, HiLo);
->>>>>>> 5abf76fb
 }
 
 static bool isI32Insn(const SDNode *User, const SDNode *N) {
