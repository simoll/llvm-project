//===-- VECallingConv.td - Calling Conventions VE ----------*- tablegen -*-===//
//
// Part of the LLVM Project, under the Apache License v2.0 with LLVM Exceptions.
// See https://llvm.org/LICENSE.txt for license information.
// SPDX-License-Identifier: Apache-2.0 WITH LLVM-exception
//
//===----------------------------------------------------------------------===//
//
// This describes the calling conventions for the VE architectures.
//
//===----------------------------------------------------------------------===//


//===----------------------------------------------------------------------===//
// Aurora VE
//===----------------------------------------------------------------------===//

/// CCIfSubtarget - Match if the current subtarget has a feature F.
class CCIfSubtarget<string F, CCAction A>
    : CCIf<!strconcat("static_cast<const VESubtarget&>"
                       "(State.getMachineFunction().getSubtarget()).", F),
           A>;

/// CCIfNotSubtarget - Match if the current subtarget doesn't has a feature F.
class CCIfNotSubtarget<string F, CCAction A>
    : CCIf<!strconcat("!static_cast<const VESubtarget&>"
                       "(State.getMachineFunction().getSubtarget()).", F),
           A>;

class CCIfVPU<CCAction A> : CCIfSubtarget<"enableVPU()",A>;
class CCIfNotVPU<CCAction A> : CCIfNotSubtarget<"enableVPU()",A>;

def CC_VE_C_Stack: CallingConv<[
  // F128 are assigned to the stack in 16-byte aligned units
  CCIfType<[f128], CCAssignToStackWithShadow<16, 16, [SX7]>>,

  // All of the rest are assigned to the stack in 8-byte aligned units.
  CCAssignToStack<0, 8>
]>;

def CC_VE_RegCall : CallingConv<[
  // vector --> generic vector registers
  CCIfType<[v2i32,   v2i64,   v2f32,   v2f64,
            v4i32,   v4i64,   v4f32,   v4f64,
            v8i32,   v8i64,   v8f32,   v8f64,
            v16i32,  v16i64,  v16f32,  v16f64,
            v32i32,  v32i64,  v32f32,  v32f64,
            v64i32,  v64i64,  v64f32,  v64f64,
            v128i32, v128i64, v128f32, v128f64,
            v256i32, v256f32, v256i64, v256f64,
            v512i32, v512f32],
           CCAssignToReg<[V0, V1, V2, V3, V4, V5, V6, V7]>>,

  // vector mask --> generic vector mask registers
  CCIfType<[v256i1],
           CCAssignToReg<[VM1, VM2, VM3, VM4, VM5, VM6, VM7]>>,

  // pair of vector mask --> generic vector mask registers
  CCIfType<[v512i1],
           CCAssignToRegWithShadow<[VMP1, VMP2, VMP3],
                                   [VM1, VM3, VM5]>>,

  // Alternatively, they are assigned to the stack in 8-byte aligned units.
  CCDelegateTo<CC_VE_C_Stack>
]>;

///// C Calling Convention (VE ABI v2.1) /////
//
// Reference:
//   https://www.nec.com/en/global/prod/hpc/aurora/document/VE-ABI_v2.1.pdf
//
def CC_VE_C : CallingConv<[
  // All arguments get passed in generic registers if there is space.

  // Promote i1/i8/i16/i32 arguments to i64.
  CCIfType<[i1, i8, i16, i32], CCPromoteToType<i64>>,

  // Convert float arguments to i64 with padding.
  //     63     31   0
  //    +------+------+
  //    | float|   0  |
  //    +------+------+
  CCIfType<[f32], CCBitConvertToType<i64>>,

  // bool, char, int, enum, long, long long, float, double
  //     --> generic 64 bit registers
  CCIfType<[i64, f64],
           CCAssignToReg<[SX0, SX1, SX2, SX3, SX4, SX5, SX6, SX7]>>,

  // long double --> pair of generic 64 bit registers
  //
  // NOTE: If Q1 is allocated while SX1 is free, llvm tries to allocate SX1 for
  //       following operands, this masks SX1 to avoid such behavior.
  CCIfType<[f128],
           CCAssignToRegWithShadow<[Q0, Q1, Q2, Q3],
                                   [SX0, SX1, SX3, SX5]>>,

  CCIfCC<"CallingConv::X86_RegCall", CCDelegateTo<CC_VE_RegCall>>,

  // Alternatively, they are assigned to the stack in 8-byte aligned units.
  CCDelegateTo<CC_VE_C_Stack>
]>;

///// Standard vararg C Calling Convention (VE ABI v2.1) /////
// All arguments get passed in stack for varargs function or non-prototyped
// function.
def CC_VE2 : CallingConv<[
  // Promote i1/i8/i16/i32 arguments to i64.
  CCIfType<[i1, i8, i16, i32], CCPromoteToType<i64>>,

  // Convert float arguments to i64 with padding.
  //     63     31   0
  //    +------+------+
  //    | float|   0  |
  //    +------+------+
  CCIfType<[f32], CCBitConvertToType<i64>>,

  // F128 are assigned to the stack in 16-byte aligned units
  CCIfType<[f128], CCAssignToStack<16, 16>>,

  CCAssignToStack<0, 8>
]>;

def RetCC_VE_RegCall : CallingConv<[
  // vector --> generic vector registers
  CCIfType<[v2i32,   v2i64,   v2f32,   v2f64,
            v4i32,   v4i64,   v4f32,   v4f64,
            v8i32,   v8i64,   v8f32,   v8f64,
            v16i32,  v16i64,  v16f32,  v16f64,
            v32i32,  v32i64,  v32f32,  v32f64,
            v64i32,  v64i64,  v64f32,  v64f64,
            v128i32, v128i64, v128f32, v128f64,
            v256i32, v256f32, v256i64, v256f64,
            v512i32, v512f32],
           CCAssignToReg<[V0, V1, V2, V3, V4, V5, V6, V7]>>,

  // vector mask --> generic vector mask registers
  CCIfType<[v256i1],
           CCAssignToReg<[VM1, VM2, VM3, VM4, VM5, VM6, VM7]>>,

  // pair of vector mask --> generic vector mask registers
  CCIfType<[v512i1],
           CCAssignToRegWithShadow<[VMP1, VMP2, VMP3],
                                   [VM1, VM3, VM5]>>,
]>;

def RetCC_VE_C : CallingConv<[
  // Promote i1/i8/i16/i32 return values to i64.
  CCIfType<[i1, i8, i16, i32], CCPromoteToType<i64>>,

  // Convert float return values to i64 with padding.
  //     63     31   0
  //    +------+------+
  //    | float|   0  |
  //    +------+------+
  CCIfType<[f32], CCBitConvertToType<i64>>,

  // bool, char, int, enum, long, long long, float, double
  //     --> generic 64 bit registers
  CCIfType<[i64, f64],
           CCAssignToReg<[SX0, SX1, SX2, SX3, SX4, SX5, SX6, SX7]>>,

  // long double --> pair of generic 64 bit registers
  CCIfType<[f128],
           CCAssignToRegWithShadow<[Q0, Q1, Q2, Q3],
                                   [SX0, SX1, SX3, SX5]>>,

  CCIfCC<"CallingConv::X86_RegCall", CCDelegateTo<RetCC_VE_RegCall>>
]>;

///// fastcc - fast vreg passing /////
def CC_VE_Fast : CallingConv<[
  // vector --> generic vector registers
  CCIfVPU<CCIfType<[v256i32, v256f32, v256i64, v256f64,
            v512i32, v512f32],
           CCAssignToReg<[V0, V1, V2, V3, V4, V5, V6, V7]>>>,

  CCIfVPU<CCIfType<[v512i32, v512f32],
           CCAssignToReg<[V0, V1, V2, V3, V4, V5, V6, V7]>>>,

  // vector mask --> generic vector mask registers
  CCIfVPU<CCIfType<[v256i1],
           CCAssignToReg<[VM1, VM2, VM3, VM4, VM5, VM6, VM7]>>>,

  // pair of vector mask --> generic vector mask registers
<<<<<<< HEAD
  CCIfVPU<CCIfType<[v512i1],
           CCAssignToRegWithShadow<[VMP1, VMP2, VMP3], [VM1, VM1, VM3]>>>,
=======
  CCIfType<[v512i1],
           CCAssignToRegWithShadow<[VMP1, VMP2, VMP3],
                                   [VM1, VM3, VM5]>>,
>>>>>>> 24ba77c4

  // Default to the standard cc
  CCDelegateTo<CC_VE_C>
]>;

def RetCC_VE_Fast : CallingConv<[
  // vector --> generic vector registers
  CCIfVPU<CCIfType<[v256i32, v256f32, v256i64, v256f64],
           CCAssignToReg<[V0, V1, V2, V3, V4, V5, V6, V7]>>>,

  CCIfVPU<CCIfType<[v512i32, v512f32],
           CCAssignToReg<[V0, V1, V2, V3, V4, V5, V6, V7]>>>,
            
  // vector mask --> generic vector mask registers
  CCIfVPU<CCIfType<[v256i1],
           CCAssignToReg<[VM1, VM2, VM3, VM4, VM5, VM6, VM7]>>>,

  // pair of vector mask --> generic vector mask registers
  CCIfVPU<CCIfType<[v512i1],
           CCAssignToRegWithShadow<[VMP1, VMP2, VMP3],
<<<<<<< HEAD
                                   [VM1, VM1, VM3]>>>,
  // Default to the standard cc
=======
                                   [VM1, VM3, VM5]>>,

  // Follow the standard C CC for scalars.
>>>>>>> 24ba77c4
  CCDelegateTo<RetCC_VE_C>
]>;

// Callee-saved registers
def CSR : CalleeSavedRegs<(add (sequence "SX%u", 18, 33))>;
def CSR_RegCall : CalleeSavedRegs<(add (sequence "SX%u", 18, 33),
                                       (sequence "V%u", 18, 33),
                                       (sequence "VM%u", 8, 15))>;
def CSR_NoRegs : CalleeSavedRegs<(add)>;

// vec_expf destroys s0, s1, s5, s6, s11, s61, s62, s63, v0-6, and vm6
def CSR_vec_expf : CalleeSavedRegs<(add (sequence "SX%u", 2, 4),
                                        (sequence "SX%u", 7, 10),
                                        (sequence "SX%u", 12, 60),
                                        (sequence "V%u", 7, 63),
                                        (sequence "VM%u", 1, 5),
                                        (sequence "VM%u", 7, 15)
                                        )>;

// PreserveAll (clobbers s62,s63) - used for ve_grow_stack
def CSR_preserve_all : CalleeSavedRegs<(add (sequence "SX%u", 0, 61),
                                            (sequence "V%u", 0, 63),
                                            (sequence "VM%u", 1, 15))>;<|MERGE_RESOLUTION|>--- conflicted
+++ resolved
@@ -183,42 +183,31 @@
            CCAssignToReg<[VM1, VM2, VM3, VM4, VM5, VM6, VM7]>>>,
 
   // pair of vector mask --> generic vector mask registers
-<<<<<<< HEAD
   CCIfVPU<CCIfType<[v512i1],
            CCAssignToRegWithShadow<[VMP1, VMP2, VMP3], [VM1, VM1, VM3]>>>,
-=======
-  CCIfType<[v512i1],
+
+  // Default to the standard cc
+  CCDelegateTo<CC_VE_C>
+]>;
+
+def RetCC_VE_Fast : CallingConv<[
+  // vector --> generic vector registers
+  CCIfVPU<CCIfType<[v256i32, v256f32, v256i64, v256f64],
+           CCAssignToReg<[V0, V1, V2, V3, V4, V5, V6, V7]>>>,
+
+  CCIfVPU<CCIfType<[v512i32, v512f32],
+           CCAssignToReg<[V0, V1, V2, V3, V4, V5, V6, V7]>>>,
+            
+  // vector mask --> generic vector mask registers
+  CCIfVPU<CCIfType<[v256i1],
+           CCAssignToReg<[VM1, VM2, VM3, VM4, VM5, VM6, VM7]>>>,
+
+  // pair of vector mask --> generic vector mask registers
+  CCIfVPU<CCIfType<[v512i1],
            CCAssignToRegWithShadow<[VMP1, VMP2, VMP3],
                                    [VM1, VM3, VM5]>>,
->>>>>>> 24ba77c4
-
-  // Default to the standard cc
-  CCDelegateTo<CC_VE_C>
-]>;
-
-def RetCC_VE_Fast : CallingConv<[
-  // vector --> generic vector registers
-  CCIfVPU<CCIfType<[v256i32, v256f32, v256i64, v256f64],
-           CCAssignToReg<[V0, V1, V2, V3, V4, V5, V6, V7]>>>,
-
-  CCIfVPU<CCIfType<[v512i32, v512f32],
-           CCAssignToReg<[V0, V1, V2, V3, V4, V5, V6, V7]>>>,
-            
-  // vector mask --> generic vector mask registers
-  CCIfVPU<CCIfType<[v256i1],
-           CCAssignToReg<[VM1, VM2, VM3, VM4, VM5, VM6, VM7]>>>,
-
-  // pair of vector mask --> generic vector mask registers
-  CCIfVPU<CCIfType<[v512i1],
-           CCAssignToRegWithShadow<[VMP1, VMP2, VMP3],
-<<<<<<< HEAD
-                                   [VM1, VM1, VM3]>>>,
-  // Default to the standard cc
-=======
-                                   [VM1, VM3, VM5]>>,
 
   // Follow the standard C CC for scalars.
->>>>>>> 24ba77c4
   CCDelegateTo<RetCC_VE_C>
 ]>;
 
