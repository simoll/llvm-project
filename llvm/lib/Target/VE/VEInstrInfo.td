--- conflicted
+++ resolved
@@ -2054,13 +2054,10 @@
 def : Pat<(add (VEhi tblockaddress:$in1), (VElo tblockaddress:$in2)),
           (LEASLrii (ANDrm (LEAzii 0, 0, tblockaddress:$in2), !add(32, 64)), 0,
                     (tblockaddress:$in1))>;
-<<<<<<< HEAD
 def : Pat<(add (add (VEhi tblockaddress:$in1), (VElo tblockaddress:$in2)),
                simm7:$val),
           (LEASLrii (ANDrm (LEAzii 0, 0, tblockaddress:$in2), !add(32, 64)),
                     (LO7 $val), (tblockaddress:$in1))>;
-=======
->>>>>>> 67de4afb
 
 // GlobalTLS address calculation and its optimization
 def : Pat<(VEhi tglobaltlsaddr:$in), (LEASLzii 0, 0, tglobaltlsaddr:$in)>;
