//===-- VEInstrInfo.td - Target Description for VE Target -----------------===//
//
// Part of the LLVM Project, under the Apache License v2.0 with LLVM Exceptions.
// See https://llvm.org/LICENSE.txt for license information.
// SPDX-License-Identifier: Apache-2.0 WITH LLVM-exception
//
//===----------------------------------------------------------------------===//
//
// This file describes the VE instructions in TableGen format.
//
//===----------------------------------------------------------------------===//

//===----------------------------------------------------------------------===//
// Instruction format superclass
//===----------------------------------------------------------------------===//

include "VEInstrFormats.td"

//===----------------------------------------------------------------------===//
// Helper functions to retrieve target constants.
//
// VE instructions have a space to hold following immediates
//   $sy has 7 bits to represent simm7, uimm7, simm7fp, or uimm7fp.
//   $sz also has 7 bits to represent mimm or mimmfp.
//   $disp has 32 bits to represent simm32.
//
// The mimm is a special immediate value of sequential bit stream of 0 or 1.
//     `(m)0`: Represents 0 sequence then 1 sequence like 0b00...0011...11,
//             where `m` is equal to the number of leading zeros.
//     `(m)1`: Represents 1 sequence then 0 sequence like 0b11...1100...00,
//             where `m` is equal to the number of leading ones.
// Each bit of mimm's 7 bits is used like below:
//     bit 6  : If `(m)0`, this bit is 1.  Otherwise, this bit is 0.
//     bit 5-0: Represents the m (0-63).
// Use `!add(m, 64)` to generates an immediate value in pattern matchings.
//
// The floating point immediate value is not something like compacted value.
// It is simple integer representation, so it works rarely.
//     e.g. 0.0 (0x00000000) or -2.0 (0xC0000000=(2)1).
//===----------------------------------------------------------------------===//

def ULO7 : SDNodeXForm<imm, [{
  return CurDAG->getTargetConstant(N->getZExtValue() & 0x7f,
                                   SDLoc(N), MVT::i32);
}]>;
def LO7 : SDNodeXForm<imm, [{
  return CurDAG->getTargetConstant(SignExtend32(N->getSExtValue(), 7),
                                   SDLoc(N), MVT::i32);
}]>;
def MIMM : SDNodeXForm<imm, [{
  return CurDAG->getTargetConstant(val2MImm(getImmVal(N)),
                                   SDLoc(N), MVT::i32);
}]>;
def LO32 : SDNodeXForm<imm, [{
  return CurDAG->getTargetConstant(Lo_32(N->getZExtValue()),
                                   SDLoc(N), MVT::i32);
}]>;
def HI32 : SDNodeXForm<imm, [{
  // Transformation function: shift the immediate value down into the low bits.
  return CurDAG->getTargetConstant(Hi_32(N->getZExtValue()),
                                   SDLoc(N), MVT::i32);
}]>;

def LO7FP : SDNodeXForm<fpimm, [{
  uint64_t Val = getFpImmVal(N);
  return CurDAG->getTargetConstant(SignExtend32(Val, 7), SDLoc(N), MVT::i32);
}]>;
def MIMMFP : SDNodeXForm<fpimm, [{
  return CurDAG->getTargetConstant(val2MImm(getFpImmVal(N)),
                                   SDLoc(N), MVT::i32);
}]>;
def LOFP32 : SDNodeXForm<fpimm, [{
  return CurDAG->getTargetConstant(Lo_32(getFpImmVal(N) & 0xffffffff),
                                   SDLoc(N), MVT::i32);
}]>;
def HIFP32 : SDNodeXForm<fpimm, [{
  return CurDAG->getTargetConstant(Hi_32(getFpImmVal(N)), SDLoc(N), MVT::i32);
}]>;

def icond2cc : SDNodeXForm<cond, [{
  VECC::CondCode VECC = intCondCode2Icc(N->get());
  return CurDAG->getTargetConstant(VECC, SDLoc(N), MVT::i32);
}]>;

def icond2ccSwap : SDNodeXForm<cond, [{
  ISD::CondCode CC = getSetCCSwappedOperands(N->get());
  VECC::CondCode VECC = intCondCode2Icc(CC);
  return CurDAG->getTargetConstant(VECC, SDLoc(N), MVT::i32);
}]>;

def icond2ccInv : SDNodeXForm<cond, [{
  ISD::CondCode CC = ISD::GlobalISel::getSetCCInverse(N->get(), true);
  VECC::CondCode VECC = intCondCode2Icc(CC);
  return CurDAG->getTargetConstant(VECC, SDLoc(N), MVT::i32);
}]>;

def icond2ccSwapInv : SDNodeXForm<cond, [{
  ISD::CondCode CC = getSetCCSwappedOperands(N->get());
  CC = ISD::GlobalISel::getSetCCInverse(CC, true);
  VECC::CondCode VECC = intCondCode2Icc(CC);
  return CurDAG->getTargetConstant(VECC, SDLoc(N), MVT::i32);
}]>;

def fcond2cc : SDNodeXForm<cond, [{
  VECC::CondCode VECC = fpCondCode2Fcc(N->get());
  return CurDAG->getTargetConstant(VECC, SDLoc(N), MVT::i32);
}]>;

def fcond2ccSwap : SDNodeXForm<cond, [{
  ISD::CondCode CC = getSetCCSwappedOperands(N->get());
  VECC::CondCode VECC = fpCondCode2Fcc(CC);
  return CurDAG->getTargetConstant(VECC, SDLoc(N), MVT::i32);
}]>;

def fcond2ccInv : SDNodeXForm<cond, [{
  ISD::CondCode CC = ISD::GlobalISel::getSetCCInverse(N->get(), false);
  VECC::CondCode VECC = fpCondCode2Fcc(CC);
  return CurDAG->getTargetConstant(VECC, SDLoc(N), MVT::i32);
}]>;

def fcond2ccSwapInv : SDNodeXForm<cond, [{
  ISD::CondCode CC = getSetCCSwappedOperands(N->get());
  CC = ISD::GlobalISel::getSetCCInverse(CC, false);
  VECC::CondCode VECC = fpCondCode2Fcc(CC);
  return CurDAG->getTargetConstant(VECC, SDLoc(N), MVT::i32);
}]>;

def CCOP : SDNodeXForm<imm, [{
  return CurDAG->getTargetConstant(N->getZExtValue(),
                                   SDLoc(N), MVT::i32);
}]>;

//===----------------------------------------------------------------------===//
// Feature predicates.
//===----------------------------------------------------------------------===//

//===----------------------------------------------------------------------===//
// Instruction Pattern Stuff
//===----------------------------------------------------------------------===//

// zero
def ZeroAsmOperand : AsmOperandClass {
  let Name = "Zero";
}
def zero : Operand<i32>, PatLeaf<(imm), [{
    return N->getSExtValue() == 0; }]> {
  let ParserMatchClass = ZeroAsmOperand;
}

// uimm0to2 - Special immediate value represents 0, 1, and 2.
def UImm0to2AsmOperand : AsmOperandClass {
  let Name = "UImm0to2";
}
def uimm0to2 : Operand<i32>, PatLeaf<(imm), [{
    return N->getZExtValue() < 3; }], ULO7> {
  let ParserMatchClass = UImm0to2AsmOperand;
}

// uimm1 - Generic immediate value.
def UImm1AsmOperand : AsmOperandClass {
  let Name = "UImm1";
}
def uimm1 : Operand<i32>, PatLeaf<(imm), [{
    return isUInt<1>(N->getZExtValue()); }], ULO7> {
  let ParserMatchClass = UImm1AsmOperand;
}

// uimm2 - Generic immediate value.
def UImm2AsmOperand : AsmOperandClass {
  let Name = "UImm2";
}
def uimm2 : Operand<i32>, PatLeaf<(imm), [{
    return isUInt<2>(N->getZExtValue()); }], ULO7> {
  let ParserMatchClass = UImm2AsmOperand;
}

// uimm3 - Generic immediate value.
def UImm3AsmOperand : AsmOperandClass {
  let Name = "UImm3";
}
def uimm3 : Operand<i32>, PatLeaf<(imm), [{
    return isUInt<3>(N->getZExtValue()); }], ULO7> {
  let ParserMatchClass = UImm3AsmOperand;
}

// uimm4 - Generic immediate value.
def UImm4AsmOperand : AsmOperandClass {
  let Name = "UImm4";
}
def uimm4 : Operand<i32>, PatLeaf<(imm), [{
    return isUInt<4>(N->getZExtValue()); }], ULO7> {
  let ParserMatchClass = UImm4AsmOperand;
}

// uimm6 - Generic immediate value.
def UImm6AsmOperand : AsmOperandClass {
  let Name = "UImm6";
}
def uimm6 : Operand<i32>, PatLeaf<(imm), [{
    return isUInt<6>(N->getZExtValue()); }], ULO7> {
  let ParserMatchClass = UImm6AsmOperand;
}

// uimm7 - Generic immediate value.
def UImm7AsmOperand : AsmOperandClass {
  let Name = "UImm7";
}
def uimm7 : Operand<i32>, PatLeaf<(imm), [{
    return isUInt<7>(N->getZExtValue()); }], ULO7> {
  let ParserMatchClass = UImm7AsmOperand;
}

// simm7 - Generic immediate value.
def SImm7AsmOperand : AsmOperandClass {
  let Name = "SImm7";
}
def simm7 : Operand<i32>, PatLeaf<(imm), [{
    return isInt<7>(N->getSExtValue()); }], LO7> {
  let ParserMatchClass = SImm7AsmOperand;
  let DecoderMethod = "DecodeSIMM7";
}

// mimm - Special immediate value of sequential bit stream of 0 or 1.
def MImmAsmOperand : AsmOperandClass {
  let Name = "MImm";
  let ParserMethod = "parseMImmOperand";
}
def mimm : Operand<i32>, PatLeaf<(imm), [{
    return isMImmVal(getImmVal(N)); }], MIMM> {
  let ParserMatchClass = MImmAsmOperand;
  let PrintMethod = "printMImmOperand";
}

// zerofp - Generic fp immediate zero value.
def zerofp : Operand<i32>, PatLeaf<(fpimm), [{
    return getFpImmVal(N) == 0; }]> {
  let ParserMatchClass = ZeroAsmOperand;
}

// simm7fp - Generic fp immediate value.
def simm7fp : Operand<i32>, PatLeaf<(fpimm), [{
    return isInt<7>(getFpImmVal(N));
  }], LO7FP> {
  let ParserMatchClass = SImm7AsmOperand;
  let DecoderMethod = "DecodeSIMM7";
}

// mimmfp - Special fp immediate value of sequential bit stream of 0 or 1.
def mimmfp : Operand<i32>, PatLeaf<(fpimm), [{
    return isMImmVal(getFpImmVal(N)); }], MIMMFP> {
  let ParserMatchClass = MImmAsmOperand;
  let PrintMethod = "printMImmOperand";
}

// mimmfp32 - 32 bit width mimmfp
//   Float value places at higher bits, so ignore lower 32 bits.
def mimmfp32 : Operand<i32>, PatLeaf<(fpimm), [{
    return isMImm32Val(getFpImmVal(N) >> 32); }], MIMMFP> {
  let ParserMatchClass = MImmAsmOperand;
  let PrintMethod = "printMImmOperand";
}

// other generic patterns to use in pattern matchings
def simm32      : PatLeaf<(imm), [{ return isInt<32>(N->getSExtValue()); }]>;
def uimm32      : PatLeaf<(imm), [{ return isUInt<32>(N->getZExtValue()); }]>;
def lomsbzero   : PatLeaf<(imm), [{ return (N->getZExtValue() & 0x80000000)
                                      == 0; }]>;
def lozero      : PatLeaf<(imm), [{ return (N->getZExtValue() & 0xffffffff)
                                      == 0; }]>;
def fpzero      : PatLeaf<(fpimm), [{ return getFpImmVal(N) == 0; }]>;
def fplomsbzero : PatLeaf<(fpimm), [{ return (getFpImmVal(N) & 0x80000000)
                                        == 0; }]>;
def fplozero    : PatLeaf<(fpimm), [{ return (getFpImmVal(N) & 0xffffffff)
                                        == 0; }]>;
def nonzero     : PatLeaf<(imm), [{ return N->getSExtValue() !=0 ; }]>;

def CCSIOp : PatLeaf<(cond), [{
  switch (N->get()) {
  default:          return true;
  case ISD::SETULT:
  case ISD::SETULE:
  case ISD::SETUGT:
  case ISD::SETUGE: return false;
  }
}]>;

def CCUIOp : PatLeaf<(cond), [{
  switch (N->get()) {
  default:         return true;
  case ISD::SETLT:
  case ISD::SETLE:
  case ISD::SETGT:
  case ISD::SETGE: return false;
  }
}]>;

def LEASLimm : PatLeaf<(imm), [{
  return isShiftedUInt<32, 32>(N->getZExtValue());
}], HI32>;

// KnownZExt - i64 known as higher 32 bits are 0.
def KnownZExt : PatLeaf<(i64 I64:$src), [{
  SDValue Val(N, 0);
  KnownBits OpKnown = CurDAG->computeKnownBits(Val);
  return OpKnown.getMaxValue().getZExtValue() <= 0xFFFFFFFF;
}]>;

//===----------------------------------------------------------------------===//
// Addressing modes.
// SX-Aurora has following fields.
//    sz: register or 0
//    sy: register or immediate (-64 to 63)
//    disp: immediate (-2147483648 to 2147483647)
//
// There are two kinds of instruction.
//    ASX format uses sz + sy + disp.
//    AS format uses sz + disp.
//
// Moreover, there are four kinds of assembly instruction format.
//    ASX format uses "disp", "disp(, sz)", "disp(sy)", "disp(sy, sz)",
//    "(, sz)", "(sy)", or "(sy, sz)".
//    AS format uses "disp", "disp(, sz)", or "(, sz)" in general.
//    AS format in RRM format uses "disp", "disp(sz)", or "(sz)".
//    AS format in RRM format for host memory access uses "sz", "(sz)",
//    or "disp(sz)".
//
// We defined them below.
//
// ASX format:
//    MEMrri, MEMrii, MEMzri, MEMzii
// AS format:
//    MEMriASX, MEMziASX    : simple AS format
//    MEMriRRM, MEMziRRM    : AS format in RRM format
//    MEMriHM, MEMziHM      : AS format in RRM format for host memory access
//===----------------------------------------------------------------------===//

// DAG selections for both ASX and AS formats.
def ADDRrri : ComplexPattern<iPTR, 3, "selectADDRrri", [frameindex], []>;
def ADDRrii : ComplexPattern<iPTR, 3, "selectADDRrii", [frameindex], []>;
def ADDRzri : ComplexPattern<iPTR, 3, "selectADDRzri", [], []>;
def ADDRzii : ComplexPattern<iPTR, 3, "selectADDRzii", [], []>;
def ADDRri : ComplexPattern<iPTR, 2, "selectADDRri", [frameindex], []>;
def ADDRzi : ComplexPattern<iPTR, 2, "selectADDRzi", [], []>;

// ASX format.
def VEMEMrriAsmOperand : AsmOperandClass {
  let Name = "MEMrri";
  let ParserMethod = "parseMEMOperand";
}
def VEMEMriiAsmOperand : AsmOperandClass {
  let Name = "MEMrii";
  let ParserMethod = "parseMEMOperand";
}
def VEMEMzriAsmOperand : AsmOperandClass {
  let Name = "MEMzri";
  let ParserMethod = "parseMEMOperand";
}
def VEMEMziiAsmOperand : AsmOperandClass {
  let Name = "MEMzii";
  let ParserMethod = "parseMEMOperand";
}

// ASX format uses single assembly instruction format.
def MEMrri : Operand<iPTR> {
  let PrintMethod = "printMemASXOperand";
  let MIOperandInfo = (ops ptr_rc, ptr_rc, i32imm);
  let ParserMatchClass = VEMEMrriAsmOperand;
}
def MEMrii : Operand<iPTR> {
  let PrintMethod = "printMemASXOperand";
  let MIOperandInfo = (ops ptr_rc, i32imm, i32imm);
  let ParserMatchClass = VEMEMriiAsmOperand;
}
def MEMzri : Operand<iPTR> {
  let PrintMethod = "printMemASXOperand";
  let MIOperandInfo = (ops i32imm /* = 0 */, ptr_rc, i32imm);
  let ParserMatchClass = VEMEMzriAsmOperand;
}
def MEMzii : Operand<iPTR> {
  let PrintMethod = "printMemASXOperand";
  let MIOperandInfo = (ops i32imm /* = 0 */, i32imm, i32imm);
  let ParserMatchClass = VEMEMziiAsmOperand;
}

// AS format.
def VEMEMriAsmOperand : AsmOperandClass {
  let Name = "MEMri";
  let ParserMethod = "parseMEMAsOperand";
}
def VEMEMziAsmOperand : AsmOperandClass {
  let Name = "MEMzi";
  let ParserMethod = "parseMEMAsOperand";
}

// AS format uses multiple assembly instruction formats
//   1. AS generic assembly instruction format:
def MEMriASX : Operand<iPTR> {
  let PrintMethod = "printMemASOperandASX";
  let MIOperandInfo = (ops ptr_rc, i32imm);
  let ParserMatchClass = VEMEMriAsmOperand;
}
def MEMziASX : Operand<iPTR> {
  let PrintMethod = "printMemASOperandASX";
  let MIOperandInfo = (ops i32imm /* = 0 */, i32imm);
  let ParserMatchClass = VEMEMziAsmOperand;
}

//   2. AS RRM style assembly instruction format:
def MEMriRRM : Operand<iPTR> {
  let PrintMethod = "printMemASOperandRRM";
  let MIOperandInfo = (ops ptr_rc, i32imm);
  let ParserMatchClass = VEMEMriAsmOperand;
}
def MEMziRRM : Operand<iPTR> {
  let PrintMethod = "printMemASOperandRRM";
  let MIOperandInfo = (ops i32imm /* = 0 */, i32imm);
  let ParserMatchClass = VEMEMziAsmOperand;
}

//   3. AS HM style assembly instruction format:
def MEMriHM : Operand<iPTR> {
  let PrintMethod = "printMemASOperandHM";
  let MIOperandInfo = (ops ptr_rc, i32imm);
  let ParserMatchClass = VEMEMriAsmOperand;
}
def MEMziHM : Operand<iPTR> {
  let PrintMethod = "printMemASOperandHM";
  let MIOperandInfo = (ops i32imm /* = 0 */, i32imm);
  let ParserMatchClass = VEMEMziAsmOperand;
}

//===----------------------------------------------------------------------===//
// Other operands.
//===----------------------------------------------------------------------===//

// Branch targets have OtherVT type.
def brtarget32 : Operand<OtherVT> {
  let EncoderMethod = "getBranchTargetOpValue";
  let DecoderMethod = "DecodeSIMM32";
}

def TLSSym : Operand<iPTR>;

// Operand for printing out a condition code.
def CCOpAsmOperand : AsmOperandClass { let Name = "CCOp"; }
def CCOp : Operand<i32>, ImmLeaf<i32, [{
    return Imm >= 0 && Imm < 22; }], CCOP> {
  let PrintMethod = "printCCOperand";
  let DecoderMethod = "DecodeCCOperand";
  let EncoderMethod = "getCCOpValue";
  let ParserMatchClass = CCOpAsmOperand;
}

// Operand for a rounding mode code.
def RDOpAsmOperand : AsmOperandClass {
  let Name = "RDOp";
}
def RDOp : Operand<i32> {
  let PrintMethod = "printRDOperand";
  let DecoderMethod = "DecodeRDOperand";
  let EncoderMethod = "getRDOpValue";
  let ParserMatchClass = RDOpAsmOperand;
}

def VEhi    : SDNode<"VEISD::Hi", SDTIntUnaryOp>;
def VElo    : SDNode<"VEISD::Lo", SDTIntUnaryOp>;

//  These are target-independent nodes, but have target-specific formats.
def SDT_SPCallSeqStart : SDCallSeqStart<[ SDTCisVT<0, i64>,
                                          SDTCisVT<1, i64> ]>;
def SDT_SPCallSeqEnd   : SDCallSeqEnd<[ SDTCisVT<0, i64>,
                                        SDTCisVT<1, i64> ]>;

def callseq_start : SDNode<"ISD::CALLSEQ_START", SDT_SPCallSeqStart,
                           [SDNPHasChain, SDNPOutGlue]>;
def callseq_end   : SDNode<"ISD::CALLSEQ_END",   SDT_SPCallSeqEnd,
                           [SDNPHasChain, SDNPOptInGlue, SDNPOutGlue]>;

def SDT_SPCall    : SDTypeProfile<0, -1, [SDTCisVT<0, i64>]>;
def call          : SDNode<"VEISD::CALL", SDT_SPCall,
                           [SDNPHasChain, SDNPOptInGlue, SDNPOutGlue,
                            SDNPVariadic]>;

def retflag       : SDNode<"VEISD::RET_FLAG", SDTNone,
                           [SDNPHasChain, SDNPOptInGlue, SDNPVariadic]>;

def getGOT        : Operand<iPTR>;
def getFunPLT     : Operand<iPTR> {
  let PrintMethod = "printGetFunPLT";
}

// res = cmov cmp, t, f, cond
def SDTCmovOp : SDTypeProfile<1, 4, [SDTCisSameAs<0, 2>, SDTCisSameAs<2, 3>,
                                     SDTCisVT<4, i32>]>;
def EQV : SDNode<"VEISD::EQV", SDTIntBinOp>;
def XOR : SDNode<"VEISD::XOR", SDTIntBinOp>;
def CMPI : SDNode<"VEISD::CMPI", SDTIntBinOp>;
def CMPU : SDNode<"VEISD::CMPU", SDTIntBinOp>;
def CMPF : SDNode<"VEISD::CMPF", SDTFPBinOp>;
def SDTFPCmpQOp : SDTypeProfile<1, 2, [
  SDTCisSameAs<1, 2>, SDTCisFP<0>, SDTCisFP<2>
]>;
def CMPQ : SDNode<"VEISD::CMPQ", SDTFPCmpQOp>;
def CMOV : SDNode<"VEISD::CMOV", SDTCmovOp>;

def VEeh_sjlj_setjmp: SDNode<"VEISD::EH_SJLJ_SETJMP",
                             SDTypeProfile<1, 1, [SDTCisInt<0>,
                                                  SDTCisPtrTy<1>]>,
                             [SDNPHasChain, SDNPSideEffect]>;
def VEeh_sjlj_longjmp: SDNode<"VEISD::EH_SJLJ_LONGJMP",
                              SDTypeProfile<0, 1, [SDTCisPtrTy<0>]>,
                              [SDNPHasChain, SDNPSideEffect]>;
def VEeh_sjlj_setup_dispatch: SDNode<"VEISD::EH_SJLJ_SETUP_DISPATCH",
                                     SDTypeProfile<0, 0, []>,
                                     [SDNPHasChain, SDNPSideEffect]>;

// GETFUNPLT for PIC
def GetFunPLT : SDNode<"VEISD::GETFUNPLT", SDTIntUnaryOp>;

// GETTLSADDR for TLS
def GetTLSAddr : SDNode<"VEISD::GETTLSADDR", SDT_SPCall,
                        [SDNPHasChain, SDNPOptInGlue, SDNPOutGlue,
                         SDNPVariadic]>;

// GETSTACKTOP
def GetStackTop : SDNode<"VEISD::GETSTACKTOP", SDTNone,
                        [SDNPHasChain, SDNPSideEffect]>;

// MEMBARRIER
def MemBarrier : SDNode<"VEISD::MEMBARRIER", SDTNone,
                        [SDNPHasChain, SDNPSideEffect]>;

// TS1AM
def SDT_TS1AM : SDTypeProfile<1, 3, [SDTCisSameAs<0, 3>, SDTCisPtrTy<1>,
                                     SDTCisVT<2, i32>, SDTCisInt<3>]>;
def ts1am     : SDNode<"VEISD::TS1AM", SDT_TS1AM,
                       [SDNPHasChain, SDNPMayStore, SDNPMayLoad,
                        SDNPMemOperand]>;

//===----------------------------------------------------------------------===//
// VE Flag Conditions
//===----------------------------------------------------------------------===//

// Note that these values must be kept in sync with the CCOp::CondCode enum
// values.
class CC_VAL<int N> : PatLeaf<(i32 N)>;
def CC_IG    : CC_VAL< 0>;  // Greater
def CC_IL    : CC_VAL< 1>;  // Less
def CC_INE   : CC_VAL< 2>;  // Not Equal
def CC_IEQ   : CC_VAL< 3>;  // Equal
def CC_IGE   : CC_VAL< 4>;  // Greater or Equal
def CC_ILE   : CC_VAL< 5>;  // Less or Equal
def CC_AF    : CC_VAL< 6>;  // Always false
def CC_G     : CC_VAL< 7>;  // Greater
def CC_L     : CC_VAL< 8>;  // Less
def CC_NE    : CC_VAL< 9>;  // Not Equal
def CC_EQ    : CC_VAL<10>;  // Equal
def CC_GE    : CC_VAL<11>;  // Greater or Equal
def CC_LE    : CC_VAL<12>;  // Less or Equal
def CC_NUM   : CC_VAL<13>;  // Number
def CC_NAN   : CC_VAL<14>;  // NaN
def CC_GNAN  : CC_VAL<15>;  // Greater or NaN
def CC_LNAN  : CC_VAL<16>;  // Less or NaN
def CC_NENAN : CC_VAL<17>;  // Not Equal or NaN
def CC_EQNAN : CC_VAL<18>;  // Equal or NaN
def CC_GENAN : CC_VAL<19>;  // Greater or Equal or NaN
def CC_LENAN : CC_VAL<20>;  // Less or Equal or NaN
def CC_AT    : CC_VAL<21>;  // Always true

//===----------------------------------------------------------------------===//
// VE Rounding Mode
//===----------------------------------------------------------------------===//

// Note that these values must be kept in sync with the VERD::RoundingMode enum
// values.
class RD_VAL<int N> : PatLeaf<(i32 N)>;
def RD_NONE  : RD_VAL< 0>;  // According to PSW
def RD_RZ    : RD_VAL< 8>;  // Round toward Zero
def RD_RP    : RD_VAL< 9>;  // Round toward Plus infinity
def RD_RM    : RD_VAL<10>;  // Round toward Minus infinity
def RD_RN    : RD_VAL<11>;  // Round to Nearest (ties to Even)
def RD_RA    : RD_VAL<12>;  // Round to Nearest (ties to Away)

//===----------------------------------------------------------------------===//
// VE Multiclasses for common instruction formats
//===----------------------------------------------------------------------===//

// Multiclass for generic RR type instructions
let hasSideEffects = 0 in
multiclass RRbm<string opcStr, bits<8>opc,
                RegisterClass RCo, ValueType Tyo,
                RegisterClass RCi, ValueType Tyi,
                SDPatternOperator OpNode = null_frag,
                Operand immOp = simm7, Operand mOp = mimm,
                bit MoveImm = 0> {
  def rr : RR<opc, (outs RCo:$sx), (ins RCi:$sy, RCi:$sz),
              !strconcat(opcStr, " $sx, $sy, $sz"),
              [(set Tyo:$sx, (OpNode Tyi:$sy, Tyi:$sz))]>;
  // VE calculates (OpNode $sy, $sz), but llvm requires to have immediate
  // in RHS, so we use following definition.
  let cy = 0 in
  def ri : RR<opc, (outs RCo:$sx), (ins RCi:$sz, immOp:$sy),
              !strconcat(opcStr, " $sx, $sy, $sz"),
              [(set Tyo:$sx, (OpNode Tyi:$sz, (Tyi immOp:$sy)))]>;
  let cz = 0 in
  def rm : RR<opc, (outs RCo:$sx), (ins RCi:$sy, mOp:$sz),
              !strconcat(opcStr, " $sx, $sy, $sz"),
              [(set Tyo:$sx, (OpNode Tyi:$sy, (Tyi mOp:$sz)))]>;
  let cy = 0, cz = 0 in
  def im : RR<opc, (outs RCo:$sx), (ins immOp:$sy, mOp:$sz),
              !strconcat(opcStr, " $sx, $sy, $sz"),
              [(set Tyo:$sx, (OpNode (Tyi immOp:$sy), (Tyi mOp:$sz)))]> {
    // VE uses ORim as a move immediate instruction, so declare it here.
    // An instruction declared as MoveImm will be optimized in FoldImmediate
    // later.
    let isMoveImm = MoveImm;
  }
}

// Multiclass for non-commutative RR type instructions
let hasSideEffects = 0 in
multiclass RRNCbm<string opcStr, bits<8>opc,
                RegisterClass RCo, ValueType Tyo,
                RegisterClass RCi, ValueType Tyi,
                SDPatternOperator OpNode = null_frag,
                Operand immOp = simm7, Operand mOp = mimm> {
  def rr : RR<opc, (outs RCo:$sx), (ins RCi:$sy, RCi:$sz),
              !strconcat(opcStr, " $sx, $sy, $sz"),
              [(set Tyo:$sx, (OpNode Tyi:$sy, Tyi:$sz))]>;
  let cy = 0 in
  def ir : RR<opc, (outs RCo:$sx), (ins immOp:$sy, RCi:$sz),
              !strconcat(opcStr, " $sx, $sy, $sz"),
              [(set Tyo:$sx, (OpNode (Tyi immOp:$sy), Tyi:$sz))]>;
  let cz = 0 in
  def rm : RR<opc, (outs RCo:$sx), (ins RCi:$sy, mOp:$sz),
              !strconcat(opcStr, " $sx, $sy, $sz"),
              [(set Tyo:$sx, (OpNode Tyi:$sy, (Tyi mOp:$sz)))]>;
  let cy = 0, cz = 0 in
  def im : RR<opc, (outs RCo:$sx), (ins immOp:$sy, mOp:$sz),
              !strconcat(opcStr, " $sx, $sy, $sz"),
              [(set Tyo:$sx, (OpNode (Tyi immOp:$sy), (Tyi mOp:$sz)))]>;
}

// Generic RR multiclass with 2 arguments.
//   e.g. ADDUL, ADDSWSX, ADDSWZX, and etc.
multiclass RRm<string opcStr, bits<8>opc,
               RegisterClass RC, ValueType Ty,
               SDPatternOperator OpNode = null_frag,
               Operand immOp = simm7, Operand mOp = mimm, bit MoveImm = 0> :
  RRbm<opcStr, opc, RC, Ty, RC, Ty, OpNode, immOp, mOp, MoveImm>;

// Generic RR multiclass for non-commutative instructions with 2 arguments.
//   e.g. SUBUL, SUBUW, SUBSWSX, and etc.
multiclass RRNCm<string opcStr, bits<8>opc,
                 RegisterClass RC, ValueType Ty,
                 SDPatternOperator OpNode = null_frag,
                 Operand immOp = simm7, Operand mOp = mimm> :
  RRNCbm<opcStr, opc, RC, Ty, RC, Ty, OpNode, immOp, mOp>;

// Generic RR multiclass for floating point instructions with 2 arguments.
//   e.g. FADDD, FADDS, FSUBD, and etc.
multiclass RRFm<string opcStr, bits<8>opc,
                RegisterClass RC, ValueType Ty,
                SDPatternOperator OpNode = null_frag,
                Operand immOp = simm7fp, Operand mOp = mimmfp> :
  RRNCbm<opcStr, opc, RC, Ty, RC, Ty, OpNode, immOp, mOp>;

// Generic RR multiclass for shift instructions with 2 arguments.
//   e.g. SLL, SRL, SLAWSX, and etc.
let hasSideEffects = 0 in
multiclass RRIm<string opcStr, bits<8>opc,
                RegisterClass RC, ValueType Ty,
                SDPatternOperator OpNode = null_frag> {
  def rr : RR<opc, (outs RC:$sx), (ins RC:$sz, I32:$sy),
              !strconcat(opcStr, " $sx, $sz, $sy"),
              [(set Ty:$sx, (OpNode Ty:$sz, i32:$sy))]>;
  let cz = 0 in
  def mr : RR<opc, (outs RC:$sx), (ins mimm:$sz, I32:$sy),
              !strconcat(opcStr, " $sx, $sz, $sy"),
              [(set Ty:$sx, (OpNode (Ty mimm:$sz), i32:$sy))]>;
  let cy = 0 in
  def ri : RR<opc, (outs RC:$sx), (ins RC:$sz, uimm7:$sy),
              !strconcat(opcStr, " $sx, $sz, $sy"),
              [(set Ty:$sx, (OpNode Ty:$sz, (i32 uimm7:$sy)))]>;
  let cy = 0, cz = 0 in
  def mi : RR<opc, (outs RC:$sx), (ins mimm:$sz, uimm7:$sy),
              !strconcat(opcStr, " $sx, $sz, $sy"),
              [(set Ty:$sx, (OpNode (Ty mimm:$sz), (i32 uimm7:$sy)))]>;
}

// Special RR multiclass for 128 bits shift left instruction.
//   e.g. SLD
let Constraints = "$hi = $sx", DisableEncoding = "$hi", hasSideEffects = 0 in
multiclass RRILDm<string opcStr, bits<8>opc,
                  RegisterClass RC, ValueType Ty,
                  SDPatternOperator OpNode = null_frag> {
  def rrr : RR<opc, (outs RC:$sx), (ins RC:$hi, RC:$sz, I32:$sy),
              !strconcat(opcStr, " $sx, $sz, $sy")>;
  let cz = 0 in
  def rmr : RR<opc, (outs RC:$sx), (ins RC:$hi, mimm:$sz, I32:$sy),
              !strconcat(opcStr, " $sx, $sz, $sy")>;
  let cy = 0 in
  def rri : RR<opc, (outs RC:$sx), (ins RC:$hi, RC:$sz, uimm7:$sy),
              !strconcat(opcStr, " $sx, $sz, $sy")>;
  let cy = 0, cz = 0 in
  def rmi : RR<opc, (outs RC:$sx), (ins RC:$hi, mimm:$sz, uimm7:$sy),
              !strconcat(opcStr, " $sx, $sz, $sy")>;
}

// Special RR multiclass for 128 bits shift right instruction.
//   e.g. SRD
let Constraints = "$low = $sx", DisableEncoding = "$low", hasSideEffects = 0 in
multiclass RRIRDm<string opcStr, bits<8>opc,
                  RegisterClass RC, ValueType Ty,
                  SDPatternOperator OpNode = null_frag> {
  def rrr : RR<opc, (outs RC:$sx), (ins RC:$sz, RC:$low, I32:$sy),
              !strconcat(opcStr, " $sx, $sz, $sy")>;
  let cz = 0 in
  def mrr : RR<opc, (outs RC:$sx), (ins mimm:$sz, RC:$low, I32:$sy),
              !strconcat(opcStr, " $sx, $sz, $sy")>;
  let cy = 0 in
  def rri : RR<opc, (outs RC:$sx), (ins RC:$sz, RC:$low, uimm7:$sy),
              !strconcat(opcStr, " $sx, $sz, $sy")>;
  let cy = 0, cz = 0 in
  def mri : RR<opc, (outs RC:$sx), (ins mimm:$sz, RC:$low, uimm7:$sy),
              !strconcat(opcStr, " $sx, $sz, $sy")>;
}

// Generic RR multiclass with an argument.
//   e.g. LDZ, PCNT, and  BRV
let cy = 0, sy = 0, hasSideEffects = 0 in
multiclass RRI1m<string opcStr, bits<8>opc, RegisterClass RC, ValueType Ty,
                 SDPatternOperator OpNode = null_frag> {
  def r : RR<opc, (outs RC:$sx), (ins RC:$sz), !strconcat(opcStr, " $sx, $sz"),
             [(set Ty:$sx, (OpNode Ty:$sz))]>;
  let cz = 0 in
  def m : RR<opc, (outs RC:$sx), (ins mimm:$sz),
             !strconcat(opcStr, " $sx, $sz"),
             [(set Ty:$sx, (OpNode (Ty mimm:$sz)))]>;
}

// Special RR multiclass for MRG instruction.
//   e.g. MRG
let Constraints = "$sx = $sd", DisableEncoding = "$sd", hasSideEffects = 0 in
multiclass RRMRGm<string opcStr, bits<8>opc, RegisterClass RC, ValueType Ty> {
  def rr : RR<opc, (outs RC:$sx), (ins RC:$sy, RC:$sz, RC:$sd),
              !strconcat(opcStr, " $sx, $sy, $sz")>;
  let cy = 0 in
  def ir : RR<opc, (outs RC:$sx), (ins simm7:$sy, RC:$sz, RC:$sd),
              !strconcat(opcStr, " $sx, $sy, $sz")>;
  let cz = 0 in
  def rm : RR<opc, (outs RC:$sx), (ins RC:$sy, mimm:$sz, RC:$sd),
              !strconcat(opcStr, " $sx, $sy, $sz")>;
  let cy = 0, cz = 0 in
  def im : RR<opc, (outs RC:$sx), (ins simm7:$sy, mimm:$sz, RC:$sd),
              !strconcat(opcStr, " $sx, $sy, $sz")>;
}

// Special RR multiclass for BSWP instruction.
//   e.g. BSWP
let hasSideEffects = 0 in
multiclass RRSWPm<string opcStr, bits<8>opc,
                  RegisterClass RC, ValueType Ty,
                  SDPatternOperator OpNode = null_frag> {
  let cy = 0 in
  def ri : RR<opc, (outs RC:$sx), (ins RC:$sz, uimm1:$sy),
              !strconcat(opcStr, " $sx, $sz, $sy"),
              [(set Ty:$sx, (OpNode Ty:$sz, (i32 uimm1:$sy)))]>;
  let cy = 0, cz = 0 in
  def mi : RR<opc, (outs RC:$sx), (ins mimm:$sz, uimm1:$sy),
              !strconcat(opcStr, " $sx, $sz, $sy"),
              [(set Ty:$sx, (OpNode (Ty mimm:$sz), (i32 uimm1:$sy)))]>;
}

// Multiclass for CMOV instructions.
//   e.g. CMOVL, CMOVW, CMOVD, and etc.
let Constraints = "$sx = $sd", DisableEncoding = "$sd", hasSideEffects = 0,
    cfw = ? in
multiclass RRCMOVm<string opcStr, bits<8>opc, RegisterClass RC, ValueType Ty,
                   SDPatternOperator OpNode = null_frag,
                   Operand immOp = simm7> {
  def rr : RR<opc, (outs I64:$sx), (ins CCOp:$cfw, RC:$sy, I64:$sz, I64:$sd),
              !strconcat(opcStr, " $sx, $sz, $sy"),
              [(set i64:$sx, (OpNode Ty:$sy, i64:$sz, i64:$sd,
                                     (i32 CCOp:$cfw)))]>;
  let cy = 0 in
  def ir : RR<opc, (outs I64:$sx),
              (ins CCOp:$cfw, immOp:$sy, I64:$sz, I64:$sd),
              !strconcat(opcStr, " $sx, $sz, $sy"),
              [(set i64:$sx, (OpNode (Ty immOp:$sy), i64:$sz, i64:$sd,
                                     (i32 CCOp:$cfw)))]>;
  let cz = 0 in
  def rm : RR<opc, (outs I64:$sx),
              (ins CCOp:$cfw, RC:$sy, mimm:$sz, I64:$sd),
              !strconcat(opcStr, " $sx, $sz, $sy"),
              [(set i64:$sx, (OpNode Ty:$sy, (i64 mimm:$sz), i64:$sd,
                                     (i32 CCOp:$cfw)))]>;
  let cy = 0, cz = 0 in
  def im : RR<opc, (outs I64:$sx),
              (ins CCOp:$cfw, immOp:$sy, mimm:$sz, I64:$sd),
              !strconcat(opcStr, " $sx, $sz, $sy"),
              [(set i64:$sx, (OpNode (Ty immOp:$sy), (i64 mimm:$sz), i64:$sd,
                                     (i32 CCOp:$cfw)))]>;
}

// Multiclass for floating point conversion instructions.
//   e.g. CVTWDSX, CVTWDZX, CVTWSSX, and etc.
// sz{3-0} = rounding mode
let cz = 0, hasSideEffects = 0 in
multiclass CVTRDm<string opcStr, bits<8> opc, RegisterClass RCo, ValueType Tyo,
                  RegisterClass RCi, ValueType Tyi> {
  def r : RR<opc, (outs RCo:$sx), (ins RDOp:$rd, RCi:$sy),
             !strconcat(opcStr, "${rd} $sx, $sy")> {
    bits<4> rd;
    let sz{5-4} = 0;
    let sz{3-0} = rd;
  }
  let cy = 0 in
  def i : RR<opc, (outs RCo:$sx), (ins RDOp:$rd, simm7:$sy),
             !strconcat(opcStr, "${rd} $sx, $sy")> {
    bits<4> rd;
    let sz{5-4} = 0;
    let sz{3-0} = rd;
  }
}

// Multiclass for floating point conversion instructions.
//   e.g. CVTDW, CVTSW, CVTDL, and etc.
let cz = 0, sz = 0, hasSideEffects = 0 in
multiclass CVTm<string opcStr, bits<8> opc, RegisterClass RCo, ValueType Tyo,
                RegisterClass RCi, ValueType Tyi,
                SDPatternOperator OpNode = null_frag> {
  def r : RR<opc, (outs RCo:$sx), (ins RCi:$sy),
             !strconcat(opcStr, " $sx, $sy"),
             [(set Tyo:$sx, (OpNode Tyi:$sy))]>;
  let cy = 0 in
  def i : RR<opc, (outs RCo:$sx), (ins simm7:$sy),
             !strconcat(opcStr, " $sx, $sy")>;
}

// Multiclass for PFCH instructions.
//   e.g. PFCH
let sx = 0, hasSideEffects = 0 in
multiclass PFCHm<string opcStr, bits<8>opc> {
  def rri : RM<opc, (outs), (ins MEMrri:$addr), !strconcat(opcStr, " $addr"),
               [(prefetch ADDRrri:$addr, imm, imm, (i32 1))]>;
  let cy = 0 in
  def rii : RM<opc, (outs), (ins MEMrii:$addr), !strconcat(opcStr, " $addr"),
               [(prefetch ADDRrii:$addr, imm, imm, (i32 1))]>;
  let cz = 0 in
  def zri : RM<opc, (outs), (ins MEMzri:$addr), !strconcat(opcStr, " $addr"),
               [(prefetch ADDRzri:$addr, imm, imm, (i32 1))]>;
  let cy = 0, cz = 0 in
  def zii : RM<opc, (outs), (ins MEMzii:$addr), !strconcat(opcStr, " $addr"),
               [(prefetch ADDRzii:$addr, imm, imm, (i32 1))]>;
}

// Multiclass for CAS instructions.
//   e.g. TS1AML, TS1AMW, TS2AM, and etc.
let Constraints = "$dest = $sd", DisableEncoding = "$sd",
    mayStore=1, mayLoad = 1, hasSideEffects = 0 in
multiclass RRCAStgm<string opcStr, bits<8>opc, RegisterClass RC, ValueType Ty,
                    Operand immOp, Operand MEM, Operand ADDR,
                    SDPatternOperator OpNode = null_frag> {
  def r : RRM<opc, (outs RC:$dest), (ins MEM:$addr, RC:$sy, RC:$sd),
              !strconcat(opcStr, " $dest, $addr, $sy"),
              [(set Ty:$dest, (OpNode ADDR:$addr, Ty:$sy, Ty:$sd))]>;
  let cy = 0 in
  def i : RRM<opc, (outs RC:$dest), (ins MEM:$addr, immOp:$sy, RC:$sd),
              !strconcat(opcStr, " $dest, $addr, $sy"),
              [(set Ty:$dest, (OpNode ADDR:$addr, (Ty immOp:$sy), Ty:$sd))]>;
}
multiclass RRCASm<string opcStr, bits<8>opc, RegisterClass RC, ValueType Ty,
                  Operand immOp, SDPatternOperator OpNode = null_frag> {
  defm ri : RRCAStgm<opcStr, opc, RC, Ty, immOp, MEMriRRM, ADDRri, OpNode>;
  let cz = 0 in
  defm zi : RRCAStgm<opcStr, opc, RC, Ty, immOp, MEMziRRM, ADDRzi, OpNode>;
}

// Multiclass for branch instructions
//   e.g. BCFL, BCFW, BCFD, and etc.
let isBranch = 1, isTerminator = 1, isIndirectBranch = 1, hasSideEffects = 0 in
multiclass BCbpfm<string opcStr, string cmpStr, bits<8> opc, dag cond,
                  Operand ADDR> {
  let bpf = 0 /* NONE */ in
  def "" : CF<opc, (outs), !con(cond, (ins ADDR:$addr)),
              !strconcat(opcStr, " ", cmpStr, "$addr")>;
  let bpf = 2 /* NOT TAKEN */ in
  def _nt : CF<opc, (outs), !con(cond, (ins ADDR:$addr)),
               !strconcat(opcStr, ".nt ", cmpStr, "$addr")>;
  let bpf = 3 /* TAKEN */ in
  def _t : CF<opc, (outs), !con(cond, (ins ADDR:$addr)),
              !strconcat(opcStr, ".t ", cmpStr, "$addr")>;
}
multiclass BCtgm<string opcStr, string cmpStr, bits<8> opc, dag cond> {
  defm ri : BCbpfm<opcStr, cmpStr, opc, cond, MEMriASX>;
  let cz = 0 in defm zi : BCbpfm<opcStr, cmpStr, opc, cond, MEMziASX>;
}
multiclass BCm<string opcStr, string opcStrAt, string opcStrAf, bits<8> opc,
               RegisterClass RC, Operand immOp> {
  let DecoderMethod = "DecodeBranchCondition" in
  defm r : BCtgm<opcStr, "$comp, ", opc, (ins CCOp:$cond, RC:$comp)>;
  let DecoderMethod = "DecodeBranchCondition", cy = 0 in
  defm i : BCtgm<opcStr, "$comp, ", opc, (ins CCOp:$cond, immOp:$comp)>;
  let DecoderMethod = "DecodeBranchConditionAlways", cy = 0, sy = 0,
      cf = 15 /* AT */, isBarrier = 1 in
  defm a : BCtgm<opcStrAt, "", opc, (ins)>;
  let DecoderMethod = "DecodeBranchConditionAlways", cy = 0, sy = 0,
      cf = 0 /* AF */ in
  defm na : BCtgm<opcStrAf, "", opc, (ins)>;
}

// Multiclass for relative branch instructions
//   e.g. BRCFL, BRCFW, BRCFD, and etc.
let isBranch = 1, isTerminator = 1, hasSideEffects = 0 in
multiclass BCRbpfm<string opcStr, string cmpStr, bits<8> opc, dag cond> {
  let bpf = 0 /* NONE */ in
  def "" : CF<opc, (outs), !con(cond, (ins brtarget32:$imm32)),
              !strconcat(opcStr, " ", cmpStr, "$imm32")>;
  let bpf = 2 /* NOT TAKEN */ in
  def _nt : CF<opc, (outs), !con(cond, (ins brtarget32:$imm32)),
               !strconcat(opcStr, ".nt ", cmpStr, "$imm32")>;
  let bpf = 3 /* TAKEN */ in
  def _t : CF<opc, (outs), !con(cond, (ins brtarget32:$imm32)),
              !strconcat(opcStr, ".t ", cmpStr, "$imm32")>;
}
multiclass BCRm<string opcStr, string opcStrAt, string opcStrAf, bits<8> opc,
               RegisterClass RC, Operand immOp, Operand zeroOp> {
  defm rr : BCRbpfm<opcStr, "$sy, $sz, ", opc, (ins CCOp:$cf, RC:$sy, RC:$sz)>;
  let cy = 0 in
  defm ir : BCRbpfm<opcStr, "$sy, $sz, ", opc, (ins CCOp:$cf, immOp:$sy,
                                                    RC:$sz)>;
  let cz = 0 in
  defm rz : BCRbpfm<opcStr, "$sy, $sz, ", opc, (ins CCOp:$cf, RC:$sy,
                                                    zeroOp:$sz)>;
  let cy = 0, cz = 0 in
  defm iz : BCRbpfm<opcStr, "$sy, $sz, ", opc, (ins CCOp:$cf, immOp:$sy,
                                                    zeroOp:$sz)>;
  let cy = 0, sy = 0, cz = 0, sz = 0, cf = 15 /* AT */, isBarrier = 1 in
  defm a : BCRbpfm<opcStrAt, "", opc, (ins)>;
  let cy = 0, sy = 0, cz = 0, sz = 0, cf = 0 /* AF */ in
  defm na : BCRbpfm<opcStrAf, "", opc, (ins)>;
}

// Multiclass for communication register instructions.
//   e.g. LCR
let hasSideEffects = 1 in
multiclass LOADCRm<string opcStr, bits<8>opc, RegisterClass RC> {
  def rr : RR<opc, (outs RC:$sx), (ins RC:$sz, RC:$sy),
              !strconcat(opcStr, " $sx, $sy, $sz")>;
  let cy = 0 in def ri : RR<opc, (outs RC:$sx), (ins RC:$sz, simm7:$sy),
                            !strconcat(opcStr, " $sx, $sy, $sz")>;
  let cz = 0 in def zr : RR<opc, (outs RC:$sx), (ins zero:$sz, RC:$sy),
                            !strconcat(opcStr, " $sx, $sy, $sz")>;
  let cy = 0, cz = 0 in
  def zi : RR<opc, (outs RC:$sx), (ins zero:$sz, simm7:$sy),
              !strconcat(opcStr, " $sx, $sy, $sz")>;
}

// Multiclass for communication register instructions.
//   e.g. SCR
let hasSideEffects = 1 in
multiclass STORECRm<string opcStr, bits<8>opc, RegisterClass RC> {
  def rr : RR<opc, (outs), (ins RC:$sz, RC:$sy, RC:$sx),
              !strconcat(opcStr, " $sx, $sy, $sz")>;
  let cy = 0 in def ri : RR<opc, (outs), (ins RC:$sz, simm7:$sy, RC:$sx),
                            !strconcat(opcStr, " $sx, $sy, $sz")>;
  let cz = 0 in def zr : RR<opc, (outs), (ins zero:$sz, RC:$sy, RC:$sx),
                            !strconcat(opcStr, " $sx, $sy, $sz")>;
  let cy = 0, cz = 0 in
  def zi : RR<opc, (outs), (ins zero:$sz, simm7:$sy, RC:$sx),
              !strconcat(opcStr, " $sx, $sy, $sz")>;
}

// Multiclass for communication register instructions.
//   e.g. FIDCR
let cz = 0, hasSideEffects = 1 in
multiclass FIDCRm<string opcStr, bits<8>opc, RegisterClass RC> {
  def ri : RR<opc, (outs RC:$sx), (ins RC:$sy, uimm3:$sz),
              !strconcat(opcStr, " $sx, $sy, $sz")>;
  let cy = 0 in def ii : RR<opc, (outs RC:$sx), (ins simm7:$sy, uimm3:$sz),
                            !strconcat(opcStr, " $sx, $sy, $sz")>;
}

// Multiclass for LHM instruction.
let mayLoad = 1, hasSideEffects = 0 in
multiclass LHMm<string opcStr, bits<8> opc, RegisterClass RC> {
  def ri : RRMHM<opc, (outs RC:$dest), (ins MEMriHM:$addr),
                 !strconcat(opcStr, " $dest, $addr")>;
  let cz = 0 in
  def zi : RRMHM<opc, (outs RC:$dest), (ins MEMziHM:$addr),
                 !strconcat(opcStr, " $dest, $addr")>;
}

// Multiclass for SHM instruction.
let mayStore = 1, hasSideEffects = 0 in
multiclass SHMm<string opcStr, bits<8> opc, RegisterClass RC> {
  def ri : RRMHM<opc, (outs), (ins MEMriHM:$addr, RC:$sx),
                 !strconcat(opcStr, " $sx, $addr")>;
  let cz = 0 in
  def zi : RRMHM<opc, (outs), (ins MEMziHM:$addr, RC:$sx),
                 !strconcat(opcStr, " $sx, $addr")>;
}

//===----------------------------------------------------------------------===//
// Instructions
//
// Define all scalar instructions defined in SX-Aurora TSUBASA Architecture
// Guide here.  As those mnemonics, we use mnemonics defined in Vector Engine
// Assembly Language Reference Manual.
//===----------------------------------------------------------------------===//

//-----------------------------------------------------------------------------
// Section 8.2 - Load/Store instructions
//-----------------------------------------------------------------------------

// Multiclass for generic RM instructions
let hasSideEffects = 0 in
multiclass RMm<string opcStr, bits<8>opc, RegisterClass RC, bit MoveImm = 0> {
  def rri : RM<opc, (outs RC:$dest), (ins MEMrri:$addr),
               !strconcat(opcStr, " $dest, $addr"), []>;
  let cy = 0 in
  def rii : RM<opc, (outs RC:$dest), (ins MEMrii:$addr),
               !strconcat(opcStr, " $dest, $addr"), []>;
  let cz = 0 in
  def zri : RM<opc, (outs RC:$dest), (ins MEMzri:$addr),
               !strconcat(opcStr, " $dest, $addr"), []>;
  let cy = 0, cz = 0 in
  def zii : RM<opc, (outs RC:$dest), (ins MEMzii:$addr),
               !strconcat(opcStr, " $dest, $addr"), []> {
    // VE uses LEAzii and LEASLzii as a move immediate instruction, so declare
    // it here.  An instruction declared as MoveImm will be optimized in
    // FoldImmediate later.
    let isMoveImm = MoveImm;
  }
}

// Section 8.2.1 - LEA
let isReMaterializable = 1, isAsCheapAsAMove = 1,
    DecoderMethod = "DecodeLoadI64" in {
  let cx = 0 in defm LEA : RMm<"lea", 0x06, I64, /* MoveImm */ 1>;
  let cx = 1 in defm LEASL : RMm<"lea.sl", 0x06, I64, /* MoveImm */ 1>;
}

// LEA basic patterns.
//   Need to be defined here to prioritize LEA over ADX.
def : Pat<(iPTR ADDRrri:$addr), (LEArri MEMrri:$addr)>;
def : Pat<(iPTR ADDRrii:$addr), (LEArii MEMrii:$addr)>;
def : Pat<(add I64:$base, simm32:$disp), (LEArii $base, 0, (LO32 $disp))>;
def : Pat<(add I64:$base, lozero:$disp), (LEASLrii $base, 0, (HI32 $disp))>;

// Multiclass for load instructions.
let mayLoad = 1, hasSideEffects = 0 in
multiclass LOADm<string opcStr, bits<8> opc, RegisterClass RC, ValueType Ty,
                 SDPatternOperator OpNode = null_frag> {
  def rri : RM<opc, (outs RC:$dest), (ins MEMrri:$addr),
               !strconcat(opcStr, " $dest, $addr"),
               [(set Ty:$dest, (OpNode ADDRrri:$addr))]>;
  let cy = 0 in
  def rii : RM<opc, (outs RC:$dest), (ins MEMrii:$addr),
               !strconcat(opcStr, " $dest, $addr"),
               [(set Ty:$dest, (OpNode ADDRrii:$addr))]>;
  let cz = 0 in
  def zri : RM<opc, (outs RC:$dest), (ins MEMzri:$addr),
               !strconcat(opcStr, " $dest, $addr"),
               [(set Ty:$dest, (OpNode ADDRzri:$addr))]>;
  let cy = 0, cz = 0 in
  def zii : RM<opc, (outs RC:$dest), (ins MEMzii:$addr),
               !strconcat(opcStr, " $dest, $addr"),
               [(set Ty:$dest, (OpNode ADDRzii:$addr))]>;
}

// Section 8.2.2 - LDS
let DecoderMethod = "DecodeLoadI64" in
defm LD : LOADm<"ld", 0x01, I64, i64, load>;
def : Pat<(f64 (load ADDRrri:$addr)), (LDrri MEMrri:$addr)>;
def : Pat<(f64 (load ADDRrii:$addr)), (LDrii MEMrii:$addr)>;
def : Pat<(f64 (load ADDRzri:$addr)), (LDzri MEMzri:$addr)>;
def : Pat<(f64 (load ADDRzii:$addr)), (LDzii MEMzii:$addr)>;

// Section 8.2.3 - LDU
let DecoderMethod = "DecodeLoadF32" in
defm LDU : LOADm<"ldu", 0x02, F32, f32, load>;

// Section 8.2.4 - LDL
let DecoderMethod = "DecodeLoadI32" in
defm LDLSX : LOADm<"ldl.sx", 0x03, I32, i32, load>;
let cx = 1, DecoderMethod = "DecodeLoadI32" in
defm LDLZX : LOADm<"ldl.zx", 0x03, I32, i32, load>;

// Section 8.2.5 - LD2B
let DecoderMethod = "DecodeLoadI32" in
defm LD2BSX : LOADm<"ld2b.sx", 0x04, I32, i32, sextloadi16>;
let cx = 1, DecoderMethod = "DecodeLoadI32" in
defm LD2BZX : LOADm<"ld2b.zx", 0x04, I32, i32, zextloadi16>;

// Section 8.2.6 - LD1B
let DecoderMethod = "DecodeLoadI32" in
defm LD1BSX : LOADm<"ld1b.sx", 0x05, I32, i32, sextloadi8>;
let cx = 1, DecoderMethod = "DecodeLoadI32" in
defm LD1BZX : LOADm<"ld1b.zx", 0x05, I32, i32, zextloadi8>;

// LDQ pseudo instructions
let mayLoad = 1, hasSideEffects = 0 in {
  def LDQrri : Pseudo<(outs F128:$dest), (ins MEMrri:$addr),
                      "# pseudo ldq $dest, $addr",
                      [(set f128:$dest, (load ADDRrri:$addr))]>;
  def LDQrii : Pseudo<(outs F128:$dest), (ins MEMrii:$addr),
                      "# pseudo ldq $dest, $addr",
                      [(set f128:$dest, (load ADDRrii:$addr))]>;
  def LDQzri : Pseudo<(outs F128:$dest), (ins MEMzri:$addr),
                      "# pseudo ldq $dest, $addr",
                      [(set f128:$dest, (load ADDRzri:$addr))]>;
  def LDQzii : Pseudo<(outs F128:$dest), (ins MEMzii:$addr),
                      "# pseudo ldq $dest, $addr",
                      [(set f128:$dest, (load ADDRzii:$addr))]>;
}

// Multiclass for store instructions.
let mayStore = 1, hasSideEffects = 0 in
multiclass STOREm<string opcStr, bits<8> opc, RegisterClass RC, ValueType Ty,
                  SDPatternOperator OpNode = null_frag> {
  def rri : RM<opc, (outs), (ins MEMrri:$addr, RC:$sx),
               !strconcat(opcStr, " $sx, $addr"),
               [(OpNode Ty:$sx, ADDRrri:$addr)]>;
  let cy = 0 in
  def rii : RM<opc, (outs), (ins MEMrii:$addr, RC:$sx),
               !strconcat(opcStr, " $sx, $addr"),
               [(OpNode Ty:$sx, ADDRrii:$addr)]>;
  let cz = 0 in
  def zri : RM<opc, (outs), (ins MEMzri:$addr, RC:$sx),
               !strconcat(opcStr, " $sx, $addr"),
               [(OpNode Ty:$sx, ADDRzri:$addr)]>;
  let cy = 0, cz = 0 in
  def zii : RM<opc, (outs), (ins MEMzii:$addr, RC:$sx),
               !strconcat(opcStr, " $sx, $addr"),
               [(OpNode Ty:$sx, ADDRzii:$addr)]>;
}

// Section 8.2.7 - STS
let DecoderMethod = "DecodeStoreI64" in
defm ST : STOREm<"st", 0x11, I64, i64, store>;
def : Pat<(store f64:$src, ADDRrri:$addr), (STrri MEMrri:$addr, $src)>;
def : Pat<(store f64:$src, ADDRrii:$addr), (STrii MEMrii:$addr, $src)>;
def : Pat<(store f64:$src, ADDRzri:$addr), (STzri MEMzri:$addr, $src)>;
def : Pat<(store f64:$src, ADDRzii:$addr), (STzii MEMzii:$addr, $src)>;

// Section 8.2.8 - STU
let DecoderMethod = "DecodeStoreF32" in
defm STU : STOREm<"stu", 0x12, F32, f32, store>;

// Section 8.2.9 - STL
let DecoderMethod = "DecodeStoreI32" in
defm STL : STOREm<"stl", 0x13, I32, i32, store>;

// Section 8.2.10 - ST2B
let DecoderMethod = "DecodeStoreI32" in
defm ST2B : STOREm<"st2b", 0x14, I32, i32, truncstorei16>;

// Section 8.2.11 - ST1B
let DecoderMethod = "DecodeStoreI32" in
defm ST1B : STOREm<"st1b", 0x15, I32, i32, truncstorei8>;

// STQ pseudo instructions
let mayStore = 1, hasSideEffects = 0 in {
  def STQrri : Pseudo<(outs), (ins MEMrri:$addr, F128:$sx),
                      "# pseudo stq $sx, $addr",
                      [(store f128:$sx, ADDRrri:$addr)]>;
  def STQrii : Pseudo<(outs), (ins MEMrii:$addr, F128:$sx),
                      "# pseudo stq $sx, $addr",
                      [(store f128:$sx, ADDRrii:$addr)]>;
  def STQzri : Pseudo<(outs), (ins MEMzri:$addr, F128:$sx),
                      "# pseudo stq $sx, $addr",
                      [(store f128:$sx, ADDRzri:$addr)]>;
  def STQzii : Pseudo<(outs), (ins MEMzii:$addr, F128:$sx),
                      "# pseudo stq $sx, $addr",
                      [(store f128:$sx, ADDRzii:$addr)]>;
}

// Section 8.2.12 - DLDS
let DecoderMethod = "DecodeLoadI64" in
defm DLD : LOADm<"dld", 0x09, I64, i64, load>;

// Section 8.2.13 - DLDU
let DecoderMethod = "DecodeLoadF32" in
defm DLDU : LOADm<"dldu", 0x0a, F32, f32, load>;

// Section 8.2.14 - DLDL
let DecoderMethod = "DecodeLoadI32" in
defm DLDLSX : LOADm<"dldl.sx", 0x0b, I32, i32, load>;
let cx = 1, DecoderMethod = "DecodeLoadI32" in
defm DLDLZX : LOADm<"dldl.zx", 0x0b, I32, i32, load>;

// Section 8.2.15 - PFCH
let DecoderMethod = "DecodeASX" in
defm PFCH : PFCHm<"pfch", 0x0c>;

// Section 8.2.16 - TS1AM (Test and Set 1 AM)
let DecoderMethod = "DecodeTS1AMI64" in
defm TS1AML : RRCASm<"ts1am.l", 0x42, I64, i64, uimm7>;
let DecoderMethod = "DecodeTS1AMI32", cx = 1 in
defm TS1AMW : RRCASm<"ts1am.w", 0x42, I32, i32, uimm7>;

// Section 8.2.17 - TS2AM (Test and Set 2 AM)
let DecoderMethod = "DecodeTS1AMI64" in
defm TS2AM : RRCASm<"ts2am", 0x43, I64, i64, uimm7>;

// Section 8.2.18 - TS3AM (Test and Set 3 AM)
let DecoderMethod = "DecodeTS1AMI64" in
defm TS3AM : RRCASm<"ts3am", 0x52, I64, i64, uimm1>;

// Section 8.2.19 - ATMAM (Atomic AM)
let DecoderMethod = "DecodeTS1AMI64" in
defm ATMAM : RRCASm<"atmam", 0x53, I64, i64, uimm0to2>;

// Section 8.2.20 - CAS (Compare and Swap)
let DecoderMethod = "DecodeCASI64" in
defm CASL : RRCASm<"cas.l", 0x62, I64, i64, simm7, atomic_cmp_swap_64>;
let DecoderMethod = "DecodeCASI32", cx = 1 in
defm CASW : RRCASm<"cas.w", 0x62, I32, i32, simm7, atomic_cmp_swap_32>;

//-----------------------------------------------------------------------------
// Section 8.3 - Transfer Control Instructions
//-----------------------------------------------------------------------------

// Section 8.3.1 - FENCE (Fence)
let hasSideEffects = 1 in {
  let avo = 1 in def FENCEI : RRFENCE<0x20, (outs), (ins), "fencei">;
  def FENCEM : RRFENCE<0x20, (outs), (ins uimm2:$kind), "fencem $kind"> {
    bits<2> kind;
    let lf = kind{1};
    let sf = kind{0};
  }
  def FENCEC : RRFENCE<0x20, (outs), (ins uimm3:$kind), "fencec $kind"> {
    bits<3> kind;
    let c2 = kind{2};
    let c1 = kind{1};
    let c0 = kind{0};
  }
}

// Section 8.3.2 - SVOB (Set Vector Out-of-order memory access Boundary)
let sx = 0, cy = 0, sy = 0, cz = 0, sz = 0, hasSideEffects = 1 in
def SVOB : RR<0x30, (outs), (ins), "svob">;

//-----------------------------------------------------------------------------
// Section 8.4 - Fixed-point Operation Instructions
//-----------------------------------------------------------------------------

let isReMaterializable = 1, isAsCheapAsAMove = 1 in {

// Section 8.4.1 - ADD (Add)
defm ADDUL : RRm<"addu.l", 0x48, I64, i64>;
let cx = 1 in defm ADDUW : RRm<"addu.w", 0x48, I32, i32>;

// Section 8.4.2 - ADS (Add Single)
defm ADDSWSX : RRm<"adds.w.sx", 0x4A, I32, i32, add>;
let cx = 1 in defm ADDSWZX : RRm<"adds.w.zx", 0x4A, I32, i32>;

// Section 8.4.3 - ADX (Add)
defm ADDSL : RRm<"adds.l", 0x59, I64, i64, add>;

// Section 8.4.4 - SUB (Subtract)
defm SUBUL : RRNCm<"subu.l", 0x58, I64, i64>;
let cx = 1 in defm SUBUW : RRNCm<"subu.w", 0x58, I32, i32>;

// Section 8.4.5 - SBS (Subtract Single)
defm SUBSWSX : RRNCm<"subs.w.sx", 0x5A, I32, i32, sub>;
let cx = 1 in defm SUBSWZX : RRNCm<"subs.w.zx", 0x5A, I32, i32>;

// Section 8.4.6 - SBX (Subtract)
defm SUBSL : RRNCm<"subs.l", 0x5B, I64, i64, sub>;

} // isReMaterializable, isAsCheapAsAMove

// Section 8.4.7 - MPY (Multiply)
defm MULUL : RRm<"mulu.l", 0x49, I64, i64>;
let cx = 1 in defm MULUW : RRm<"mulu.w", 0x49, I32, i32>;

// Section 8.4.8 - MPS (Multiply Single)
defm MULSWSX : RRm<"muls.w.sx", 0x4B, I32, i32, mul>;
let cx = 1 in defm MULSWZX : RRm<"muls.w.zx", 0x4B, I32, i32>;

// Section 8.4.9 - MPX (Multiply)
defm MULSL : RRm<"muls.l", 0x6E, I64, i64, mul>;

// Section 8.4.10 - MPD (Multiply)
defm MULSLW : RRbm<"muls.l.w", 0x6B, I64, i64, I32, i32>;

// Section 8.4.11 - DIV (Divide)
defm DIVUL : RRNCm<"divu.l", 0x6F, I64, i64, udiv>;
let cx = 1 in defm DIVUW : RRNCm<"divu.w", 0x6F, I32, i32, udiv>;

// Section 8.4.12 - DVS (Divide Single)
defm DIVSWSX : RRNCm<"divs.w.sx", 0x7B, I32, i32, sdiv>;
let cx = 1 in defm DIVSWZX : RRNCm<"divs.w.zx", 0x7B, I32, i32>;

// Section 8.4.13 - DVX (Divide)
defm DIVSL : RRNCm<"divs.l", 0x7F, I64, i64, sdiv>;

let isReMaterializable = 1, isAsCheapAsAMove = 1 in {

// Section 8.4.14 - CMP (Compare)
defm CMPUL : RRNCm<"cmpu.l", 0x55, I64, i64, CMPU>;
let cx = 1 in defm CMPUW : RRNCm<"cmpu.w", 0x55, I32, i32, CMPU>;

// Section 8.4.15 - CPS (Compare Single)
defm CMPSWSX : RRNCm<"cmps.w.sx", 0x7A, I32, i32>;
let cx = 1 in defm CMPSWZX : RRNCm<"cmps.w.zx", 0x7A, I32, i32, CMPI>;

// Section 8.4.16 - CPX (Compare)
defm CMPSL : RRNCm<"cmps.l", 0x6A, I64, i64, CMPI>;

// Section 8.4.17 - CMS (Compare and Select Maximum/Minimum Single)
// cx: sx/zx, cw: max/min
defm MAXSWSX : RRm<"maxs.w.sx", 0x78, I32, i32, smax>;
let cx = 1 in defm MAXSWZX : RRm<"maxs.w.zx", 0x78, I32, i32>;
let cw = 1 in defm MINSWSX : RRm<"mins.w.sx", 0x78, I32, i32, smin>;
let cx = 1, cw = 1 in defm MINSWZX : RRm<"mins.w.zx", 0x78, I32, i32>;

// Section 8.4.18 - CMX (Compare and Select Maximum/Minimum)
defm MAXSL : RRm<"maxs.l", 0x68, I64, i64, smax>;
let cw = 1 in defm MINSL : RRm<"mins.l", 0x68, I64, i64, smin>;

} // isReMaterializable, isAsCheapAsAMove

//-----------------------------------------------------------------------------
// Section 8.5 - Logical Operation Instructions
//-----------------------------------------------------------------------------

// Section 8.5.1 - AND (AND)
let isReMaterializable = 1, isAsCheapAsAMove = 1 in
defm AND : RRm<"and", 0x44, I64, i64, and>;

// Section 8.5.2 - OR (OR)
let isReMaterializable = 1, isAsCheapAsAMove = 1 in
defm OR : RRm<"or", 0x45, I64, i64, or, simm7, mimm, /* MoveImm */ 1>;

// Section 8.5.3 - XOR (Exclusive OR)
def xor_pat : PatFrags<(ops node:$lhs, node:$rhs),
                       [(xor node:$lhs, node:$rhs),
                        (XOR node:$lhs, node:$rhs)]>;
let isReMaterializable = 1, isAsCheapAsAMove = 1 in
defm XOR : RRm<"xor", 0x46, I64, i64, xor_pat>;

// Section 8.5.4 - EQV (Equivalence)
let isReMaterializable = 1, isAsCheapAsAMove = 1 in
defm EQV : RRm<"eqv", 0x47, I64, i64, EQV>;

// Section 8.5.5 - NND (Negate AND)
def and_not : PatFrags<(ops node:$x, node:$y),
                       [(and (not node:$x), node:$y)]>;
let isReMaterializable = 1, isAsCheapAsAMove = 1 in
defm NND : RRNCm<"nnd", 0x54, I64, i64, and_not>;

// Section 8.5.6 - MRG (Merge)
defm MRG : RRMRGm<"mrg", 0x56, I64, i64>;

// Section 8.5.7 - LDZ (Leading Zero Count)
def ctlz_pat : PatFrags<(ops node:$src),
                        [(ctlz node:$src),
                         (ctlz_zero_undef node:$src)]>;
let isReMaterializable = 1, isAsCheapAsAMove = 1 in
defm LDZ : RRI1m<"ldz", 0x67, I64, i64, ctlz_pat>;

// Section 8.5.8 - PCNT (Population Count)
defm PCNT : RRI1m<"pcnt", 0x38, I64, i64, ctpop>;

// Section 8.5.9 - BRV (Bit Reverse)
let isReMaterializable = 1, isAsCheapAsAMove = 1 in
defm BRV : RRI1m<"brv", 0x39, I64, i64, bitreverse>;

// Section 8.5.10 - BSWP (Byte Swap)
let isReMaterializable = 1, isAsCheapAsAMove = 1 in
defm BSWP : RRSWPm<"bswp", 0x2B, I64, i64>;

def : Pat<(i64 (bswap i64:$src)),
          (BSWPri $src, 0)>;
def : Pat<(i64 (bswap (i64 mimm:$src))),
          (BSWPmi (MIMM $src), 0)>;
def : Pat<(i32 (bswap i32:$src)),
          (EXTRACT_SUBREG
              (BSWPri (INSERT_SUBREG (i64 (IMPLICIT_DEF)), $src, sub_i32), 1),
              sub_i32)>;
def : Pat<(i32 (bswap (i32 mimm:$src))),
          (EXTRACT_SUBREG (BSWPmi (MIMM $src), 1), sub_i32)>;

// Section 8.5.11 - CMOV (Conditional Move)
let cw = 0, cw2 = 0 in
defm CMOVL : RRCMOVm<"cmov.l.${cfw}", 0x3B, I64, i64, CMOV>;
let cw = 1, cw2 = 0 in
defm CMOVW : RRCMOVm<"cmov.w.${cfw}", 0x3B, I32, i32, CMOV>;
let cw = 0, cw2 = 1 in
defm CMOVD : RRCMOVm<"cmov.d.${cfw}", 0x3B, I64, f64, CMOV, simm7fp>;
let cw = 1, cw2 = 1 in
defm CMOVS : RRCMOVm<"cmov.s.${cfw}", 0x3B, F32, f32, CMOV, simm7fp>;
def : MnemonicAlias<"cmov.l", "cmov.l.at">;
def : MnemonicAlias<"cmov.w", "cmov.w.at">;
def : MnemonicAlias<"cmov.d", "cmov.d.at">;
def : MnemonicAlias<"cmov.s", "cmov.s.at">;

//-----------------------------------------------------------------------------
// Section 8.6 - Shift Operation Instructions
//-----------------------------------------------------------------------------

// Section 8.6.1 - SLL (Shift Left Logical)
let isReMaterializable = 1, isAsCheapAsAMove = 1 in
defm SLL : RRIm<"sll", 0x65, I64, i64, shl>;

// Section 8.6.2 - SLD (Shift Left Double)
defm SLD : RRILDm<"sld", 0x64, I64, i64>;

// Section 8.6.3 - SRL (Shift Right Logical)
let isReMaterializable = 1, isAsCheapAsAMove = 1 in
defm SRL : RRIm<"srl", 0x75, I64, i64, srl>;

// Section 8.6.4 - SRD (Shift Right Double)
defm SRD : RRIRDm<"srd", 0x74, I64, i64>;

let isReMaterializable = 1, isAsCheapAsAMove = 1 in {

// Section 8.6.5 - SLA (Shift Left Arithmetic)
defm SLAWSX : RRIm<"sla.w.sx", 0x66, I32, i32, shl>;
let cx = 1 in defm SLAWZX : RRIm<"sla.w.zx", 0x66, I32, i32>;

// Section 8.6.6 - SLAX (Shift Left Arithmetic)
defm SLAL : RRIm<"sla.l", 0x57, I64, i64>;

// Section 8.6.7 - SRA (Shift Right Arithmetic)
defm SRAWSX : RRIm<"sra.w.sx", 0x76, I32, i32, sra>;
let cx = 1 in defm SRAWZX : RRIm<"sra.w.zx", 0x76, I32, i32>;

// Section 8.6.8 - SRAX (Shift Right Arithmetic)
defm SRAL : RRIm<"sra.l", 0x77, I64, i64, sra>;

} // isReMaterializable, isAsCheapAsAMove

def : Pat<(i32 (srl i32:$src, (i32 simm7:$val))),
          (EXTRACT_SUBREG (SRLri (ANDrm (INSERT_SUBREG (i64 (IMPLICIT_DEF)),
            $src, sub_i32), !add(32, 64)), imm:$val), sub_i32)>;
def : Pat<(i32 (srl i32:$src, i32:$val)),
          (EXTRACT_SUBREG (SRLrr (ANDrm (INSERT_SUBREG (i64 (IMPLICIT_DEF)),
            $src, sub_i32), !add(32, 64)), $val), sub_i32)>;

//-----------------------------------------------------------------------------
// Section 8.7 - Floating-point Arithmetic Instructions
//-----------------------------------------------------------------------------

// Section 8.7.1 - FAD (Floating Add)
defm FADDD : RRFm<"fadd.d", 0x4C, I64, f64, fadd>;
let cx = 1 in
defm FADDS : RRFm<"fadd.s", 0x4C, F32, f32, fadd, simm7fp, mimmfp32>;

// Section 8.7.2 - FSB (Floating Subtract)
defm FSUBD : RRFm<"fsub.d", 0x5C, I64, f64, fsub>;
let cx = 1 in
defm FSUBS : RRFm<"fsub.s", 0x5C, F32, f32, fsub, simm7fp, mimmfp32>;

// Section 8.7.3 - FMP (Floating Multiply)
defm FMULD : RRFm<"fmul.d", 0x4D, I64, f64, fmul>;
let cx = 1 in
defm FMULS : RRFm<"fmul.s", 0x4D, F32, f32, fmul, simm7fp, mimmfp32>;

// Section 8.7.4 - FDV (Floating Divide)
defm FDIVD : RRFm<"fdiv.d", 0x5D, I64, f64, fdiv>;
let cx = 1 in
defm FDIVS : RRFm<"fdiv.s", 0x5D, F32, f32, fdiv, simm7fp, mimmfp32>;

// Section 8.7.5 - FCP (Floating Compare)
defm FCMPD : RRFm<"fcmp.d", 0x7E, I64, f64, CMPF>;
let cx = 1 in
defm FCMPS : RRFm<"fcmp.s", 0x7E, F32, f32, CMPF, simm7fp, mimmfp32>;

// Section 8.7.6 - CMS (Compare and Select Maximum/Minimum Single)
// cx: double/float, cw: max/min
let cw = 0, cx = 0 in
defm FMAXD : RRFm<"fmax.d", 0x3E, I64, f64, fmaxnum>;
let cw = 0, cx = 1 in
defm FMAXS : RRFm<"fmax.s", 0x3E, F32, f32, fmaxnum, simm7fp, mimmfp32>;
let cw = 1, cx = 0 in
defm FMIND : RRFm<"fmin.d", 0x3E, I64, f64, fminnum>;
let cw = 1, cx = 1 in
defm FMINS : RRFm<"fmin.s", 0x3E, F32, f32, fminnum, simm7fp, mimmfp32>;

// Section 8.7.7 - FAQ (Floating Add Quadruple)
defm FADDQ : RRFm<"fadd.q", 0x6C, F128, f128, fadd>;

// Section 8.7.8 - FSQ (Floating Subtract Quadruple)
defm FSUBQ : RRFm<"fsub.q", 0x7C, F128, f128, fsub>;

// Section 8.7.9 - FMQ (Floating Subtract Quadruple)
defm FMULQ : RRFm<"fmul.q", 0x6D, F128, f128, fmul>;

// Section 8.7.10 - FCQ (Floating Compare Quadruple)
defm FCMPQ : RRNCbm<"fcmp.q", 0x7D, I64, f64, F128, f128, CMPQ, simm7fp,
                    mimmfp>;

// Section 8.7.11 - FIX (Convert to Fixed Point)
// cx: double/float, cw: sx/zx, sz{0-3} = round
let cx = 0, cw = 0 /* sign extend */ in
defm CVTWDSX : CVTRDm<"cvt.w.d.sx", 0x4E, I32, i32, I64, f64>;
let cx = 0, cw = 1 /* zero extend */ in
defm CVTWDZX : CVTRDm<"cvt.w.d.zx", 0x4E, I32, i32, I64, f64>;
let cx = 1, cw = 0 /* sign extend */ in
defm CVTWSSX : CVTRDm<"cvt.w.s.sx", 0x4E, I32, i32, F32, f32>;
let cx = 1, cw = 1 /* zero extend */ in
defm CVTWSZX : CVTRDm<"cvt.w.s.zx", 0x4E, I32, i32, F32, f32>;

// Section 8.7.12 - FIXX (Convert to Fixed Point)
defm CVTLD : CVTRDm<"cvt.l.d", 0x4F, I64, i64, I64, f64>;

// Section 8.7.13 - FLT (Convert to Floating Point)
defm CVTDW : CVTm<"cvt.d.w", 0x5E, I64, f64, I32, i32, sint_to_fp>;
let cx = 1 in
defm CVTSW : CVTm<"cvt.s.w", 0x5E, F32, f32, I32, i32, sint_to_fp>;

// Section 8.7.14 - FLTX (Convert to Floating Point)
defm CVTDL : CVTm<"cvt.d.l", 0x5F, I64, f64, I64, i64, sint_to_fp>;

// Section 8.7.15 - CVS (Convert to Single-format)
defm CVTSD : CVTm<"cvt.s.d", 0x1F, F32, f32, I64, f64, fpround>;
let cx = 1 in
defm CVTSQ : CVTm<"cvt.s.q", 0x1F, F32, f32, F128, f128, fpround>;

// Section 8.7.16 - CVD (Convert to Double-format)
defm CVTDS : CVTm<"cvt.d.s", 0x0F, I64, f64, F32, f32>;
let cx = 1 in
defm CVTDQ : CVTm<"cvt.d.q", 0x0F, I64, f64, F128, f128, fpround>;

// CVTDS doesn't work correctly if its input is +NaN.  It returns -NaN.
// We fix it through DAG lowering.
//   FIXME: need to add predicate if this HW problem is fixed.
def : Pat<(f64 (fpextend f32:$src)),
          (CMOVLrm CC_IG,
               (CMPSLrr (INSERT_SUBREG (i64 (IMPLICIT_DEF)), $src, sub_f32),
                        (SRLmi 8, 1)),
               !add(1, 64) /* = (1)0 */,
               (COPY_TO_REGCLASS (CVTDSr $src), I64))>;

// Section 8.7.17 - CVQ (Convert to Single-format)
defm CVTQD : CVTm<"cvt.q.d", 0x2D, F128, f128, I64, f64, fpextend>;
let cx = 1 in
defm CVTQS : CVTm<"cvt.q.s", 0x2D, F128, f128, F32, f32, fpextend>;

//-----------------------------------------------------------------------------
// Section 8.8 - Branch instructions
//-----------------------------------------------------------------------------

// Section 8.8.1 - BC (Branch on Codition)
defm BCFL : BCm<"b${cond}.l", "b.l", "baf.l", 0x19, I64, simm7>;

// Indirect branch aliases
def : Pat<(brind I64:$reg), (BCFLari_t $reg, 0)>;
def : Pat<(brind tblockaddress:$imm), (BCFLazi_t 0, $imm)>;

// Return instruction is a special case of jump.
let Uses = [SX10], bpf = 3 /* TAKEN */, cf = 15 /* AT */, cy = 0, sy = 0,
    sz = 10 /* SX10 */, imm32 = 0, isReturn = 1, isTerminator = 1,
    isBarrier = 1, isCodeGenOnly = 1, hasSideEffects = 0 in
def RET : CF<0x19, (outs), (ins), "b.l.t (, %s10)", [(retflag)]>;

// Section 8.8.2 - BCS (Branch on Condition Single)
defm BCFW : BCm<"b${cond}.w", "b.w", "baf.w", 0x1B, I32, simm7>;

// Section 8.8.3 - BCF (Branch on Condition Floating Point)
defm BCFD : BCm<"b${cond}.d", "b.d", "baf.d", 0x1C, I64, simm7fp>;
let cx = 1 in
defm BCFS : BCm<"b${cond}.s", "b.s", "baf.s", 0x1C, F32, simm7fp>;

// Section 8.8.4 - BCR (Branch on Condition Relative)
let cx = 0, cx2 = 0 in
defm BRCFL : BCRm<"br${cf}.l", "br.l", "braf.l", 0x18, I64, simm7, zero>;
let cx = 1, cx2 = 0 in
defm BRCFW : BCRm<"br${cf}.w", "br.w", "braf.w", 0x18, I32, simm7, zero>;
let cx = 0, cx2 = 1 in
defm BRCFD : BCRm<"br${cf}.d", "br.d", "braf.d", 0x18, I64, simm7fp, zerofp>;
let cx = 1, cx2 = 1 in
defm BRCFS : BCRm<"br${cf}.s", "br.s", "braf.s", 0x18, F32, simm7fp, zerofp>;

// Section 8.8.5 - BSIC (Branch and Save IC)
let isCall = 1, hasSideEffects = 0, DecoderMethod = "DecodeCall" in
defm BSIC : RMm<"bsic", 0x08, I64>;

// Call instruction is a special case of BSIC.
let Defs = [SX10], sx = 10 /* SX10 */, cy = 0, sy = 0, imm32 = 0,
    isCall = 1, isCodeGenOnly = 1, hasSideEffects = 0 in
def CALLr : RM<0x08, (outs), (ins I64:$sz, variable_ops),
               "bsic %s10, (, $sz)", [(call i64:$sz)]>;

//-----------------------------------------------------------------------------
// All vector instructions described in section 8.9 to 8.18 in
// SX-Aurora TSUBASA Architecture Guide are defined in `VEInstrVec.td`
//-----------------------------------------------------------------------------

//-----------------------------------------------------------------------------
// Section 8.19 - Control Instructions
//-----------------------------------------------------------------------------

// Section 8.19.1 - SIC (Save Instruction Counter)
let cy = 0, sy = 0, cz = 0, sz = 0, hasSideEffects = 1, Uses = [IC] in
def SIC : RR<0x28, (outs I32:$sx), (ins), "sic $sx">;

// Section 8.19.2 - LPM (Load Program Mode Flags)
let sx = 0, cz = 0, sz = 0, hasSideEffects = 1, Defs = [PSW] in
def LPM : RR<0x3a, (outs), (ins I64:$sy), "lpm $sy">;

// Section 8.19.3 - SPM (Save Program Mode Flags)
let cy = 0, sy = 0, cz = 0, sz = 0, hasSideEffects = 1, Uses = [PSW] in
def SPM : RR<0x2a, (outs I64:$sx), (ins), "spm $sx">;

// Section 8.19.4 - LFR (Load Flag Register)
let sx = 0, cz = 0, sz = 0, hasSideEffects = 1, Defs = [PSW] in {
  def LFRr : RR<0x69, (outs), (ins I64:$sy), "lfr $sy">;
  let cy = 0 in def LFRi : RR<0x69, (outs), (ins uimm6:$sy), "lfr $sy">;
}

// Section 8.19.5 - SFR (Save Flag Register)
let cy = 0, sy = 0, cz = 0, sz = 0, hasSideEffects = 1, Uses = [PSW] in
def SFR : RR<0x29, (outs I64:$sx), (ins), "sfr $sx">;

// Section 8.19.6 - SMIR (Save Miscellaneous Register)
let cy = 0, cz = 0, sz = 0, hasSideEffects = 1 in {
  def SMIR : RR<0x22, (outs I64:$sx), (ins MISC:$sy), "smir $sx, $sy">;
}

// Section 8.19.7 - NOP (No Operation)
let sx = 0, cy = 0, sy = 0, cz = 0, sz = 0, hasSideEffects = 0 in
def NOP : RR<0x79, (outs), (ins), "nop">;

// Section 8.19.8 - MONC (Monitor Call)
let sx = 0, cy = 0, sy = 0, cz = 0, sz = 0, hasSideEffects = 1 in {
  def MONC : RR<0x3F, (outs), (ins), "monc">;
  let cx = 1, isTrap = 1 in def MONCHDB : RR<0x3F, (outs), (ins), "monc.hdb">;
}

// Section 8.19.9 - LCR (Load Communication Register)
defm LCR : LOADCRm<"lcr", 0x40, I64>;

// Section 8.19.10 - SCR (Save Communication Register)
defm SCR : STORECRm<"scr", 0x50, I64>;

// Section 8.19.11 - TSCR (Test & Set Communication Register)
defm TSCR : LOADCRm<"tscr", 0x41, I64>;

// Section 8.19.12 - FIDCR (Fetch & Increment/Decrement CR)
defm FIDCR : FIDCRm<"fidcr", 0x51, I64>;

//-----------------------------------------------------------------------------
// Section 8.20 - Host Memory Access Instructions
//-----------------------------------------------------------------------------

// Section 8.20.1 - LHM (Load Host Memory)
let ry = 3, DecoderMethod = "DecodeLoadASI64" in
defm LHML : LHMm<"lhm.l", 0x21, I64>;
let ry = 2, DecoderMethod = "DecodeLoadASI64" in
defm LHMW : LHMm<"lhm.w", 0x21, I64>;
let ry = 1, DecoderMethod = "DecodeLoadASI64" in
defm LHMH : LHMm<"lhm.h", 0x21, I64>;
let ry = 0, DecoderMethod = "DecodeLoadASI64" in
defm LHMB : LHMm<"lhm.b", 0x21, I64>;

// Section 8.20.2 - SHM (Store Host Memory)
let ry = 3, DecoderMethod = "DecodeStoreASI64" in
defm SHML : SHMm<"shm.l", 0x31, I64>;
let ry = 2, DecoderMethod = "DecodeStoreASI64" in
defm SHMW : SHMm<"shm.w", 0x31, I64>;
let ry = 1, DecoderMethod = "DecodeStoreASI64" in
defm SHMH : SHMm<"shm.h", 0x31, I64>;
let ry = 0, DecoderMethod = "DecodeStoreASI64" in
defm SHMB : SHMm<"shm.b", 0x31, I64>;

// Atomic swap
def : Pat<(i32 (ts1am i64:$src, i32:$flag, i32:$new)),
          (TS1AMWrir $src, 0, $flag, $new)>;
// def : Pat<(i32 (atomic_swap_16 ADDRri:$src, i32:$new)),
//           (TS1AMWrii MEMriRRM:$src, 3, $new)>;
def : Pat<(i32 (atomic_swap_32 ADDRri:$src, i32:$new)),
          (TS1AMWrii MEMriRRM:$src, 15, $new)>;
def : Pat<(i64 (atomic_swap_64 ADDRri:$src, i64:$new)),
          (TS1AMLrii MEMriRRM:$src, 127, $new)>;

//===----------------------------------------------------------------------===//
// Pattern Matchings
//===----------------------------------------------------------------------===//

// Basic cast between registers.  This is often used in ISel patterns, so make
// them as OutPatFrag.
<<<<<<< HEAD
def i2l : OutPatFrag<(ops node:$expr),
                     (INSERT_SUBREG (i64 (IMPLICIT_DEF)), $expr, sub_i32)>;
def l2i : OutPatFrag<(ops node:$expr),
                     (EXTRACT_SUBREG $expr, sub_i32)>;
def f2l : OutPatFrag<(ops node:$expr),
                     (INSERT_SUBREG (i64 (IMPLICIT_DEF)), $expr, sub_f32)>;
def l2f : OutPatFrag<(ops node:$expr),
                     (EXTRACT_SUBREG $expr, sub_f32)>;
=======
def i2l : OutPatFrag<(ops node:$exp),
                     (INSERT_SUBREG (i64 (IMPLICIT_DEF)), $exp, sub_i32)>;
def l2i : OutPatFrag<(ops node:$exp),
                     (EXTRACT_SUBREG $exp, sub_i32)>;
def f2l : OutPatFrag<(ops node:$exp),
                     (INSERT_SUBREG (i64 (IMPLICIT_DEF)), $exp, sub_f32)>;
def l2f : OutPatFrag<(ops node:$exp),
                     (EXTRACT_SUBREG $exp, sub_f32)>;
>>>>>>> 70474dfe

// Small immediates.
def : Pat<(i32 simm7:$val), (l2i (ORim (LO7 $val), 0))>;
def : Pat<(i64 simm7:$val), (ORim (LO7 $val), 0)>;
// Medium immediates.
def : Pat<(i32 simm32:$val), (l2i (LEAzii 0, 0, (LO32 $val)))>;
def : Pat<(i64 simm32:$val), (LEAzii 0, 0, (LO32 $val))>;
def : Pat<(i64 uimm32:$val), (ANDrm (LEAzii 0, 0, (LO32 $val)), !add(32, 64))>;
// Arbitrary immediates.
def : Pat<(i64 lozero:$val),
          (LEASLzii 0, 0, (HI32 imm:$val))>;
def : Pat<(i64 lomsbzero:$val),
          (LEASLrii (LEAzii 0, 0, (LO32 imm:$val)), 0, (HI32 imm:$val))>;
def : Pat<(i64 imm:$val),
          (LEASLrii (ANDrm (LEAzii 0, 0, (LO32 imm:$val)), !add(32, 64)), 0,
                    (HI32 imm:$val))>;

// LEA patterns
def lea_add : PatFrags<(ops node:$base, node:$idx, node:$disp),
                       [(add (add node:$base, node:$idx), node:$disp),
                        (add (add node:$base, node:$disp), node:$idx),
                        (add node:$base, (add $idx, $disp))]>;
def : Pat<(lea_add I64:$base, simm7:$idx, simm32:$disp),
          (LEArii $base, (LO7 $idx), (LO32 $disp))>;
def : Pat<(lea_add I64:$base, I64:$idx, simm32:$disp),
          (LEArri $base, $idx, (LO32 $disp))>;
def : Pat<(lea_add I64:$base, simm7:$idx, lozero:$disp),
          (LEASLrii $base, (LO7 $idx), (HI32 $disp))>;
def : Pat<(lea_add I64:$base, I64:$idx, lozero:$disp),
          (LEASLrri $base, $idx, (HI32 $disp))>;

// Address calculation patterns and optimizations
//
// Generate following instructions:
//   1. LEA %reg, label@LO32
//      AND %reg, %reg, (32)0
//   2. LEASL %reg, label@HI32
//   3. (LEA %reg, label@LO32)
//      (AND %reg, %reg, (32)0)
//      LEASL %reg, label@HI32(, %reg)
//   4. (LEA %reg, label@LO32)
//      (AND %reg, %reg, (32)0)
//      LEASL %reg, label@HI32(%reg, %got)
//
def velo_only : OutPatFrag<(ops node:$lo),
                           (ANDrm (LEAzii 0, 0, $lo), !add(32, 64))>;
def vehi_only : OutPatFrag<(ops node:$hi),
                           (LEASLzii 0, 0, $hi)>;
def vehi_lo : OutPatFrag<(ops node:$hi, node:$lo),
                         (LEASLrii $lo, 0, $hi)>;
def vehi_lo_imm : OutPatFrag<(ops node:$hi, node:$lo, node:$idx),
                             (LEASLrii $lo, $idx, $hi)>;
def vehi_baselo : OutPatFrag<(ops node:$base, node:$hi, node:$lo),
                             (LEASLrri $base, $lo, $hi)>;
foreach type = [ "tblockaddress", "tconstpool", "texternalsym", "tglobaladdr",
                 "tglobaltlsaddr", "tjumptable" ] in {
  def : Pat<(VElo !cast<SDNode>(type):$lo), (velo_only $lo)>;
  def : Pat<(VEhi !cast<SDNode>(type):$hi), (vehi_only $hi)>;
  def : Pat<(add (VEhi !cast<SDNode>(type):$hi), I64:$lo), (vehi_lo $hi, $lo)>;
  def : Pat<(add (add (VEhi !cast<SDNode>(type):$hi), I64:$lo), simm7:$val),
            (vehi_lo_imm $hi, $lo, (LO7 $val))>;
  def : Pat<(add I64:$base, (add (VEhi !cast<SDNode>(type):$hi), I64:$lo)),
            (vehi_baselo $base, $hi, $lo)>;
}

// Address calculation of mcsym
def : Pat<(i64 mcsym:$src),
          (LEASLrii (ANDrm (LEAzii 0, 0, (LO32 mcsym:$src)), !add(32, 64)), 0,
                    (HI32 mcsym:$src))>;

// floating point
def : Pat<(f32 fpimm:$val),
          (l2f (LEASLzii 0, 0, (HIFP32 $val)))>;
def : Pat<(f64 fplozero:$val),
          (LEASLzii 0, 0, (HIFP32 $val))>;
def : Pat<(f64 fplomsbzero:$val),
          (LEASLrii (LEAzii 0, 0, (LOFP32 $val)), 0, (HIFP32 $val))>;
def : Pat<(f64 fpimm:$val),
          (LEASLrii (ANDrm (LEAzii 0, 0, (LOFP32 $val)), !add(32, 64)), 0,
                    (HIFP32 $val))>;

// The same integer registers are used for i32 and i64 values.
// When registers hold i32 values, the high bits are unused.

// TODO Use standard expansion for shift-based lowering of sext_inreg

// Cast to i8
def : Pat<(sext_inreg I32:$src, i8),
          (SRAWSXri (SLAWSXri $src, 24), 24)>;
def : Pat<(sext_inreg I64:$src, i8),
          (SRALri (SLLri $src, 56), 56)>;

// Cast to i16
def : Pat<(sext_inreg I32:$src, i16),
          (SRAWSXri (SLAWSXri $src, 16), 16)>;
def : Pat<(sext_inreg I64:$src, i16),
          (SRALri (SLLri $src, 48), 48)>;

// Cast to i32
def : Pat<(i32 (trunc KnownZExt:$src)),
          (l2i $src)>;
def : Pat<(i32 (trunc i64:$src)),
          (l2i (ANDrm $src, !add(32, 64)))>;
def : Pat<(i32 (fp_to_sint f32:$src)), (CVTWSSXr RD_RZ, $src)>;
def : Pat<(i32 (fp_to_sint f64:$src)), (CVTWDSXr RD_RZ, $src)>;
def : Pat<(i32 (fp_to_sint f128:$src)), (CVTWDSXr RD_RZ, (CVTDQr $src))>;

// Cast to i64
def : Pat<(sext_inreg i64:$src, i32), (i2l (ADDSWSXrm (l2i $src), 0))>;
def : Pat<(i64 (sext i32:$src)), (i2l (ADDSWSXrm $src, 0))>;
def : Pat<(i64 (zext i32:$src)), (i2l (ADDSWZXrm $src, 0))>;
def : Pat<(i64 (fp_to_sint f32:$src)), (CVTLDr RD_RZ, (CVTDSr $src))>;
def : Pat<(i64 (fp_to_sint f64:$src)), (CVTLDr RD_RZ, $src)>;
def : Pat<(i64 (fp_to_sint f128:$src)), (CVTLDr RD_RZ, (CVTDQr $src))>;

// Cast to f32
def : Pat<(f32 (sint_to_fp i64:$src)), (CVTSDr (CVTDLr i64:$src))>;

// Cast to f128
def : Pat<(f128 (sint_to_fp i32:$src)), (CVTQDr (CVTDWr $src))>;
def : Pat<(f128 (sint_to_fp i64:$src)), (CVTQDr (CVTDLr $src))>;

def : Pat<(i64 (anyext i32:$sy)), (i2l $sy)>;

// extload, sextload and zextload stuff
multiclass EXT64m<SDPatternOperator from,
                  SDPatternOperator torri,
                  SDPatternOperator torii,
                  SDPatternOperator tozri,
                  SDPatternOperator tozii> {
  def : Pat<(i64 (from ADDRrri:$addr)),
            (i2l (torri MEMrri:$addr))>;
  def : Pat<(i64 (from ADDRrii:$addr)),
            (i2l (torii MEMrii:$addr))>;
  def : Pat<(i64 (from ADDRzri:$addr)),
            (i2l (tozri MEMzri:$addr))>;
  def : Pat<(i64 (from ADDRzii:$addr)),
            (i2l (tozii MEMzii:$addr))>;
}
defm : EXT64m<sextloadi8, LD1BSXrri, LD1BSXrii, LD1BSXzri, LD1BSXzii>;
defm : EXT64m<zextloadi8, LD1BZXrri, LD1BZXrii, LD1BZXzri, LD1BZXzii>;
defm : EXT64m<extloadi8, LD1BZXrri, LD1BZXrii, LD1BZXzri, LD1BZXzii>;
defm : EXT64m<sextloadi16, LD2BSXrri, LD2BSXrii, LD2BSXzri, LD2BSXzii>;
defm : EXT64m<zextloadi16, LD2BZXrri, LD2BZXrii, LD2BZXzri, LD2BZXzii>;
defm : EXT64m<extloadi16, LD2BZXrri, LD2BZXrii, LD2BZXzri, LD2BZXzii>;
defm : EXT64m<sextloadi32, LDLSXrri, LDLSXrii, LDLSXzri, LDLSXzii>;
defm : EXT64m<zextloadi32, LDLZXrri, LDLZXrii, LDLZXzri, LDLZXzii>;
defm : EXT64m<extloadi32, LDLSXrri, LDLSXrii, LDLSXzri, LDLSXzii>;

// anyextload
multiclass EXT32m<SDPatternOperator from,
                  SDPatternOperator torri,
                  SDPatternOperator torii,
                  SDPatternOperator tozri,
                  SDPatternOperator tozii> {
  def : Pat<(from ADDRrri:$addr), (torri MEMrri:$addr)>;
  def : Pat<(from ADDRrii:$addr), (torii MEMrii:$addr)>;
  def : Pat<(from ADDRzri:$addr), (tozri MEMzri:$addr)>;
  def : Pat<(from ADDRzii:$addr), (tozii MEMzii:$addr)>;
}
defm : EXT32m<extloadi8, LD1BZXrri, LD1BZXrii, LD1BZXzri, LD1BZXzii>;
defm : EXT32m<extloadi16, LD2BZXrri, LD2BZXrii, LD2BZXzri, LD2BZXzii>;

// truncstore
multiclass TRUNC64m<SDPatternOperator from,
                    SDPatternOperator torri,
                    SDPatternOperator torii,
                    SDPatternOperator tozri,
                    SDPatternOperator tozii> {
  def : Pat<(from i64:$src, ADDRrri:$addr),
            (torri MEMrri:$addr, (l2i $src))>;
  def : Pat<(from i64:$src, ADDRrii:$addr),
            (torii MEMrii:$addr, (l2i $src))>;
  def : Pat<(from i64:$src, ADDRzri:$addr),
            (tozri MEMzri:$addr, (l2i $src))>;
  def : Pat<(from i64:$src, ADDRzii:$addr),
            (tozii MEMzii:$addr, (l2i $src))>;
}
defm : TRUNC64m<truncstorei8, ST1Brri, ST1Brii, ST1Bzri, ST1Bzii>;
defm : TRUNC64m<truncstorei16, ST2Brri, ST2Brii, ST2Bzri, ST2Bzii>;
defm : TRUNC64m<truncstorei32, STLrri, STLrii, STLzri, ST1Bzii>;

// Atomic loads
multiclass ATMLDm<SDPatternOperator from,
                  SDPatternOperator torri, SDPatternOperator torii,
                  SDPatternOperator tozri, SDPatternOperator tozii> {
  def : Pat<(from ADDRrri:$addr), (torri MEMrri:$addr)>;
  def : Pat<(from ADDRrii:$addr), (torii MEMrii:$addr)>;
  def : Pat<(from ADDRzri:$addr), (tozri MEMzri:$addr)>;
  def : Pat<(from ADDRzii:$addr), (tozii MEMzii:$addr)>;
}
defm : ATMLDm<atomic_load_8, LD1BZXrri, LD1BZXrii, LD1BZXzri, LD1BZXzii>;
defm : ATMLDm<atomic_load_16, LD2BZXrri, LD2BZXrii, LD2BZXzri, LD2BZXzii>;
defm : ATMLDm<atomic_load_32, LDLZXrri, LDLZXrii, LDLZXzri, LDLZXzii>;
defm : ATMLDm<atomic_load_64, LDrri, LDrii, LDzri, LDzii>;

// Optimized atomic loads with sext
multiclass SXATMLDm<SDPatternOperator from, Operand TY,
                    SDPatternOperator torri, SDPatternOperator torii,
                    SDPatternOperator tozri, SDPatternOperator tozii> {
  def : Pat<(i64 (sext_inreg (i64 (anyext (from ADDRrri:$addr))), TY)),
            (i2l (torri MEMrri:$addr))>;
  def : Pat<(i64 (sext_inreg (i64 (anyext (from ADDRrii:$addr))), TY)),
            (i2l (torii MEMrii:$addr))>;
  def : Pat<(i64 (sext_inreg (i64 (anyext (from ADDRzri:$addr))), TY)),
            (i2l (tozri MEMzri:$addr))>;
  def : Pat<(i64 (sext_inreg (i64 (anyext (from ADDRzii:$addr))), TY)),
            (i2l (tozii MEMzii:$addr))>;
}
multiclass SXATMLD32m<SDPatternOperator from,
                      SDPatternOperator torri, SDPatternOperator torii,
                      SDPatternOperator tozri, SDPatternOperator tozii> {
  def : Pat<(i64 (sext (from ADDRrri:$addr))),
            (i2l (torri MEMrri:$addr))>;
  def : Pat<(i64 (sext (from ADDRrii:$addr))),
            (i2l (torii MEMrii:$addr))>;
  def : Pat<(i64 (sext (from ADDRzri:$addr))),
            (i2l (tozri MEMzri:$addr))>;
  def : Pat<(i64 (sext (from ADDRzii:$addr))),
            (i2l (tozii MEMzii:$addr))>;
}
defm : SXATMLDm<atomic_load_8, i8, LD1BSXrri, LD1BSXrii, LD1BSXzri, LD1BSXzii>;
defm : SXATMLDm<atomic_load_16, i16, LD2BSXrri, LD2BSXrii, LD2BSXzri,
                LD2BSXzii>;
defm : SXATMLD32m<atomic_load_32, LDLSXrri, LDLSXrii, LDLSXzri, LDLSXzii>;

// Optimized atomic loads with zext
multiclass ZXATMLDm<SDPatternOperator from, Operand VAL,
                    SDPatternOperator torri, SDPatternOperator torii,
                    SDPatternOperator tozri, SDPatternOperator tozii> {
  def : Pat<(i64 (and (anyext (from ADDRrri:$addr)), VAL)),
            (i2l (torri MEMrri:$addr))>;
  def : Pat<(i64 (and (anyext (from ADDRrii:$addr)), VAL)),
            (i2l (torii MEMrii:$addr))>;
  def : Pat<(i64 (and (anyext (from ADDRzri:$addr)), VAL)),
            (i2l (tozri MEMzri:$addr))>;
  def : Pat<(i64 (and (anyext (from ADDRzii:$addr)), VAL)),
            (i2l (tozii MEMzii:$addr))>;
}
multiclass ZXATMLD32m<SDPatternOperator from, Operand VAL,
                      SDPatternOperator torri, SDPatternOperator torii,
                      SDPatternOperator tozri, SDPatternOperator tozii> {
  def : Pat<(i64 (zext (from ADDRrri:$addr))),
            (i2l (torri MEMrri:$addr))>;
  def : Pat<(i64 (zext (from ADDRrii:$addr))),
            (i2l (torii MEMrii:$addr))>;
  def : Pat<(i64 (zext (from ADDRzri:$addr))),
            (i2l (tozri MEMzri:$addr))>;
  def : Pat<(i64 (zext (from ADDRzii:$addr))),
            (i2l (tozii MEMzii:$addr))>;
}
defm : ZXATMLDm<atomic_load_8, 0xFF, LD1BZXrri, LD1BZXrii, LD1BZXzri,
                LD1BZXzii>;
defm : ZXATMLDm<atomic_load_16, 0xFFFF, LD2BZXrri, LD2BZXrii, LD2BZXzri,
                LD2BZXzii>;
defm : ZXATMLD32m<atomic_load_32, 0xFFFFFFFF, LDLZXrri, LDLZXrii, LDLZXzri,
                  LDLZXzii>;

// Atomic stores
multiclass ATMSTm<SDPatternOperator from, ValueType ty,
                  SDPatternOperator torri, SDPatternOperator torii,
                  SDPatternOperator tozri, SDPatternOperator tozii> {
  def : Pat<(from ADDRrri:$addr, ty:$src), (torri MEMrri:$addr, $src)>;
  def : Pat<(from ADDRrii:$addr, ty:$src), (torii MEMrii:$addr, $src)>;
  def : Pat<(from ADDRzri:$addr, ty:$src), (tozri MEMzri:$addr, $src)>;
  def : Pat<(from ADDRzii:$addr, ty:$src), (tozii MEMzii:$addr, $src)>;
}
defm : ATMSTm<atomic_store_8, i32, ST1Brri, ST1Brii, ST1Bzri, ST1Bzii>;
defm : ATMSTm<atomic_store_16, i32, ST2Brri, ST2Brii, ST2Bzri, ST2Bzii>;
defm : ATMSTm<atomic_store_32, i32, STLrri, STLrii, STLzri, STLzii>;
defm : ATMSTm<atomic_store_64, i64, STrri, STrii, STzri, STzii>;

// Optimized atomic stores with truncate
multiclass TRATMSTm<SDPatternOperator from,
                  ValueType ty,
                  SDPatternOperator torri,
                  SDPatternOperator torii,
                  SDPatternOperator tozri,
                  SDPatternOperator tozii> {
  def : Pat<(from ADDRrri:$addr, (i32 (trunc i64:$src))),
            (torri MEMrri:$addr, (l2i $src))>;
  def : Pat<(from ADDRrii:$addr, (i32 (trunc i64:$src))),
            (torii MEMrii:$addr, (l2i $src))>;
  def : Pat<(from ADDRzri:$addr, (i32 (trunc i64:$src))),
            (tozri MEMzri:$addr, (l2i $src))>;
  def : Pat<(from ADDRzii:$addr, (i32 (trunc i64:$src))),
            (tozii MEMzii:$addr, (l2i $src))>;
}
defm : TRATMSTm<atomic_store_8, i32, ST1Brri, ST1Brii, ST1Bzri, ST1Bzii>;
defm : TRATMSTm<atomic_store_16, i32, ST2Brri, ST2Brii, ST2Bzri, ST2Bzii>;
defm : TRATMSTm<atomic_store_32, i32, STLrri, STLrii, STLzri, STLzii>;

// Atomic swaps
def : Pat<(i32 (ts1am i64:$src, i32:$flag, i32:$new)),
          (TS1AMWrir $src, 0, $flag, $new)>;
def : Pat<(i32 (atomic_swap_32 ADDRri:$src, i32:$new)),
          (TS1AMWrii MEMriRRM:$src, 15, $new)>;
def : Pat<(i64 (atomic_swap_64 ADDRri:$src, i64:$new)),
          (TS1AMLrir MEMriRRM:$src, (LEAzii 0, 0, 255), i64:$new)>;

//===----------------------------------------------------------------------===//
// SJLJ Exception handling patterns
//===----------------------------------------------------------------------===//

let hasSideEffects = 1, isBarrier = 1, isCodeGenOnly = 1,
    usesCustomInserter = 1 in {
  let isTerminator = 1 in
  def EH_SjLj_LongJmp : Pseudo<(outs), (ins I64:$buf),
                               "# EH_SJLJ_LONGJMP",
                               [(VEeh_sjlj_longjmp I64:$buf)]>;

  def EH_SjLj_SetJmp  : Pseudo<(outs I32:$dst), (ins I64:$buf),
                               "# EH_SJLJ_SETJMP",
                               [(set I32:$dst, (VEeh_sjlj_setjmp I64:$buf))]>;

  def EH_SjLj_Setup_Dispatch : Pseudo<(outs), (ins), "# EH_SJLJ_SETUP_DISPATCH",
                                      [(VEeh_sjlj_setup_dispatch)]>;
}

let isTerminator = 1, isBranch = 1, isCodeGenOnly = 1 in
  def EH_SjLj_Setup : Pseudo<(outs), (ins brtarget32:$dst),
                             "# EH_SJlJ_SETUP $dst">;

//===----------------------------------------------------------------------===//
// Branch related patterns
//===----------------------------------------------------------------------===//

// Branches
def : Pat<(br bb:$addr), (BRCFLa bb:$addr)>;

// brcc
// integer brcc
multiclass BRCCIm<ValueType ty, SDPatternOperator BrOpNode1,
                 SDPatternOperator BrOpNode2,
                 SDPatternOperator CmpOpNode1,
                 SDPatternOperator CmpOpNode2> {
  def : Pat<(brcc CCSIOp:$cond, ty:$l, simm7:$r, bb:$addr),
            (BrOpNode2 (icond2ccSwap $cond), (LO7 $r), $l, bb:$addr)>;
  def : Pat<(brcc CCSIOp:$cond, ty:$l, ty:$r, bb:$addr),
            (BrOpNode1 (icond2cc $cond), $l, $r, bb:$addr)>;
  def : Pat<(brcc CCUIOp:$cond, ty:$l, simm7:$r, bb:$addr),
            (BrOpNode2 (icond2cc $cond), 0, (CmpOpNode2 (LO7 $r), $l),
                       bb:$addr)>;
  def : Pat<(brcc CCUIOp:$cond, ty:$l, ty:$r, bb:$addr),
            (BrOpNode2 (icond2cc $cond), 0, (CmpOpNode1 $r, $l), bb:$addr)>;
}
defm : BRCCIm<i32, BRCFWrr, BRCFWir, CMPUWrr, CMPUWir>;
defm : BRCCIm<i64, BRCFLrr, BRCFLir, CMPULrr, CMPULir>;

// floating point brcc
multiclass BRCCFm<ValueType ty, SDPatternOperator BrOpNode1,
                 SDPatternOperator BrOpNode2> {
  def : Pat<(brcc cond:$cond, ty:$l, simm7fp:$r, bb:$addr),
            (BrOpNode2 (fcond2ccSwap $cond), (LO7FP $r), $l, bb:$addr)>;
  def : Pat<(brcc cond:$cond, ty:$l, ty:$r, bb:$addr),
            (BrOpNode1 (fcond2cc $cond), $l, $r, bb:$addr)>;
}
defm : BRCCFm<f32, BRCFSrr, BRCFSir>;
defm : BRCCFm<f64, BRCFDrr, BRCFDir>;
// FIXME: fpzero doesn't work with f128 since f128 is separated
//        to INSERT_SUBREG stuff before performing ISEL.
def : Pat<(brcc cond:$cond, f128:$l, fpzero:$r, bb:$addr),
          (BRCFDir (fcond2cc $cond), 0, (FCMPQir (LOFP32 $r), $l), bb:$addr)>;
def : Pat<(brcc cond:$cond, f128:$l, f128:$r, bb:$addr),
          (BRCFDir (fcond2cc $cond), 0, (FCMPQrr $r, $l), bb:$addr)>;

//===----------------------------------------------------------------------===//
// Pseudo Instructions
//===----------------------------------------------------------------------===//

// GETGOT for PIC
let Defs = [SX15 /* %got */, SX16 /* %plt */], hasSideEffects = 0 in {
  def GETGOT : Pseudo<(outs getGOT:$getpcseq), (ins), "$getpcseq">;
}

// GETFUNPLT for PIC
let hasSideEffects = 0 in
def GETFUNPLT : Pseudo<(outs I64:$dst), (ins i64imm:$addr),
                       "$dst, $addr",
                       [(set iPTR:$dst, (GetFunPLT tglobaladdr:$addr))] >;

def : Pat<(GetFunPLT tglobaladdr:$dst),
          (GETFUNPLT tglobaladdr:$dst)>;
def : Pat<(GetFunPLT texternalsym:$dst),
          (GETFUNPLT texternalsym:$dst)>;

// GETTLSADDR for TLS
let Defs = [SX0, SX10, SX12], hasSideEffects = 0 in
def GETTLSADDR : Pseudo<(outs), (ins i64imm:$addr),
                        "# GETTLSADDR $addr",
                        [(GetTLSAddr tglobaltlsaddr:$addr)] >;

def : Pat<(GetTLSAddr tglobaltlsaddr:$dst),
          (GETTLSADDR tglobaltlsaddr:$dst)>;

let Defs = [SX11], Uses = [SX11], hasSideEffects = 0 in {
def ADJCALLSTACKDOWN : Pseudo<(outs), (ins i64imm:$amt, i64imm:$amt2),
                              "# ADJCALLSTACKDOWN $amt, $amt2",
                              [(callseq_start timm:$amt, timm:$amt2)]>;
def ADJCALLSTACKUP : Pseudo<(outs), (ins i64imm:$amt1, i64imm:$amt2),
                            "# ADJCALLSTACKUP $amt1",
                            [(callseq_end timm:$amt1, timm:$amt2)]>;
}

let Defs = [SX8], Uses = [SX8, SX11], hasSideEffects = 1 in
def EXTEND_STACK : Pseudo<(outs), (ins),
                          "# EXTEND STACK",
                          []>;
let  hasSideEffects = 1 in
def EXTEND_STACK_GUARD : Pseudo<(outs), (ins),
                                "# EXTEND STACK GUARD",
                                []>;

// Dynamic stack allocation yields a __llvm_grow_stack for VE targets.
// These calls are needed to probe the stack when allocating more over
// %s8 (%sl - stack limit).

let Uses = [SX11], hasSideEffects = 1 in
def GETSTACKTOP : Pseudo<(outs I64:$dst), (ins),
                         "# GET STACK TOP",
                         [(set iPTR:$dst, (GetStackTop))]>;

// MEMBARRIER
let hasSideEffects = 1 in
def MEMBARRIER : Pseudo<(outs), (ins), "# MEMBARRIER", [(MemBarrier)] >;

//===----------------------------------------------------------------------===//
// Other patterns
//===----------------------------------------------------------------------===//

// SETCC pattern matches
//
// We performs better instruments in optimizeSetCC() in the middle of
// DAG combining, but it may fails, so we leave concrete instruments
// here.
//
// These patterns generally generates following instructions.
//
//   CMP  %tmp, lhs, rhs     ; compare lhs and rhs
//   or   %res, 0, (0)1      ; initialize by 0
//   CMOV %res, (63)0, %tmp  ; set 1 if %tmp is true

// If rhs is 0, avoiding comparison may be possible.
multiclass SETCCZEROm<ValueType TY, Operand ZERO, Operand COND,
                      SDPatternOperator CMOV, SDNodeXForm COND2VECC> {
  def : Pat<(i32 (setcc TY:$l, ZERO, COND:$cond)),
            (l2i (CMOV (COND2VECC $cond), $l, !add(63, 64), (ORim 0, 0)))>;
}
// If rhs is immediate, placing that value in comparison may be possible.
multiclass SETCCIMMm<ValueType TY, Operand imm, Operand COND,
                     SDPatternOperator CMOV, SDNodeXForm COND2VECC, dag comp> {
  def : Pat<(i32 (setcc TY:$l, imm:$r, COND:$cond)),
            (l2i (CMOV (COND2VECC $cond), comp, !add(63, 64), (ORim 0, 0)))>;
}
// Otherwise, using generic register comparison.
multiclass SETCCREGm<ValueType TY, Operand COND,
                     SDPatternOperator CMOV, SDNodeXForm COND2VECC, dag comp> {
  def : Pat<(i32 (setcc TY:$l, TY:$r, COND:$cond)),
            (l2i (CMOV (COND2VECC $cond), comp, !add(63, 64), (ORim 0, 0)))>;
}

// Integer setcc multiclass.
multiclass SETCCIm<ValueType TY, SDPatternOperator CMOV,
                   SDPatternOperator CMPIir, SDPatternOperator CMPIrr,
                   SDPatternOperator CMPUir, SDPatternOperator CMPUrr> :
  // Avoid CMP instruction iff rhs == 0 and signed comparison.
  SETCCZEROm<TY, zero, CCSIOp, CMOV, icond2cc>,
  // Instrument immediate value in CMP instruction.  VE uses LHS but llvm uses
  // RHS, so we swap them and use calculate condition code with swap
  SETCCIMMm<TY, simm7, CCSIOp, CMOV, icond2ccSwap, (CMPIir (LO7 $r), $l)>,
  SETCCIMMm<TY, simm7, CCUIOp, CMOV, icond2ccSwap, (CMPUir (LO7 $r), $l)>,
  // Otherwise, we use generic register comparison.
  SETCCREGm<TY, CCSIOp, CMOV, icond2cc, (CMPIrr $l, $r)>,
  SETCCREGm<TY, CCUIOp, CMOV, icond2cc, (CMPUrr $l, $r)>;

// Floating point setcc multiclass.
multiclass SETCCFm<ValueType TY, SDPatternOperator CMOV,
                   SDPatternOperator CMPir, SDPatternOperator CMPrr> :
  // Avoid CMP instruction iff rhs == 0 and no-nans.
  SETCCZEROm<TY, fpzero, cond, CMOV, fcond2cc>,
  // Instrument immediate value in CMP instruction.  VE uses LHS but llvm uses
  // RHS, so we swap them and use calculate condition code with swap
  SETCCIMMm<TY, simm7fp, cond, CMOV, fcond2ccSwap, (CMPir (LO7FP $r), $l)>,
  // Otherwise, we use generic register comparison.
  SETCCREGm<TY, cond, CMOV, fcond2cc, (CMPrr $l, $r)>;

multiclass SETCCF128m<ValueType TY, SDPatternOperator CMOV,
                   SDPatternOperator CMPir, SDPatternOperator CMPrr> :
  // Avoiding CMP instruction is not possible for f128 since VE's CMOV uses
  // a f64 result of a f128 comparison.

  // Instrument immediate value in CMP instruction.  VE uses LHS but llvm uses
  // RHS, so we swap them and use calculate condition code with swap
  SETCCIMMm<TY, simm7fp, cond, CMOV, fcond2ccSwap, (CMPir (LO7FP $r), $l)>,
  // Otherwise, we use generic register comparison.
  SETCCREGm<TY, cond, CMOV, fcond2cc, (CMPrr $l, $r)>;

defm : SETCCIm<i32, CMOVWrm, CMPSWSXir, CMPSWSXrr, CMPUWir, CMPUWrr>;
defm : SETCCIm<i64, CMOVLrm, CMPSLir, CMPSLrr, CMPULir, CMPULrr>;
defm : SETCCFm<f32, CMOVSrm, FCMPSir, FCMPSrr>;
defm : SETCCFm<f64, CMOVDrm, FCMPDir, FCMPDrr>;
defm : SETCCF128m<f128, CMOVDrm, FCMPQir, FCMPQrr>;

// Special SELECTCC patterns.
//   Use min/max for better performance.
//   There is combineMinNumMaxNum() in llvm, but in order to use it we need
//   -enable-no-nans-fp-math --enable-no-signed-zeros-fp-math flags, so
//   treating ogt/oge/olt/ole optimization here.
def : Pat<(f64 (CMOV (CMPF f64:$t, f64:$f), f64:$t, f64:$f, (i32 CC_G))),
          (FMAXDrr $t, $f)>;
def : Pat<(f64 (CMOV (CMPF f64:$t, f64:$f), f64:$t, f64:$f, (i32 CC_GE))),
          (FMAXDrr $t, $f)>;
def : Pat<(f64 (CMOV (CMPF f64:$t, f64:$f), f64:$t, f64:$f, (i32 CC_L))),
          (FMINDrr $t, $f)>;
def : Pat<(f64 (CMOV (CMPF f64:$t, f64:$f), f64:$t, f64:$f, (i32 CC_LE))),
          (FMINDrr $t, $f)>;
def : Pat<(f32 (CMOV (CMPF f32:$t, f32:$f), f32:$t, f32:$f, (i32 CC_G))),
          (FMAXSrr $t, $f)>;
def : Pat<(f32 (CMOV (CMPF f32:$t, f32:$f), f32:$t, f32:$f, (i32 CC_GE))),
          (FMAXSrr $t, $f)>;
def : Pat<(f32 (CMOV (CMPF f32:$t, f32:$f), f32:$t, f32:$f, (i32 CC_L))),
          (FMINSrr $t, $f)>;
def : Pat<(f32 (CMOV (CMPF f32:$t, f32:$f), f32:$t, f32:$f, (i32 CC_LE))),
          (FMINSrr $t, $f)>;

def : Pat<(f64 (selectcc f64:$LHS, f64:$RHS, f64:$LHS, f64:$RHS, SETOGT)),
          (FMAXDrr $LHS, $RHS)>;
def : Pat<(f64 (selectcc f64:$LHS, f64:$RHS, f64:$LHS, f64:$RHS, SETOGE)),
          (FMAXDrr $LHS, $RHS)>;
def : Pat<(f32 (selectcc f32:$LHS, f32:$RHS, f32:$LHS, f32:$RHS, SETOGT)),
          (FMAXSrr $LHS, $RHS)>;
def : Pat<(f32 (selectcc f32:$LHS, f32:$RHS, f32:$LHS, f32:$RHS, SETOGE)),
          (FMAXSrr $LHS, $RHS)>;
def : Pat<(f64 (selectcc f64:$LHS, f64:$RHS, f64:$LHS, f64:$RHS, SETOLT)),
          (FMINDrr $LHS, $RHS)>;
def : Pat<(f64 (selectcc f64:$LHS, f64:$RHS, f64:$LHS, f64:$RHS, SETOLE)),
          (FMINDrr $LHS, $RHS)>;
def : Pat<(f32 (selectcc f32:$LHS, f32:$RHS, f32:$LHS, f32:$RHS, SETOLT)),
          (FMINSrr $LHS, $RHS)>;
def : Pat<(f32 (selectcc f32:$LHS, f32:$RHS, f32:$LHS, f32:$RHS, SETOLE)),
          (FMINSrr $LHS, $RHS)>;

// Helper classes to construct selectcc patterns to optimize it.
//
//   Hiding INSERT_SUBREG/EXTRACT_SUBREG patterns.
//
// A pattern like
//   (selectcc $l, $r, $t, $f, $cond)
// is generally lowered to following instructions.
//   CMP  $cmp, $l, $r
//   LEA  $res, $f
//   CMOV $res, $t, $cmp
//
// It's simple without any optimizations, but we want to optimize it like
// below if it is possible.
//
// 1. immediate values
//   CMPir  $cmp, $l, $r   ; $l can hold -64 to 63
//   LEA    $res, $f
//   CMOVrm $res, $t, $cmp ; $t can hold (0)0-(63)0 or (0)1-(63)1
//
// 2. immediate values with swap in CMP
//   CMPir  $cmp, $r, $l          ; $r can hold -64 to 63
//   LEA    $res, $f
//   CMOVrm $res, $t, (swap $cmp) ; $t can hold (0)0-(63)0 or (0)1-(63)1
//
// We already swapped $t and $f in combineSelectCC, so no need to support it
// here.

class cmovrr<Instruction INSN> :
    OutPatFrag<(ops node:$cond, node:$comp, node:$t, node:$f),
               (INSN $cond, $comp, $t, $f)>;
class cmovrm<Instruction INSN, SDNodeXForm MOP = MIMM> :
    OutPatFrag<(ops node:$cond, node:$comp, node:$t, node:$f),
               (INSN $cond, $comp, (MOP $t), $f)>;
class cmovirrr<SDPatternOperator CMPIR, Instruction INSN,
               SDNodeXForm IOP = LO7> :
    OutPatFrag<(ops node:$cond, node:$l, node:$r, node:$t, node:$f),
               (INSN $cond, (CMPIR (IOP $l), $r), $t, $f)>;
class cmovirrm<SDPatternOperator CMPIR, Instruction INSN,
               SDNodeXForm IOP = LO7, SDNodeXForm MOP = MIMM> :
    OutPatFrag<(ops node:$cond, node:$l, node:$r, node:$t, node:$f),
               (INSN $cond, (CMPIR (IOP $l), $r), (MOP $t), $f)>;
class cmov32rr<Instruction INSN, SubRegIndex sub_oty> :
    OutPatFrag<(ops node:$cond, node:$comp, node:$t, node:$f),
               (EXTRACT_SUBREG
                   (INSN $cond, $comp,
                         (INSERT_SUBREG (i64 (IMPLICIT_DEF)), $t, sub_oty),
                         (INSERT_SUBREG (i64 (IMPLICIT_DEF)), $f, sub_oty)),
                   sub_oty)>;
class cmov32rm<Instruction INSN, SubRegIndex sub_oty, SDNodeXForm MOP = MIMM> :
    OutPatFrag<(ops node:$cond, node:$comp, node:$t, node:$f),
               (EXTRACT_SUBREG
                   (INSN $cond, $comp,
                         (MOP $t),
                         (INSERT_SUBREG (i64 (IMPLICIT_DEF)), $f, sub_oty)),
                   sub_oty)>;
class cmov32irrr<SDPatternOperator CMPIR, Instruction INSN, SubRegIndex sub_oty,
                 SDNodeXForm IOP = LO7> :
    OutPatFrag<(ops node:$cond, node:$l, node:$r, node:$t, node:$f),
               (EXTRACT_SUBREG
                   (INSN $cond, (CMPIR (IOP $l), $r),
                         (INSERT_SUBREG (i64 (IMPLICIT_DEF)), $t, sub_oty),
                         (INSERT_SUBREG (i64 (IMPLICIT_DEF)), $f, sub_oty)),
                   sub_oty)>;
class cmov32irrm<SDPatternOperator CMPIR, Instruction INSN, SubRegIndex sub_oty,
                 SDNodeXForm IOP = LO7, SDNodeXForm MOP = MIMM> :
    OutPatFrag<(ops node:$cond, node:$l, node:$r, node:$t, node:$f),
               (EXTRACT_SUBREG
                   (INSN $cond, (CMPIR (IOP $l), $r),
                         (MOP $t),
                         (INSERT_SUBREG (i64 (IMPLICIT_DEF)), $f, sub_oty)),
                   sub_oty)>;
class cmov128rr<Instruction INSN> :
    OutPatFrag<(ops node:$cond, node:$comp, node:$t, node:$f),
               (INSERT_SUBREG
                 (INSERT_SUBREG (f128 (IMPLICIT_DEF)),
                   (INSN $cond, $comp,
                       (EXTRACT_SUBREG $t, sub_odd),
                       (EXTRACT_SUBREG $f, sub_odd)), sub_odd),
                 (INSN $cond, $comp,
                     (EXTRACT_SUBREG $t, sub_even),
                     (EXTRACT_SUBREG $f, sub_even)), sub_even)>;

// Generic SELECTCC pattern matches
//
//   CMP  %tmp, %l, %r       ; compare %l and %r
//   or   %res, %f, (0)1     ; initialize by %f
//   CMOV %res, %t, %tmp     ; set %t if %tmp is true

multiclass SEL64CMPIm<ValueType oty, ValueType cty, string Insn,
                      SDPatternOperator CMPIir, SDPatternOperator CMPIrr,
                      SDPatternOperator CMPUir, SDPatternOperator CMPUrr,
                      Operand mOp = mimm, SDNodeXForm MOP = MIMM> {
  defvar cmovrr = !cast<Instruction>(Insn#"rr");
  defvar cmovrm = !cast<Instruction>(Insn#"rm");

  def : Pat<(oty (selectcc cty:$l, zero, oty:$t, oty:$f, CCSIOp:$cond)),
            (cmovrr<cmovrr> (icond2cc $cond), $l, $t, $f)>;
  def : Pat<(oty (selectcc cty:$l, zero, (oty mOp:$t), oty:$f, CCSIOp:$cond)),
            (cmovrm<cmovrm, MOP> (icond2cc $cond), $l, $t, $f)>;
  def : Pat<(oty (selectcc cty:$l, cty:$r, oty:$t, oty:$f, CCSIOp:$cond)),
            (cmovrr<cmovrr> (icond2cc $cond), (CMPIrr $l, $r), $t, $f)>;
  def : Pat<(oty (selectcc cty:$l, cty:$r, (oty mOp:$t), oty:$f,
                           CCSIOp:$cond)),
            (cmovrm<cmovrm, MOP> (icond2cc $cond), (CMPIrr $l, $r), $t, $f)>;
  def : Pat<(oty (selectcc cty:$l, (cty simm7:$r), oty:$t, oty:$f,
                           CCSIOp:$cond)),
            (cmovirrr<CMPIir, cmovrr, LO7> (icond2ccSwap $cond), $r, $l, $t,
                                           $f)>;
  def : Pat<(oty (selectcc cty:$l, (cty simm7:$r), (oty mOp:$t), oty:$f,
                           CCSIOp:$cond)),
            (cmovirrm<CMPIir, cmovrm, LO7, MOP> (icond2ccSwap $cond), $r, $l,
                                                $t, $f)>;
  def : Pat<(oty (selectcc cty:$l, cty:$r, oty:$t, oty:$f, CCUIOp:$cond)),
            (cmovrr<cmovrr> (icond2cc $cond), (CMPUrr $l, $r), $t, $f)>;
  def : Pat<(oty (selectcc cty:$l, cty:$r, (oty mOp:$t), oty:$f,
                           CCUIOp:$cond)),
            (cmovrm<cmovrm, MOP> (icond2cc $cond), (CMPUrr $l, $r), $t, $f)>;
  def : Pat<(oty (selectcc cty:$l, (cty simm7:$r), oty:$t, oty:$f,
                           CCUIOp:$cond)),
            (cmovirrr<CMPUir, cmovrr, LO7> (icond2ccSwap $cond), $r, $l, $t,
                                           $f)>;
  def : Pat<(oty (selectcc cty:$l, (cty simm7:$r), (oty mOp:$t), oty:$f,
                           CCUIOp:$cond)),
            (cmovirrm<CMPUir, cmovrm, LO7, MOP> (icond2ccSwap $cond), $r, $l,
                                                $t, $f)>;
}
multiclass SEL64CMPFm<ValueType oty, ValueType cty, SDPatternOperator Insn,
                      SDPatternOperator CMPir, SDPatternOperator CMPrr,
                      Operand mOp = mimm, SDNodeXForm MOP = MIMM> {
  defvar cmovrr = !cast<Instruction>(Insn#"rr");
  defvar cmovrm = !cast<Instruction>(Insn#"rm");

  def : Pat<(oty (selectcc cty:$l, fpzero, oty:$t, oty:$f, cond:$cond)),
            (cmovrr<cmovrr> (fcond2cc $cond), $l, $t, $f)>;
  def : Pat<(oty (selectcc cty:$l, fpzero, (oty mOp:$t), oty:$f, cond:$cond)),
            (cmovrm<cmovrm, MOP> (fcond2cc $cond), $l, $t, $f)>;
  def : Pat<(oty (selectcc cty:$l, cty:$r, oty:$t, oty:$f, cond:$cond)),
            (cmovrr<cmovrr> (fcond2cc $cond), (CMPrr $l, $r), $t, $f)>;
  def : Pat<(oty (selectcc cty:$l, (cty simm7fp:$r), oty:$t, oty:$f,
                           cond:$cond)),
            (cmovirrr<CMPir, cmovrr, LO7FP> (fcond2ccSwap $cond), $r, $l, $t,
                                            $f)>;
}
multiclass SEL64CMPF128m<ValueType oty, ValueType cty, SDPatternOperator Insn,
                         SDPatternOperator CMPir, SDPatternOperator CMPrr,
                         Operand mOp = mimm, SDNodeXForm MOP = MIMM> {
  defvar cmovrr = !cast<Instruction>(Insn#"rr");
  defvar cmovrm = !cast<Instruction>(Insn#"rm");

  def : Pat<(oty (selectcc cty:$l, cty:$r, oty:$t, oty:$f, cond:$cond)),
            (cmovrr<cmovrr> (fcond2cc $cond), (CMPrr $l, $r), $t, $f)>;
  def : Pat<(oty (selectcc cty:$l, (cty simm7fp:$r), oty:$t, oty:$f,
                           cond:$cond)),
            (cmovirrr<CMPir, cmovrr, LO7FP>
                (fcond2ccSwap $cond), $r, $l, $t, $f)>;
}
defm : SEL64CMPIm<i64, i32, "CMOVW", CMPSWSXir, CMPSWSXrr, CMPUWir, CMPUWrr>;
defm : SEL64CMPIm<i64, i64, "CMOVL", CMPSLir, CMPSLrr, CMPULir, CMPULrr>;
defm : SEL64CMPFm<i64, f32, "CMOVS", FCMPSir, FCMPSrr>;
defm : SEL64CMPFm<i64, f64, "CMOVD", FCMPDir, FCMPDrr>;
defm : SEL64CMPF128m<i64, f128, "CMOVD", FCMPQir, FCMPQrr>;
defm : SEL64CMPIm<f64, i32, "CMOVW", CMPSWSXir, CMPSWSXrr, CMPUWir, CMPUWrr,
                    mimmfp, MIMMFP>;
defm : SEL64CMPIm<f64, i64, "CMOVL", CMPSLir, CMPSLrr, CMPULir, CMPULrr,
                    mimmfp, MIMMFP>;
defm : SEL64CMPFm<f64, f32, "CMOVS", FCMPSir, FCMPSrr, mimmfp, MIMMFP>;
defm : SEL64CMPFm<f64, f64, "CMOVD", FCMPDir, FCMPDrr, mimmfp, MIMMFP>;
defm : SEL64CMPF128m<f64, f128, "CMOVD", FCMPQir, FCMPQrr, mimmfp, MIMMFP>;

multiclass SEL32CMPIm<ValueType oty, SubRegIndex sub_oty, ValueType cty,
                      SDPatternOperator Insn,
                      SDPatternOperator CMPIir, SDPatternOperator CMPIrr,
                      SDPatternOperator CMPUir, SDPatternOperator CMPUrr,
                      Operand mOp = mimm, SDNodeXForm MOP = MIMM> {
  defvar cmovrr = !cast<Instruction>(Insn#"rr");
  defvar cmovrm = !cast<Instruction>(Insn#"rm");

  def : Pat<(oty (selectcc cty:$l, zero, oty:$t, oty:$f, CCSIOp:$cond)),
            (cmov32rr<cmovrr, sub_oty> (icond2cc $cond), $l, $t, $f)>;
  def : Pat<(oty (selectcc cty:$l, zero, (oty mOp:$t), oty:$f, CCSIOp:$cond)),
            (cmov32rm<cmovrm, sub_oty, MOP> (icond2cc $cond), $l, $t, $f)>;
  def : Pat<(oty (selectcc cty:$l, cty:$r, oty:$t, oty:$f, CCSIOp:$cond)),
            (cmov32rr<cmovrr, sub_oty>
                (icond2cc $cond), (CMPIrr $l, $r), $t, $f)>;
  def : Pat<(oty (selectcc cty:$l, cty:$r, (oty mOp:$t), oty:$f,
                           CCSIOp:$cond)),
            (cmov32rm<cmovrm, sub_oty, MOP>
                (icond2cc $cond), (CMPIrr $l, $r), $t, $f)>;
  def : Pat<(oty (selectcc cty:$l, (cty simm7:$r), oty:$t, oty:$f,
                           CCSIOp:$cond)),
            (cmov32irrr<CMPIir, cmovrr, sub_oty, LO7>
                (icond2ccSwap $cond), $r, $l, $t, $f)>;
  def : Pat<(oty (selectcc cty:$l, (cty simm7:$r), (oty mOp:$t), oty:$f,
                           CCSIOp:$cond)),
            (cmov32irrm<CMPIir, cmovrm, sub_oty, LO7, MOP>
                (icond2ccSwap $cond), $r, $l, $t, $f)>;
  def : Pat<(oty (selectcc cty:$l, cty:$r, oty:$t, oty:$f, CCUIOp:$cond)),
            (cmov32rr<cmovrr, sub_oty>
                (icond2cc $cond), (CMPUrr $l, $r), $t, $f)>;
  def : Pat<(oty (selectcc cty:$l, cty:$r, (oty mOp:$t), oty:$f,
                           CCUIOp:$cond)),
            (cmov32rm<cmovrm, sub_oty, MOP>
                (icond2cc $cond), (CMPUrr $l, $r), $t, $f)>;
  def : Pat<(oty (selectcc cty:$l, (cty simm7:$r), oty:$t, oty:$f,
                           CCUIOp:$cond)),
            (cmov32irrr<CMPUir, cmovrr, sub_oty, LO7>
                (icond2ccSwap $cond), $r, $l, $t, $f)>;
  def : Pat<(oty (selectcc cty:$l, (cty simm7:$r), (oty mOp:$t), oty:$f,
                           CCUIOp:$cond)),
            (cmov32irrm<CMPUir, cmovrm, sub_oty, LO7, MOP>
                (icond2ccSwap $cond), $r, $l, $t, $f)>;
}
multiclass SEL32CMPFm<ValueType oty, SubRegIndex sub_oty, ValueType cty,
                      SDPatternOperator Insn,
                      SDPatternOperator CMPir, SDPatternOperator CMPrr,
                      Operand mOp = mimm, SDNodeXForm MOP = MIMM> {
  defvar cmovrr = !cast<Instruction>(Insn#"rr");
  defvar cmovrm = !cast<Instruction>(Insn#"rm");

  def : Pat<(oty (selectcc cty:$l, fpzero, oty:$t, oty:$f, cond:$cond)),
            (cmov32rr<cmovrr, sub_oty> (fcond2cc $cond), $l, $t, $f)>;
  def : Pat<(oty (selectcc cty:$l, cty:$r, oty:$t, oty:$f, cond:$cond)),
            (cmov32rr<cmovrr, sub_oty>
                (fcond2cc $cond), (CMPrr $l, $r), $t, $f)>;
  def : Pat<(oty (selectcc cty:$l, (cty simm7fp:$r), oty:$t, oty:$f,
                           cond:$cond)),
            (cmov32irrr<CMPir, cmovrr, sub_oty, LO7FP>
                (icond2ccSwap $cond), $r, $l, $t, $f)>;
}
multiclass SEL32CMPF128m<ValueType oty, SubRegIndex sub_oty, ValueType cty,
                         SDPatternOperator Insn,
                         SDPatternOperator CMPir, SDPatternOperator CMPrr,
                         Operand mOp = mimm, SDNodeXForm MOP = MIMM> {
  defvar cmovrr = !cast<Instruction>(Insn#"rr");
  defvar cmovrm = !cast<Instruction>(Insn#"rm");

  def : Pat<(oty (selectcc cty:$l, cty:$r, oty:$t, oty:$f, cond:$cond)),
            (cmov32rr<cmovrr, sub_oty>
                (fcond2cc $cond), (CMPrr $l, $r), $t, $f)>;
  def : Pat<(oty (selectcc cty:$l, (cty simm7fp:$r), oty:$t, oty:$f,
                           cond:$cond)),
            (cmov32irrr<CMPir, cmovrr, sub_oty, LO7FP>
                (icond2ccSwap $cond), $r, $l, $t, $f)>;
}
defm : SEL32CMPIm<i32, sub_i32, i32, "CMOVW", CMPSWSXir, CMPSWSXrr, CMPUWir,
                  CMPUWrr>;
defm : SEL32CMPIm<i32, sub_i32, i64, "CMOVL", CMPSLir, CMPSLrr, CMPULir,
                  CMPULrr>;
defm : SEL32CMPFm<i32, sub_i32, f32, "CMOVS", FCMPSir, FCMPSrr>;
defm : SEL32CMPFm<i32, sub_i32, f64, "CMOVD", FCMPDir, FCMPDrr>;
defm : SEL32CMPF128m<i32, sub_i32, f128, "CMOVD", FCMPQir, FCMPQrr>;
defm : SEL32CMPIm<f32, sub_f32, i32, "CMOVW", CMPSWSXir, CMPSWSXrr, CMPUWir,
                  CMPUWrr, mimmfp, MIMMFP>;
defm : SEL32CMPIm<f32, sub_f32, i64, "CMOVL", CMPSLir, CMPSLrr, CMPULir,
                  CMPULrr, mimmfp, MIMMFP>;
defm : SEL32CMPFm<f32, sub_f32, f32, "CMOVS", FCMPSir, FCMPSrr, mimmfp, MIMMFP>;
defm : SEL32CMPFm<f32, sub_f32, f64, "CMOVD", FCMPDir, FCMPDrr, mimmfp, MIMMFP>;
defm : SEL32CMPF128m<f32, sub_f32, f128, "CMOVD", FCMPQir, FCMPQrr, mimmfp,
                     MIMMFP>;

multiclass SEL128CMPIm<ValueType oty, ValueType cty,
                       SDPatternOperator Insn,
                       SDPatternOperator CMPIir, SDPatternOperator CMPIrr,
                       SDPatternOperator CMPUir, SDPatternOperator CMPUrr,
                       Operand mOp = mimm, SDNodeXForm MOP = MIMM> {
  defvar cmovrr = !cast<Instruction>(Insn#"rr");

  def : Pat<(oty (selectcc cty:$l, zero, oty:$t, oty:$f, CCSIOp:$cond)),
            (cmov128rr<cmovrr> (icond2cc $cond), $l, $t, $f)>;
  def : Pat<(oty (selectcc cty:$l, cty:$r, oty:$t, oty:$f, CCSIOp:$cond)),
            (cmov128rr<cmovrr> (icond2cc $cond), (CMPIrr $l, $r), $t, $f)>;
  def : Pat<(oty (selectcc cty:$l, cty:$r, oty:$t, oty:$f, CCUIOp:$cond)),
            (cmov128rr<cmovrr> (icond2cc $cond), (CMPUrr $l, $r), $t, $f)>;
}
multiclass SEL128CMPFm<ValueType oty, ValueType cty,
                       SDPatternOperator Insn,
                       SDPatternOperator CMPir, SDPatternOperator CMPrr,
                       Operand mOp = mimm, SDNodeXForm MOP = MIMM> {
  defvar cmovrr = !cast<Instruction>(Insn#"rr");

  def : Pat<(oty (selectcc cty:$l, fpzero, oty:$t, oty:$f, cond:$cond)),
            (cmov128rr<cmovrr> (fcond2cc $cond), $l, $t, $f)>;
  def : Pat<(oty (selectcc cty:$l, cty:$r, oty:$t, oty:$f, cond:$cond)),
            (cmov128rr<cmovrr> (fcond2cc $cond), (CMPrr $l, $r), $t, $f)>;
}
multiclass SEL128CMPF128m<ValueType oty, ValueType cty,
                          SDPatternOperator Insn,
                          SDPatternOperator CMPir, SDPatternOperator CMPrr,
                          Operand mOp = mimm, SDNodeXForm MOP = MIMM> {
  defvar cmovrr = !cast<Instruction>(Insn#"rr");

  def : Pat<(oty (selectcc cty:$l, cty:$r, oty:$t, oty:$f, cond:$cond)),
            (cmov128rr<cmovrr> (fcond2cc $cond), (CMPrr $l, $r), $t, $f)>;
}
defm : SEL128CMPIm<f128, i32, "CMOVW", CMPSWSXir, CMPSWSXrr, CMPUWir, CMPUWrr,
                   mimmfp, MIMMFP>;
defm : SEL128CMPIm<f128, i64, "CMOVL", CMPSLir, CMPSLrr, CMPULir, CMPULrr,
                   mimmfp, MIMMFP>;
defm : SEL128CMPFm<f128, f32, "CMOVS", FCMPSir, FCMPSrr, mimmfp, MIMMFP>;
defm : SEL128CMPFm<f128, f64, "CMOVD", FCMPDir, FCMPDrr, mimmfp, MIMMFP>;
defm : SEL128CMPF128m<f128, f128, "CMOVD", FCMPQir, FCMPQrr, mimmfp, MIMMFP>;

// Generic CMOV pattern matches
//   CMOV accepts i64 $t, $f, and result.  So, we extend it to support
//   i32/f32/f64/f128 $t, $f, and result.

// CMOV for i32
multiclass CMOVI32m<ValueType TY, SDPatternOperator Insn> {
  def : Pat<(i32 (CMOV TY:$cmp, i32:$t, i32:$f, (i32 CCOp:$cond))),
            (EXTRACT_SUBREG
                (!cast<Instruction>(Insn#"rr") (CCOP $cond), $cmp,
                           (INSERT_SUBREG (i64 (IMPLICIT_DEF)), $t, sub_i32),
                           (INSERT_SUBREG (i64 (IMPLICIT_DEF)), $f, sub_i32)),
                sub_i32)>;
  def : Pat<(i32 (CMOV TY:$cmp, (i32 mimm:$t), i32:$f, (i32 CCOp:$cond))),
            (EXTRACT_SUBREG
                (!cast<Instruction>(Insn#"rm") (CCOP $cond), $cmp,
                           (MIMM $t),
                           (INSERT_SUBREG (i64 (IMPLICIT_DEF)), $f, sub_i32)),
                sub_i32)>;
}
defm : CMOVI32m<i64, "CMOVL">;
defm : CMOVI32m<i32, "CMOVW">;
defm : CMOVI32m<f64, "CMOVD">;
defm : CMOVI32m<f32, "CMOVS">;

// CMOV for f32
multiclass CMOVF32m<ValueType TY, SDPatternOperator Insn> {
  def : Pat<(f32 (CMOV TY:$cmp, f32:$t, f32:$f, (i32 CCOp:$cond))),
            (EXTRACT_SUBREG
                (!cast<Instruction>(Insn#"rr")
                    (CCOP $cond), $cmp,
                    (INSERT_SUBREG (i64 (IMPLICIT_DEF)), $t, sub_f32),
                    (INSERT_SUBREG (i64 (IMPLICIT_DEF)), $f, sub_f32)),
                sub_f32)>;
  def : Pat<(f32 (CMOV TY:$cmp, (f32 mimmfp:$t), f32:$f, (i32 CCOp:$cond))),
            (EXTRACT_SUBREG
                (!cast<Instruction>(Insn#"rm")
                    (CCOP $cond), $cmp, (MIMMFP $t),
                    (INSERT_SUBREG (i64 (IMPLICIT_DEF)), $f, sub_f32)),
                sub_f32)>;
}
defm : CMOVF32m<i64, "CMOVL">;
defm : CMOVF32m<i32, "CMOVW">;
defm : CMOVF32m<f64, "CMOVD">;
defm : CMOVF32m<f32, "CMOVS">;

// CMOV for f64
multiclass CMOVF64m<ValueType TY, SDPatternOperator Insn> {
  def : Pat<(f64 (CMOV TY:$cmp, f64:$t, f64:$f, (i32 CCOp:$cond))),
            (!cast<Instruction>(Insn#"rr") (CCOP $cond), $cmp, $t, $f)>;
  def : Pat<(f64 (CMOV TY:$cmp, (f64 mimmfp:$t), f64:$f, (i32 CCOp:$cond))),
            (!cast<Instruction>(Insn#"rm") (CCOP $cond), $cmp, (MIMMFP $t),
                                           $f)>;
}
defm : CMOVF64m<i64, "CMOVL">;
defm : CMOVF64m<i32, "CMOVW">;
defm : CMOVF64m<f64, "CMOVD">;
defm : CMOVF64m<f32, "CMOVS">;

// CMOV for f128
multiclass CMOVF128m<ValueType TY, SDPatternOperator Insn> {
  def : Pat<(f128 (CMOV TY:$cmp, f128:$t, f128:$f, (i32 CCOp:$cond))),
            (INSERT_SUBREG
              (INSERT_SUBREG (f128 (IMPLICIT_DEF)),
                (!cast<Instruction>(Insn#"rr") (CCOP $cond), $cmp,
                  (EXTRACT_SUBREG $t, sub_odd),
                  (EXTRACT_SUBREG $f, sub_odd)), sub_odd),
              (!cast<Instruction>(Insn#"rr") (CCOP $cond), $cmp,
                (EXTRACT_SUBREG $t, sub_even),
                (EXTRACT_SUBREG $f, sub_even)), sub_even)>;
}
defm : CMOVF128m<i64, "CMOVL">;
defm : CMOVF128m<i32, "CMOVW">;
defm : CMOVF128m<f64, "CMOVD">;
defm : CMOVF128m<f32, "CMOVS">;

// Generic SELECT pattern matches
// Use cmov.w for all cases since %pred holds i32.
//
//   CMOV.w.ne %res, %tval, %tmp  ; set tval if %tmp is true

def : Pat<(i32 (select i32:$pred, i32:$t, i32:$f)),
          (cmov32rr<CMOVWrr, sub_i32> CC_INE, $pred, $t, $f)>;
def : Pat<(i32 (select i32:$pred, (i32 mimm:$t), i32:$f)),
          (cmov32rm<CMOVWrm, sub_i32> CC_INE, $pred, $t, $f)>;
def : Pat<(i32 (select i32:$pred, i32:$t, (i32 mimm:$f))),
          (cmov32rm<CMOVWrm, sub_i32> CC_IEQ, $pred, $f, $t)>;

def : Pat<(i64 (select i32:$pred, i64:$t, i64:$f)),
          (cmovrr<CMOVWrr> CC_INE, $pred, $t, $f)>;
def : Pat<(i64 (select i32:$pred, (i64 mimm:$t), i64:$f)),
          (cmovrm<CMOVWrm, MIMM> CC_INE, $pred, $t, $f)>;
def : Pat<(i64 (select i32:$pred, i64:$t, (i64 mimm:$f))),
          (cmovrm<CMOVWrm, MIMM> CC_IEQ, $pred, $f, $t)>;

def : Pat<(f32 (select i32:$pred, f32:$t, f32:$f)),
          (cmov32rr<CMOVWrr, sub_f32> CC_INE, $pred, $t, $f)>;
def : Pat<(f32 (select i32:$pred, (f32 mimmfp:$t), f32:$f)),
          (cmov32rm<CMOVWrm, sub_f32, MIMMFP> CC_INE, $pred, $t, $f)>;
def : Pat<(f32 (select i32:$pred, f32:$t, (f32 mimmfp:$f))),
          (cmov32rm<CMOVWrm, sub_f32, MIMMFP> CC_IEQ, $pred, $f, $t)>;

def : Pat<(f64 (select i32:$pred, f64:$t, f64:$f)),
          (cmovrr<CMOVWrr> CC_INE, $pred, $t, $f)>;
def : Pat<(f64 (select i32:$pred, (f64 mimmfp:$t), f64:$f)),
          (cmovrm<CMOVWrm, MIMMFP> CC_INE, $pred, $t, $f)>;
def : Pat<(f64 (select i32:$pred, f64:$t, (f64 mimmfp:$f))),
          (cmovrm<CMOVWrm, MIMMFP> CC_IEQ, $pred, $f, $t)>;

def : Pat<(f128 (select i32:$pred, f128:$t, f128:$f)),
          (cmov128rr<CMOVWrr> CC_INE, $pred, $t, $f)>;

// bitconvert
def : Pat<(f64 (bitconvert i64:$src)), (COPY_TO_REGCLASS $src, I64)>;
def : Pat<(i64 (bitconvert f64:$src)), (COPY_TO_REGCLASS $src, I64)>;

def : Pat<(i32 (bitconvert f32:$op)), (l2i (SRALri (f2l $op), 32))>;
def : Pat<(f32 (bitconvert i32:$op)), (l2f (SLLri (i2l $op), 32))>;

// Several special pattern matches to optimize code

// Optimize code A generated by `(unsigned char)c << 5` to B.
// A) sla.w.sx %s0, %s0, 5
//    lea %s1, 224           ; 0xE0
//    and %s0, %s0, %s1
// B) sla.w.sx %s0, %s0, 5
//    and %s0, %s0, (56)0

def : Pat<(i32 (and i32:$val, 0xff)), (l2i (ANDrm (i2l $val), !add(56, 64)))>;
def : Pat<(i32 (and i32:$val, 0xffff)), (l2i (ANDrm (i2l $val), !add(48, 64)))>;
def : Pat<(i64 (and i64:$val, 0xffffffff)), (ANDrm $val, !add(32, 64))>;

// Optimize code A generated by `(unsigned char)ll` to B.
// A) adds.w.sx %s0, %s0, (0)1  // sext_inreg generates this
//    and %s0, %s0, (56)0
// B) and %s0, %s0, (56)0

def : Pat<(i32 (and (trunc i64:$src), 0xff)),
          (l2i (ANDrm $src, !add(56, 64)))>;
def : Pat<(i32 (and (trunc i64:$src), 0xffff)),
          (l2i (ANDrm $src, !add(48, 64)))>;

//===----------------------------------------------------------------------===//
// Vector Instruction Pattern Stuff
//===----------------------------------------------------------------------===//

// Custom intermediate ISDs.
class IsVLVT<int OpIdx> : SDTCisVT<OpIdx,i32>;
def vec_broadcast       : SDNode<"VEISD::VEC_BROADCAST", SDTypeProfile<1, 2,
                                 [SDTCisVec<0>, IsVLVT<2>]>>;

// Whether this is an all-true mask (assuming undef-bits above VL are all-true).
def true_mask           : PatLeaf<
                            (vec_broadcast (i32 nonzero), (i32 srcvalue))>;
// Match any broadcast (ignoring VL).
def any_broadcast       : PatFrag<(ops node:$sx),
                                  (vec_broadcast node:$sx, (i32 srcvalue))>;

// Easy to write output patterns for vector instructions.
//   e.g.  (VLDirl 8, $addr, (EXTRACT_SUBREG (LEAzii 0, 0, 256), sub_i32))
//   to    (VLDirl 8, $addr, (VLEN 256)))
def VLEN : OutPatFrag<(ops node:$length),
                      (EXTRACT_SUBREG (LEAzii 0, 0, $length), sub_i32)>;

// Vector instructions.
include "VEInstrVec.td"

// The vevlintrin
include "VEInstrIntrinsicVL.td"

// Patterns and intermediate SD nodes (VEC_*).
include "VEInstrPatternsVec.td"

// Patterns and intermediate SD nodes (VVP_*).
include "VVPInstrPatternsVec.td"

// Patterns and intermediate SD nodes for fixed length vector instructions.
include "SIMDInstrPatterns.td"<|MERGE_RESOLUTION|>--- conflicted
+++ resolved
@@ -1685,16 +1685,6 @@
 
 // Basic cast between registers.  This is often used in ISel patterns, so make
 // them as OutPatFrag.
-<<<<<<< HEAD
-def i2l : OutPatFrag<(ops node:$expr),
-                     (INSERT_SUBREG (i64 (IMPLICIT_DEF)), $expr, sub_i32)>;
-def l2i : OutPatFrag<(ops node:$expr),
-                     (EXTRACT_SUBREG $expr, sub_i32)>;
-def f2l : OutPatFrag<(ops node:$expr),
-                     (INSERT_SUBREG (i64 (IMPLICIT_DEF)), $expr, sub_f32)>;
-def l2f : OutPatFrag<(ops node:$expr),
-                     (EXTRACT_SUBREG $expr, sub_f32)>;
-=======
 def i2l : OutPatFrag<(ops node:$exp),
                      (INSERT_SUBREG (i64 (IMPLICIT_DEF)), $exp, sub_i32)>;
 def l2i : OutPatFrag<(ops node:$exp),
@@ -1703,7 +1693,6 @@
                      (INSERT_SUBREG (i64 (IMPLICIT_DEF)), $exp, sub_f32)>;
 def l2f : OutPatFrag<(ops node:$exp),
                      (EXTRACT_SUBREG $exp, sub_f32)>;
->>>>>>> 70474dfe
 
 // Small immediates.
 def : Pat<(i32 simm7:$val), (l2i (ORim (LO7 $val), 0))>;
