--- conflicted
+++ resolved
@@ -120,54 +120,6 @@
 
 mark_as_advanced(
   LIBOMPTARGET_DEP_CUDA_FOUND 
-<<<<<<< HEAD
-  LIBOMPTARGET_DEP_CUDA_INCLUDE_DIRS
-  LIBOMPTARGET_DEP_CUDA_LIBRARIES)
-
-################################################################################
-# Looking for VEO...
-################################################################################
-
-find_path (
-  LIBOMPTARGET_DEP_VEO_INCLUDE_DIR
-  NAMES
-    ve_offload.h
-  PATHS
-    /usr/include
-    /usr/local/include
-    /opt/local/include
-    /sw/include
-    /opt/nec/ve/veos/include
-    ENV CPATH
-  PATH_SUFFIXES
-    libveo)
-
-find_library (
-  LIBOMPTARGET_DEP_VEO_LIBRARIES
-  NAMES
-    veo
-  PATHS
-    /usr/lib
-    /usr/local/lib
-    /opt/local/lib
-    /sw/lib
-    /opt/nec/ve/veos/lib64
-    ENV LIBRARY_PATH
-    ENV LD_LIBRARY_PATH)
-    
-set(LIBOMPTARGET_DEP_VEO_INCLUDE_DIRS ${LIBOMPTARGET_DEP_VEO_INCLUDE_DIR})
-find_package_handle_standard_args(
-  LIBOMPTARGET_DEP_VEO 
-  DEFAULT_MSG
-  LIBOMPTARGET_DEP_VEO_LIBRARIES
-  LIBOMPTARGET_DEP_VEO_INCLUDE_DIRS)
-
-mark_as_advanced(
-  LIBOMPTARGET_DEP_VEO_FOUND
-  LIBOMPTARGET_DEP_VEO_INCLUDE_DIRS 
-  LIBOMPTARGET_DEP_VEO_LIBRARIES)
- 
-=======
   LIBOMPTARGET_DEP_CUDA_INCLUDE_DIRS)
 
 ################################################################################
@@ -207,4 +159,47 @@
   LIBOMPTARGET_DEP_CUDA_DRIVER_LIBRARIES)
 
 mark_as_advanced(LIBOMPTARGET_DEP_CUDA_DRIVER_LIBRARIES)
->>>>>>> 1c861c58
+
+################################################################################
+# Looking for VEO...
+################################################################################
+
+find_path (
+  LIBOMPTARGET_DEP_VEO_INCLUDE_DIR
+  NAMES
+    ve_offload.h
+  PATHS
+    /usr/include
+    /usr/local/include
+    /opt/local/include
+    /sw/include
+    /opt/nec/ve/veos/include
+    ENV CPATH
+  PATH_SUFFIXES
+    libveo)
+
+find_library (
+  LIBOMPTARGET_DEP_VEO_LIBRARIES
+  NAMES
+    veo
+  PATHS
+    /usr/lib
+    /usr/local/lib
+    /opt/local/lib
+    /sw/lib
+    /opt/nec/ve/veos/lib64
+    ENV LIBRARY_PATH
+    ENV LD_LIBRARY_PATH)
+    
+set(LIBOMPTARGET_DEP_VEO_INCLUDE_DIRS ${LIBOMPTARGET_DEP_VEO_INCLUDE_DIR})
+find_package_handle_standard_args(
+  LIBOMPTARGET_DEP_VEO 
+  DEFAULT_MSG
+  LIBOMPTARGET_DEP_VEO_LIBRARIES
+  LIBOMPTARGET_DEP_VEO_INCLUDE_DIRS)
+
+mark_as_advanced(
+  LIBOMPTARGET_DEP_VEO_FOUND
+  LIBOMPTARGET_DEP_VEO_INCLUDE_DIRS 
+  LIBOMPTARGET_DEP_VEO_LIBRARIES)
+ 