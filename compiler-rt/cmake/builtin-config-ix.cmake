--- conflicted
+++ resolved
@@ -46,11 +46,7 @@
 endif()
 
 set(ALL_BUILTIN_SUPPORTED_ARCH ${X86} ${X86_64} ${ARM32} ${ARM64}
-<<<<<<< HEAD
-    ${HEXAGON} ${MIPS32} ${MIPS64} ${PPC64} ${RISCV32} ${RISCV64} ${WASM32} ${WASM64} ${VE})
-=======
-    ${HEXAGON} ${MIPS32} ${MIPS64} ${PPC64} ${RISCV32} ${RISCV64} ${SPARC} ${SPARCV9} ${WASM32} ${WASM64})
->>>>>>> 42ae6fec
+    ${HEXAGON} ${MIPS32} ${MIPS64} ${PPC64} ${RISCV32} ${RISCV64} ${SPARC} ${SPARCV9} ${WASM32} ${WASM64} ${VE})
 
 include(CompilerRTUtils)
 include(CompilerRTDarwinUtils)
