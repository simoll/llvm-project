--- conflicted
+++ resolved
@@ -292,9 +292,15 @@
     return;
   }
 
+  // The scope ranges can cover multiple basic blocks in each span. Iterate over
+  // all blocks (in the order they are in the function) until we reach the one
+  // containing the end of the span.
   SmallVectorImpl<InsnRange> &InsnRanges = Scope->getRanges();
   for (auto &R : InsnRanges)
-    MBBs.insert(R.first->getParent());
+    for (auto CurMBBIt = R.first->getParent()->getIterator(),
+              EndBBIt = std::next(R.second->getParent()->getIterator());
+         CurMBBIt != EndBBIt; CurMBBIt++)
+      MBBs.insert(&*CurMBBIt);
 }
 
 bool LexicalScopes::dominates(const DILocation *DL, MachineBasicBlock *MBB) {
@@ -307,16 +313,6 @@
   if (Scope == CurrentFnLexicalScope && MBB->getParent() == MF)
     return true;
 
-<<<<<<< HEAD
-  bool Result = false;
-  for (auto &I : *MBB) {
-    if (const DILocation *IDL = I.getDebugLoc())
-      if (LexicalScope *IScope = getOrCreateLexicalScope(IDL))
-        if (Scope->dominates(IScope))
-          return true;
-  }
-  return Result;
-=======
   // Fetch all the blocks in DLs scope. Because the range / block list also
   // contain any subscopes, any instruction that DL dominates can be found in
   // the block set.
@@ -329,7 +325,6 @@
     getMachineBasicBlocks(DL, *Set);
   }
   return Set->count(MBB) != 0;
->>>>>>> 6219a874
 }
 
 #if !defined(NDEBUG) || defined(LLVM_ENABLE_DUMP)
