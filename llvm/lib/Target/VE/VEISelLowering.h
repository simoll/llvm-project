//===-- VEISelLowering.h - VE DAG Lowering Interface ------------*- C++ -*-===//
//
// Part of the LLVM Project, under the Apache License v2.0 with LLVM Exceptions.
// See https://llvm.org/LICENSE.txt for license information.
// SPDX-License-Identifier: Apache-2.0 WITH LLVM-exception
//
//===----------------------------------------------------------------------===//
//
// This file defines the interfaces that VE uses to lower LLVM code into a
// selection DAG.
//
//===----------------------------------------------------------------------===//

#ifndef LLVM_LIB_TARGET_VE_VEISELLOWERING_H
#define LLVM_LIB_TARGET_VE_VEISELLOWERING_H

#include "VE.h"
#include "llvm/CodeGen/TargetLowering.h"

namespace llvm {
class VESubtarget;

namespace VEISD {
enum NodeType : unsigned {
  FIRST_NUMBER = ISD::BUILTIN_OP_END,

  EQV,         // Equivalence between two integer values.
  XOR,         // Exclusive-or between two integer values.
  CMPI,        // Compare between two signed integer values.
  CMPU,        // Compare between two unsigned integer values.
  CMPF,        // Compare between two floating-point values.
  CMPQ,        // Compare between two quad floating-point values.
  CMOV,        // Select between two values using the result of comparison.

  EH_SJLJ_SETJMP,           // SjLj exception handling setjmp.
  EH_SJLJ_LONGJMP,          // SjLj exception handling longjmp.
  EH_SJLJ_SETUP_DISPATCH,   // SjLj exception handling setup_dispatch.

  Hi,
  Lo, // Hi/Lo operations, typically on a global address.

  GETFUNPLT,   // load function address through %plt insturction
  GETTLSADDR,  // load address for TLS access
  GETSTACKTOP, // retrieve address of stack top (first address of
               // locals and temporaries)

  MEMBARRIER,  // Compiler barrier only; generate a no-op.

  CALL,        // A call instruction.
  RET_FLAG,    // Return with a flag operand.
  GLOBAL_BASE_REG, // Global base reg for PIC.
  FLUSHW,      // FLUSH register windows to stack.

  VEC_BROADCAST,   // a scalar value is broadcast across all vector lanes (Operand 0: the broadcast register)
  VEC_SEQ,         // sequence vector match (Operand 0: the constant stride)

  VEC_VMV,

  /// Scatter and gather instructions.
  VEC_GATHER,
  VEC_SCATTER,

  VEC_LVL,

  /// A wrapper node for TargetConstantPool, TargetJumpTable,
  /// TargetExternalSymbol, TargetGlobalAddress, TargetGlobalTLSAddress,
  /// MCSymbol and TargetBlockAddress.
  Wrapper,
};
}

class VETargetLowering : public TargetLowering {
  const VESubtarget *Subtarget;

public:
  VETargetLowering(const TargetMachine &TM, const VESubtarget &STI);

  const char *getTargetNodeName(unsigned Opcode) const override;
  MVT getScalarShiftAmountTy(const DataLayout &, EVT) const override {
    return MVT::i32;
  }

  Register getRegisterByName(const char *RegName, LLT VT,
                             const MachineFunction &MF) const override;

  /// getSetCCResultType - Return the ISD::SETCC ValueType
  EVT getSetCCResultType(const DataLayout &DL, LLVMContext &Context,
                         EVT VT) const override;

  SDValue LowerFormalArguments(SDValue Chain, CallingConv::ID CallConv,
                               bool isVarArg,
                               const SmallVectorImpl<ISD::InputArg> &Ins,
                               const SDLoc &dl, SelectionDAG &DAG,
                               SmallVectorImpl<SDValue> &InVals) const override;

  SDValue LowerCall(TargetLowering::CallLoweringInfo &CLI,
                    SmallVectorImpl<SDValue> &InVals) const override;

  bool CanLowerReturn(CallingConv::ID CallConv, MachineFunction &MF,
                      bool isVarArg,
                      const SmallVectorImpl<ISD::OutputArg> &ArgsFlags,
                      LLVMContext &Context) const override;
  SDValue LowerReturn(SDValue Chain, CallingConv::ID CallConv, bool isVarArg,
                      const SmallVectorImpl<ISD::OutputArg> &Outs,
                      const SmallVectorImpl<SDValue> &OutVals, const SDLoc &dl,
                      SelectionDAG &DAG) const override;

  /// Custom Lower {
  SDValue LowerOperation(SDValue Op, SelectionDAG &DAG) const override;

  SDValue LowerVASTART(SDValue Op, SelectionDAG &DAG) const;
  SDValue LowerVAARG(SDValue Op, SelectionDAG &DAG) const;
  SDValue LowerBlockAddress(SDValue Op, SelectionDAG &DAG) const;
  SDValue LowerGlobalAddress(SDValue Op, SelectionDAG &DAG) const;
  SDValue LowerGlobalTLSAddress(SDValue Op, SelectionDAG &DAG) const;
  SDValue LowerToTLSGeneralDynamicModel(SDValue Op, SelectionDAG &DAG) const;
<<<<<<< HEAD
  SDValue LowerToTLSLocalExecModel(SDValue Op, SelectionDAG &DAG) const;
=======
  SDValue lowerDYNAMIC_STACKALLOC(SDValue Op, SelectionDAG &DAG) const;
>>>>>>> 23ac16cf
  /// } Custom Lower

  SDValue withTargetFlags(SDValue Op, unsigned TF, SelectionDAG &DAG) const;
  SDValue makeHiLoPair(SDValue Op, unsigned HiTF, unsigned LoTF,
                       SelectionDAG &DAG) const;
  SDValue makeAddress(SDValue Op, SelectionDAG &DAG) const;

  bool isFPImmLegal(const APFloat &Imm, EVT VT,
                    bool ForCodeSize) const override;
  /// Returns true if the target allows unaligned memory accesses of the
  /// specified type.
  bool allowsMisalignedMemoryAccesses(EVT VT, unsigned AS, unsigned Align,
                                      MachineMemOperand::Flags Flags,
                                      bool *Fast) const override;

  /// computeKnownBitsForTargetNode - Determine which of the bits specified
  /// in Mask are known to be either zero or one and return them in the
  /// KnownZero/KnownOne bitsets.
  void computeKnownBitsForTargetNode(const SDValue Op,
                                     KnownBits &Known,
                                     const APInt &DemandedElts,
                                     const SelectionDAG &DAG,
                                     unsigned Depth = 0) const override;

  MachineBasicBlock *
  EmitInstrWithCustomInserter(MachineInstr &MI,
                              MachineBasicBlock *MBB) const override;

  SDValue PerformDAGCombine(SDNode *N, DAGCombinerInfo &DCI) const override;

  SDValue combineExtBoolTrunc(SDNode *N, DAGCombinerInfo &DCI) const;
  SDValue combineSetCC(SDNode *N, DAGCombinerInfo &DCI) const;
  SDValue combineSelectCC(SDNode *N, DAGCombinerInfo &DCI) const;
  SDValue combineSelect(SDNode *N, DAGCombinerInfo &DCI) const;

  /// This function looks at SETCC that compares integers. It replaces
  /// SETCC with integer arithmetic operations when there is a legal way
  /// of doing it.
  SDValue optimizeSetCC(SDNode *N, DAGCombinerInfo &DCI) const;

  SDValue generateEquivalentSub(SDNode *N, bool Signed, bool Complement,
                                bool Swap, SelectionDAG &DAG) const;
  SDValue generateEquivalentCmp(SDNode *N, bool UseCompAsBase,
                                SelectionDAG &DAG) const;
  SDValue generateEquivalentLdz(SDNode *N, bool Complement,
                                SelectionDAG &DAG) const;

  ConstraintType getConstraintType(StringRef Constraint) const override;
  ConstraintWeight
  getSingleConstraintMatchWeight(AsmOperandInfo &info,
                                 const char *constraint) const override;
  void LowerAsmOperandForConstraint(SDValue Op,
                                    std::string &Constraint,
                                    std::vector<SDValue> &Ops,
                                    SelectionDAG &DAG) const override;

  unsigned
  getInlineAsmMemConstraint(StringRef ConstraintCode) const override {
    if (ConstraintCode == "o")
      return InlineAsm::Constraint_o;
    return TargetLowering::getInlineAsmMemConstraint(ConstraintCode);
  }

  std::pair<unsigned, const TargetRegisterClass *>
  getRegForInlineAsmConstraint(const TargetRegisterInfo *TRI,
                               StringRef Constraint, MVT VT) const override;

  bool isOffsetFoldingLegal(const GlobalAddressSDNode *GA) const override;

  /// Override to support customized stack guard loading.
  bool useLoadStackGuardNode() const override;
  void insertSSPDeclarations(Module &M) const override;

  SDValue LowerConstantPool(SDValue Op, SelectionDAG &DAG) const;
  SDValue LowerBUILD_VECTOR(SDValue Op, SelectionDAG &DAG) const;

  SDValue LowerBitcast(SDValue Op, SelectionDAG &DAG) const;

  SDValue LowerVECTOR_SHUFFLE(SDValue Op, SelectionDAG &DAG) const;

  SDValue LowerMGATHER_MSCATTER(SDValue Op, SelectionDAG &DAG) const;

  SDValue LowerMLOAD(SDValue Op, SelectionDAG &DAG) const;

  SDValue LowerEH_SJLJ_SETJMP(SDValue Op, SelectionDAG &DAG) const;
  SDValue LowerEH_SJLJ_LONGJMP(SDValue Op, SelectionDAG &DAG) const;
  SDValue LowerEH_SJLJ_SETUP_DISPATCH(SDValue Op, SelectionDAG &DAG) const;

  unsigned getSRetArgSize(SelectionDAG &DAG, SDValue Callee) const;

  SDValue LowerINTRINSIC_VOID(SDValue Op, SelectionDAG &DAG) const;
  SDValue LowerINTRINSIC_W_CHAIN(SDValue Op, SelectionDAG &DAG) const;
  SDValue LowerINTRINSIC_WO_CHAIN(SDValue Op, SelectionDAG &DAG) const;

  SDValue LowerDYNAMIC_STACKALLOC(SDValue Op, SelectionDAG &DAG) const;

  SDValue LowerATOMIC_FENCE(SDValue Op, SelectionDAG &DAG) const;
  SDValue LowerATOMIC_LOAD(SDValue Op, SelectionDAG &DAG) const;
  SDValue LowerATOMIC_STORE(SDValue Op, SelectionDAG &DAG) const;

  // Should we expand the build vector with shuffles?
  bool shouldExpandBuildVectorWithShuffles(EVT VT,
      unsigned DefinedValues) const override;

  SDValue LowerEXTRACT_VECTOR_ELT(SDValue Op, SelectionDAG &DAG) const;
  SDValue LowerINSERT_VECTOR_ELT(SDValue Op, SelectionDAG &DAG) const;

  bool ShouldShrinkFPConstant(EVT VT) const override {
    // Do not shrink FP constpool if VT == MVT::f128.
    // (ldd, call _Q_fdtoq) is more expensive than two ldds.
    return VT != MVT::f128;
  }

  bool mergeStoresAfterLegalization(EVT) const override { return true; }

  bool canMergeStoresTo(unsigned AddressSpace, EVT MemVT,
                        const SelectionDAG &DAG) const override;

  unsigned getJumpTableEncoding() const override;

  const MCExpr *
  LowerCustomJumpTableEntry(const MachineJumpTableInfo *MJTI,
                            const MachineBasicBlock *MBB, unsigned uid,
                            MCContext &Ctx) const override;

  bool shouldInsertFencesForAtomic(const Instruction *I) const override {
    // VE uses Release consistency, so need fence for each atomics.
    return true;
  }
  Instruction *emitLeadingFence(IRBuilder<> &Builder, Instruction *Inst,
                                AtomicOrdering Ord) const override;
  Instruction *emitTrailingFence(IRBuilder<> &Builder, Instruction *Inst,
                                 AtomicOrdering Ord) const override;

  AtomicExpansionKind shouldExpandAtomicRMWInIR(AtomicRMWInst *AI) const override;

  void ReplaceNodeResults(SDNode *N,
                          SmallVectorImpl<SDValue>& Results,
                          SelectionDAG &DAG) const override;

  MachineBasicBlock *expandSelectCC(MachineInstr &MI, MachineBasicBlock *BB,
                                    unsigned BROpcode) const;
  MachineBasicBlock *emitEHSjLjSetJmp(MachineInstr &MI,
                                      MachineBasicBlock *MBB) const;
  MachineBasicBlock *emitEHSjLjLongJmp(MachineInstr &MI,
                                       MachineBasicBlock *MBB) const;
  MachineBasicBlock *EmitSjLjDispatchBlock(MachineInstr &MI,
                                           MachineBasicBlock *BB) const;
  void SetupEntryBlockForSjLj(MachineInstr &MI, MachineBasicBlock *MBB,
                              MachineBasicBlock *DispatchBB, int FI) const;
  void finalizeLowering(MachineFunction &MF) const override;

  bool isVectorMaskType(EVT VT) const;

  /// Target Optimization {

  // SX-Aurora VE s/udiv is 5-9 times slower than multiply.
  bool isIntDivCheap(EVT, AttributeList) const override { return false; }
  bool hasStandaloneRem(EVT) const override { return false; }

  bool isCheapToSpeculateCtlz() const override { return true; }
  bool isCtlzFast() const override { return true; }

  bool convertSetCCLogicToBitwiseLogic(EVT VT) const override {
    return true;
  }

  bool hasAndNot(SDValue Y) const override;

  // VE supports only vector FMA
  bool isFMAFasterThanFMulAndFAdd(const MachineFunction &MF,
                                  EVT VT) const override
  { return VT.isVector() ? true : false; }

  /// } Target Optimization
};
} // namespace llvm

#endif // VE_ISELLOWERING_H<|MERGE_RESOLUTION|>--- conflicted
+++ resolved
@@ -114,11 +114,8 @@
   SDValue LowerGlobalAddress(SDValue Op, SelectionDAG &DAG) const;
   SDValue LowerGlobalTLSAddress(SDValue Op, SelectionDAG &DAG) const;
   SDValue LowerToTLSGeneralDynamicModel(SDValue Op, SelectionDAG &DAG) const;
-<<<<<<< HEAD
   SDValue LowerToTLSLocalExecModel(SDValue Op, SelectionDAG &DAG) const;
-=======
   SDValue lowerDYNAMIC_STACKALLOC(SDValue Op, SelectionDAG &DAG) const;
->>>>>>> 23ac16cf
   /// } Custom Lower
 
   SDValue withTargetFlags(SDValue Op, unsigned TF, SelectionDAG &DAG) const;
@@ -212,8 +209,6 @@
   SDValue LowerINTRINSIC_VOID(SDValue Op, SelectionDAG &DAG) const;
   SDValue LowerINTRINSIC_W_CHAIN(SDValue Op, SelectionDAG &DAG) const;
   SDValue LowerINTRINSIC_WO_CHAIN(SDValue Op, SelectionDAG &DAG) const;
-
-  SDValue LowerDYNAMIC_STACKALLOC(SDValue Op, SelectionDAG &DAG) const;
 
   SDValue LowerATOMIC_FENCE(SDValue Op, SelectionDAG &DAG) const;
   SDValue LowerATOMIC_LOAD(SDValue Op, SelectionDAG &DAG) const;
