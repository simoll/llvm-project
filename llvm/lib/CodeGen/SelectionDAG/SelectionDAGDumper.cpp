//===- SelectionDAGDumper.cpp - Implement SelectionDAG::dump() ------------===//
//
// Part of the LLVM Project, under the Apache License v2.0 with LLVM Exceptions.
// See https://llvm.org/LICENSE.txt for license information.
// SPDX-License-Identifier: Apache-2.0 WITH LLVM-exception
//
//===----------------------------------------------------------------------===//
//
// This implements the SelectionDAG::dump method and friends.
//
//===----------------------------------------------------------------------===//

#include "llvm/ADT/APFloat.h"
#include "llvm/ADT/APInt.h"
#include "llvm/ADT/None.h"
#include "llvm/ADT/SmallPtrSet.h"
#include "llvm/ADT/StringExtras.h"
#include "llvm/CodeGen/ISDOpcodes.h"
#include "llvm/CodeGen/MachineBasicBlock.h"
#include "llvm/CodeGen/MachineConstantPool.h"
#include "llvm/CodeGen/MachineMemOperand.h"
#include "llvm/CodeGen/SelectionDAG.h"
#include "llvm/CodeGen/SelectionDAGNodes.h"
#include "llvm/CodeGen/TargetInstrInfo.h"
#include "llvm/CodeGen/TargetLowering.h"
#include "llvm/CodeGen/TargetRegisterInfo.h"
#include "llvm/CodeGen/TargetSubtargetInfo.h"
#include "llvm/CodeGen/ValueTypes.h"
#include "llvm/Config/llvm-config.h"
#include "llvm/IR/BasicBlock.h"
#include "llvm/IR/Constants.h"
#include "llvm/IR/DebugInfoMetadata.h"
#include "llvm/IR/DebugLoc.h"
#include "llvm/IR/Function.h"
#include "llvm/IR/Intrinsics.h"
#include "llvm/IR/ModuleSlotTracker.h"
#include "llvm/IR/Value.h"
#include "llvm/Support/Casting.h"
#include "llvm/Support/CommandLine.h"
#include "llvm/Support/Compiler.h"
#include "llvm/Support/Debug.h"
#include "llvm/Support/ErrorHandling.h"
#include "llvm/Support/MachineValueType.h"
#include "llvm/Support/Printable.h"
#include "llvm/Support/raw_ostream.h"
#include "llvm/Target/TargetIntrinsicInfo.h"
#include "llvm/Target/TargetMachine.h"
#include "SDNodeDbgValue.h"
#include <cstdint>
#include <iterator>

using namespace llvm;

static cl::opt<bool>
VerboseDAGDumping("dag-dump-verbose", cl::Hidden,
                  cl::desc("Display more information when dumping selection "
                           "DAG nodes."));

std::string SDNode::getOperationName(const SelectionDAG *G) const {
  switch (getOpcode()) {
  default:
    if (getOpcode() < ISD::BUILTIN_OP_END)
      return "<<Unknown DAG Node>>";
    if (isMachineOpcode()) {
      if (G)
        if (const TargetInstrInfo *TII = G->getSubtarget().getInstrInfo())
          if (getMachineOpcode() < TII->getNumOpcodes())
            return std::string(TII->getName(getMachineOpcode()));
      return "<<Unknown Machine Node #" + utostr(getOpcode()) + ">>";
    }
    if (G) {
      const TargetLowering &TLI = G->getTargetLoweringInfo();
      const char *Name = TLI.getTargetNodeName(getOpcode());
      if (Name) return Name;
      return "<<Unknown Target Node #" + utostr(getOpcode()) + ">>";
    }
    return "<<Unknown Node #" + utostr(getOpcode()) + ">>";

#ifndef NDEBUG
  case ISD::DELETED_NODE:               return "<<Deleted Node!>>";
#endif
  case ISD::PREFETCH:                   return "Prefetch";
  case ISD::ATOMIC_FENCE:               return "AtomicFence";
  case ISD::ATOMIC_CMP_SWAP:            return "AtomicCmpSwap";
  case ISD::ATOMIC_CMP_SWAP_WITH_SUCCESS: return "AtomicCmpSwapWithSuccess";
  case ISD::ATOMIC_SWAP:                return "AtomicSwap";
  case ISD::ATOMIC_LOAD_ADD:            return "AtomicLoadAdd";
  case ISD::ATOMIC_LOAD_SUB:            return "AtomicLoadSub";
  case ISD::ATOMIC_LOAD_AND:            return "AtomicLoadAnd";
  case ISD::ATOMIC_LOAD_CLR:            return "AtomicLoadClr";
  case ISD::ATOMIC_LOAD_OR:             return "AtomicLoadOr";
  case ISD::ATOMIC_LOAD_XOR:            return "AtomicLoadXor";
  case ISD::ATOMIC_LOAD_NAND:           return "AtomicLoadNand";
  case ISD::ATOMIC_LOAD_MIN:            return "AtomicLoadMin";
  case ISD::ATOMIC_LOAD_MAX:            return "AtomicLoadMax";
  case ISD::ATOMIC_LOAD_UMIN:           return "AtomicLoadUMin";
  case ISD::ATOMIC_LOAD_UMAX:           return "AtomicLoadUMax";
  case ISD::ATOMIC_LOAD_FADD:           return "AtomicLoadFAdd";
  case ISD::ATOMIC_LOAD:                return "AtomicLoad";
  case ISD::ATOMIC_STORE:               return "AtomicStore";
  case ISD::PCMARKER:                   return "PCMarker";
  case ISD::READCYCLECOUNTER:           return "ReadCycleCounter";
  case ISD::SRCVALUE:                   return "SrcValue";
  case ISD::MDNODE_SDNODE:              return "MDNode";
  case ISD::EntryToken:                 return "EntryToken";
  case ISD::TokenFactor:                return "TokenFactor";
  case ISD::AssertSext:                 return "AssertSext";
  case ISD::AssertZext:                 return "AssertZext";
  case ISD::AssertAlign:                return "AssertAlign";

  case ISD::BasicBlock:                 return "BasicBlock";
  case ISD::VALUETYPE:                  return "ValueType";
  case ISD::Register:                   return "Register";
  case ISD::RegisterMask:               return "RegisterMask";
  case ISD::Constant:
    if (cast<ConstantSDNode>(this)->isOpaque())
      return "OpaqueConstant";
    return "Constant";
  case ISD::ConstantFP:                 return "ConstantFP";
  case ISD::GlobalAddress:              return "GlobalAddress";
  case ISD::GlobalTLSAddress:           return "GlobalTLSAddress";
  case ISD::FrameIndex:                 return "FrameIndex";
  case ISD::JumpTable:                  return "JumpTable";
  case ISD::GLOBAL_OFFSET_TABLE:        return "GLOBAL_OFFSET_TABLE";
  case ISD::RETURNADDR:                 return "RETURNADDR";
  case ISD::ADDROFRETURNADDR:           return "ADDROFRETURNADDR";
  case ISD::FRAMEADDR:                  return "FRAMEADDR";
  case ISD::SPONENTRY:                  return "SPONENTRY";
  case ISD::LOCAL_RECOVER:              return "LOCAL_RECOVER";
  case ISD::READ_REGISTER:              return "READ_REGISTER";
  case ISD::WRITE_REGISTER:             return "WRITE_REGISTER";
  case ISD::FRAME_TO_ARGS_OFFSET:       return "FRAME_TO_ARGS_OFFSET";
  case ISD::EH_DWARF_CFA:               return "EH_DWARF_CFA";
  case ISD::EH_RETURN:                  return "EH_RETURN";
  case ISD::EH_SJLJ_SETJMP:             return "EH_SJLJ_SETJMP";
  case ISD::EH_SJLJ_LONGJMP:            return "EH_SJLJ_LONGJMP";
  case ISD::EH_SJLJ_SETUP_DISPATCH:     return "EH_SJLJ_SETUP_DISPATCH";
  case ISD::ConstantPool:               return "ConstantPool";
  case ISD::TargetIndex:                return "TargetIndex";
  case ISD::ExternalSymbol:             return "ExternalSymbol";
  case ISD::BlockAddress:               return "BlockAddress";
  case ISD::INTRINSIC_WO_CHAIN:
  case ISD::INTRINSIC_VOID:
  case ISD::INTRINSIC_W_CHAIN: {
    unsigned OpNo = getOpcode() == ISD::INTRINSIC_WO_CHAIN ? 0 : 1;
    unsigned IID = cast<ConstantSDNode>(getOperand(OpNo))->getZExtValue();
    if (IID < Intrinsic::num_intrinsics)
      return Intrinsic::getName((Intrinsic::ID)IID, None);
    else if (!G)
      return "Unknown intrinsic";
    else if (const TargetIntrinsicInfo *TII = G->getTarget().getIntrinsicInfo())
      return TII->getName(IID);
    llvm_unreachable("Invalid intrinsic ID");
  }

  case ISD::BUILD_VECTOR:               return "BUILD_VECTOR";
  case ISD::TargetConstant:
    if (cast<ConstantSDNode>(this)->isOpaque())
      return "OpaqueTargetConstant";
    return "TargetConstant";
  case ISD::TargetConstantFP:           return "TargetConstantFP";
  case ISD::TargetGlobalAddress:        return "TargetGlobalAddress";
  case ISD::TargetGlobalTLSAddress:     return "TargetGlobalTLSAddress";
  case ISD::TargetFrameIndex:           return "TargetFrameIndex";
  case ISD::TargetJumpTable:            return "TargetJumpTable";
  case ISD::TargetConstantPool:         return "TargetConstantPool";
  case ISD::TargetExternalSymbol:       return "TargetExternalSymbol";
  case ISD::MCSymbol:                   return "MCSymbol";
  case ISD::TargetBlockAddress:         return "TargetBlockAddress";

  case ISD::CopyToReg:                  return "CopyToReg";
  case ISD::CopyFromReg:                return "CopyFromReg";
  case ISD::UNDEF:                      return "undef";
  case ISD::VSCALE:                     return "vscale";
  case ISD::MERGE_VALUES:               return "merge_values";
  case ISD::INLINEASM:                  return "inlineasm";
  case ISD::INLINEASM_BR:               return "inlineasm_br";
  case ISD::EH_LABEL:                   return "eh_label";
  case ISD::ANNOTATION_LABEL:           return "annotation_label";
  case ISD::HANDLENODE:                 return "handlenode";

  // Unary operators
  case ISD::FABS:                       return "fabs";
  case ISD::FMINNUM:                    return "fminnum";
  case ISD::STRICT_FMINNUM:             return "strict_fminnum";
  case ISD::FMAXNUM:                    return "fmaxnum";
  case ISD::STRICT_FMAXNUM:             return "strict_fmaxnum";
  case ISD::FMINNUM_IEEE:               return "fminnum_ieee";
  case ISD::FMAXNUM_IEEE:               return "fmaxnum_ieee";
  case ISD::FMINIMUM:                   return "fminimum";
  case ISD::STRICT_FMINIMUM:            return "strict_fminimum";
  case ISD::FMAXIMUM:                   return "fmaximum";
  case ISD::STRICT_FMAXIMUM:            return "strict_fmaximum";
  case ISD::FNEG:                       return "fneg";
  case ISD::FSQRT:                      return "fsqrt";
  case ISD::STRICT_FSQRT:               return "strict_fsqrt";
  case ISD::FCBRT:                      return "fcbrt";
  case ISD::FSIN:                       return "fsin";
  case ISD::STRICT_FSIN:                return "strict_fsin";
  case ISD::FCOS:                       return "fcos";
  case ISD::STRICT_FCOS:                return "strict_fcos";
  case ISD::FSINCOS:                    return "fsincos";
  case ISD::FTRUNC:                     return "ftrunc";
  case ISD::STRICT_FTRUNC:              return "strict_ftrunc";
  case ISD::FFLOOR:                     return "ffloor";
  case ISD::STRICT_FFLOOR:              return "strict_ffloor";
  case ISD::FCEIL:                      return "fceil";
  case ISD::STRICT_FCEIL:               return "strict_fceil";
  case ISD::FRINT:                      return "frint";
  case ISD::STRICT_FRINT:               return "strict_frint";
  case ISD::FNEARBYINT:                 return "fnearbyint";
  case ISD::STRICT_FNEARBYINT:          return "strict_fnearbyint";
  case ISD::FROUND:                     return "fround";
  case ISD::STRICT_FROUND:              return "strict_fround";
  case ISD::FROUNDEVEN:                 return "froundeven";
  case ISD::STRICT_FROUNDEVEN:          return "strict_froundeven";
  case ISD::FEXP:                       return "fexp";
  case ISD::STRICT_FEXP:                return "strict_fexp";
  case ISD::FEXP2:                      return "fexp2";
  case ISD::STRICT_FEXP2:               return "strict_fexp2";
  case ISD::FLOG:                       return "flog";
  case ISD::STRICT_FLOG:                return "strict_flog";
  case ISD::FLOG2:                      return "flog2";
  case ISD::STRICT_FLOG2:               return "strict_flog2";
  case ISD::FLOG10:                     return "flog10";
  case ISD::STRICT_FLOG10:              return "strict_flog10";

  // Binary operators
  case ISD::ADD:                        return "add";
  case ISD::SUB:                        return "sub";
  case ISD::MUL:                        return "mul";
  case ISD::MULHU:                      return "mulhu";
  case ISD::MULHS:                      return "mulhs";
  case ISD::SDIV:                       return "sdiv";
  case ISD::UDIV:                       return "udiv";
  case ISD::SREM:                       return "srem";
  case ISD::UREM:                       return "urem";
  case ISD::SMUL_LOHI:                  return "smul_lohi";
  case ISD::UMUL_LOHI:                  return "umul_lohi";
  case ISD::SDIVREM:                    return "sdivrem";
  case ISD::UDIVREM:                    return "udivrem";
  case ISD::AND:                        return "and";
  case ISD::OR:                         return "or";
  case ISD::XOR:                        return "xor";
  case ISD::SHL:                        return "shl";
  case ISD::SRA:                        return "sra";
  case ISD::SRL:                        return "srl";
  case ISD::ROTL:                       return "rotl";
  case ISD::ROTR:                       return "rotr";
  case ISD::FSHL:                       return "fshl";
  case ISD::FSHR:                       return "fshr";
  case ISD::FADD:                       return "fadd";
  case ISD::STRICT_FADD:                return "strict_fadd";
  case ISD::FSUB:                       return "fsub";
  case ISD::STRICT_FSUB:                return "strict_fsub";
  case ISD::FMUL:                       return "fmul";
  case ISD::STRICT_FMUL:                return "strict_fmul";
  case ISD::FDIV:                       return "fdiv";
  case ISD::STRICT_FDIV:                return "strict_fdiv";
  case ISD::FMA:                        return "fma";
  case ISD::STRICT_FMA:                 return "strict_fma";
  case ISD::FMAD:                       return "fmad";
  case ISD::FREM:                       return "frem";
  case ISD::STRICT_FREM:                return "strict_frem";
  case ISD::FCOPYSIGN:                  return "fcopysign";
  case ISD::FGETSIGN:                   return "fgetsign";
  case ISD::FCANONICALIZE:              return "fcanonicalize";
  case ISD::FPOW:                       return "fpow";
  case ISD::STRICT_FPOW:                return "strict_fpow";
  case ISD::SMIN:                       return "smin";
  case ISD::SMAX:                       return "smax";
  case ISD::UMIN:                       return "umin";
  case ISD::UMAX:                       return "umax";

  case ISD::FPOWI:                      return "fpowi";
  case ISD::STRICT_FPOWI:               return "strict_fpowi";
  case ISD::SETCC:                      return "setcc";
  case ISD::SETCCCARRY:                 return "setcccarry";
  case ISD::STRICT_FSETCC:              return "strict_fsetcc";
  case ISD::STRICT_FSETCCS:             return "strict_fsetccs";
  case ISD::SELECT:                     return "select";
  case ISD::VSELECT:                    return "vselect";
  case ISD::SELECT_CC:                  return "select_cc";
  case ISD::INSERT_VECTOR_ELT:          return "insert_vector_elt";
  case ISD::EXTRACT_VECTOR_ELT:         return "extract_vector_elt";
  case ISD::CONCAT_VECTORS:             return "concat_vectors";
  case ISD::INSERT_SUBVECTOR:           return "insert_subvector";
  case ISD::EXTRACT_SUBVECTOR:          return "extract_subvector";
  case ISD::SCALAR_TO_VECTOR:           return "scalar_to_vector";
  case ISD::VECTOR_SHUFFLE:             return "vector_shuffle";
  case ISD::SPLAT_VECTOR:               return "splat_vector";
  case ISD::CARRY_FALSE:                return "carry_false";
  case ISD::ADDC:                       return "addc";
  case ISD::ADDE:                       return "adde";
  case ISD::ADDCARRY:                   return "addcarry";
  case ISD::SADDO_CARRY:                return "saddo_carry";
  case ISD::SADDO:                      return "saddo";
  case ISD::UADDO:                      return "uaddo";
  case ISD::SSUBO:                      return "ssubo";
  case ISD::USUBO:                      return "usubo";
  case ISD::SMULO:                      return "smulo";
  case ISD::UMULO:                      return "umulo";
  case ISD::SUBC:                       return "subc";
  case ISD::SUBE:                       return "sube";
  case ISD::SUBCARRY:                   return "subcarry";
  case ISD::SSUBO_CARRY:                return "ssubo_carry";
  case ISD::SHL_PARTS:                  return "shl_parts";
  case ISD::SRA_PARTS:                  return "sra_parts";
  case ISD::SRL_PARTS:                  return "srl_parts";

  case ISD::SADDSAT:                    return "saddsat";
  case ISD::UADDSAT:                    return "uaddsat";
  case ISD::SSUBSAT:                    return "ssubsat";
  case ISD::USUBSAT:                    return "usubsat";
  case ISD::SSHLSAT:                    return "sshlsat";
  case ISD::USHLSAT:                    return "ushlsat";

  case ISD::SMULFIX:                    return "smulfix";
  case ISD::SMULFIXSAT:                 return "smulfixsat";
  case ISD::UMULFIX:                    return "umulfix";
  case ISD::UMULFIXSAT:                 return "umulfixsat";

  case ISD::SDIVFIX:                    return "sdivfix";
  case ISD::SDIVFIXSAT:                 return "sdivfixsat";
  case ISD::UDIVFIX:                    return "udivfix";
  case ISD::UDIVFIXSAT:                 return "udivfixsat";

  // Conversion operators.
  case ISD::SIGN_EXTEND:                return "sign_extend";
  case ISD::ZERO_EXTEND:                return "zero_extend";
  case ISD::ANY_EXTEND:                 return "any_extend";
  case ISD::SIGN_EXTEND_INREG:          return "sign_extend_inreg";
  case ISD::ANY_EXTEND_VECTOR_INREG:    return "any_extend_vector_inreg";
  case ISD::SIGN_EXTEND_VECTOR_INREG:   return "sign_extend_vector_inreg";
  case ISD::ZERO_EXTEND_VECTOR_INREG:   return "zero_extend_vector_inreg";
  case ISD::TRUNCATE:                   return "truncate";
  case ISD::FP_ROUND:                   return "fp_round";
  case ISD::STRICT_FP_ROUND:            return "strict_fp_round";
  case ISD::FLT_ROUNDS_:                return "flt_rounds";
  case ISD::FP_EXTEND:                  return "fp_extend";
  case ISD::STRICT_FP_EXTEND:           return "strict_fp_extend";

  case ISD::SINT_TO_FP:                 return "sint_to_fp";
  case ISD::STRICT_SINT_TO_FP:          return "strict_sint_to_fp";
  case ISD::UINT_TO_FP:                 return "uint_to_fp";
  case ISD::STRICT_UINT_TO_FP:          return "strict_uint_to_fp";
  case ISD::FP_TO_SINT:                 return "fp_to_sint";
  case ISD::STRICT_FP_TO_SINT:          return "strict_fp_to_sint";
  case ISD::FP_TO_UINT:                 return "fp_to_uint";
  case ISD::STRICT_FP_TO_UINT:          return "strict_fp_to_uint";
  case ISD::BITCAST:                    return "bitcast";
  case ISD::ADDRSPACECAST:              return "addrspacecast";
  case ISD::FP16_TO_FP:                 return "fp16_to_fp";
  case ISD::STRICT_FP16_TO_FP:          return "strict_fp16_to_fp";
  case ISD::FP_TO_FP16:                 return "fp_to_fp16";
  case ISD::STRICT_FP_TO_FP16:          return "strict_fp_to_fp16";
  case ISD::LROUND:                     return "lround";
  case ISD::STRICT_LROUND:              return "strict_lround";
  case ISD::LLROUND:                    return "llround";
  case ISD::STRICT_LLROUND:             return "strict_llround";
  case ISD::LRINT:                      return "lrint";
  case ISD::STRICT_LRINT:               return "strict_lrint";
  case ISD::LLRINT:                     return "llrint";
  case ISD::STRICT_LLRINT:              return "strict_llrint";

    // Control flow instructions
  case ISD::BR:                         return "br";
  case ISD::BRIND:                      return "brind";
  case ISD::BR_JT:                      return "br_jt";
  case ISD::BRCOND:                     return "brcond";
  case ISD::BR_CC:                      return "br_cc";
  case ISD::CALLSEQ_START:              return "callseq_start";
  case ISD::CALLSEQ_END:                return "callseq_end";

    // EH instructions
  case ISD::CATCHRET:                   return "catchret";
  case ISD::CLEANUPRET:                 return "cleanupret";

    // Other operators
  case ISD::LOAD:                       return "load";
  case ISD::STORE:                      return "store";
  case ISD::MLOAD:                      return "masked_load";
  case ISD::MSTORE:                     return "masked_store";
  case ISD::MGATHER:                    return "masked_gather";
  case ISD::MSCATTER:                   return "masked_scatter";
  case ISD::VAARG:                      return "vaarg";
  case ISD::VACOPY:                     return "vacopy";
  case ISD::VAEND:                      return "vaend";
  case ISD::VASTART:                    return "vastart";
  case ISD::DYNAMIC_STACKALLOC:         return "dynamic_stackalloc";
  case ISD::EXTRACT_ELEMENT:            return "extract_element";
  case ISD::BUILD_PAIR:                 return "build_pair";
  case ISD::STACKSAVE:                  return "stacksave";
  case ISD::STACKRESTORE:               return "stackrestore";
  case ISD::TRAP:                       return "trap";
  case ISD::DEBUGTRAP:                  return "debugtrap";
  case ISD::UBSANTRAP:                  return "ubsantrap";
  case ISD::LIFETIME_START:             return "lifetime.start";
  case ISD::LIFETIME_END:               return "lifetime.end";
  case ISD::PSEUDO_PROBE:
    return "pseudoprobe";
  case ISD::GC_TRANSITION_START:        return "gc_transition.start";
  case ISD::GC_TRANSITION_END:          return "gc_transition.end";
  case ISD::GET_DYNAMIC_AREA_OFFSET:    return "get.dynamic.area.offset";
  case ISD::FREEZE:                     return "freeze";
  case ISD::PREALLOCATED_SETUP:
    return "call_setup";
  case ISD::PREALLOCATED_ARG:
    return "call_alloc";

  // Bit manipulation
  case ISD::ABS:                        return "abs";
  case ISD::BITREVERSE:                 return "bitreverse";
  case ISD::BSWAP:                      return "bswap";
  case ISD::CTPOP:                      return "ctpop";
  case ISD::CTTZ:                       return "cttz";
  case ISD::CTTZ_ZERO_UNDEF:            return "cttz_zero_undef";
  case ISD::CTLZ:                       return "ctlz";
  case ISD::CTLZ_ZERO_UNDEF:            return "ctlz_zero_undef";
  case ISD::PARITY:                     return "parity";

  // Trampolines
  case ISD::INIT_TRAMPOLINE:            return "init_trampoline";
  case ISD::ADJUST_TRAMPOLINE:          return "adjust_trampoline";

  case ISD::CONDCODE:
    switch (cast<CondCodeSDNode>(this)->get()) {
    default: llvm_unreachable("Unknown setcc condition!");
    case ISD::SETOEQ:                   return "setoeq";
    case ISD::SETOGT:                   return "setogt";
    case ISD::SETOGE:                   return "setoge";
    case ISD::SETOLT:                   return "setolt";
    case ISD::SETOLE:                   return "setole";
    case ISD::SETONE:                   return "setone";

    case ISD::SETO:                     return "seto";
    case ISD::SETUO:                    return "setuo";
    case ISD::SETUEQ:                   return "setueq";
    case ISD::SETUGT:                   return "setugt";
    case ISD::SETUGE:                   return "setuge";
    case ISD::SETULT:                   return "setult";
    case ISD::SETULE:                   return "setule";
    case ISD::SETUNE:                   return "setune";

    case ISD::SETEQ:                    return "seteq";
    case ISD::SETGT:                    return "setgt";
    case ISD::SETGE:                    return "setge";
    case ISD::SETLT:                    return "setlt";
    case ISD::SETLE:                    return "setle";
    case ISD::SETNE:                    return "setne";

    case ISD::SETTRUE:                  return "settrue";
    case ISD::SETTRUE2:                 return "settrue2";
    case ISD::SETFALSE:                 return "setfalse";
    case ISD::SETFALSE2:                return "setfalse2";
    }
  case ISD::VECREDUCE_FADD:             return "vecreduce_fadd";
  case ISD::VECREDUCE_SEQ_FADD:         return "vecreduce_seq_fadd";
  case ISD::VECREDUCE_FMUL:             return "vecreduce_fmul";
  case ISD::VECREDUCE_SEQ_FMUL:         return "vecreduce_seq_fmul";
  case ISD::VECREDUCE_ADD:              return "vecreduce_add";
  case ISD::VECREDUCE_MUL:              return "vecreduce_mul";
  case ISD::VECREDUCE_AND:              return "vecreduce_and";
  case ISD::VECREDUCE_OR:               return "vecreduce_or";
  case ISD::VECREDUCE_XOR:              return "vecreduce_xor";
  case ISD::VECREDUCE_SMAX:             return "vecreduce_smax";
  case ISD::VECREDUCE_SMIN:             return "vecreduce_smin";
  case ISD::VECREDUCE_UMAX:             return "vecreduce_umax";
  case ISD::VECREDUCE_UMIN:             return "vecreduce_umin";
  case ISD::VECREDUCE_FMAX:             return "vecreduce_fmax";
  case ISD::VECREDUCE_FMIN:             return "vecreduce_fmin";

<<<<<<< HEAD
  // Vector Predication
#define BEGIN_REGISTER_VP_SDNODE(NODEID,LEGALARG,NAME,...) \
  case ISD::NODEID: return #NAME;
=======
    // Vector Predication
#define BEGIN_REGISTER_VP_SDNODE(SDID, LEGALARG, NAME, ...)                    \
  case ISD::SDID:                                                              \
    return #NAME;
>>>>>>> 8b618263
#include "llvm/IR/VPIntrinsics.def"
  }
}

const char *SDNode::getIndexedModeName(ISD::MemIndexedMode AM) {
  switch (AM) {
  default:              return "";
  case ISD::PRE_INC:    return "<pre-inc>";
  case ISD::PRE_DEC:    return "<pre-dec>";
  case ISD::POST_INC:   return "<post-inc>";
  case ISD::POST_DEC:   return "<post-dec>";
  }
}

static Printable PrintNodeId(const SDNode &Node) {
  return Printable([&Node](raw_ostream &OS) {
#ifndef NDEBUG
    OS << 't' << Node.PersistentId;
#else
    OS << (const void*)&Node;
#endif
  });
}

// Print the MMO with more information from the SelectionDAG.
static void printMemOperand(raw_ostream &OS, const MachineMemOperand &MMO,
                            const MachineFunction *MF, const Module *M,
                            const MachineFrameInfo *MFI,
                            const TargetInstrInfo *TII, LLVMContext &Ctx) {
  ModuleSlotTracker MST(M);
  if (MF)
    MST.incorporateFunction(MF->getFunction());
  SmallVector<StringRef, 0> SSNs;
  MMO.print(OS, MST, SSNs, Ctx, MFI, TII);
}

static void printMemOperand(raw_ostream &OS, const MachineMemOperand &MMO,
                            const SelectionDAG *G) {
  if (G) {
    const MachineFunction *MF = &G->getMachineFunction();
    return printMemOperand(OS, MMO, MF, MF->getFunction().getParent(),
                           &MF->getFrameInfo(), G->getSubtarget().getInstrInfo(),
                           *G->getContext());
  } else {
    LLVMContext Ctx;
    return printMemOperand(OS, MMO, /*MF=*/nullptr, /*M=*/nullptr,
                           /*MFI=*/nullptr, /*TII=*/nullptr, Ctx);
  }
}

#if !defined(NDEBUG) || defined(LLVM_ENABLE_DUMP)
LLVM_DUMP_METHOD void SDNode::dump() const { dump(nullptr); }

LLVM_DUMP_METHOD void SDNode::dump(const SelectionDAG *G) const {
  print(dbgs(), G);
  dbgs() << '\n';
}
#endif

void SDNode::print_types(raw_ostream &OS, const SelectionDAG *G) const {
  for (unsigned i = 0, e = getNumValues(); i != e; ++i) {
    if (i) OS << ",";
    if (getValueType(i) == MVT::Other)
      OS << "ch";
    else
      OS << getValueType(i).getEVTString();
  }
}

void SDNode::print_details(raw_ostream &OS, const SelectionDAG *G) const {
  if (getFlags().hasNoUnsignedWrap())
    OS << " nuw";

  if (getFlags().hasNoSignedWrap())
    OS << " nsw";

  if (getFlags().hasExact())
    OS << " exact";

  if (getFlags().hasNoNaNs())
    OS << " nnan";

  if (getFlags().hasNoInfs())
    OS << " ninf";

  if (getFlags().hasNoSignedZeros())
    OS << " nsz";

  if (getFlags().hasAllowReciprocal())
    OS << " arcp";

  if (getFlags().hasAllowContract())
    OS << " contract";

  if (getFlags().hasApproximateFuncs())
    OS << " afn";

  if (getFlags().hasAllowReassociation())
    OS << " reassoc";

  if (getFlags().hasNoFPExcept())
    OS << " nofpexcept";

  if (const MachineSDNode *MN = dyn_cast<MachineSDNode>(this)) {
    if (!MN->memoperands_empty()) {
      OS << "<";
      OS << "Mem:";
      for (MachineSDNode::mmo_iterator i = MN->memoperands_begin(),
           e = MN->memoperands_end(); i != e; ++i) {
        printMemOperand(OS, **i, G);
        if (std::next(i) != e)
          OS << " ";
      }
      OS << ">";
    }
  } else if (const ShuffleVectorSDNode *SVN =
               dyn_cast<ShuffleVectorSDNode>(this)) {
    OS << "<";
    for (unsigned i = 0, e = ValueList[0].getVectorNumElements(); i != e; ++i) {
      int Idx = SVN->getMaskElt(i);
      if (i) OS << ",";
      if (Idx < 0)
        OS << "u";
      else
        OS << Idx;
    }
    OS << ">";
  } else if (const ConstantSDNode *CSDN = dyn_cast<ConstantSDNode>(this)) {
    OS << '<' << CSDN->getAPIntValue() << '>';
  } else if (const ConstantFPSDNode *CSDN = dyn_cast<ConstantFPSDNode>(this)) {
    if (&CSDN->getValueAPF().getSemantics() == &APFloat::IEEEsingle())
      OS << '<' << CSDN->getValueAPF().convertToFloat() << '>';
    else if (&CSDN->getValueAPF().getSemantics() == &APFloat::IEEEdouble())
      OS << '<' << CSDN->getValueAPF().convertToDouble() << '>';
    else {
      OS << "<APFloat(";
      CSDN->getValueAPF().bitcastToAPInt().print(OS, false);
      OS << ")>";
    }
  } else if (const GlobalAddressSDNode *GADN =
             dyn_cast<GlobalAddressSDNode>(this)) {
    int64_t offset = GADN->getOffset();
    OS << '<';
    GADN->getGlobal()->printAsOperand(OS);
    OS << '>';
    if (offset > 0)
      OS << " + " << offset;
    else
      OS << " " << offset;
    if (unsigned int TF = GADN->getTargetFlags())
      OS << " [TF=" << TF << ']';
  } else if (const FrameIndexSDNode *FIDN = dyn_cast<FrameIndexSDNode>(this)) {
    OS << "<" << FIDN->getIndex() << ">";
  } else if (const JumpTableSDNode *JTDN = dyn_cast<JumpTableSDNode>(this)) {
    OS << "<" << JTDN->getIndex() << ">";
    if (unsigned int TF = JTDN->getTargetFlags())
      OS << " [TF=" << TF << ']';
  } else if (const ConstantPoolSDNode *CP = dyn_cast<ConstantPoolSDNode>(this)){
    int offset = CP->getOffset();
    if (CP->isMachineConstantPoolEntry())
      OS << "<" << *CP->getMachineCPVal() << ">";
    else
      OS << "<" << *CP->getConstVal() << ">";
    if (offset > 0)
      OS << " + " << offset;
    else
      OS << " " << offset;
    if (unsigned int TF = CP->getTargetFlags())
      OS << " [TF=" << TF << ']';
  } else if (const TargetIndexSDNode *TI = dyn_cast<TargetIndexSDNode>(this)) {
    OS << "<" << TI->getIndex() << '+' << TI->getOffset() << ">";
    if (unsigned TF = TI->getTargetFlags())
      OS << " [TF=" << TF << ']';
  } else if (const BasicBlockSDNode *BBDN = dyn_cast<BasicBlockSDNode>(this)) {
    OS << "<";
    const Value *LBB = (const Value*)BBDN->getBasicBlock()->getBasicBlock();
    if (LBB)
      OS << LBB->getName() << " ";
    OS << (const void*)BBDN->getBasicBlock() << ">";
  } else if (const RegisterSDNode *R = dyn_cast<RegisterSDNode>(this)) {
    OS << ' ' << printReg(R->getReg(),
                          G ? G->getSubtarget().getRegisterInfo() : nullptr);
  } else if (const ExternalSymbolSDNode *ES =
             dyn_cast<ExternalSymbolSDNode>(this)) {
    OS << "'" << ES->getSymbol() << "'";
    if (unsigned int TF = ES->getTargetFlags())
      OS << " [TF=" << TF << ']';
  } else if (const SrcValueSDNode *M = dyn_cast<SrcValueSDNode>(this)) {
    if (M->getValue())
      OS << "<" << M->getValue() << ">";
    else
      OS << "<null>";
  } else if (const MDNodeSDNode *MD = dyn_cast<MDNodeSDNode>(this)) {
    if (MD->getMD())
      OS << "<" << MD->getMD() << ">";
    else
      OS << "<null>";
  } else if (const VTSDNode *N = dyn_cast<VTSDNode>(this)) {
    OS << ":" << N->getVT().getEVTString();
  }
  else if (const LoadSDNode *LD = dyn_cast<LoadSDNode>(this)) {
    OS << "<";

    printMemOperand(OS, *LD->getMemOperand(), G);

    bool doExt = true;
    switch (LD->getExtensionType()) {
    default: doExt = false; break;
    case ISD::EXTLOAD:  OS << ", anyext"; break;
    case ISD::SEXTLOAD: OS << ", sext"; break;
    case ISD::ZEXTLOAD: OS << ", zext"; break;
    }
    if (doExt)
      OS << " from " << LD->getMemoryVT().getEVTString();

    const char *AM = getIndexedModeName(LD->getAddressingMode());
    if (*AM)
      OS << ", " << AM;

    OS << ">";
  } else if (const StoreSDNode *ST = dyn_cast<StoreSDNode>(this)) {
    OS << "<";
    printMemOperand(OS, *ST->getMemOperand(), G);

    if (ST->isTruncatingStore())
      OS << ", trunc to " << ST->getMemoryVT().getEVTString();

    const char *AM = getIndexedModeName(ST->getAddressingMode());
    if (*AM)
      OS << ", " << AM;

    OS << ">";
  } else if (const MaskedLoadSDNode *MLd = dyn_cast<MaskedLoadSDNode>(this)) {
    OS << "<";

    printMemOperand(OS, *MLd->getMemOperand(), G);

    bool doExt = true;
    switch (MLd->getExtensionType()) {
    default: doExt = false; break;
    case ISD::EXTLOAD:  OS << ", anyext"; break;
    case ISD::SEXTLOAD: OS << ", sext"; break;
    case ISD::ZEXTLOAD: OS << ", zext"; break;
    }
    if (doExt)
      OS << " from " << MLd->getMemoryVT().getEVTString();

    const char *AM = getIndexedModeName(MLd->getAddressingMode());
    if (*AM)
      OS << ", " << AM;

    if (MLd->isExpandingLoad())
      OS << ", expanding";

    OS << ">";
  } else if (const MaskedStoreSDNode *MSt = dyn_cast<MaskedStoreSDNode>(this)) {
    OS << "<";
    printMemOperand(OS, *MSt->getMemOperand(), G);

    if (MSt->isTruncatingStore())
      OS << ", trunc to " << MSt->getMemoryVT().getEVTString();

    const char *AM = getIndexedModeName(MSt->getAddressingMode());
    if (*AM)
      OS << ", " << AM;

    if (MSt->isCompressingStore())
      OS << ", compressing";

    OS << ">";
  } else if (const auto *MGather = dyn_cast<MaskedGatherSDNode>(this)) {
    OS << "<";
    printMemOperand(OS, *MGather->getMemOperand(), G);

    bool doExt = true;
    switch (MGather->getExtensionType()) {
    default: doExt = false; break;
    case ISD::EXTLOAD:  OS << ", anyext"; break;
    case ISD::SEXTLOAD: OS << ", sext"; break;
    case ISD::ZEXTLOAD: OS << ", zext"; break;
    }
    if (doExt)
      OS << " from " << MGather->getMemoryVT().getEVTString();

    auto Signed = MGather->isIndexSigned() ? "signed" : "unsigned";
    auto Scaled = MGather->isIndexScaled() ? "scaled" : "unscaled";
    OS << ", " << Signed << " " << Scaled << " offset";

    OS << ">";
  } else if (const auto *MScatter = dyn_cast<MaskedScatterSDNode>(this)) {
    OS << "<";
    printMemOperand(OS, *MScatter->getMemOperand(), G);

    if (MScatter->isTruncatingStore())
      OS << ", trunc to " << MScatter->getMemoryVT().getEVTString();

    auto Signed = MScatter->isIndexSigned() ? "signed" : "unsigned";
    auto Scaled = MScatter->isIndexScaled() ? "scaled" : "unscaled";
    OS << ", " << Signed << " " << Scaled << " offset";

    OS << ">";
  } else if (const MemSDNode *M = dyn_cast<MemSDNode>(this)) {
    OS << "<";
    printMemOperand(OS, *M->getMemOperand(), G);
    OS << ">";
  } else if (const BlockAddressSDNode *BA =
               dyn_cast<BlockAddressSDNode>(this)) {
    int64_t offset = BA->getOffset();
    OS << "<";
    BA->getBlockAddress()->getFunction()->printAsOperand(OS, false);
    OS << ", ";
    BA->getBlockAddress()->getBasicBlock()->printAsOperand(OS, false);
    OS << ">";
    if (offset > 0)
      OS << " + " << offset;
    else
      OS << " " << offset;
    if (unsigned int TF = BA->getTargetFlags())
      OS << " [TF=" << TF << ']';
  } else if (const AddrSpaceCastSDNode *ASC =
               dyn_cast<AddrSpaceCastSDNode>(this)) {
    OS << '['
       << ASC->getSrcAddressSpace()
       << " -> "
       << ASC->getDestAddressSpace()
       << ']';
  } else if (const LifetimeSDNode *LN = dyn_cast<LifetimeSDNode>(this)) {
    if (LN->hasOffset())
      OS << "<" << LN->getOffset() << " to " << LN->getOffset() + LN->getSize() << ">";
  }

  if (VerboseDAGDumping) {
    if (unsigned Order = getIROrder())
        OS << " [ORD=" << Order << ']';

    if (getNodeId() != -1)
      OS << " [ID=" << getNodeId() << ']';
    if (!(isa<ConstantSDNode>(this) || (isa<ConstantFPSDNode>(this))))
      OS << " # D:" << isDivergent();

    if (G && !G->GetDbgValues(this).empty()) {
      OS << " [NoOfDbgValues=" << G->GetDbgValues(this).size() << ']';
      for (SDDbgValue *Dbg : G->GetDbgValues(this))
        if (!Dbg->isInvalidated())
          Dbg->print(OS);
    } else if (getHasDebugValue())
      OS << " [NoOfDbgValues>0]";
  }
}

LLVM_DUMP_METHOD void SDDbgValue::print(raw_ostream &OS) const {
  OS << " DbgVal(Order=" << getOrder() << ')';
  if (isInvalidated()) OS << "(Invalidated)";
  if (isEmitted()) OS << "(Emitted)";
  switch (getKind()) {
  case SDNODE:
    if (getSDNode())
      OS << "(SDNODE=" << PrintNodeId(*getSDNode()) << ':' <<  getResNo() << ')';
    else
      OS << "(SDNODE)";
    break;
  case CONST:
    OS << "(CONST)";
    break;
  case FRAMEIX:
    OS << "(FRAMEIX=" << getFrameIx() << ')';
    break;
  case VREG:
    OS << "(VREG=" << getVReg() << ')';
    break;
  }
  if (isIndirect()) OS << "(Indirect)";
  OS << ":\"" << Var->getName() << '"';
#ifndef NDEBUG
  if (Expr->getNumElements())
    Expr->dump();
#endif
}

#if !defined(NDEBUG) || defined(LLVM_ENABLE_DUMP)
LLVM_DUMP_METHOD void SDDbgValue::dump() const {
  if (isInvalidated())
    return;
  print(dbgs());
  dbgs() << "\n";
}
#endif

/// Return true if this node is so simple that we should just print it inline
/// if it appears as an operand.
static bool shouldPrintInline(const SDNode &Node, const SelectionDAG *G) {
  // Avoid lots of cluttering when inline printing nodes with associated
  // DbgValues in verbose mode.
  if (VerboseDAGDumping && G && !G->GetDbgValues(&Node).empty())
    return false;
  if (Node.getOpcode() == ISD::EntryToken)
    return false;
  return Node.getNumOperands() == 0;
}

#if !defined(NDEBUG) || defined(LLVM_ENABLE_DUMP)
static void DumpNodes(const SDNode *N, unsigned indent, const SelectionDAG *G) {
  for (const SDValue &Op : N->op_values()) {
    if (shouldPrintInline(*Op.getNode(), G))
      continue;
    if (Op.getNode()->hasOneUse())
      DumpNodes(Op.getNode(), indent+2, G);
  }

  dbgs().indent(indent);
  N->dump(G);
}

LLVM_DUMP_METHOD void SelectionDAG::dump() const {
  dbgs() << "SelectionDAG has " << AllNodes.size() << " nodes:\n";

  for (allnodes_const_iterator I = allnodes_begin(), E = allnodes_end();
       I != E; ++I) {
    const SDNode *N = &*I;
    if (!N->hasOneUse() && N != getRoot().getNode() &&
        (!shouldPrintInline(*N, this) || N->use_empty()))
      DumpNodes(N, 2, this);
  }

  if (getRoot().getNode()) DumpNodes(getRoot().getNode(), 2, this);
  dbgs() << "\n";

  if (VerboseDAGDumping) {
    if (DbgBegin() != DbgEnd())
      dbgs() << "SDDbgValues:\n";
    for (auto *Dbg : make_range(DbgBegin(), DbgEnd()))
      Dbg->dump();
    if (ByvalParmDbgBegin() != ByvalParmDbgEnd())
      dbgs() << "Byval SDDbgValues:\n";
    for (auto *Dbg : make_range(ByvalParmDbgBegin(), ByvalParmDbgEnd()))
      Dbg->dump();
  }
  dbgs() << "\n";
}
#endif

void SDNode::printr(raw_ostream &OS, const SelectionDAG *G) const {
  OS << PrintNodeId(*this) << ": ";
  print_types(OS, G);
  OS << " = " << getOperationName(G);
  print_details(OS, G);
}

static bool printOperand(raw_ostream &OS, const SelectionDAG *G,
                         const SDValue Value) {
  if (!Value.getNode()) {
    OS << "<null>";
    return false;
  } else if (shouldPrintInline(*Value.getNode(), G)) {
    OS << Value->getOperationName(G) << ':';
    Value->print_types(OS, G);
    Value->print_details(OS, G);
    return true;
  } else {
    OS << PrintNodeId(*Value.getNode());
    if (unsigned RN = Value.getResNo())
      OS << ':' << RN;
    return false;
  }
}

#if !defined(NDEBUG) || defined(LLVM_ENABLE_DUMP)
using VisitedSDNodeSet = SmallPtrSet<const SDNode *, 32>;

static void DumpNodesr(raw_ostream &OS, const SDNode *N, unsigned indent,
                       const SelectionDAG *G, VisitedSDNodeSet &once) {
  if (!once.insert(N).second) // If we've been here before, return now.
    return;

  // Dump the current SDNode, but don't end the line yet.
  OS.indent(indent);
  N->printr(OS, G);

  // Having printed this SDNode, walk the children:
  for (unsigned i = 0, e = N->getNumOperands(); i != e; ++i) {
    if (i) OS << ",";
    OS << " ";

    const SDValue Op = N->getOperand(i);
    bool printedInline = printOperand(OS, G, Op);
    if (printedInline)
      once.insert(Op.getNode());
  }

  OS << "\n";

  // Dump children that have grandchildren on their own line(s).
  for (const SDValue &Op : N->op_values())
    DumpNodesr(OS, Op.getNode(), indent+2, G, once);
}

LLVM_DUMP_METHOD void SDNode::dumpr() const {
  VisitedSDNodeSet once;
  DumpNodesr(dbgs(), this, 0, nullptr, once);
}

LLVM_DUMP_METHOD void SDNode::dumpr(const SelectionDAG *G) const {
  VisitedSDNodeSet once;
  DumpNodesr(dbgs(), this, 0, G, once);
}
#endif

static void printrWithDepthHelper(raw_ostream &OS, const SDNode *N,
                                  const SelectionDAG *G, unsigned depth,
                                  unsigned indent) {
  if (depth == 0)
    return;

  OS.indent(indent);

  N->print(OS, G);

  if (depth < 1)
    return;

  for (const SDValue &Op : N->op_values()) {
    // Don't follow chain operands.
    if (Op.getValueType() == MVT::Other)
      continue;
    OS << '\n';
    printrWithDepthHelper(OS, Op.getNode(), G, depth-1, indent+2);
  }
}

void SDNode::printrWithDepth(raw_ostream &OS, const SelectionDAG *G,
                            unsigned depth) const {
  printrWithDepthHelper(OS, this, G, depth, 0);
}

void SDNode::printrFull(raw_ostream &OS, const SelectionDAG *G) const {
  // Don't print impossibly deep things.
  printrWithDepth(OS, G, 10);
}

#if !defined(NDEBUG) || defined(LLVM_ENABLE_DUMP)
LLVM_DUMP_METHOD
void SDNode::dumprWithDepth(const SelectionDAG *G, unsigned depth) const {
  printrWithDepth(dbgs(), G, depth);
}

LLVM_DUMP_METHOD void SDNode::dumprFull(const SelectionDAG *G) const {
  // Don't print impossibly deep things.
  dumprWithDepth(G, 10);
}
#endif

void SDNode::print(raw_ostream &OS, const SelectionDAG *G) const {
  printr(OS, G);
  for (unsigned i = 0, e = getNumOperands(); i != e; ++i) {
    if (i) OS << ", "; else OS << " ";
    printOperand(OS, G, getOperand(i));
  }
  if (DebugLoc DL = getDebugLoc()) {
    OS << ", ";
    DL.print(OS);
  }
}<|MERGE_RESOLUTION|>--- conflicted
+++ resolved
@@ -470,16 +470,10 @@
   case ISD::VECREDUCE_FMAX:             return "vecreduce_fmax";
   case ISD::VECREDUCE_FMIN:             return "vecreduce_fmin";
 
-<<<<<<< HEAD
-  // Vector Predication
-#define BEGIN_REGISTER_VP_SDNODE(NODEID,LEGALARG,NAME,...) \
-  case ISD::NODEID: return #NAME;
-=======
     // Vector Predication
 #define BEGIN_REGISTER_VP_SDNODE(SDID, LEGALARG, NAME, ...)                    \
   case ISD::SDID:                                                              \
     return #NAME;
->>>>>>> 8b618263
 #include "llvm/IR/VPIntrinsics.def"
   }
 }
