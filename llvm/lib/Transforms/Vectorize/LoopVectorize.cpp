--- conflicted
+++ resolved
@@ -5381,14 +5381,9 @@
   LLVM_DEBUG(dbgs() << "LV: The Widest register safe to use is: "
                     << WidestRegister << " bits.\n");
 
-<<<<<<< HEAD
-  assert(MaxVectorSize <= WidestRegister && "Did not expect to pack so many elements"
-                                 " into one vector!");
-=======
   assert(MaxVectorSize <= WidestRegister &&
          "Did not expect to pack so many elements"
          " into one vector!");
->>>>>>> 207e7371
   if (MaxVectorSize == 0) {
     LLVM_DEBUG(dbgs() << "LV: The target has no vector registers.\n");
     MaxVectorSize = 1;
