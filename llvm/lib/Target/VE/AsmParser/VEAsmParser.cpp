--- conflicted
+++ resolved
@@ -287,11 +287,7 @@
       return false;
 
     // Constant case
-<<<<<<< HEAD
-    if (const MCConstantExpr *ConstExpr = dyn_cast<MCConstantExpr>(Imm.Val)) {
-=======
     if (const auto *ConstExpr = dyn_cast<MCConstantExpr>(Imm.Val)) {
->>>>>>> a66e334c
       int64_t Value = ConstExpr->getValue();
       return isUInt<4>(Value);
     }
@@ -935,17 +931,6 @@
     Mnemonic = parseRD(Name, 10, NameLoc, Operands);
   } else if (Name.startswith("cvt.l.d")) {
     Mnemonic = parseRD(Name, 7, NameLoc, Operands);
-<<<<<<< HEAD
-  } else if (Name.startswith("vfmk.l.") || Name.startswith("vfmk.w.") ||
-             Name.startswith("vfmk.d.") || Name.startswith("vfmk.s.")) {
-    bool ICC = Name[5] == 'l' || Name[5] == 'w' ? true : false;
-    Mnemonic = parseCC(Name, 7, Name.size(), ICC, true, NameLoc, Operands);
-  } else if (Name.startswith("pvfmk.w.lo.") || Name.startswith("pvfmk.w.up.") ||
-             Name.startswith("pvfmk.s.lo.") || Name.startswith("pvfmk.s.up.")) {
-    bool ICC = Name[6] == 'l' || Name[6] == 'w' ? true : false;
-    Mnemonic = parseCC(Name, 11, Name.size(), ICC, true, NameLoc, Operands);
-=======
->>>>>>> a66e334c
   } else if (Name.startswith("vcvt.w.d.sx") || Name.startswith("vcvt.w.d.zx") ||
              Name.startswith("vcvt.w.s.sx") || Name.startswith("vcvt.w.s.zx")) {
     Mnemonic = parseRD(Name, 11, NameLoc, Operands);
@@ -956,8 +941,6 @@
     Mnemonic = parseRD(Name, 12, NameLoc, Operands);
   } else if (Name.startswith("pvcvt.w.s")) {
     Mnemonic = parseRD(Name, 9, NameLoc, Operands);
-<<<<<<< HEAD
-=======
   } else if (Name.startswith("vfmk.l.") || Name.startswith("vfmk.w.") ||
              Name.startswith("vfmk.d.") || Name.startswith("vfmk.s.")) {
     bool ICC = Name[5] == 'l' || Name[5] == 'w' ? true : false;
@@ -966,7 +949,6 @@
              Name.startswith("pvfmk.s.lo.") || Name.startswith("pvfmk.s.up.")) {
     bool ICC = Name[6] == 'l' || Name[6] == 'w' ? true : false;
     Mnemonic = parseCC(Name, 11, Name.size(), ICC, true, NameLoc, Operands);
->>>>>>> a66e334c
   } else {
     Operands->push_back(VEOperand::CreateToken(Mnemonic, NameLoc));
   }
