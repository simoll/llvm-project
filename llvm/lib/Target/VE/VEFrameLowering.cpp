--- conflicted
+++ resolved
@@ -122,15 +122,16 @@
 #include "llvm/IR/DataLayout.h"
 #include "llvm/IR/Function.h"
 #include "llvm/Support/CommandLine.h"
+#include "llvm/Target/TargetOptions.h"
 #include "llvm/Support/MathExtras.h"
-#include "llvm/Target/TargetOptions.h"
 
 using namespace llvm;
 
 static cl::opt<bool>
-    DisableLeafProc("disable-ve-leaf-proc", cl::init(false),
-                    cl::desc("Disable VE leaf procedure optimization."),
-                    cl::Hidden);
+DisableLeafProc("disable-ve-leaf-proc",
+                cl::init(false),
+                cl::desc("Disable VE leaf procedure optimization."),
+                cl::Hidden);
 
 VEFrameLowering::VEFrameLowering(const VESubtarget &ST)
     : TargetFrameLowering(TargetFrameLowering::StackGrowsDown, Align(16), 0,
@@ -380,25 +381,8 @@
   }
 
   // Emit stack extend instructions
-<<<<<<< HEAD
-  emitSPExtend(MF, MBB, MBBI);
-
-  Register RegFP = RegInfo.getDwarfRegNum(VE::SX9, true);
-
-  // Emit ".cfi_def_cfa_register 30".
-  unsigned CFIIndex =
-      MF.addFrameInst(MCCFIInstruction::createDefCfaRegister(nullptr, RegFP));
-  BuildMI(MBB, MBBI, DL, TII.get(TargetOpcode::CFI_INSTRUCTION))
-      .addCFIIndex(CFIIndex);
-
-  // Emit ".cfi_window_save".
-  CFIIndex = MF.addFrameInst(MCCFIInstruction::createWindowSave(nullptr));
-  BuildMI(MBB, MBBI, DL, TII.get(TargetOpcode::CFI_INSTRUCTION))
-      .addCFIIndex(CFIIndex);
-=======
   if (NumBytes != 0)
     emitSPExtend(MF, MBB, MBBI);
->>>>>>> 8b618263
 }
 
 MachineBasicBlock::iterator VEFrameLowering::eliminateCallFramePseudoInstr(
