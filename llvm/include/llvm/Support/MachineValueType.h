--- conflicted
+++ resolved
@@ -208,46 +208,25 @@
       FIRST_INTEGER_SCALABLE_VECTOR_VALUETYPE = nxv1i1,
       LAST_INTEGER_SCALABLE_VECTOR_VALUETYPE = nxv32i64,
 
-<<<<<<< HEAD
       nxv1f16        = 141,   // n x   1 x f16
       nxv2f16        = 142,  // n x  2 x f16
       nxv4f16        = 143,  // n x  4 x f16
       nxv8f16        = 144,  // n x  8 x f16
       nxv16f16       = 145,   // n x  16 x f16
       nxv32f16       = 146,   // n x  32 x f16
-      nxv2bf16       = 147,  // n x  2 x bf16
-      nxv4bf16       = 148,  // n x  4 x bf16
-      nxv8bf16       = 149,  // n x  8 x bf16
-      nxv1f32        = 150,  // n x  1 x f32
-      nxv2f32        = 151,  // n x  2 x f32
-      nxv4f32        = 152,  // n x  4 x f32
-      nxv8f32        = 153,  // n x  8 x f32
-      nxv16f32       = 154,  // n x 16 x f32
-      nxv1f64        = 155,  // n x  1 x f64
-      nxv2f64        = 156,  // n x  2 x f64
-      nxv4f64        = 157,  // n x  4 x f64
-      nxv8f64        = 158,  // n x  8 x f64
-=======
-      nxv1f16        = 139,   // n x   1 x f16
-      nxv2f16        = 140,  // n x  2 x f16
-      nxv4f16        = 141,  // n x  4 x f16
-      nxv8f16        = 142,  // n x  8 x f16
-      nxv16f16       = 143,   // n x  16 x f16
-      nxv32f16       = 144,   // n x  32 x f16
-      nxv1bf16       = 145,  // n x  1 x bf16
-      nxv2bf16       = 146,  // n x  2 x bf16
-      nxv4bf16       = 147,  // n x  4 x bf16
-      nxv8bf16       = 148,  // n x  8 x bf16
-      nxv1f32        = 149,  // n x  1 x f32
-      nxv2f32        = 150,  // n x  2 x f32
-      nxv4f32        = 151,  // n x  4 x f32
-      nxv8f32        = 152,  // n x  8 x f32
-      nxv16f32       = 153,  // n x 16 x f32
-      nxv1f64        = 154,  // n x  1 x f64
-      nxv2f64        = 155,  // n x  2 x f64
-      nxv4f64        = 156,  // n x  4 x f64
-      nxv8f64        = 157,  // n x  8 x f64
->>>>>>> f9b55f84
+      nxv1bf16       = 147,  // n x  1 x bf16
+      nxv2bf16       = 148,  // n x  2 x bf16
+      nxv4bf16       = 149,  // n x  4 x bf16
+      nxv8bf16       = 150,  // n x  8 x bf16
+      nxv1f32        = 151,  // n x  1 x f32
+      nxv2f32        = 152,  // n x  2 x f32
+      nxv4f32        = 153,  // n x  4 x f32
+      nxv8f32        = 154,  // n x  8 x f32
+      nxv16f32       = 155,  // n x 16 x f32
+      nxv1f64        = 156,  // n x  1 x f64
+      nxv2f64        = 157,  // n x  2 x f64
+      nxv4f64        = 158,  // n x  4 x f64
+      nxv8f64        = 159,  // n x  8 x f64
 
       FIRST_FP_SCALABLE_VECTOR_VALUETYPE = nxv1f16,
       LAST_FP_SCALABLE_VECTOR_VALUETYPE = nxv8f64,
@@ -258,41 +237,22 @@
       FIRST_VECTOR_VALUETYPE = v1i1,
       LAST_VECTOR_VALUETYPE  = nxv8f64,
 
-<<<<<<< HEAD
-      x86mmx         = 159,   // This is an X86 MMX value
-
-      Glue           = 160,   // This glues nodes together during pre-RA sched
-
-      isVoid         = 161,   // This has no value
-
-      Untyped        = 162,   // This value takes a register, but has
+      x86mmx         = 160,   // This is an X86 MMX value
+
+      Glue           = 161,   // This glues nodes together during pre-RA sched
+
+      isVoid         = 162,   // This has no value
+
+      Untyped        = 163,   // This value takes a register, but has
                               // unspecified type.  The register class
                               // will be determined by the opcode.
 
-      funcref        = 163,   // WebAssembly's funcref type
-      externref      = 164,   // WebAssembly's externref type
-      x86amx         = 165,   // This is an X86 AMX value
+      funcref        = 164,   // WebAssembly's funcref type
+      externref      = 165,   // WebAssembly's externref type
+      x86amx         = 166,   // This is an X86 AMX value
 
       FIRST_VALUETYPE =  1,   // This is always the beginning of the list.
-      LAST_VALUETYPE = 166,   // This always remains at the end of the list.
-=======
-      x86mmx         = 158,   // This is an X86 MMX value
-
-      Glue           = 159,   // This glues nodes together during pre-RA sched
-
-      isVoid         = 160,   // This has no value
-
-      Untyped        = 161,   // This value takes a register, but has
-                              // unspecified type.  The register class
-                              // will be determined by the opcode.
-
-      funcref        = 162,   // WebAssembly's funcref type
-      externref      = 163,   // WebAssembly's externref type
-      x86amx         = 164,   // This is an X86 AMX value
-
-      FIRST_VALUETYPE =  1,   // This is always the beginning of the list.
-      LAST_VALUETYPE = 165,   // This always remains at the end of the list.
->>>>>>> f9b55f84
+      LAST_VALUETYPE = 167,   // This always remains at the end of the list.
 
       // This is the current maximum for LAST_VALUETYPE.
       // MVT::MAX_ALLOWED_VALUETYPE is used for asserts and to size bit vectors
@@ -1471,4 +1431,4 @@
 
 } // end namespace llvm
 
-#endif // LLVM_SUPPORT_MACHINEVALUETYPE_H+#endif // LLVM_CODEGEN_MACHINEVALUETYPE_H