//===- llvm/CodeGen/SelectionDAGNodes.h - SelectionDAG Nodes ----*- C++ -*-===//
//
// Part of the LLVM Project, under the Apache License v2.0 with LLVM Exceptions.
// See https://llvm.org/LICENSE.txt for license information.
// SPDX-License-Identifier: Apache-2.0 WITH LLVM-exception
//
//===----------------------------------------------------------------------===//
//
// This file declares the SDNode class and derived classes, which are used to
// represent the nodes and operations present in a SelectionDAG.  These nodes
// and operations are machine code level operations, with some similarities to
// the GCC RTL representation.
//
// Clients should include the SelectionDAG.h file instead of this file directly.
//
//===----------------------------------------------------------------------===//

#ifndef LLVM_CODEGEN_SELECTIONDAGNODES_H
#define LLVM_CODEGEN_SELECTIONDAGNODES_H

#include "llvm/ADT/APFloat.h"
#include "llvm/ADT/ArrayRef.h"
#include "llvm/ADT/BitVector.h"
#include "llvm/ADT/FoldingSet.h"
#include "llvm/ADT/GraphTraits.h"
#include "llvm/ADT/SmallPtrSet.h"
#include "llvm/ADT/SmallVector.h"
#include "llvm/ADT/ilist_node.h"
#include "llvm/ADT/iterator.h"
#include "llvm/ADT/iterator_range.h"
#include "llvm/CodeGen/ISDOpcodes.h"
#include "llvm/CodeGen/MachineMemOperand.h"
#include "llvm/CodeGen/Register.h"
#include "llvm/CodeGen/ValueTypes.h"
#include "llvm/IR/Constants.h"
#include "llvm/IR/DebugLoc.h"
#include "llvm/IR/Instruction.h"
#include "llvm/IR/Instructions.h"
#include "llvm/IR/Metadata.h"
#include "llvm/IR/Operator.h"
#include "llvm/Support/AlignOf.h"
#include "llvm/Support/AtomicOrdering.h"
#include "llvm/Support/Casting.h"
#include "llvm/Support/ErrorHandling.h"
#include "llvm/Support/MachineValueType.h"
#include "llvm/Support/TypeSize.h"
#include <algorithm>
#include <cassert>
#include <climits>
#include <cstddef>
#include <cstdint>
#include <cstring>
#include <iterator>
#include <string>
#include <tuple>

namespace llvm {

class APInt;
class Constant;
template <typename T> struct DenseMapInfo;
class GlobalValue;
class MachineBasicBlock;
class MachineConstantPoolValue;
class MCSymbol;
class raw_ostream;
class SDNode;
class SelectionDAG;
class Type;
class Value;

void checkForCycles(const SDNode *N, const SelectionDAG *DAG = nullptr,
                    bool force = false);

/// This represents a list of ValueType's that has been intern'd by
/// a SelectionDAG.  Instances of this simple value class are returned by
/// SelectionDAG::getVTList(...).
///
struct SDVTList {
  const EVT *VTs;
  unsigned int NumVTs;
};

namespace ISD {

/// Node predicates

/// If N is a BUILD_VECTOR node whose elements are all the same constant or
/// undefined, return true and return the constant value in \p SplatValue.
bool isConstantSplatVector(const SDNode *N, APInt &SplatValue);

/// Return true if the specified node is a BUILD_VECTOR where all of the
/// elements are ~0 or undef.
bool isBuildVectorAllOnes(const SDNode *N);

/// Return true if the specified node is a BUILD_VECTOR where all of the
/// elements are 0 or undef.
bool isBuildVectorAllZeros(const SDNode *N);

/// Return true if the specified node is a BUILD_VECTOR node of all
/// ConstantSDNode or undef.
bool isBuildVectorOfConstantSDNodes(const SDNode *N);

/// Return true if the specified node is a BUILD_VECTOR node of all
/// ConstantFPSDNode or undef.
bool isBuildVectorOfConstantFPSDNodes(const SDNode *N);

/// Return true if the node has at least one operand and all operands of the
/// specified node are ISD::UNDEF.
bool allOperandsUndef(const SDNode *N);

} // end namespace ISD

//===----------------------------------------------------------------------===//
/// Unlike LLVM values, Selection DAG nodes may return multiple
/// values as the result of a computation.  Many nodes return multiple values,
/// from loads (which define a token and a return value) to ADDC (which returns
/// a result and a carry value), to calls (which may return an arbitrary number
/// of values).
///
/// As such, each use of a SelectionDAG computation must indicate the node that
/// computes it as well as which return value to use from that node.  This pair
/// of information is represented with the SDValue value type.
///
class SDValue {
  friend struct DenseMapInfo<SDValue>;

  SDNode *Node = nullptr; // The node defining the value we are using.
  unsigned ResNo = 0;     // Which return value of the node we are using.

public:
  SDValue() = default;
  SDValue(SDNode *node, unsigned resno);

  /// get the index which selects a specific result in the SDNode
  unsigned getResNo() const { return ResNo; }

  /// get the SDNode which holds the desired result
  SDNode *getNode() const { return Node; }

  /// set the SDNode
  void setNode(SDNode *N) { Node = N; }

  inline SDNode *operator->() const { return Node; }

  bool operator==(const SDValue &O) const {
    return Node == O.Node && ResNo == O.ResNo;
  }
  bool operator!=(const SDValue &O) const { return !operator==(O); }
  bool operator<(const SDValue &O) const {
    return std::tie(Node, ResNo) < std::tie(O.Node, O.ResNo);
  }
  explicit operator bool() const { return Node != nullptr; }

  SDValue getValue(unsigned R) const { return SDValue(Node, R); }

  /// Return true if this node is an operand of N.
  bool isOperandOf(const SDNode *N) const;

  /// Return the ValueType of the referenced return value.
  inline EVT getValueType() const;

  /// Return the simple ValueType of the referenced return value.
  MVT getSimpleValueType() const { return getValueType().getSimpleVT(); }

  /// Returns the size of the value in bits.
  ///
  /// If the value type is a scalable vector type, the scalable property will
  /// be set and the runtime size will be a positive integer multiple of the
  /// base size.
  TypeSize getValueSizeInBits() const { return getValueType().getSizeInBits(); }

  TypeSize getScalarValueSizeInBits() const {
    return getValueType().getScalarType().getSizeInBits();
  }

  // Forwarding methods - These forward to the corresponding methods in SDNode.
  inline unsigned getOpcode() const;
  inline unsigned getNumOperands() const;
  inline const SDValue &getOperand(unsigned i) const;
  inline uint64_t getConstantOperandVal(unsigned i) const;
  inline const APInt &getConstantOperandAPInt(unsigned i) const;
  inline bool isTargetMemoryOpcode() const;
  inline bool isTargetOpcode() const;
  inline bool isMachineOpcode() const;
  inline bool isUndef() const;
  inline unsigned getMachineOpcode() const;
  inline const DebugLoc &getDebugLoc() const;
  inline void dump() const;
  inline void dump(const SelectionDAG *G) const;
  inline void dumpr() const;
  inline void dumpr(const SelectionDAG *G) const;

  /// Return true if this operand (which must be a chain) reaches the
  /// specified operand without crossing any side-effecting instructions.
  /// In practice, this looks through token factors and non-volatile loads.
  /// In order to remain efficient, this only
  /// looks a couple of nodes in, it does not do an exhaustive search.
  bool reachesChainWithoutSideEffects(SDValue Dest, unsigned Depth = 2) const;

  /// Return true if there are no nodes using value ResNo of Node.
  inline bool use_empty() const;

  /// Return true if there is exactly one node using value ResNo of Node.
  inline bool hasOneUse() const;
};

template <> struct DenseMapInfo<SDValue> {
  static inline SDValue getEmptyKey() {
    SDValue V;
    V.ResNo = -1U;
    return V;
  }

  static inline SDValue getTombstoneKey() {
    SDValue V;
    V.ResNo = -2U;
    return V;
  }

  static unsigned getHashValue(const SDValue &Val) {
    return ((unsigned)((uintptr_t)Val.getNode() >> 4) ^
            (unsigned)((uintptr_t)Val.getNode() >> 9)) +
           Val.getResNo();
  }

  static bool isEqual(const SDValue &LHS, const SDValue &RHS) {
    return LHS == RHS;
  }
};

/// Allow casting operators to work directly on
/// SDValues as if they were SDNode*'s.
template <> struct simplify_type<SDValue> {
  using SimpleType = SDNode *;

  static SimpleType getSimplifiedValue(SDValue &Val) { return Val.getNode(); }
};
template <> struct simplify_type<const SDValue> {
  using SimpleType = /*const*/ SDNode *;

  static SimpleType getSimplifiedValue(const SDValue &Val) {
    return Val.getNode();
  }
};

/// Represents a use of a SDNode. This class holds an SDValue,
/// which records the SDNode being used and the result number, a
/// pointer to the SDNode using the value, and Next and Prev pointers,
/// which link together all the uses of an SDNode.
///
class SDUse {
  /// Val - The value being used.
  SDValue Val;
  /// User - The user of this value.
  SDNode *User = nullptr;
  /// Prev, Next - Pointers to the uses list of the SDNode referred by
  /// this operand.
  SDUse **Prev = nullptr;
  SDUse *Next = nullptr;

public:
  SDUse() = default;
  SDUse(const SDUse &U) = delete;
  SDUse &operator=(const SDUse &) = delete;

  /// Normally SDUse will just implicitly convert to an SDValue that it holds.
  operator const SDValue &() const { return Val; }

  /// If implicit conversion to SDValue doesn't work, the get() method returns
  /// the SDValue.
  const SDValue &get() const { return Val; }

  /// This returns the SDNode that contains this Use.
  SDNode *getUser() { return User; }

  /// Get the next SDUse in the use list.
  SDUse *getNext() const { return Next; }

  /// Convenience function for get().getNode().
  SDNode *getNode() const { return Val.getNode(); }
  /// Convenience function for get().getResNo().
  unsigned getResNo() const { return Val.getResNo(); }
  /// Convenience function for get().getValueType().
  EVT getValueType() const { return Val.getValueType(); }

  /// Convenience function for get().operator==
  bool operator==(const SDValue &V) const { return Val == V; }

  /// Convenience function for get().operator!=
  bool operator!=(const SDValue &V) const { return Val != V; }

  /// Convenience function for get().operator<
  bool operator<(const SDValue &V) const { return Val < V; }

private:
  friend class SelectionDAG;
  friend class SDNode;
  // TODO: unfriend HandleSDNode once we fix its operand handling.
  friend class HandleSDNode;

  void setUser(SDNode *p) { User = p; }

  /// Remove this use from its existing use list, assign it the
  /// given value, and add it to the new value's node's use list.
  inline void set(const SDValue &V);
  /// Like set, but only supports initializing a newly-allocated
  /// SDUse with a non-null value.
  inline void setInitial(const SDValue &V);
  /// Like set, but only sets the Node portion of the value,
  /// leaving the ResNo portion unmodified.
  inline void setNode(SDNode *N);

  void addToList(SDUse **List) {
    Next = *List;
    if (Next)
      Next->Prev = &Next;
    Prev = List;
    *List = this;
  }

  void removeFromList() {
    *Prev = Next;
    if (Next)
      Next->Prev = Prev;
  }
};

/// simplify_type specializations - Allow casting operators to work directly on
/// SDValues as if they were SDNode*'s.
template <> struct simplify_type<SDUse> {
  using SimpleType = SDNode *;

  static SimpleType getSimplifiedValue(SDUse &Val) { return Val.getNode(); }
};

/// These are IR-level optimization flags that may be propagated to SDNodes.
/// TODO: This data structure should be shared by the IR optimizer and the
/// the backend.
struct SDNodeFlags {
private:
  // This bit is used to determine if the flags are in a defined state.
  // Flag bits can only be masked out during intersection if the masking flags
  // are defined.
  bool AnyDefined : 1;

  bool NoUnsignedWrap : 1;
  bool NoSignedWrap : 1;
  bool Exact : 1;
  bool NoNaNs : 1;
  bool NoInfs : 1;
  bool NoSignedZeros : 1;
  bool AllowReciprocal : 1;
  bool AllowContract : 1;
  bool ApproximateFuncs : 1;
  bool AllowReassociation : 1;

  // We assume instructions do not raise floating-point exceptions by default,
  // and only those marked explicitly may do so.  We could choose to represent
  // this via a positive "FPExcept" flags like on the MI level, but having a
  // negative "NoFPExcept" flag here (that defaults to true) makes the flag
  // intersection logic more straightforward.
  bool NoFPExcept : 1;

public:
  /// Default constructor turns off all optimization flags.
  SDNodeFlags()
      : AnyDefined(false), NoUnsignedWrap(false), NoSignedWrap(false),
        Exact(false), NoNaNs(false), NoInfs(false), NoSignedZeros(false),
        AllowReciprocal(false), AllowContract(false), ApproximateFuncs(false),
        AllowReassociation(false), NoFPExcept(false) {}

  /// Propagate the fast-math-flags from an IR FPMathOperator.
  void copyFMF(const FPMathOperator &FPMO) {
    setNoNaNs(FPMO.hasNoNaNs());
    setNoInfs(FPMO.hasNoInfs());
    setNoSignedZeros(FPMO.hasNoSignedZeros());
    setAllowReciprocal(FPMO.hasAllowReciprocal());
    setAllowContract(FPMO.hasAllowContract());
    setApproximateFuncs(FPMO.hasApproxFunc());
    setAllowReassociation(FPMO.hasAllowReassoc());
  }

  /// Sets the state of the flags to the defined state.
  void setDefined() { AnyDefined = true; }
  /// Returns true if the flags are in a defined state.
  bool isDefined() const { return AnyDefined; }

  // These are mutators for each flag.
  void setNoUnsignedWrap(bool b) {
    setDefined();
    NoUnsignedWrap = b;
  }
  void setNoSignedWrap(bool b) {
    setDefined();
    NoSignedWrap = b;
  }
  void setExact(bool b) {
    setDefined();
    Exact = b;
  }
  void setNoNaNs(bool b) {
    setDefined();
    NoNaNs = b;
  }
  void setNoInfs(bool b) {
    setDefined();
    NoInfs = b;
  }
  void setNoSignedZeros(bool b) {
    setDefined();
    NoSignedZeros = b;
  }
  void setAllowReciprocal(bool b) {
    setDefined();
    AllowReciprocal = b;
  }
  void setAllowContract(bool b) {
    setDefined();
    AllowContract = b;
  }
  void setApproximateFuncs(bool b) {
    setDefined();
    ApproximateFuncs = b;
  }
  void setAllowReassociation(bool b) {
    setDefined();
    AllowReassociation = b;
  }
  void setNoFPExcept(bool b) {
    setDefined();
    NoFPExcept = b;
  }

  // These are accessors for each flag.
  bool hasNoUnsignedWrap() const { return NoUnsignedWrap; }
  bool hasNoSignedWrap() const { return NoSignedWrap; }
  bool hasExact() const { return Exact; }
  bool hasNoNaNs() const { return NoNaNs; }
  bool hasNoInfs() const { return NoInfs; }
  bool hasNoSignedZeros() const { return NoSignedZeros; }
  bool hasAllowReciprocal() const { return AllowReciprocal; }
  bool hasAllowContract() const { return AllowContract; }
  bool hasApproximateFuncs() const { return ApproximateFuncs; }
  bool hasAllowReassociation() const { return AllowReassociation; }
  bool hasNoFPExcept() const { return NoFPExcept; }

  /// Clear any flags in this flag set that aren't also set in Flags.
  /// If the given Flags are undefined then don't do anything.
  void intersectWith(const SDNodeFlags Flags) {
    if (!Flags.isDefined())
      return;
    NoUnsignedWrap &= Flags.NoUnsignedWrap;
    NoSignedWrap &= Flags.NoSignedWrap;
    Exact &= Flags.Exact;
    NoNaNs &= Flags.NoNaNs;
    NoInfs &= Flags.NoInfs;
    NoSignedZeros &= Flags.NoSignedZeros;
    AllowReciprocal &= Flags.AllowReciprocal;
    AllowContract &= Flags.AllowContract;
    ApproximateFuncs &= Flags.ApproximateFuncs;
    AllowReassociation &= Flags.AllowReassociation;
    NoFPExcept &= Flags.NoFPExcept;
  }
};

/// Represents one node in the SelectionDAG.
///
class SDNode : public FoldingSetNode, public ilist_node<SDNode> {
private:
  /// The operation that this node performs.
  int16_t NodeType;

protected:
  // We define a set of mini-helper classes to help us interpret the bits in our
  // SubclassData.  These are designed to fit within a uint16_t so they pack
  // with NodeType.

#if defined(_AIX) && (!defined(__GNUC__) || defined(__ibmxl__))
// Except for GCC; by default, AIX compilers store bit-fields in 4-byte words
// and give the `pack` pragma push semantics.
#define BEGIN_TWO_BYTE_PACK() _Pragma("pack(2)")
#define END_TWO_BYTE_PACK() _Pragma("pack(pop)")
#else
#define BEGIN_TWO_BYTE_PACK()
#define END_TWO_BYTE_PACK()
#endif

  BEGIN_TWO_BYTE_PACK()
  class SDNodeBitfields {
    friend class SDNode;
    friend class MemIntrinsicSDNode;
    friend class MemSDNode;
    friend class SelectionDAG;

    uint16_t HasDebugValue : 1;
    uint16_t IsMemIntrinsic : 1;
    uint16_t IsDivergent : 1;
  };
  enum { NumSDNodeBits = 3 };

  class ConstantSDNodeBitfields {
    friend class ConstantSDNode;

    uint16_t : NumSDNodeBits;

    uint16_t IsOpaque : 1;
  };

  class MemSDNodeBitfields {
    friend class MemSDNode;
    friend class MemIntrinsicSDNode;
    friend class AtomicSDNode;

    uint16_t : NumSDNodeBits;

    uint16_t IsVolatile : 1;
    uint16_t IsNonTemporal : 1;
    uint16_t IsDereferenceable : 1;
    uint16_t IsInvariant : 1;
  };
  enum { NumMemSDNodeBits = NumSDNodeBits + 4 };

  class LSBaseSDNodeBitfields {
    friend class LSBaseSDNode;
    friend class MaskedLoadStoreSDNode;
    friend class MaskedGatherScatterSDNode;
    friend class VPGatherScatterSDNode;

    uint16_t : NumMemSDNodeBits;

    // This storage is shared between disparate class hierarchies to hold an
    // enumeration specific to the class hierarchy in use.
    //   LSBaseSDNode => enum ISD::MemIndexedMode
    //   MaskedLoadStoreBaseSDNode => enum ISD::MemIndexedMode
    //   MaskedGatherScatterSDNode => enum ISD::MemIndexType
    uint16_t AddressingMode : 3;
  };
  enum { NumLSBaseSDNodeBits = NumMemSDNodeBits + 3 };

  class LoadSDNodeBitfields {
    friend class LoadSDNode;
    friend class MaskedLoadSDNode;
    friend class VPLoadSDNode;

    uint16_t : NumLSBaseSDNodeBits;

    uint16_t ExtTy : 2; // enum ISD::LoadExtType
    uint16_t IsExpanding : 1;
  };

  class StoreSDNodeBitfields {
    friend class StoreSDNode;
    friend class MaskedStoreSDNode;
    friend class VPStoreSDNode;

    uint16_t : NumLSBaseSDNodeBits;

    uint16_t IsTruncating : 1;
    uint16_t IsCompressing : 1;
  };

  union {
    char RawSDNodeBits[sizeof(uint16_t)];
    SDNodeBitfields SDNodeBits;
    ConstantSDNodeBitfields ConstantSDNodeBits;
    MemSDNodeBitfields MemSDNodeBits;
    LSBaseSDNodeBitfields LSBaseSDNodeBits;
    LoadSDNodeBitfields LoadSDNodeBits;
    StoreSDNodeBitfields StoreSDNodeBits;
  };
  END_TWO_BYTE_PACK()
#undef BEGIN_TWO_BYTE_PACK
#undef END_TWO_BYTE_PACK

  // RawSDNodeBits must cover the entirety of the union.  This means that all of
  // the union's members must have size <= RawSDNodeBits.  We write the RHS as
  // "2" instead of sizeof(RawSDNodeBits) because MSVC can't handle the latter.
  static_assert(sizeof(SDNodeBitfields) <= 2, "field too wide");
  static_assert(sizeof(ConstantSDNodeBitfields) <= 2, "field too wide");
  static_assert(sizeof(MemSDNodeBitfields) <= 2, "field too wide");
  static_assert(sizeof(LSBaseSDNodeBitfields) <= 2, "field too wide");
  static_assert(sizeof(LoadSDNodeBitfields) <= 2, "field too wide");
  static_assert(sizeof(StoreSDNodeBitfields) <= 2, "field too wide");

private:
  friend class SelectionDAG;
  // TODO: unfriend HandleSDNode once we fix its operand handling.
  friend class HandleSDNode;

  /// Unique id per SDNode in the DAG.
  int NodeId = -1;

  /// The values that are used by this operation.
  SDUse *OperandList = nullptr;

  /// The types of the values this node defines.  SDNode's may
  /// define multiple values simultaneously.
  const EVT *ValueList;

  /// List of uses for this SDNode.
  SDUse *UseList = nullptr;

  /// The number of entries in the Operand/Value list.
  unsigned short NumOperands = 0;
  unsigned short NumValues;

  // The ordering of the SDNodes. It roughly corresponds to the ordering of the
  // original LLVM instructions.
  // This is used for turning off scheduling, because we'll forgo
  // the normal scheduling algorithms and output the instructions according to
  // this ordering.
  unsigned IROrder;

  /// Source line information.
  DebugLoc debugLoc;

  /// Return a pointer to the specified value type.
  static const EVT *getValueTypeList(EVT VT);

  SDNodeFlags Flags;

public:
  /// Unique and persistent id per SDNode in the DAG.
  /// Used for debug printing.
  uint16_t PersistentId;

  //===--------------------------------------------------------------------===//
  //  Accessors
  //

  /// Return the SelectionDAG opcode value for this node. For
  /// pre-isel nodes (those for which isMachineOpcode returns false), these
  /// are the opcode values in the ISD and <target>ISD namespaces. For
  /// post-isel opcodes, see getMachineOpcode.
  unsigned getOpcode() const { return (unsigned short)NodeType; }

  /// Test if this node has a target-specific opcode (in the
  /// \<target\>ISD namespace).
  bool isTargetOpcode() const { return NodeType >= ISD::BUILTIN_OP_END; }

  /// Test if this node has a target-specific opcode that may raise
  /// FP exceptions (in the \<target\>ISD namespace and greater than
  /// FIRST_TARGET_STRICTFP_OPCODE).  Note that all target memory
  /// opcode are currently automatically considered to possibly raise
  /// FP exceptions as well.
  bool isTargetStrictFPOpcode() const {
    return NodeType >= ISD::FIRST_TARGET_STRICTFP_OPCODE;
  }

  /// Test if this node has a target-specific
  /// memory-referencing opcode (in the \<target\>ISD namespace and
  /// greater than FIRST_TARGET_MEMORY_OPCODE).
  bool isTargetMemoryOpcode() const {
    return NodeType >= ISD::FIRST_TARGET_MEMORY_OPCODE;
  }

  /// Return true if the type of the node type undefined.
  bool isUndef() const { return NodeType == ISD::UNDEF; }

  /// Test if this node is a memory intrinsic (with valid pointer information).
  /// INTRINSIC_W_CHAIN and INTRINSIC_VOID nodes are sometimes created for
  /// non-memory intrinsics (with chains) that are not really instances of
  /// MemSDNode. For such nodes, we need some extra state to determine the
  /// proper classof relationship.
  bool isMemIntrinsic() const {
    return (NodeType == ISD::INTRINSIC_W_CHAIN ||
            NodeType == ISD::INTRINSIC_VOID) &&
           SDNodeBits.IsMemIntrinsic;
  }

  /// Test if this node is a strict floating point pseudo-op.
  bool isStrictFPOpcode() {
    switch (NodeType) {
    default:
      return false;
    case ISD::STRICT_FP16_TO_FP:
    case ISD::STRICT_FP_TO_FP16:
#define DAG_INSTRUCTION(NAME, NARG, ROUND_MODE, INTRINSIC, DAGN)               \
  case ISD::STRICT_##DAGN:
#include "llvm/IR/ConstrainedOps.def"
      return true;
    }
  }

  /// Test whether this is a vector predicated node.
  bool isVP() const {
    switch (NodeType) {
    default:
      return false;

#define BEGIN_REGISTER_VP_SDNODE(VPID, ...) case ISD::VPID:
#include "llvm/IR/VPIntrinsics.def"
      return true;
    }
  }

  bool isVPReduction() const {
    bool IsReduction = false;
    switch (NodeType) {
    default:
      return false;

#define BEGIN_REGISTER_VP_SDNODE(VPISD, ...) case ISD::VPISD:
#define HANDLE_VP_REDUCTION(...) IsReduction = true;
#define END_REGISTER_VP_SDNODE(...) break;
#include "llvm/IR/VPIntrinsics.def"
    }

    return IsReduction;
  }

  /// Test if this node has a post-isel opcode, directly
  /// corresponding to a MachineInstr opcode.
  bool isMachineOpcode() const { return NodeType < 0; }

  /// This may only be called if isMachineOpcode returns
  /// true. It returns the MachineInstr opcode value that the node's opcode
  /// corresponds to.
  unsigned getMachineOpcode() const {
    assert(isMachineOpcode() && "Not a MachineInstr opcode!");
    return ~NodeType;
  }

  bool getHasDebugValue() const { return SDNodeBits.HasDebugValue; }
  void setHasDebugValue(bool b) { SDNodeBits.HasDebugValue = b; }

  bool isDivergent() const { return SDNodeBits.IsDivergent; }

  /// Return true if there are no uses of this node.
  bool use_empty() const { return UseList == nullptr; }

  /// Return true if there is exactly one use of this node.
  bool hasOneUse() const {
    return !use_empty() && std::next(use_begin()) == use_end();
  }

  /// Return the number of uses of this node. This method takes
  /// time proportional to the number of uses.
  size_t use_size() const { return std::distance(use_begin(), use_end()); }

  /// Return the unique node id.
  int getNodeId() const { return NodeId; }

  /// Set unique node id.
  void setNodeId(int Id) { NodeId = Id; }

  /// Return the node ordering.
  unsigned getIROrder() const { return IROrder; }

  /// Set the node ordering.
  void setIROrder(unsigned Order) { IROrder = Order; }

  /// Return the source location info.
  const DebugLoc &getDebugLoc() const { return debugLoc; }

  /// Set source location info.  Try to avoid this, putting
  /// it in the constructor is preferable.
  void setDebugLoc(DebugLoc dl) { debugLoc = std::move(dl); }

  /// This class provides iterator support for SDUse
  /// operands that use a specific SDNode.
  class use_iterator
      : public std::iterator<std::forward_iterator_tag, SDUse, ptrdiff_t> {
    friend class SDNode;

    SDUse *Op = nullptr;

    explicit use_iterator(SDUse *op) : Op(op) {}

  public:
    using reference =
        std::iterator<std::forward_iterator_tag, SDUse, ptrdiff_t>::reference;
    using pointer =
        std::iterator<std::forward_iterator_tag, SDUse, ptrdiff_t>::pointer;

    use_iterator() = default;
    use_iterator(const use_iterator &I) : Op(I.Op) {}

    bool operator==(const use_iterator &x) const { return Op == x.Op; }
    bool operator!=(const use_iterator &x) const { return !operator==(x); }

    /// Return true if this iterator is at the end of uses list.
    bool atEnd() const { return Op == nullptr; }

    // Iterator traversal: forward iteration only.
    use_iterator &operator++() { // Preincrement
      assert(Op && "Cannot increment end iterator!");
      Op = Op->getNext();
      return *this;
    }

    use_iterator operator++(int) { // Postincrement
      use_iterator tmp = *this;
      ++*this;
      return tmp;
    }

    /// Retrieve a pointer to the current user node.
    SDNode *operator*() const {
      assert(Op && "Cannot dereference end iterator!");
      return Op->getUser();
    }

    SDNode *operator->() const { return operator*(); }

    SDUse &getUse() const { return *Op; }

    /// Retrieve the operand # of this use in its user.
    unsigned getOperandNo() const {
      assert(Op && "Cannot dereference end iterator!");
      return (unsigned)(Op - Op->getUser()->OperandList);
    }
  };

  /// Provide iteration support to walk over all uses of an SDNode.
  use_iterator use_begin() const { return use_iterator(UseList); }

  static use_iterator use_end() { return use_iterator(nullptr); }

  inline iterator_range<use_iterator> uses() {
    return make_range(use_begin(), use_end());
  }
  inline iterator_range<use_iterator> uses() const {
    return make_range(use_begin(), use_end());
  }

  /// Return true if there are exactly NUSES uses of the indicated value.
  /// This method ignores uses of other values defined by this operation.
  bool hasNUsesOfValue(unsigned NUses, unsigned Value) const;

  /// Return true if there are any use of the indicated value.
  /// This method ignores uses of other values defined by this operation.
  bool hasAnyUseOfValue(unsigned Value) const;

  /// Return true if this node is the only use of N.
  bool isOnlyUserOf(const SDNode *N) const;

  /// Return true if this node is an operand of N.
  bool isOperandOf(const SDNode *N) const;

  /// Return true if this node is a predecessor of N.
  /// NOTE: Implemented on top of hasPredecessor and every bit as
  /// expensive. Use carefully.
  bool isPredecessorOf(const SDNode *N) const {
    return N->hasPredecessor(this);
  }

  /// Return true if N is a predecessor of this node.
  /// N is either an operand of this node, or can be reached by recursively
  /// traversing up the operands.
  /// NOTE: This is an expensive method. Use it carefully.
  bool hasPredecessor(const SDNode *N) const;

  /// Returns true if N is a predecessor of any node in Worklist. This
  /// helper keeps Visited and Worklist sets externally to allow unions
  /// searches to be performed in parallel, caching of results across
  /// queries and incremental addition to Worklist. Stops early if N is
  /// found but will resume. Remember to clear Visited and Worklists
  /// if DAG changes. MaxSteps gives a maximum number of nodes to visit before
  /// giving up. The TopologicalPrune flag signals that positive NodeIds are
  /// topologically ordered (Operands have strictly smaller node id) and search
  /// can be pruned leveraging this.
  static bool hasPredecessorHelper(const SDNode *N,
                                   SmallPtrSetImpl<const SDNode *> &Visited,
                                   SmallVectorImpl<const SDNode *> &Worklist,
                                   unsigned int MaxSteps = 0,
                                   bool TopologicalPrune = false) {
    SmallVector<const SDNode *, 8> DeferredNodes;
    if (Visited.count(N))
      return true;

    // Node Id's are assigned in three places: As a topological
    // ordering (> 0), during legalization (results in values set to
    // 0), new nodes (set to -1). If N has a topolgical id then we
    // know that all nodes with ids smaller than it cannot be
    // successors and we need not check them. Filter out all node
    // that can't be matches. We add them to the worklist before exit
    // in case of multiple calls. Note that during selection the topological id
    // may be violated if a node's predecessor is selected before it. We mark
    // this at selection negating the id of unselected successors and
    // restricting topological pruning to positive ids.

    int NId = N->getNodeId();
    // If we Invalidated the Id, reconstruct original NId.
    if (NId < -1)
      NId = -(NId + 1);

    bool Found = false;
    while (!Worklist.empty()) {
      const SDNode *M = Worklist.pop_back_val();
      int MId = M->getNodeId();
      if (TopologicalPrune && M->getOpcode() != ISD::TokenFactor && (NId > 0) &&
          (MId > 0) && (MId < NId)) {
        DeferredNodes.push_back(M);
        continue;
      }
      for (const SDValue &OpV : M->op_values()) {
        SDNode *Op = OpV.getNode();
        if (Visited.insert(Op).second)
          Worklist.push_back(Op);
        if (Op == N)
          Found = true;
      }
      if (Found)
        break;
      if (MaxSteps != 0 && Visited.size() >= MaxSteps)
        break;
    }
    // Push deferred nodes back on worklist.
    Worklist.append(DeferredNodes.begin(), DeferredNodes.end());
    // If we bailed early, conservatively return found.
    if (MaxSteps != 0 && Visited.size() >= MaxSteps)
      return true;
    return Found;
  }

  /// Return true if all the users of N are contained in Nodes.
  /// NOTE: Requires at least one match, but doesn't require them all.
  static bool areOnlyUsersOf(ArrayRef<const SDNode *> Nodes, const SDNode *N);

  /// Return the number of values used by this operation.
  unsigned getNumOperands() const { return NumOperands; }

  /// Return the maximum number of operands that a SDNode can hold.
  static constexpr size_t getMaxNumOperands() {
    return std::numeric_limits<decltype(SDNode::NumOperands)>::max();
  }

  /// Helper method returns the integer value of a ConstantSDNode operand.
  inline uint64_t getConstantOperandVal(unsigned Num) const;

  /// Helper method returns the APInt of a ConstantSDNode operand.
  inline const APInt &getConstantOperandAPInt(unsigned Num) const;

  const SDValue &getOperand(unsigned Num) const {
    assert(Num < NumOperands && "Invalid child # of SDNode!");
    return OperandList[Num];
  }

  using op_iterator = SDUse *;

  op_iterator op_begin() const { return OperandList; }
  op_iterator op_end() const { return OperandList + NumOperands; }
  ArrayRef<SDUse> ops() const { return makeArrayRef(op_begin(), op_end()); }

  /// Iterator for directly iterating over the operand SDValue's.
  struct value_op_iterator
      : iterator_adaptor_base<
            value_op_iterator, op_iterator, std::random_access_iterator_tag,
            SDValue, ptrdiff_t, value_op_iterator *, value_op_iterator *> {
    explicit value_op_iterator(SDUse *U = nullptr) : iterator_adaptor_base(U) {}

    const SDValue &operator*() const { return I->get(); }
  };

  iterator_range<value_op_iterator> op_values() const {
    return make_range(value_op_iterator(op_begin()),
                      value_op_iterator(op_end()));
  }

  SDVTList getVTList() const {
    SDVTList X = {ValueList, NumValues};
    return X;
  }

  /// If this node has a glue operand, return the node
  /// to which the glue operand points. Otherwise return NULL.
  SDNode *getGluedNode() const {
    if (getNumOperands() != 0 &&
        getOperand(getNumOperands() - 1).getValueType() == MVT::Glue)
      return getOperand(getNumOperands() - 1).getNode();
    return nullptr;
  }

  /// If this node has a glue value with a user, return
  /// the user (there is at most one). Otherwise return NULL.
  SDNode *getGluedUser() const {
    for (use_iterator UI = use_begin(), UE = use_end(); UI != UE; ++UI)
      if (UI.getUse().get().getValueType() == MVT::Glue)
        return *UI;
    return nullptr;
  }

  const SDNodeFlags getFlags() const { return Flags; }
  void setFlags(SDNodeFlags NewFlags) { Flags = NewFlags; }

  /// Clear any flags in this node that aren't also set in Flags.
  /// If Flags is not in a defined state then this has no effect.
  void intersectFlagsWith(const SDNodeFlags Flags);

  /// Return the number of values defined/returned by this operator.
  unsigned getNumValues() const { return NumValues; }

  /// Return the type of a specified result.
  EVT getValueType(unsigned ResNo) const {
    assert(ResNo < NumValues && "Illegal result number!");
    return ValueList[ResNo];
  }

  /// Return the type of a specified result as a simple type.
  MVT getSimpleValueType(unsigned ResNo) const {
    return getValueType(ResNo).getSimpleVT();
  }

  /// Returns MVT::getSizeInBits(getValueType(ResNo)).
  ///
  /// If the value type is a scalable vector type, the scalable property will
  /// be set and the runtime size will be a positive integer multiple of the
  /// base size.
  TypeSize getValueSizeInBits(unsigned ResNo) const {
    return getValueType(ResNo).getSizeInBits();
  }

  using value_iterator = const EVT *;

  value_iterator value_begin() const { return ValueList; }
  value_iterator value_end() const { return ValueList + NumValues; }
  iterator_range<value_iterator> values() const {
    return llvm::make_range(value_begin(), value_end());
  }

  /// Return the opcode of this operation for printing.
  std::string getOperationName(const SelectionDAG *G = nullptr) const;
  static const char *getIndexedModeName(ISD::MemIndexedMode AM);
  void print_types(raw_ostream &OS, const SelectionDAG *G) const;
  void print_details(raw_ostream &OS, const SelectionDAG *G) const;
  void print(raw_ostream &OS, const SelectionDAG *G = nullptr) const;
  void printr(raw_ostream &OS, const SelectionDAG *G = nullptr) const;

  /// Print a SelectionDAG node and all children down to
  /// the leaves.  The given SelectionDAG allows target-specific nodes
  /// to be printed in human-readable form.  Unlike printr, this will
  /// print the whole DAG, including children that appear multiple
  /// times.
  ///
  void printrFull(raw_ostream &O, const SelectionDAG *G = nullptr) const;

  /// Print a SelectionDAG node and children up to
  /// depth "depth."  The given SelectionDAG allows target-specific
  /// nodes to be printed in human-readable form.  Unlike printr, this
  /// will print children that appear multiple times wherever they are
  /// used.
  ///
  void printrWithDepth(raw_ostream &O, const SelectionDAG *G = nullptr,
                       unsigned depth = 100) const;

  /// Dump this node, for debugging.
  void dump() const;

  /// Dump (recursively) this node and its use-def subgraph.
  void dumpr() const;

  /// Dump this node, for debugging.
  /// The given SelectionDAG allows target-specific nodes to be printed
  /// in human-readable form.
  void dump(const SelectionDAG *G) const;

  /// Dump (recursively) this node and its use-def subgraph.
  /// The given SelectionDAG allows target-specific nodes to be printed
  /// in human-readable form.
  void dumpr(const SelectionDAG *G) const;

  /// printrFull to dbgs().  The given SelectionDAG allows
  /// target-specific nodes to be printed in human-readable form.
  /// Unlike dumpr, this will print the whole DAG, including children
  /// that appear multiple times.
  void dumprFull(const SelectionDAG *G = nullptr) const;

  /// printrWithDepth to dbgs().  The given
  /// SelectionDAG allows target-specific nodes to be printed in
  /// human-readable form.  Unlike dumpr, this will print children
  /// that appear multiple times wherever they are used.
  ///
  void dumprWithDepth(const SelectionDAG *G = nullptr,
                      unsigned depth = 100) const;

  /// Gather unique data for the node.
  void Profile(FoldingSetNodeID &ID) const;

  /// This method should only be used by the SDUse class.
  void addUse(SDUse &U) { U.addToList(&UseList); }

protected:
  static SDVTList getSDVTList(EVT VT) {
    SDVTList Ret = {getValueTypeList(VT), 1};
    return Ret;
  }

  /// Create an SDNode.
  ///
  /// SDNodes are created without any operands, and never own the operand
  /// storage. To add operands, see SelectionDAG::createOperands.
  SDNode(unsigned Opc, unsigned Order, DebugLoc dl, SDVTList VTs)
      : NodeType(Opc), ValueList(VTs.VTs), NumValues(VTs.NumVTs),
        IROrder(Order), debugLoc(std::move(dl)) {
    memset(&RawSDNodeBits, 0, sizeof(RawSDNodeBits));
    assert(debugLoc.hasTrivialDestructor() && "Expected trivial destructor");
    assert(NumValues == VTs.NumVTs &&
           "NumValues wasn't wide enough for its operands!");
  }

  /// Release the operands and set this node to have zero operands.
  void DropOperands();
}; // namespace llvm

/// Wrapper class for IR location info (IR ordering and DebugLoc) to be passed
/// into SDNode creation functions.
/// When an SDNode is created from the DAGBuilder, the DebugLoc is extracted
/// from the original Instruction, and IROrder is the ordinal position of
/// the instruction.
/// When an SDNode is created after the DAG is being built, both DebugLoc and
/// the IROrder are propagated from the original SDNode.
/// So SDLoc class provides two constructors besides the default one, one to
/// be used by the DAGBuilder, the other to be used by others.
class SDLoc {
private:
  DebugLoc DL;
  int IROrder = 0;

public:
  SDLoc() = default;
  SDLoc(const SDNode *N) : DL(N->getDebugLoc()), IROrder(N->getIROrder()) {}
  SDLoc(const SDValue V) : SDLoc(V.getNode()) {}
  SDLoc(const Instruction *I, int Order) : IROrder(Order) {
    assert(Order >= 0 && "bad IROrder");
    if (I)
      DL = I->getDebugLoc();
  }

  unsigned getIROrder() const { return IROrder; }
  const DebugLoc &getDebugLoc() const { return DL; }
};

// Define inline functions from the SDValue class.

inline SDValue::SDValue(SDNode *node, unsigned resno)
    : Node(node), ResNo(resno) {
  // Explicitly check for !ResNo to avoid use-after-free, because there are
  // callers that use SDValue(N, 0) with a deleted N to indicate successful
  // combines.
  assert((!Node || !ResNo || ResNo < Node->getNumValues()) &&
         "Invalid result number for the given node!");
  assert(ResNo < -2U && "Cannot use result numbers reserved for DenseMaps.");
}

inline unsigned SDValue::getOpcode() const { return Node->getOpcode(); }

inline EVT SDValue::getValueType() const { return Node->getValueType(ResNo); }

inline unsigned SDValue::getNumOperands() const {
  return Node->getNumOperands();
}

inline const SDValue &SDValue::getOperand(unsigned i) const {
  return Node->getOperand(i);
}

inline uint64_t SDValue::getConstantOperandVal(unsigned i) const {
  return Node->getConstantOperandVal(i);
}

inline const APInt &SDValue::getConstantOperandAPInt(unsigned i) const {
  return Node->getConstantOperandAPInt(i);
}

inline bool SDValue::isTargetOpcode() const { return Node->isTargetOpcode(); }

inline bool SDValue::isTargetMemoryOpcode() const {
  return Node->isTargetMemoryOpcode();
}

inline bool SDValue::isMachineOpcode() const { return Node->isMachineOpcode(); }

inline unsigned SDValue::getMachineOpcode() const {
  return Node->getMachineOpcode();
}

inline bool SDValue::isUndef() const { return Node->isUndef(); }

inline bool SDValue::use_empty() const {
  return !Node->hasAnyUseOfValue(ResNo);
}

inline bool SDValue::hasOneUse() const {
  return Node->hasNUsesOfValue(1, ResNo);
}

inline const DebugLoc &SDValue::getDebugLoc() const {
  return Node->getDebugLoc();
}

inline void SDValue::dump() const { return Node->dump(); }

inline void SDValue::dump(const SelectionDAG *G) const { return Node->dump(G); }

inline void SDValue::dumpr() const { return Node->dumpr(); }

inline void SDValue::dumpr(const SelectionDAG *G) const {
  return Node->dumpr(G);
}

// Define inline functions from the SDUse class.

inline void SDUse::set(const SDValue &V) {
  if (Val.getNode())
    removeFromList();
  Val = V;
  if (V.getNode())
    V.getNode()->addUse(*this);
}

inline void SDUse::setInitial(const SDValue &V) {
  Val = V;
  V.getNode()->addUse(*this);
}

inline void SDUse::setNode(SDNode *N) {
  if (Val.getNode())
    removeFromList();
  Val.setNode(N);
  if (N)
    N->addUse(*this);
}

/// This class is used to form a handle around another node that
/// is persistent and is updated across invocations of replaceAllUsesWith on its
/// operand.  This node should be directly created by end-users and not added to
/// the AllNodes list.
class HandleSDNode : public SDNode {
  SDUse Op;

public:
  explicit HandleSDNode(SDValue X)
      : SDNode(ISD::HANDLENODE, 0, DebugLoc(), getSDVTList(MVT::Other)) {
    // HandleSDNodes are never inserted into the DAG, so they won't be
    // auto-numbered. Use ID 65535 as a sentinel.
    PersistentId = 0xffff;

    // Manually set up the operand list. This node type is special in that it's
    // always stack allocated and SelectionDAG does not manage its operands.
    // TODO: This should either (a) not be in the SDNode hierarchy, or (b) not
    // be so special.
    Op.setUser(this);
    Op.setInitial(X);
    NumOperands = 1;
    OperandList = &Op;
  }
  ~HandleSDNode();

  const SDValue &getValue() const { return Op; }
};

class AddrSpaceCastSDNode : public SDNode {
private:
  unsigned SrcAddrSpace;
  unsigned DestAddrSpace;

public:
  AddrSpaceCastSDNode(unsigned Order, const DebugLoc &dl, EVT VT,
                      unsigned SrcAS, unsigned DestAS);

  unsigned getSrcAddressSpace() const { return SrcAddrSpace; }
  unsigned getDestAddressSpace() const { return DestAddrSpace; }

  static bool classof(const SDNode *N) {
    return N->getOpcode() == ISD::ADDRSPACECAST;
  }
};

/// This is an abstract virtual class for memory operations.
class MemSDNode : public SDNode {
private:
  // VT of in-memory value.
  EVT MemoryVT;

protected:
  /// Memory reference information.
  MachineMemOperand *MMO;

public:
  MemSDNode(unsigned Opc, unsigned Order, const DebugLoc &dl, SDVTList VTs,
            EVT memvt, MachineMemOperand *MMO);

  bool readMem() const { return MMO->isLoad(); }
  bool writeMem() const { return MMO->isStore(); }

  /// Returns alignment and volatility of the memory access
  Align getOriginalAlign() const { return MMO->getBaseAlign(); }
  Align getAlign() const { return MMO->getAlign(); }
  LLVM_ATTRIBUTE_DEPRECATED(unsigned getOriginalAlignment() const,
                            "Use getOriginalAlign() instead") {
    return MMO->getBaseAlign().value();
  }
  // FIXME: Remove once transition to getAlign is over.
  unsigned getAlignment() const { return MMO->getAlign().value(); }

  /// Return the SubclassData value, without HasDebugValue. This contains an
  /// encoding of the volatile flag, as well as bits used by subclasses. This
  /// function should only be used to compute a FoldingSetNodeID value.
  /// The HasDebugValue bit is masked out because CSE map needs to match
  /// nodes with debug info with nodes without debug info. Same is about
  /// isDivergent bit.
  unsigned getRawSubclassData() const {
    uint16_t Data;
    union {
      char RawSDNodeBits[sizeof(uint16_t)];
      SDNodeBitfields SDNodeBits;
    };
    memcpy(&RawSDNodeBits, &this->RawSDNodeBits, sizeof(this->RawSDNodeBits));
    SDNodeBits.HasDebugValue = 0;
    SDNodeBits.IsDivergent = false;
    memcpy(&Data, &RawSDNodeBits, sizeof(RawSDNodeBits));
    return Data;
  }

  bool isVolatile() const { return MemSDNodeBits.IsVolatile; }
  bool isNonTemporal() const { return MemSDNodeBits.IsNonTemporal; }
  bool isDereferenceable() const { return MemSDNodeBits.IsDereferenceable; }
  bool isInvariant() const { return MemSDNodeBits.IsInvariant; }

  // Returns the offset from the location of the access.
  int64_t getSrcValueOffset() const { return MMO->getOffset(); }

  /// Returns the AA info that describes the dereference.
  AAMDNodes getAAInfo() const { return MMO->getAAInfo(); }

  /// Returns the Ranges that describes the dereference.
  const MDNode *getRanges() const { return MMO->getRanges(); }

  /// Returns the synchronization scope ID for this memory operation.
  SyncScope::ID getSyncScopeID() const { return MMO->getSyncScopeID(); }

  /// Return the atomic ordering requirements for this memory operation. For
  /// cmpxchg atomic operations, return the atomic ordering requirements when
  /// store occurs.
  AtomicOrdering getOrdering() const { return MMO->getOrdering(); }

  /// Return true if the memory operation ordering is Unordered or higher.
  bool isAtomic() const { return MMO->isAtomic(); }

  /// Returns true if the memory operation doesn't imply any ordering
  /// constraints on surrounding memory operations beyond the normal memory
  /// aliasing rules.
  bool isUnordered() const { return MMO->isUnordered(); }

  /// Returns true if the memory operation is neither atomic or volatile.
  bool isSimple() const { return !isAtomic() && !isVolatile(); }

  /// Return the type of the in-memory value.
  EVT getMemoryVT() const { return MemoryVT; }

  /// Return a MachineMemOperand object describing the memory
  /// reference performed by operation.
  MachineMemOperand *getMemOperand() const { return MMO; }

  const MachinePointerInfo &getPointerInfo() const {
    return MMO->getPointerInfo();
  }

  /// Return the address space for the associated pointer
  unsigned getAddressSpace() const { return getPointerInfo().getAddrSpace(); }

  /// Update this MemSDNode's MachineMemOperand information
  /// to reflect the alignment of NewMMO, if it has a greater alignment.
  /// This must only be used when the new alignment applies to all users of
  /// this MachineMemOperand.
  void refineAlignment(const MachineMemOperand *NewMMO) {
    MMO->refineAlignment(NewMMO);
  }

  const SDValue &getChain() const { return getOperand(0); }
  const SDValue &getBasePtr() const {
    return getOperand(getOpcode() == ISD::STORE ? 2 : 1);
  }

  // Methods to support isa and dyn_cast
  static bool classof(const SDNode *N) {
    // For some targets, we lower some target intrinsics to a MemIntrinsicNode
    // with either an intrinsic or a target opcode.
    return N->getOpcode() == ISD::LOAD || N->getOpcode() == ISD::STORE ||
           N->getOpcode() == ISD::PREFETCH ||
           N->getOpcode() == ISD::ATOMIC_CMP_SWAP ||
           N->getOpcode() == ISD::ATOMIC_CMP_SWAP_WITH_SUCCESS ||
           N->getOpcode() == ISD::ATOMIC_SWAP ||
           N->getOpcode() == ISD::ATOMIC_LOAD_ADD ||
           N->getOpcode() == ISD::ATOMIC_LOAD_SUB ||
           N->getOpcode() == ISD::ATOMIC_LOAD_AND ||
           N->getOpcode() == ISD::ATOMIC_LOAD_CLR ||
           N->getOpcode() == ISD::ATOMIC_LOAD_OR ||
           N->getOpcode() == ISD::ATOMIC_LOAD_XOR ||
           N->getOpcode() == ISD::ATOMIC_LOAD_NAND ||
           N->getOpcode() == ISD::ATOMIC_LOAD_MIN ||
           N->getOpcode() == ISD::ATOMIC_LOAD_MAX ||
           N->getOpcode() == ISD::ATOMIC_LOAD_UMIN ||
           N->getOpcode() == ISD::ATOMIC_LOAD_UMAX ||
           N->getOpcode() == ISD::ATOMIC_LOAD_FADD ||
           N->getOpcode() == ISD::ATOMIC_LOAD_FSUB ||
           N->getOpcode() == ISD::ATOMIC_LOAD ||
           N->getOpcode() == ISD::ATOMIC_STORE ||
           N->getOpcode() == ISD::MLOAD || N->getOpcode() == ISD::MSTORE ||
           N->getOpcode() == ISD::MGATHER || N->getOpcode() == ISD::MSCATTER ||
           N->getOpcode() == ISD::VP_LOAD || N->getOpcode() == ISD::VP_STORE ||
           N->getOpcode() == ISD::VP_GATHER ||
           N->getOpcode() == ISD::VP_SCATTER || N->isMemIntrinsic() ||
           N->isTargetMemoryOpcode();
  }
};

/// This is an SDNode representing atomic operations.
class AtomicSDNode : public MemSDNode {
public:
  AtomicSDNode(unsigned Opc, unsigned Order, const DebugLoc &dl, SDVTList VTL,
               EVT MemVT, MachineMemOperand *MMO)
      : MemSDNode(Opc, Order, dl, VTL, MemVT, MMO) {
    assert(((Opc != ISD::ATOMIC_LOAD && Opc != ISD::ATOMIC_STORE) ||
            MMO->isAtomic()) &&
           "then why are we using an AtomicSDNode?");
  }

  const SDValue &getBasePtr() const { return getOperand(1); }
  const SDValue &getVal() const { return getOperand(2); }

  /// Returns true if this SDNode represents cmpxchg atomic operation, false
  /// otherwise.
  bool isCompareAndSwap() const {
    unsigned Op = getOpcode();
    return Op == ISD::ATOMIC_CMP_SWAP ||
           Op == ISD::ATOMIC_CMP_SWAP_WITH_SUCCESS;
  }

  /// For cmpxchg atomic operations, return the atomic ordering requirements
  /// when store does not occur.
  AtomicOrdering getFailureOrdering() const {
    assert(isCompareAndSwap() && "Must be cmpxchg operation");
    return MMO->getFailureOrdering();
  }

  // Methods to support isa and dyn_cast
  static bool classof(const SDNode *N) {
    return N->getOpcode() == ISD::ATOMIC_CMP_SWAP ||
           N->getOpcode() == ISD::ATOMIC_CMP_SWAP_WITH_SUCCESS ||
           N->getOpcode() == ISD::ATOMIC_SWAP ||
           N->getOpcode() == ISD::ATOMIC_LOAD_ADD ||
           N->getOpcode() == ISD::ATOMIC_LOAD_SUB ||
           N->getOpcode() == ISD::ATOMIC_LOAD_AND ||
           N->getOpcode() == ISD::ATOMIC_LOAD_CLR ||
           N->getOpcode() == ISD::ATOMIC_LOAD_OR ||
           N->getOpcode() == ISD::ATOMIC_LOAD_XOR ||
           N->getOpcode() == ISD::ATOMIC_LOAD_NAND ||
           N->getOpcode() == ISD::ATOMIC_LOAD_MIN ||
           N->getOpcode() == ISD::ATOMIC_LOAD_MAX ||
           N->getOpcode() == ISD::ATOMIC_LOAD_UMIN ||
           N->getOpcode() == ISD::ATOMIC_LOAD_UMAX ||
           N->getOpcode() == ISD::ATOMIC_LOAD_FADD ||
           N->getOpcode() == ISD::ATOMIC_LOAD_FSUB ||
           N->getOpcode() == ISD::ATOMIC_LOAD ||
           N->getOpcode() == ISD::ATOMIC_STORE;
  }
};

/// This SDNode is used for target intrinsics that touch
/// memory and need an associated MachineMemOperand. Its opcode may be
/// INTRINSIC_VOID, INTRINSIC_W_CHAIN, PREFETCH, or a target-specific opcode
/// with a value not less than FIRST_TARGET_MEMORY_OPCODE.
class MemIntrinsicSDNode : public MemSDNode {
public:
  MemIntrinsicSDNode(unsigned Opc, unsigned Order, const DebugLoc &dl,
                     SDVTList VTs, EVT MemoryVT, MachineMemOperand *MMO)
      : MemSDNode(Opc, Order, dl, VTs, MemoryVT, MMO) {
    SDNodeBits.IsMemIntrinsic = true;
  }

  // Methods to support isa and dyn_cast
  static bool classof(const SDNode *N) {
    // We lower some target intrinsics to their target opcode
    // early a node with a target opcode can be of this class
    return N->isMemIntrinsic() || N->getOpcode() == ISD::PREFETCH ||
           N->isTargetMemoryOpcode();
  }
};

/// This SDNode is used to implement the code generator
/// support for the llvm IR shufflevector instruction.  It combines elements
/// from two input vectors into a new input vector, with the selection and
/// ordering of elements determined by an array of integers, referred to as
/// the shuffle mask.  For input vectors of width N, mask indices of 0..N-1
/// refer to elements from the LHS input, and indices from N to 2N-1 the RHS.
/// An index of -1 is treated as undef, such that the code generator may put
/// any value in the corresponding element of the result.
class ShuffleVectorSDNode : public SDNode {
  // The memory for Mask is owned by the SelectionDAG's OperandAllocator, and
  // is freed when the SelectionDAG object is destroyed.
  const int *Mask;

protected:
  friend class SelectionDAG;

  ShuffleVectorSDNode(EVT VT, unsigned Order, const DebugLoc &dl, const int *M)
      : SDNode(ISD::VECTOR_SHUFFLE, Order, dl, getSDVTList(VT)), Mask(M) {}

public:
  ArrayRef<int> getMask() const {
    EVT VT = getValueType(0);
    return makeArrayRef(Mask, VT.getVectorNumElements());
  }

  int getMaskElt(unsigned Idx) const {
    assert(Idx < getValueType(0).getVectorNumElements() && "Idx out of range!");
    return Mask[Idx];
  }

  bool isSplat() const { return isSplatMask(Mask, getValueType(0)); }

  int getSplatIndex() const {
    assert(isSplat() && "Cannot get splat index for non-splat!");
    EVT VT = getValueType(0);
    for (unsigned i = 0, e = VT.getVectorNumElements(); i != e; ++i)
      if (Mask[i] >= 0)
        return Mask[i];

    // We can choose any index value here and be correct because all elements
    // are undefined. Return 0 for better potential for callers to simplify.
    return 0;
  }

  static bool isSplatMask(const int *Mask, EVT VT);

  /// Change values in a shuffle permute mask assuming
  /// the two vector operands have swapped position.
  static void commuteMask(MutableArrayRef<int> Mask) {
    unsigned NumElems = Mask.size();
    for (unsigned i = 0; i != NumElems; ++i) {
      int idx = Mask[i];
      if (idx < 0)
        continue;
      else if (idx < (int)NumElems)
        Mask[i] = idx + NumElems;
      else
        Mask[i] = idx - NumElems;
    }
  }

  static bool classof(const SDNode *N) {
    return N->getOpcode() == ISD::VECTOR_SHUFFLE;
  }
};

class ConstantSDNode : public SDNode {
  friend class SelectionDAG;

  const ConstantInt *Value;

  ConstantSDNode(bool isTarget, bool isOpaque, const ConstantInt *val, EVT VT)
      : SDNode(isTarget ? ISD::TargetConstant : ISD::Constant, 0, DebugLoc(),
               getSDVTList(VT)),
        Value(val) {
    ConstantSDNodeBits.IsOpaque = isOpaque;
  }

public:
  const ConstantInt *getConstantIntValue() const { return Value; }
  const APInt &getAPIntValue() const { return Value->getValue(); }
  uint64_t getZExtValue() const { return Value->getZExtValue(); }
  int64_t getSExtValue() const { return Value->getSExtValue(); }
  uint64_t getLimitedValue(uint64_t Limit = UINT64_MAX) {
    return Value->getLimitedValue(Limit);
  }

  bool isOne() const { return Value->isOne(); }
  bool isNullValue() const { return Value->isZero(); }
  bool isAllOnesValue() const { return Value->isMinusOne(); }

  bool isOpaque() const { return ConstantSDNodeBits.IsOpaque; }

  static bool classof(const SDNode *N) {
    return N->getOpcode() == ISD::Constant ||
           N->getOpcode() == ISD::TargetConstant;
  }
};

uint64_t SDNode::getConstantOperandVal(unsigned Num) const {
  return cast<ConstantSDNode>(getOperand(Num))->getZExtValue();
}

const APInt &SDNode::getConstantOperandAPInt(unsigned Num) const {
  return cast<ConstantSDNode>(getOperand(Num))->getAPIntValue();
}

class ConstantFPSDNode : public SDNode {
  friend class SelectionDAG;

  const ConstantFP *Value;

  ConstantFPSDNode(bool isTarget, const ConstantFP *val, EVT VT)
      : SDNode(isTarget ? ISD::TargetConstantFP : ISD::ConstantFP, 0,
               DebugLoc(), getSDVTList(VT)),
        Value(val) {}

public:
  const APFloat &getValueAPF() const { return Value->getValueAPF(); }
  const ConstantFP *getConstantFPValue() const { return Value; }

  /// Return true if the value is positive or negative zero.
  bool isZero() const { return Value->isZero(); }

  /// Return true if the value is a NaN.
  bool isNaN() const { return Value->isNaN(); }

  /// Return true if the value is an infinity
  bool isInfinity() const { return Value->isInfinity(); }

  /// Return true if the value is negative.
  bool isNegative() const { return Value->isNegative(); }

  /// We don't rely on operator== working on double values, as
  /// it returns true for things that are clearly not equal, like -0.0 and 0.0.
  /// As such, this method can be used to do an exact bit-for-bit comparison of
  /// two floating point values.

  /// We leave the version with the double argument here because it's just so
  /// convenient to write "2.0" and the like.  Without this function we'd
  /// have to duplicate its logic everywhere it's called.
  bool isExactlyValue(double V) const {
    return Value->getValueAPF().isExactlyValue(V);
  }
  bool isExactlyValue(const APFloat &V) const;

  static bool isValueValidForType(EVT VT, const APFloat &Val);

  static bool classof(const SDNode *N) {
    return N->getOpcode() == ISD::ConstantFP ||
           N->getOpcode() == ISD::TargetConstantFP;
  }
};

/// Returns true if \p V is a constant integer zero.
bool isNullConstant(SDValue V);

/// Returns true if \p V is an FP constant with a value of positive zero.
bool isNullFPConstant(SDValue V);

/// Returns true if \p V is an integer constant with all bits set.
bool isAllOnesConstant(SDValue V);

/// Returns true if \p V is a constant integer one.
bool isOneConstant(SDValue V);

/// Return the non-bitcasted source operand of \p V if it exists.
/// If \p V is not a bitcasted value, it is returned as-is.
SDValue peekThroughBitcasts(SDValue V);

/// Return the non-bitcasted and one-use source operand of \p V if it exists.
/// If \p V is not a bitcasted one-use value, it is returned as-is.
SDValue peekThroughOneUseBitcasts(SDValue V);

/// Return the non-extracted vector source operand of \p V if it exists.
/// If \p V is not an extracted subvector, it is returned as-is.
SDValue peekThroughExtractSubvectors(SDValue V);

/// Returns true if \p V is a bitwise not operation. Assumes that an all ones
/// constant is canonicalized to be operand 1.
bool isBitwiseNot(SDValue V, bool AllowUndefs = false);

/// Returns the SDNode if it is a constant splat BuildVector or constant int.
ConstantSDNode *isConstOrConstSplat(SDValue N, bool AllowUndefs = false,
                                    bool AllowTruncation = false);

/// Returns the SDNode if it is a demanded constant splat BuildVector or
/// constant int.
ConstantSDNode *isConstOrConstSplat(SDValue N, const APInt &DemandedElts,
                                    bool AllowUndefs = false,
                                    bool AllowTruncation = false);

/// Returns the SDNode if it is a constant splat BuildVector or constant float.
ConstantFPSDNode *isConstOrConstSplatFP(SDValue N, bool AllowUndefs = false);

/// Returns the SDNode if it is a demanded constant splat BuildVector or
/// constant float.
ConstantFPSDNode *isConstOrConstSplatFP(SDValue N, const APInt &DemandedElts,
                                        bool AllowUndefs = false);

/// Return true if the value is a constant 0 integer or a splatted vector of
/// a constant 0 integer (with no undefs by default).
/// Build vector implicit truncation is not an issue for null values.
bool isNullOrNullSplat(SDValue V, bool AllowUndefs = false);

/// Return true if the value is a constant 1 integer or a splatted vector of a
/// constant 1 integer (with no undefs).
/// Does not permit build vector implicit truncation.
bool isOneOrOneSplat(SDValue V);

/// Return true if the value is a constant -1 integer or a splatted vector of a
/// constant -1 integer (with no undefs).
/// Does not permit build vector implicit truncation.
bool isAllOnesOrAllOnesSplat(SDValue V);

class GlobalAddressSDNode : public SDNode {
  friend class SelectionDAG;

  const GlobalValue *TheGlobal;
  int64_t Offset;
  unsigned TargetFlags;

  GlobalAddressSDNode(unsigned Opc, unsigned Order, const DebugLoc &DL,
                      const GlobalValue *GA, EVT VT, int64_t o, unsigned TF);

public:
  const GlobalValue *getGlobal() const { return TheGlobal; }
  int64_t getOffset() const { return Offset; }
  unsigned getTargetFlags() const { return TargetFlags; }
  // Return the address space this GlobalAddress belongs to.
  unsigned getAddressSpace() const;

  static bool classof(const SDNode *N) {
    return N->getOpcode() == ISD::GlobalAddress ||
           N->getOpcode() == ISD::TargetGlobalAddress ||
           N->getOpcode() == ISD::GlobalTLSAddress ||
           N->getOpcode() == ISD::TargetGlobalTLSAddress;
  }
};

class FrameIndexSDNode : public SDNode {
  friend class SelectionDAG;

  int FI;

  FrameIndexSDNode(int fi, EVT VT, bool isTarg)
      : SDNode(isTarg ? ISD::TargetFrameIndex : ISD::FrameIndex, 0, DebugLoc(),
               getSDVTList(VT)),
        FI(fi) {}

public:
  int getIndex() const { return FI; }

  static bool classof(const SDNode *N) {
    return N->getOpcode() == ISD::FrameIndex ||
           N->getOpcode() == ISD::TargetFrameIndex;
  }
};

/// This SDNode is used for LIFETIME_START/LIFETIME_END values, which indicate
/// the offet and size that are started/ended in the underlying FrameIndex.
class LifetimeSDNode : public SDNode {
  friend class SelectionDAG;
  int64_t Size;
  int64_t Offset; // -1 if offset is unknown.

  LifetimeSDNode(unsigned Opcode, unsigned Order, const DebugLoc &dl,
                 SDVTList VTs, int64_t Size, int64_t Offset)
      : SDNode(Opcode, Order, dl, VTs), Size(Size), Offset(Offset) {}

public:
  int64_t getFrameIndex() const {
    return cast<FrameIndexSDNode>(getOperand(1))->getIndex();
  }

  bool hasOffset() const { return Offset >= 0; }
  int64_t getOffset() const {
    assert(hasOffset() && "offset is unknown");
    return Offset;
  }
  int64_t getSize() const {
    assert(hasOffset() && "offset is unknown");
    return Size;
  }

  // Methods to support isa and dyn_cast
  static bool classof(const SDNode *N) {
    return N->getOpcode() == ISD::LIFETIME_START ||
           N->getOpcode() == ISD::LIFETIME_END;
  }
};

class JumpTableSDNode : public SDNode {
  friend class SelectionDAG;

  int JTI;
  unsigned TargetFlags;

  JumpTableSDNode(int jti, EVT VT, bool isTarg, unsigned TF)
      : SDNode(isTarg ? ISD::TargetJumpTable : ISD::JumpTable, 0, DebugLoc(),
               getSDVTList(VT)),
        JTI(jti), TargetFlags(TF) {}

public:
  int getIndex() const { return JTI; }
  unsigned getTargetFlags() const { return TargetFlags; }

  static bool classof(const SDNode *N) {
    return N->getOpcode() == ISD::JumpTable ||
           N->getOpcode() == ISD::TargetJumpTable;
  }
};

class ConstantPoolSDNode : public SDNode {
  friend class SelectionDAG;

  union {
    const Constant *ConstVal;
    MachineConstantPoolValue *MachineCPVal;
  } Val;
  int Offset;  // It's a MachineConstantPoolValue if top bit is set.
  Align Alignment; // Minimum alignment requirement of CP.
  unsigned TargetFlags;

  ConstantPoolSDNode(bool isTarget, const Constant *c, EVT VT, int o,
                     Align Alignment, unsigned TF)
      : SDNode(isTarget ? ISD::TargetConstantPool : ISD::ConstantPool, 0,
               DebugLoc(), getSDVTList(VT)),
        Offset(o), Alignment(Alignment), TargetFlags(TF) {
    assert(Offset >= 0 && "Offset is too large");
    Val.ConstVal = c;
  }

  ConstantPoolSDNode(bool isTarget, MachineConstantPoolValue *v, EVT VT, int o,
                     Align Alignment, unsigned TF)
      : SDNode(isTarget ? ISD::TargetConstantPool : ISD::ConstantPool, 0,
               DebugLoc(), getSDVTList(VT)),
        Offset(o), Alignment(Alignment), TargetFlags(TF) {
    assert(Offset >= 0 && "Offset is too large");
    Val.MachineCPVal = v;
    Offset |= 1 << (sizeof(unsigned) * CHAR_BIT - 1);
  }

public:
  bool isMachineConstantPoolEntry() const { return Offset < 0; }

  const Constant *getConstVal() const {
    assert(!isMachineConstantPoolEntry() && "Wrong constantpool type");
    return Val.ConstVal;
  }

  MachineConstantPoolValue *getMachineCPVal() const {
    assert(isMachineConstantPoolEntry() && "Wrong constantpool type");
    return Val.MachineCPVal;
  }

  int getOffset() const {
    return Offset & ~(1 << (sizeof(unsigned) * CHAR_BIT - 1));
  }

  // Return the alignment of this constant pool object, which is either 0 (for
  // default alignment) or the desired value.
  Align getAlign() const { return Alignment; }
  unsigned getTargetFlags() const { return TargetFlags; }

  Type *getType() const;

  static bool classof(const SDNode *N) {
    return N->getOpcode() == ISD::ConstantPool ||
           N->getOpcode() == ISD::TargetConstantPool;
  }
};

/// Completely target-dependent object reference.
class TargetIndexSDNode : public SDNode {
  friend class SelectionDAG;

  unsigned TargetFlags;
  int Index;
  int64_t Offset;

public:
  TargetIndexSDNode(int Idx, EVT VT, int64_t Ofs, unsigned TF)
      : SDNode(ISD::TargetIndex, 0, DebugLoc(), getSDVTList(VT)),
        TargetFlags(TF), Index(Idx), Offset(Ofs) {}

  unsigned getTargetFlags() const { return TargetFlags; }
  int getIndex() const { return Index; }
  int64_t getOffset() const { return Offset; }

  static bool classof(const SDNode *N) {
    return N->getOpcode() == ISD::TargetIndex;
  }
};

class BasicBlockSDNode : public SDNode {
  friend class SelectionDAG;

  MachineBasicBlock *MBB;

  /// Debug info is meaningful and potentially useful here, but we create
  /// blocks out of order when they're jumped to, which makes it a bit
  /// harder.  Let's see if we need it first.
  explicit BasicBlockSDNode(MachineBasicBlock *mbb)
      : SDNode(ISD::BasicBlock, 0, DebugLoc(), getSDVTList(MVT::Other)),
        MBB(mbb) {}

public:
  MachineBasicBlock *getBasicBlock() const { return MBB; }

  static bool classof(const SDNode *N) {
    return N->getOpcode() == ISD::BasicBlock;
  }
};

/// A "pseudo-class" with methods for operating on BUILD_VECTORs.
class BuildVectorSDNode : public SDNode {
public:
  // These are constructed as SDNodes and then cast to BuildVectorSDNodes.
  explicit BuildVectorSDNode() = delete;

  /// Check if this is a constant splat, and if so, find the
  /// smallest element size that splats the vector.  If MinSplatBits is
  /// nonzero, the element size must be at least that large.  Note that the
  /// splat element may be the entire vector (i.e., a one element vector).
  /// Returns the splat element value in SplatValue.  Any undefined bits in
  /// that value are zero, and the corresponding bits in the SplatUndef mask
  /// are set.  The SplatBitSize value is set to the splat element size in
  /// bits.  HasAnyUndefs is set to true if any bits in the vector are
  /// undefined.  isBigEndian describes the endianness of the target.
  bool isConstantSplat(APInt &SplatValue, APInt &SplatUndef,
                       unsigned &SplatBitSize, bool &HasAnyUndefs,
                       unsigned MinSplatBits = 0,
                       bool isBigEndian = false) const;

  /// Returns the demanded splatted value or a null value if this is not a
  /// splat.
  ///
  /// The DemandedElts mask indicates the elements that must be in the splat.
  /// If passed a non-null UndefElements bitvector, it will resize it to match
  /// the vector width and set the bits where elements are undef.
  SDValue getSplatValue(const APInt &DemandedElts,
                        BitVector *UndefElements = nullptr) const;

  /// Returns the splatted value or a null value if this is not a splat.
  ///
  /// If passed a non-null UndefElements bitvector, it will resize it to match
  /// the vector width and set the bits where elements are undef.
  SDValue getSplatValue(BitVector *UndefElements = nullptr) const;

  /// Returns the demanded splatted constant or null if this is not a constant
  /// splat.
  ///
  /// The DemandedElts mask indicates the elements that must be in the splat.
  /// If passed a non-null UndefElements bitvector, it will resize it to match
  /// the vector width and set the bits where elements are undef.
  ConstantSDNode *
  getConstantSplatNode(const APInt &DemandedElts,
                       BitVector *UndefElements = nullptr) const;

  /// Returns the splatted constant or null if this is not a constant
  /// splat.
  ///
  /// If passed a non-null UndefElements bitvector, it will resize it to match
  /// the vector width and set the bits where elements are undef.
  ConstantSDNode *
  getConstantSplatNode(BitVector *UndefElements = nullptr) const;

  /// Returns the demanded splatted constant FP or null if this is not a
  /// constant FP splat.
  ///
  /// The DemandedElts mask indicates the elements that must be in the splat.
  /// If passed a non-null UndefElements bitvector, it will resize it to match
  /// the vector width and set the bits where elements are undef.
  ConstantFPSDNode *
  getConstantFPSplatNode(const APInt &DemandedElts,
                         BitVector *UndefElements = nullptr) const;

  /// Returns the splatted constant FP or null if this is not a constant
  /// FP splat.
  ///
  /// If passed a non-null UndefElements bitvector, it will resize it to match
  /// the vector width and set the bits where elements are undef.
  ConstantFPSDNode *
  getConstantFPSplatNode(BitVector *UndefElements = nullptr) const;

  /// If this is a constant FP splat and the splatted constant FP is an
  /// exact power or 2, return the log base 2 integer value.  Otherwise,
  /// return -1.
  ///
  /// The BitWidth specifies the necessary bit precision.
  int32_t getConstantFPSplatPow2ToLog2Int(BitVector *UndefElements,
                                          uint32_t BitWidth) const;

  bool isConstant() const;

  static bool classof(const SDNode *N) {
    return N->getOpcode() == ISD::BUILD_VECTOR;
  }
};

/// An SDNode that holds an arbitrary LLVM IR Value. This is
/// used when the SelectionDAG needs to make a simple reference to something
/// in the LLVM IR representation.
///
class SrcValueSDNode : public SDNode {
  friend class SelectionDAG;

  const Value *V;

  /// Create a SrcValue for a general value.
  explicit SrcValueSDNode(const Value *v)
      : SDNode(ISD::SRCVALUE, 0, DebugLoc(), getSDVTList(MVT::Other)), V(v) {}

public:
  /// Return the contained Value.
  const Value *getValue() const { return V; }

  static bool classof(const SDNode *N) {
    return N->getOpcode() == ISD::SRCVALUE;
  }
};

class MDNodeSDNode : public SDNode {
  friend class SelectionDAG;

  const MDNode *MD;

  explicit MDNodeSDNode(const MDNode *md)
      : SDNode(ISD::MDNODE_SDNODE, 0, DebugLoc(), getSDVTList(MVT::Other)),
        MD(md) {}

public:
  const MDNode *getMD() const { return MD; }

  static bool classof(const SDNode *N) {
    return N->getOpcode() == ISD::MDNODE_SDNODE;
  }
};

class RegisterSDNode : public SDNode {
  friend class SelectionDAG;

  Register Reg;

  RegisterSDNode(Register reg, EVT VT)
      : SDNode(ISD::Register, 0, DebugLoc(), getSDVTList(VT)), Reg(reg) {}

public:
  Register getReg() const { return Reg; }

  static bool classof(const SDNode *N) {
    return N->getOpcode() == ISD::Register;
  }
};

class RegisterMaskSDNode : public SDNode {
  friend class SelectionDAG;

  // The memory for RegMask is not owned by the node.
  const uint32_t *RegMask;

  RegisterMaskSDNode(const uint32_t *mask)
      : SDNode(ISD::RegisterMask, 0, DebugLoc(), getSDVTList(MVT::Untyped)),
        RegMask(mask) {}

public:
  const uint32_t *getRegMask() const { return RegMask; }

  static bool classof(const SDNode *N) {
    return N->getOpcode() == ISD::RegisterMask;
  }
};

class BlockAddressSDNode : public SDNode {
  friend class SelectionDAG;

  const BlockAddress *BA;
  int64_t Offset;
  unsigned TargetFlags;

  BlockAddressSDNode(unsigned NodeTy, EVT VT, const BlockAddress *ba, int64_t o,
                     unsigned Flags)
      : SDNode(NodeTy, 0, DebugLoc(), getSDVTList(VT)), BA(ba), Offset(o),
        TargetFlags(Flags) {}

public:
  const BlockAddress *getBlockAddress() const { return BA; }
  int64_t getOffset() const { return Offset; }
  unsigned getTargetFlags() const { return TargetFlags; }

  static bool classof(const SDNode *N) {
    return N->getOpcode() == ISD::BlockAddress ||
           N->getOpcode() == ISD::TargetBlockAddress;
  }
};

class LabelSDNode : public SDNode {
  friend class SelectionDAG;

  MCSymbol *Label;

  LabelSDNode(unsigned Opcode, unsigned Order, const DebugLoc &dl, MCSymbol *L)
      : SDNode(Opcode, Order, dl, getSDVTList(MVT::Other)), Label(L) {
    assert(LabelSDNode::classof(this) && "not a label opcode");
  }

public:
  MCSymbol *getLabel() const { return Label; }

  static bool classof(const SDNode *N) {
    return N->getOpcode() == ISD::EH_LABEL ||
           N->getOpcode() == ISD::ANNOTATION_LABEL;
  }
};

class ExternalSymbolSDNode : public SDNode {
  friend class SelectionDAG;

  const char *Symbol;
  unsigned TargetFlags;

  ExternalSymbolSDNode(bool isTarget, const char *Sym, unsigned TF, EVT VT)
      : SDNode(isTarget ? ISD::TargetExternalSymbol : ISD::ExternalSymbol, 0,
               DebugLoc(), getSDVTList(VT)),
        Symbol(Sym), TargetFlags(TF) {}

public:
  const char *getSymbol() const { return Symbol; }
  unsigned getTargetFlags() const { return TargetFlags; }

  static bool classof(const SDNode *N) {
    return N->getOpcode() == ISD::ExternalSymbol ||
           N->getOpcode() == ISD::TargetExternalSymbol;
  }
};

class MCSymbolSDNode : public SDNode {
  friend class SelectionDAG;

  MCSymbol *Symbol;

  MCSymbolSDNode(MCSymbol *Symbol, EVT VT)
      : SDNode(ISD::MCSymbol, 0, DebugLoc(), getSDVTList(VT)), Symbol(Symbol) {}

public:
  MCSymbol *getMCSymbol() const { return Symbol; }

  static bool classof(const SDNode *N) {
    return N->getOpcode() == ISD::MCSymbol;
  }
};

class CondCodeSDNode : public SDNode {
  friend class SelectionDAG;

  ISD::CondCode Condition;

  explicit CondCodeSDNode(ISD::CondCode Cond)
      : SDNode(ISD::CONDCODE, 0, DebugLoc(), getSDVTList(MVT::Other)),
        Condition(Cond) {}

public:
  ISD::CondCode get() const { return Condition; }

  static bool classof(const SDNode *N) {
    return N->getOpcode() == ISD::CONDCODE;
  }
};

/// This class is used to represent EVT's, which are used
/// to parameterize some operations.
class VTSDNode : public SDNode {
  friend class SelectionDAG;

  EVT ValueType;

  explicit VTSDNode(EVT VT)
      : SDNode(ISD::VALUETYPE, 0, DebugLoc(), getSDVTList(MVT::Other)),
        ValueType(VT) {}

public:
  EVT getVT() const { return ValueType; }

  static bool classof(const SDNode *N) {
    return N->getOpcode() == ISD::VALUETYPE;
  }
};

/// Base class for LoadSDNode and StoreSDNode
class LSBaseSDNode : public MemSDNode {
public:
  LSBaseSDNode(ISD::NodeType NodeTy, unsigned Order, const DebugLoc &dl,
               SDVTList VTs, ISD::MemIndexedMode AM, EVT MemVT,
               MachineMemOperand *MMO)
      : MemSDNode(NodeTy, Order, dl, VTs, MemVT, MMO) {
    LSBaseSDNodeBits.AddressingMode = AM;
    assert(getAddressingMode() == AM && "Value truncated");
  }

  const SDValue &getOffset() const {
    return getOperand(getOpcode() == ISD::LOAD ? 2 : 3);
  }

  /// Return the addressing mode for this load or store:
  /// unindexed, pre-inc, pre-dec, post-inc, or post-dec.
  ISD::MemIndexedMode getAddressingMode() const {
    return static_cast<ISD::MemIndexedMode>(LSBaseSDNodeBits.AddressingMode);
  }

  /// Return true if this is a pre/post inc/dec load/store.
  bool isIndexed() const { return getAddressingMode() != ISD::UNINDEXED; }

  /// Return true if this is NOT a pre/post inc/dec load/store.
  bool isUnindexed() const { return getAddressingMode() == ISD::UNINDEXED; }

  static bool classof(const SDNode *N) {
    return N->getOpcode() == ISD::LOAD || N->getOpcode() == ISD::STORE;
  }
};

/// This class is used to represent ISD::LOAD nodes.
class LoadSDNode : public LSBaseSDNode {
  friend class SelectionDAG;

  LoadSDNode(unsigned Order, const DebugLoc &dl, SDVTList VTs,
             ISD::MemIndexedMode AM, ISD::LoadExtType ETy, EVT MemVT,
             MachineMemOperand *MMO)
      : LSBaseSDNode(ISD::LOAD, Order, dl, VTs, AM, MemVT, MMO) {
    LoadSDNodeBits.ExtTy = ETy;
    assert(readMem() && "Load MachineMemOperand is not a load!");
    assert(!writeMem() && "Load MachineMemOperand is a store!");
  }

public:
  /// Return whether this is a plain node,
  /// or one of the varieties of value-extending loads.
  ISD::LoadExtType getExtensionType() const {
    return static_cast<ISD::LoadExtType>(LoadSDNodeBits.ExtTy);
  }

  const SDValue &getBasePtr() const { return getOperand(1); }
  const SDValue &getOffset() const { return getOperand(2); }

  static bool classof(const SDNode *N) { return N->getOpcode() == ISD::LOAD; }
};

/// This class is used to represent ISD::STORE nodes.
class StoreSDNode : public LSBaseSDNode {
  friend class SelectionDAG;

  StoreSDNode(unsigned Order, const DebugLoc &dl, SDVTList VTs,
              ISD::MemIndexedMode AM, bool isTrunc, EVT MemVT,
              MachineMemOperand *MMO)
      : LSBaseSDNode(ISD::STORE, Order, dl, VTs, AM, MemVT, MMO) {
    StoreSDNodeBits.IsTruncating = isTrunc;
    assert(!readMem() && "Store MachineMemOperand is a load!");
    assert(writeMem() && "Store MachineMemOperand is not a store!");
  }

public:
  /// Return true if the op does a truncation before store.
  /// For integers this is the same as doing a TRUNCATE and storing the result.
  /// For floats, it is the same as doing an FP_ROUND and storing the result.
  bool isTruncatingStore() const { return StoreSDNodeBits.IsTruncating; }
  void setTruncatingStore(bool Truncating) {
    StoreSDNodeBits.IsTruncating = Truncating;
  }

  const SDValue &getValue() const { return getOperand(1); }
  const SDValue &getBasePtr() const { return getOperand(2); }
  const SDValue &getOffset() const { return getOperand(3); }

  static bool classof(const SDNode *N) { return N->getOpcode() == ISD::STORE; }
};

/// This base class is used to represent VP_LOAD and VP_STORE nodes
class VPLoadStoreSDNode : public MemSDNode {
public:
  friend class SelectionDAG;

  VPLoadStoreSDNode(ISD::NodeType NodeTy, unsigned Order, const DebugLoc &dl,
                    SDVTList VTs, EVT MemVT, MachineMemOperand *MMO)
      : MemSDNode(NodeTy, Order, dl, VTs, MemVT, MMO) {}

  // VPLoadSDNode (Chain, ptr, mask, VLen)
  // VPStoreSDNode (Chain, data, ptr, mask, VLen)
  // Mask is a vector of i1 elements, Vlen is i32
  const SDValue &getBasePtr() const {
    return getOperand(getOpcode() == ISD::VP_LOAD ? 1 : 2);
  }
  const SDValue &getMask() const {
    return getOperand(getOpcode() == ISD::VP_LOAD ? 2 : 3);
  }
  const SDValue &getVectorLength() const {
    return getOperand(getOpcode() == ISD::VP_LOAD ? 3 : 4);
  }

  static bool classof(const SDNode *N) {
    return N->getOpcode() == ISD::VP_LOAD || N->getOpcode() == ISD::VP_STORE;
  }
};

/// This class is used to represent a VP_LOAD node
class VPLoadSDNode : public VPLoadStoreSDNode {
public:
  friend class SelectionDAG;

  VPLoadSDNode(unsigned Order, const DebugLoc &dl, SDVTList VTs,
               ISD::LoadExtType ETy, EVT MemVT, MachineMemOperand *MMO)
      : VPLoadStoreSDNode(ISD::VP_LOAD, Order, dl, VTs, MemVT, MMO) {
    LoadSDNodeBits.ExtTy = ETy;
    LoadSDNodeBits.IsExpanding = false;
  }

  ISD::LoadExtType getExtensionType() const {
    return static_cast<ISD::LoadExtType>(LoadSDNodeBits.ExtTy);
  }

  const SDValue &getBasePtr() const { return getOperand(1); }
  const SDValue &getMask() const { return getOperand(2); }
  const SDValue &getVectorLength() const { return getOperand(3); }

  static bool classof(const SDNode *N) {
    return N->getOpcode() == ISD::VP_LOAD;
  }
  bool isExpandingLoad() const { return LoadSDNodeBits.IsExpanding; }
};

/// This class is used to represent a VP_STORE node
class VPStoreSDNode : public VPLoadStoreSDNode {
public:
  friend class SelectionDAG;

  VPStoreSDNode(unsigned Order, const DebugLoc &dl, SDVTList VTs, bool isTrunc,
                EVT MemVT, MachineMemOperand *MMO)
      : VPLoadStoreSDNode(ISD::VP_STORE, Order, dl, VTs, MemVT, MMO) {
    StoreSDNodeBits.IsTruncating = isTrunc;
    StoreSDNodeBits.IsCompressing = false;
  }

  /// Return true if this is a truncating store.
  /// For integers this is the same as doing a TRUNCATE and storing the result.
  /// For floats, it is the same as doing an FP_ROUND and storing the result.
  bool isTruncatingStore() const { return StoreSDNodeBits.IsTruncating; }

  /// Returns true if the op does a compression to the vector before storing.
  /// The node contiguously stores the active elements (integers or floats)
  /// in src (those with their respective bit set in writemask k) to unaligned
  /// memory at base_addr.
  bool isCompressingStore() const { return StoreSDNodeBits.IsCompressing; }

  const SDValue &getValue() const { return getOperand(1); }
  const SDValue &getBasePtr() const { return getOperand(2); }
  const SDValue &getMask() const { return getOperand(3); }
  const SDValue &getVectorLength() const { return getOperand(4); }

  static bool classof(const SDNode *N) {
    return N->getOpcode() == ISD::VP_STORE;
  }
};

/// This base class is used to represent MLOAD and MSTORE nodes
class MaskedLoadStoreSDNode : public MemSDNode {
public:
  friend class SelectionDAG;

  MaskedLoadStoreSDNode(ISD::NodeType NodeTy, unsigned Order,
                        const DebugLoc &dl, SDVTList VTs,
                        ISD::MemIndexedMode AM, EVT MemVT,
                        MachineMemOperand *MMO)
      : MemSDNode(NodeTy, Order, dl, VTs, MemVT, MMO) {
    LSBaseSDNodeBits.AddressingMode = AM;
    assert(getAddressingMode() == AM && "Value truncated");
  }

  // MaskedLoadSDNode (Chain, ptr, offset, mask, passthru)
  // MaskedStoreSDNode (Chain, data, ptr, offset, mask)
  // Mask is a vector of i1 elements
  const SDValue &getBasePtr() const {
    return getOperand(getOpcode() == ISD::MLOAD ? 1 : 2);
  }
  const SDValue &getOffset() const {
    return getOperand(getOpcode() == ISD::MLOAD ? 2 : 3);
  }
  const SDValue &getMask() const {
    return getOperand(getOpcode() == ISD::MLOAD ? 3 : 4);
  }

  /// Return the addressing mode for this load or store:
  /// unindexed, pre-inc, pre-dec, post-inc, or post-dec.
  ISD::MemIndexedMode getAddressingMode() const {
    return static_cast<ISD::MemIndexedMode>(LSBaseSDNodeBits.AddressingMode);
  }

  /// Return true if this is a pre/post inc/dec load/store.
  bool isIndexed() const { return getAddressingMode() != ISD::UNINDEXED; }

  /// Return true if this is NOT a pre/post inc/dec load/store.
  bool isUnindexed() const { return getAddressingMode() == ISD::UNINDEXED; }

  static bool classof(const SDNode *N) {
    return N->getOpcode() == ISD::MLOAD || N->getOpcode() == ISD::MSTORE;
  }
};

/// This class is used to represent an MLOAD node
class MaskedLoadSDNode : public MaskedLoadStoreSDNode {
public:
  friend class SelectionDAG;

  MaskedLoadSDNode(unsigned Order, const DebugLoc &dl, SDVTList VTs,
                   ISD::MemIndexedMode AM, ISD::LoadExtType ETy,
                   bool IsExpanding, EVT MemVT, MachineMemOperand *MMO)
      : MaskedLoadStoreSDNode(ISD::MLOAD, Order, dl, VTs, AM, MemVT, MMO) {
    LoadSDNodeBits.ExtTy = ETy;
    LoadSDNodeBits.IsExpanding = IsExpanding;
  }

  ISD::LoadExtType getExtensionType() const {
    return static_cast<ISD::LoadExtType>(LoadSDNodeBits.ExtTy);
  }

  const SDValue &getBasePtr() const { return getOperand(1); }
  const SDValue &getOffset() const { return getOperand(2); }
  const SDValue &getMask() const { return getOperand(3); }
  const SDValue &getPassThru() const { return getOperand(4); }

  static bool classof(const SDNode *N) { return N->getOpcode() == ISD::MLOAD; }

  bool isExpandingLoad() const { return LoadSDNodeBits.IsExpanding; }
};

/// This class is used to represent an MSTORE node
class MaskedStoreSDNode : public MaskedLoadStoreSDNode {
public:
  friend class SelectionDAG;

  MaskedStoreSDNode(unsigned Order, const DebugLoc &dl, SDVTList VTs,
                    ISD::MemIndexedMode AM, bool isTrunc, bool isCompressing,
                    EVT MemVT, MachineMemOperand *MMO)
      : MaskedLoadStoreSDNode(ISD::MSTORE, Order, dl, VTs, AM, MemVT, MMO) {
    StoreSDNodeBits.IsTruncating = isTrunc;
    StoreSDNodeBits.IsCompressing = isCompressing;
  }

  /// Return true if the op does a truncation before store.
  /// For integers this is the same as doing a TRUNCATE and storing the result.
  /// For floats, it is the same as doing an FP_ROUND and storing the result.
  bool isTruncatingStore() const { return StoreSDNodeBits.IsTruncating; }

  /// Returns true if the op does a compression to the vector before storing.
  /// The node contiguously stores the active elements (integers or floats)
  /// in src (those with their respective bit set in writemask k) to unaligned
  /// memory at base_addr.
  bool isCompressingStore() const { return StoreSDNodeBits.IsCompressing; }

  const SDValue &getValue() const { return getOperand(1); }
  const SDValue &getBasePtr() const { return getOperand(2); }
  const SDValue &getOffset() const { return getOperand(3); }
  const SDValue &getMask() const { return getOperand(4); }

  static bool classof(const SDNode *N) { return N->getOpcode() == ISD::MSTORE; }
};

/// This is a base class used to represent
/// VP_GATHER and VP_SCATTER nodes
///
class VPGatherScatterSDNode : public MemSDNode {
public:
  friend class SelectionDAG;

  VPGatherScatterSDNode(ISD::NodeType NodeTy, unsigned Order,
                        const DebugLoc &dl, SDVTList VTs, EVT MemVT,
                        MachineMemOperand *MMO, ISD::MemIndexType IndexType)
      : MemSDNode(NodeTy, Order, dl, VTs, MemVT, MMO) {
    LSBaseSDNodeBits.AddressingMode = IndexType;
    assert(getIndexType() == IndexType && "Value truncated");
  }

  /// How is Index applied to BasePtr when computing addresses.
  ISD::MemIndexType getIndexType() const {
    return static_cast<ISD::MemIndexType>(LSBaseSDNodeBits.AddressingMode);
  }
  bool isIndexScaled() const {
    return (getIndexType() == ISD::SIGNED_SCALED) ||
           (getIndexType() == ISD::UNSIGNED_SCALED);
  }
  bool isIndexSigned() const {
    return (getIndexType() == ISD::SIGNED_SCALED) ||
           (getIndexType() == ISD::SIGNED_UNSCALED);
  }

  // In the both nodes address is Op1, mask is Op2:
  // VPGatherSDNode  (Chain, base, index, scale, mask, vlen)
  // VPScatterSDNode (Chain, value, base, index, scale, mask, vlen)
  // Mask is a vector of i1 elements
  const SDValue &getBasePtr() const {
    return getOperand((getOpcode() == ISD::VP_GATHER) ? 1 : 2);
  }
  const SDValue &getIndex() const {
    return getOperand((getOpcode() == ISD::VP_GATHER) ? 2 : 3);
  }
  const SDValue &getScale() const {
    return getOperand((getOpcode() == ISD::VP_GATHER) ? 3 : 4);
  }
  const SDValue &getMask() const {
    return getOperand((getOpcode() == ISD::VP_GATHER) ? 4 : 5);
  }
  const SDValue &getVectorLength() const {
    return getOperand((getOpcode() == ISD::VP_GATHER) ? 5 : 6);
  }

  static bool classof(const SDNode *N) {
    return N->getOpcode() == ISD::VP_GATHER ||
           N->getOpcode() == ISD::VP_SCATTER;
  }
};

/// This class is used to represent an VP_GATHER node
///
class VPGatherSDNode : public VPGatherScatterSDNode {
public:
  friend class SelectionDAG;

  VPGatherSDNode(unsigned Order, const DebugLoc &dl, SDVTList VTs, EVT MemVT,
                 MachineMemOperand *MMO, ISD::MemIndexType IndexType)
      : VPGatherScatterSDNode(ISD::VP_GATHER, Order, dl, VTs, MemVT, MMO,
                              IndexType) {}

  static bool classof(const SDNode *N) {
    return N->getOpcode() == ISD::VP_GATHER;
  }
};

/// This class is used to represent an VP_SCATTER node
///
class VPScatterSDNode : public VPGatherScatterSDNode {
public:
  friend class SelectionDAG;

  VPScatterSDNode(unsigned Order, const DebugLoc &dl, SDVTList VTs, EVT MemVT,
                  MachineMemOperand *MMO, ISD::MemIndexType IndexType)
      : VPGatherScatterSDNode(ISD::VP_SCATTER, Order, dl, VTs, MemVT, MMO,
                              IndexType) {}

  const SDValue &getValue() const { return getOperand(1); }

  static bool classof(const SDNode *N) {
    return N->getOpcode() == ISD::VP_SCATTER;
  }
};

/// This is a base class used to represent
/// MGATHER and MSCATTER nodes
///
class MaskedGatherScatterSDNode : public MemSDNode {
public:
  friend class SelectionDAG;

  MaskedGatherScatterSDNode(ISD::NodeType NodeTy, unsigned Order,
                            const DebugLoc &dl, SDVTList VTs, EVT MemVT,
                            MachineMemOperand *MMO, ISD::MemIndexType IndexType)
      : MemSDNode(NodeTy, Order, dl, VTs, MemVT, MMO) {
    LSBaseSDNodeBits.AddressingMode = IndexType;
    assert(getIndexType() == IndexType && "Value truncated");
  }

  /// How is Index applied to BasePtr when computing addresses.
  ISD::MemIndexType getIndexType() const {
    return static_cast<ISD::MemIndexType>(LSBaseSDNodeBits.AddressingMode);
  }
  bool isIndexScaled() const {
    return (getIndexType() == ISD::SIGNED_SCALED) ||
           (getIndexType() == ISD::UNSIGNED_SCALED);
  }
  bool isIndexSigned() const {
    return (getIndexType() == ISD::SIGNED_SCALED) ||
           (getIndexType() == ISD::SIGNED_UNSCALED);
  }

  // In the both nodes address is Op1, mask is Op2:
  // MaskedGatherSDNode  (Chain, passthru, mask, base, index, scale)
  // MaskedScatterSDNode (Chain, value, mask, base, index, scale)
  // Mask is a vector of i1 elements
  const SDValue &getBasePtr() const { return getOperand(3); }
  const SDValue &getIndex() const { return getOperand(4); }
  const SDValue &getMask() const { return getOperand(2); }
  const SDValue &getScale() const { return getOperand(5); }

  static bool classof(const SDNode *N) {
    return N->getOpcode() == ISD::MGATHER || N->getOpcode() == ISD::MSCATTER;
  }
};

/// This class is used to represent an MGATHER node
///
class MaskedGatherSDNode : public MaskedGatherScatterSDNode {
public:
  friend class SelectionDAG;

  MaskedGatherSDNode(unsigned Order, const DebugLoc &dl, SDVTList VTs,
                     EVT MemVT, MachineMemOperand *MMO,
                     ISD::MemIndexType IndexType)
      : MaskedGatherScatterSDNode(ISD::MGATHER, Order, dl, VTs, MemVT, MMO,
                                  IndexType) {}

  const SDValue &getPassThru() const { return getOperand(1); }

  static bool classof(const SDNode *N) {
    return N->getOpcode() == ISD::MGATHER;
  }
};

/// This class is used to represent an MSCATTER node
///
class MaskedScatterSDNode : public MaskedGatherScatterSDNode {
public:
  friend class SelectionDAG;

  MaskedScatterSDNode(unsigned Order, const DebugLoc &dl, SDVTList VTs,
                      EVT MemVT, MachineMemOperand *MMO,
                      ISD::MemIndexType IndexType)
      : MaskedGatherScatterSDNode(ISD::MSCATTER, Order, dl, VTs, MemVT, MMO,
                                  IndexType) {}

  const SDValue &getValue() const { return getOperand(1); }

  static bool classof(const SDNode *N) {
    return N->getOpcode() == ISD::MSCATTER;
  }
};

/// An SDNode that represents everything that will be needed
/// to construct a MachineInstr. These nodes are created during the
/// instruction selection proper phase.
///
/// Note that the only supported way to set the `memoperands` is by calling the
/// `SelectionDAG::setNodeMemRefs` function as the memory management happens
/// inside the DAG rather than in the node.
class MachineSDNode : public SDNode {
private:
  friend class SelectionDAG;

  MachineSDNode(unsigned Opc, unsigned Order, const DebugLoc &DL, SDVTList VTs)
      : SDNode(Opc, Order, DL, VTs) {}

  // We use a pointer union between a single `MachineMemOperand` pointer and
  // a pointer to an array of `MachineMemOperand` pointers. This is null when
  // the number of these is zero, the single pointer variant used when the
  // number is one, and the array is used for larger numbers.
  //
  // The array is allocated via the `SelectionDAG`'s allocator and so will
  // always live until the DAG is cleaned up and doesn't require ownership here.
  //
  // We can't use something simpler like `TinyPtrVector` here because `SDNode`
  // subclasses aren't managed in a conforming C++ manner. See the comments on
  // `SelectionDAG::MorphNodeTo` which details what all goes on, but the
  // constraint here is that these don't manage memory with their constructor or
  // destructor and can be initialized to a good state even if they start off
  // uninitialized.
  PointerUnion<MachineMemOperand *, MachineMemOperand **> MemRefs = {};

  // Note that this could be folded into the above `MemRefs` member if doing so
  // is advantageous at some point. We don't need to store this in most cases.
  // However, at the moment this doesn't appear to make the allocation any
  // smaller and makes the code somewhat simpler to read.
  int NumMemRefs = 0;

public:
  using mmo_iterator = ArrayRef<MachineMemOperand *>::const_iterator;

  ArrayRef<MachineMemOperand *> memoperands() const {
    // Special case the common cases.
    if (NumMemRefs == 0)
      return {};
    if (NumMemRefs == 1)
      return makeArrayRef(MemRefs.getAddrOfPtr1(), 1);

    // Otherwise we have an actual array.
    return makeArrayRef(MemRefs.get<MachineMemOperand **>(), NumMemRefs);
  }
  mmo_iterator memoperands_begin() const { return memoperands().begin(); }
  mmo_iterator memoperands_end() const { return memoperands().end(); }
  bool memoperands_empty() const { return memoperands().empty(); }

  /// Clear out the memory reference descriptor list.
  void clearMemRefs() {
    MemRefs = nullptr;
    NumMemRefs = 0;
  }

  static bool classof(const SDNode *N) { return N->isMachineOpcode(); }
};

<<<<<<< HEAD
class SDNodeIterator
    : public std::iterator<std::forward_iterator_tag, SDNode, ptrdiff_t> {
=======
/// An SDNode that records if a register contains a value that is guaranteed to
/// be aligned accordingly.
class AssertAlignSDNode : public SDNode {
  Align Alignment;

public:
  AssertAlignSDNode(unsigned Order, const DebugLoc &DL, EVT VT, Align A)
      : SDNode(ISD::AssertAlign, Order, DL, getSDVTList(VT)), Alignment(A) {}

  Align getAlign() const { return Alignment; }

  static bool classof(const SDNode *N) {
    return N->getOpcode() == ISD::AssertAlign;
  }
};

class SDNodeIterator : public std::iterator<std::forward_iterator_tag,
                                            SDNode, ptrdiff_t> {
>>>>>>> 6219a874
  const SDNode *Node;
  unsigned Operand;

  SDNodeIterator(const SDNode *N, unsigned Op) : Node(N), Operand(Op) {}

public:
  bool operator==(const SDNodeIterator &x) const {
    return Operand == x.Operand;
  }
  bool operator!=(const SDNodeIterator &x) const { return !operator==(x); }

  pointer operator*() const { return Node->getOperand(Operand).getNode(); }
  pointer operator->() const { return operator*(); }

  SDNodeIterator &operator++() { // Preincrement
    ++Operand;
    return *this;
  }
  SDNodeIterator operator++(int) { // Postincrement
    SDNodeIterator tmp = *this;
    ++*this;
    return tmp;
  }
  size_t operator-(SDNodeIterator Other) const {
    assert(Node == Other.Node &&
           "Cannot compare iterators of two different nodes!");
    return Operand - Other.Operand;
  }

  static SDNodeIterator begin(const SDNode *N) { return SDNodeIterator(N, 0); }
  static SDNodeIterator end(const SDNode *N) {
    return SDNodeIterator(N, N->getNumOperands());
  }

  unsigned getOperand() const { return Operand; }
  const SDNode *getNode() const { return Node; }
};

template <> struct GraphTraits<SDNode *> {
  using NodeRef = SDNode *;
  using ChildIteratorType = SDNodeIterator;

  static NodeRef getEntryNode(SDNode *N) { return N; }

  static ChildIteratorType child_begin(NodeRef N) {
    return SDNodeIterator::begin(N);
  }

  static ChildIteratorType child_end(NodeRef N) {
    return SDNodeIterator::end(N);
  }
};

/// A representation of the largest SDNode, for use in sizeof().
///
/// This needs to be a union because the largest node differs on 32 bit systems
/// with 4 and 8 byte pointer alignment, respectively.
using LargestSDNode =
    AlignedCharArrayUnion<AtomicSDNode, TargetIndexSDNode, BlockAddressSDNode,
                          GlobalAddressSDNode>;

/// The SDNode class with the greatest alignment requirement.
using MostAlignedSDNode = GlobalAddressSDNode;

namespace ISD {

/// Returns true if the specified node is a non-extending and unindexed load.
inline bool isNormalLoad(const SDNode *N) {
  const LoadSDNode *Ld = dyn_cast<LoadSDNode>(N);
  return Ld && Ld->getExtensionType() == ISD::NON_EXTLOAD &&
         Ld->getAddressingMode() == ISD::UNINDEXED;
}

/// Returns true if the specified node is a non-extending load.
inline bool isNON_EXTLoad(const SDNode *N) {
  return isa<LoadSDNode>(N) &&
         cast<LoadSDNode>(N)->getExtensionType() == ISD::NON_EXTLOAD;
}

/// Returns true if the specified node is a EXTLOAD.
inline bool isEXTLoad(const SDNode *N) {
  return isa<LoadSDNode>(N) &&
         cast<LoadSDNode>(N)->getExtensionType() == ISD::EXTLOAD;
}

/// Returns true if the specified node is a SEXTLOAD.
inline bool isSEXTLoad(const SDNode *N) {
  return isa<LoadSDNode>(N) &&
         cast<LoadSDNode>(N)->getExtensionType() == ISD::SEXTLOAD;
}

/// Returns true if the specified node is a ZEXTLOAD.
inline bool isZEXTLoad(const SDNode *N) {
  return isa<LoadSDNode>(N) &&
         cast<LoadSDNode>(N)->getExtensionType() == ISD::ZEXTLOAD;
}

/// Returns true if the specified node is an unindexed load.
inline bool isUNINDEXEDLoad(const SDNode *N) {
  return isa<LoadSDNode>(N) &&
         cast<LoadSDNode>(N)->getAddressingMode() == ISD::UNINDEXED;
}

/// Returns true if the specified node is a non-truncating
/// and unindexed store.
inline bool isNormalStore(const SDNode *N) {
  const StoreSDNode *St = dyn_cast<StoreSDNode>(N);
  return St && !St->isTruncatingStore() &&
         St->getAddressingMode() == ISD::UNINDEXED;
}

/// Returns true if the specified node is a non-truncating store.
inline bool isNON_TRUNCStore(const SDNode *N) {
  return isa<StoreSDNode>(N) && !cast<StoreSDNode>(N)->isTruncatingStore();
}

/// Returns true if the specified node is a truncating store.
inline bool isTRUNCStore(const SDNode *N) {
  return isa<StoreSDNode>(N) && cast<StoreSDNode>(N)->isTruncatingStore();
}

/// Returns true if the specified node is an unindexed store.
inline bool isUNINDEXEDStore(const SDNode *N) {
  return isa<StoreSDNode>(N) &&
         cast<StoreSDNode>(N)->getAddressingMode() == ISD::UNINDEXED;
}

/// Attempt to match a unary predicate against a scalar/splat constant or
/// every element of a constant BUILD_VECTOR.
/// If AllowUndef is true, then UNDEF elements will pass nullptr to Match.
bool matchUnaryPredicate(SDValue Op,
                         std::function<bool(ConstantSDNode *)> Match,
                         bool AllowUndefs = false);

/// Attempt to match a binary predicate against a pair of scalar/splat
/// constants or every element of a pair of constant BUILD_VECTORs.
/// If AllowUndef is true, then UNDEF elements will pass nullptr to Match.
/// If AllowTypeMismatch is true then RetType + ArgTypes don't need to match.
bool matchBinaryPredicate(
    SDValue LHS, SDValue RHS,
    std::function<bool(ConstantSDNode *, ConstantSDNode *)> Match,
    bool AllowUndefs = false, bool AllowTypeMismatch = false);

/// Returns true if the specified value is the overflow result from one
/// of the overflow intrinsic nodes.
inline bool isOverflowIntrOpRes(SDValue Op) {
  unsigned Opc = Op.getOpcode();
  return (Op.getResNo() == 1 &&
          (Opc == ISD::SADDO || Opc == ISD::UADDO || Opc == ISD::SSUBO ||
           Opc == ISD::USUBO || Opc == ISD::SMULO || Opc == ISD::UMULO));
}

} // end namespace ISD

} // end namespace llvm

#endif // LLVM_CODEGEN_SELECTIONDAGNODES_H<|MERGE_RESOLUTION|>--- conflicted
+++ resolved
@@ -2675,10 +2675,6 @@
   static bool classof(const SDNode *N) { return N->isMachineOpcode(); }
 };
 
-<<<<<<< HEAD
-class SDNodeIterator
-    : public std::iterator<std::forward_iterator_tag, SDNode, ptrdiff_t> {
-=======
 /// An SDNode that records if a register contains a value that is guaranteed to
 /// be aligned accordingly.
 class AssertAlignSDNode : public SDNode {
@@ -2697,7 +2693,6 @@
 
 class SDNodeIterator : public std::iterator<std::forward_iterator_tag,
                                             SDNode, ptrdiff_t> {
->>>>>>> 6219a874
   const SDNode *Node;
   unsigned Operand;
 
