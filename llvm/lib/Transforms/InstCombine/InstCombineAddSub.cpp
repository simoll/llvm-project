//===- InstCombineAddSub.cpp ------------------------------------*- C++ -*-===//
//
// Part of the LLVM Project, under the Apache License v2.0 with LLVM Exceptions.
// See https://llvm.org/LICENSE.txt for license information.
// SPDX-License-Identifier: Apache-2.0 WITH LLVM-exception
//
//===----------------------------------------------------------------------===//
//
// This file implements the visit functions for add, fadd, sub, and fsub.
//
//===----------------------------------------------------------------------===//

#include "InstCombineInternal.h"
#include "llvm/ADT/APFloat.h"
#include "llvm/ADT/APInt.h"
#include "llvm/ADT/STLExtras.h"
#include "llvm/ADT/SmallVector.h"
#include "llvm/Analysis/InstructionSimplify.h"
#include "llvm/Analysis/ValueTracking.h"
#include "llvm/IR/Constant.h"
#include "llvm/IR/Constants.h"
#include "llvm/IR/InstrTypes.h"
#include "llvm/IR/Instruction.h"
#include "llvm/IR/Instructions.h"
#include "llvm/IR/Operator.h"
#include "llvm/IR/PatternMatch.h"
#include "llvm/IR/PredicatedInst.h"
#include "llvm/IR/VPBuilder.h"
#include "llvm/IR/MatcherCast.h"
#include "llvm/IR/Type.h"
#include "llvm/IR/Value.h"
#include "llvm/Support/AlignOf.h"
#include "llvm/Support/Casting.h"
#include "llvm/Support/KnownBits.h"
#include "llvm/Transforms/InstCombine/InstCombiner.h"
#include <cassert>
#include <utility>

using namespace llvm;
using namespace PatternMatch;

#define DEBUG_TYPE "instcombine"

namespace {

  /// Class representing coefficient of floating-point addend.
  /// This class needs to be highly efficient, which is especially true for
  /// the constructor. As of I write this comment, the cost of the default
  /// constructor is merely 4-byte-store-zero (Assuming compiler is able to
  /// perform write-merging).
  ///
  class FAddendCoef {
  public:
    // The constructor has to initialize a APFloat, which is unnecessary for
    // most addends which have coefficient either 1 or -1. So, the constructor
    // is expensive. In order to avoid the cost of the constructor, we should
    // reuse some instances whenever possible. The pre-created instances
    // FAddCombine::Add[0-5] embodies this idea.
    FAddendCoef() = default;
    ~FAddendCoef();

    // If possible, don't define operator+/operator- etc because these
    // operators inevitably call FAddendCoef's constructor which is not cheap.
    void operator=(const FAddendCoef &A);
    void operator+=(const FAddendCoef &A);
    void operator*=(const FAddendCoef &S);

    void set(short C) {
      assert(!insaneIntVal(C) && "Insane coefficient");
      IsFp = false; IntVal = C;
    }

    void set(const APFloat& C);

    void negate();

    bool isZero() const { return isInt() ? !IntVal : getFpVal().isZero(); }
    Value *getValue(Type *) const;

    bool isOne() const { return isInt() && IntVal == 1; }
    bool isTwo() const { return isInt() && IntVal == 2; }
    bool isMinusOne() const { return isInt() && IntVal == -1; }
    bool isMinusTwo() const { return isInt() && IntVal == -2; }

  private:
    bool insaneIntVal(int V) { return V > 4 || V < -4; }

    APFloat *getFpValPtr() { return reinterpret_cast<APFloat *>(&FpValBuf); }

    const APFloat *getFpValPtr() const {
      return reinterpret_cast<const APFloat *>(&FpValBuf);
    }

    const APFloat &getFpVal() const {
      assert(IsFp && BufHasFpVal && "Incorret state");
      return *getFpValPtr();
    }

    APFloat &getFpVal() {
      assert(IsFp && BufHasFpVal && "Incorret state");
      return *getFpValPtr();
    }

    bool isInt() const { return !IsFp; }

    // If the coefficient is represented by an integer, promote it to a
    // floating point.
    void convertToFpType(const fltSemantics &Sem);

    // Construct an APFloat from a signed integer.
    // TODO: We should get rid of this function when APFloat can be constructed
    //       from an *SIGNED* integer.
    APFloat createAPFloatFromInt(const fltSemantics &Sem, int Val);

    bool IsFp = false;

    // True iff FpValBuf contains an instance of APFloat.
    bool BufHasFpVal = false;

    // The integer coefficient of an individual addend is either 1 or -1,
    // and we try to simplify at most 4 addends from neighboring at most
    // two instructions. So the range of <IntVal> falls in [-4, 4]. APInt
    // is overkill of this end.
    short IntVal = 0;

    AlignedCharArrayUnion<APFloat> FpValBuf;
  };

  /// FAddend is used to represent floating-point addend. An addend is
  /// represented as <C, V>, where the V is a symbolic value, and C is a
  /// constant coefficient. A constant addend is represented as <C, 0>.
  class FAddend {
  public:
    FAddend() = default;

    void operator+=(const FAddend &T) {
      assert((Val == T.Val) && "Symbolic-values disagree");
      Coeff += T.Coeff;
    }

    Value *getSymVal() const { return Val; }
    const FAddendCoef &getCoef() const { return Coeff; }

    bool isConstant() const { return Val == nullptr; }
    bool isZero() const { return Coeff.isZero(); }

    void set(short Coefficient, Value *V) {
      Coeff.set(Coefficient);
      Val = V;
    }
    void set(const APFloat &Coefficient, Value *V) {
      Coeff.set(Coefficient);
      Val = V;
    }
    void set(const ConstantFP *Coefficient, Value *V) {
      Coeff.set(Coefficient->getValueAPF());
      Val = V;
    }

    void negate() { Coeff.negate(); }

    /// Drill down the U-D chain one step to find the definition of V, and
    /// try to break the definition into one or two addends.
    static unsigned drillValueDownOneStep(Value* V, FAddend &A0, FAddend &A1);

    /// Similar to FAddend::drillDownOneStep() except that the value being
    /// splitted is the addend itself.
    unsigned drillAddendDownOneStep(FAddend &Addend0, FAddend &Addend1) const;

  private:
    void Scale(const FAddendCoef& ScaleAmt) { Coeff *= ScaleAmt; }

    // This addend has the value of "Coeff * Val".
    Value *Val = nullptr;
    FAddendCoef Coeff;
  };

  /// FAddCombine is the class for optimizing an unsafe fadd/fsub along
  /// with its neighboring at most two instructions.
  ///
  class FAddCombine {
  public:
    FAddCombine(InstCombiner::BuilderTy &B) : Builder(B) {}

    Value *simplify(Instruction *FAdd);

  private:
    using AddendVect = SmallVector<const FAddend *, 4>;

    Value *simplifyFAdd(AddendVect& V, unsigned InstrQuota);

    /// Convert given addend to a Value
    Value *createAddendVal(const FAddend &A, bool& NeedNeg);

    /// Return the number of instructions needed to emit the N-ary addition.
    unsigned calcInstrNumber(const AddendVect& Vect);

    Value *createFSub(Value *Opnd0, Value *Opnd1);
    Value *createFAdd(Value *Opnd0, Value *Opnd1);
    Value *createFMul(Value *Opnd0, Value *Opnd1);
    Value *createFNeg(Value *V);
    Value *createNaryFAdd(const AddendVect& Opnds, unsigned InstrQuota);
    void createInstPostProc(Instruction *NewInst, bool NoNumber = false);

     // Debugging stuff are clustered here.
    #ifndef NDEBUG
      unsigned CreateInstrNum;
      void initCreateInstNum() { CreateInstrNum = 0; }
      void incCreateInstNum() { CreateInstrNum++; }
    #else
      void initCreateInstNum() {}
      void incCreateInstNum() {}
    #endif

    InstCombiner::BuilderTy &Builder;
    Instruction *Instr = nullptr;
  };

} // end anonymous namespace

//===----------------------------------------------------------------------===//
//
// Implementation of
//    {FAddendCoef, FAddend, FAddition, FAddCombine}.
//
//===----------------------------------------------------------------------===//
FAddendCoef::~FAddendCoef() {
  if (BufHasFpVal)
    getFpValPtr()->~APFloat();
}

void FAddendCoef::set(const APFloat& C) {
  APFloat *P = getFpValPtr();

  if (isInt()) {
    // As the buffer is meanless byte stream, we cannot call
    // APFloat::operator=().
    new(P) APFloat(C);
  } else
    *P = C;

  IsFp = BufHasFpVal = true;
}

void FAddendCoef::convertToFpType(const fltSemantics &Sem) {
  if (!isInt())
    return;

  APFloat *P = getFpValPtr();
  if (IntVal > 0)
    new(P) APFloat(Sem, IntVal);
  else {
    new(P) APFloat(Sem, 0 - IntVal);
    P->changeSign();
  }
  IsFp = BufHasFpVal = true;
}

APFloat FAddendCoef::createAPFloatFromInt(const fltSemantics &Sem, int Val) {
  if (Val >= 0)
    return APFloat(Sem, Val);

  APFloat T(Sem, 0 - Val);
  T.changeSign();

  return T;
}

void FAddendCoef::operator=(const FAddendCoef &That) {
  if (That.isInt())
    set(That.IntVal);
  else
    set(That.getFpVal());
}

void FAddendCoef::operator+=(const FAddendCoef &That) {
  RoundingMode RndMode = RoundingMode::NearestTiesToEven;
  if (isInt() == That.isInt()) {
    if (isInt())
      IntVal += That.IntVal;
    else
      getFpVal().add(That.getFpVal(), RndMode);
    return;
  }

  if (isInt()) {
    const APFloat &T = That.getFpVal();
    convertToFpType(T.getSemantics());
    getFpVal().add(T, RndMode);
    return;
  }

  APFloat &T = getFpVal();
  T.add(createAPFloatFromInt(T.getSemantics(), That.IntVal), RndMode);
}

void FAddendCoef::operator*=(const FAddendCoef &That) {
  if (That.isOne())
    return;

  if (That.isMinusOne()) {
    negate();
    return;
  }

  if (isInt() && That.isInt()) {
    int Res = IntVal * (int)That.IntVal;
    assert(!insaneIntVal(Res) && "Insane int value");
    IntVal = Res;
    return;
  }

  const fltSemantics &Semantic =
    isInt() ? That.getFpVal().getSemantics() : getFpVal().getSemantics();

  if (isInt())
    convertToFpType(Semantic);
  APFloat &F0 = getFpVal();

  if (That.isInt())
    F0.multiply(createAPFloatFromInt(Semantic, That.IntVal),
                APFloat::rmNearestTiesToEven);
  else
    F0.multiply(That.getFpVal(), APFloat::rmNearestTiesToEven);
}

void FAddendCoef::negate() {
  if (isInt())
    IntVal = 0 - IntVal;
  else
    getFpVal().changeSign();
}

Value *FAddendCoef::getValue(Type *Ty) const {
  return isInt() ?
    ConstantFP::get(Ty, float(IntVal)) :
    ConstantFP::get(Ty->getContext(), getFpVal());
}

// The definition of <Val>     Addends
// =========================================
//  A + B                     <1, A>, <1,B>
//  A - B                     <1, A>, <1,B>
//  0 - B                     <-1, B>
//  C * A,                    <C, A>
//  A + C                     <1, A> <C, NULL>
//  0 +/- 0                   <0, NULL> (corner case)
//
// Legend: A and B are not constant, C is constant
unsigned FAddend::drillValueDownOneStep
  (Value *Val, FAddend &Addend0, FAddend &Addend1) {
  Instruction *I = nullptr;
  if (!Val || !(I = dyn_cast<Instruction>(Val)))
    return 0;

  unsigned Opcode = I->getOpcode();

  if (Opcode == Instruction::FAdd || Opcode == Instruction::FSub) {
    ConstantFP *C0, *C1;
    Value *Opnd0 = I->getOperand(0);
    Value *Opnd1 = I->getOperand(1);
    if ((C0 = dyn_cast<ConstantFP>(Opnd0)) && C0->isZero())
      Opnd0 = nullptr;

    if ((C1 = dyn_cast<ConstantFP>(Opnd1)) && C1->isZero())
      Opnd1 = nullptr;

    if (Opnd0) {
      if (!C0)
        Addend0.set(1, Opnd0);
      else
        Addend0.set(C0, nullptr);
    }

    if (Opnd1) {
      FAddend &Addend = Opnd0 ? Addend1 : Addend0;
      if (!C1)
        Addend.set(1, Opnd1);
      else
        Addend.set(C1, nullptr);
      if (Opcode == Instruction::FSub)
        Addend.negate();
    }

    if (Opnd0 || Opnd1)
      return Opnd0 && Opnd1 ? 2 : 1;

    // Both operands are zero. Weird!
    Addend0.set(APFloat(C0->getValueAPF().getSemantics()), nullptr);
    return 1;
  }

  if (I->getOpcode() == Instruction::FMul) {
    Value *V0 = I->getOperand(0);
    Value *V1 = I->getOperand(1);
    if (ConstantFP *C = dyn_cast<ConstantFP>(V0)) {
      Addend0.set(C, V1);
      return 1;
    }

    if (ConstantFP *C = dyn_cast<ConstantFP>(V1)) {
      Addend0.set(C, V0);
      return 1;
    }
  }

  return 0;
}

// Try to break *this* addend into two addends. e.g. Suppose this addend is
// <2.3, V>, and V = X + Y, by calling this function, we obtain two addends,
// i.e. <2.3, X> and <2.3, Y>.
unsigned FAddend::drillAddendDownOneStep
  (FAddend &Addend0, FAddend &Addend1) const {
  if (isConstant())
    return 0;

  unsigned BreakNum = FAddend::drillValueDownOneStep(Val, Addend0, Addend1);
  if (!BreakNum || Coeff.isOne())
    return BreakNum;

  Addend0.Scale(Coeff);

  if (BreakNum == 2)
    Addend1.Scale(Coeff);

  return BreakNum;
}

Value *FAddCombine::simplify(Instruction *I) {
  assert(I->hasAllowReassoc() && I->hasNoSignedZeros() &&
         "Expected 'reassoc'+'nsz' instruction");

  // Currently we are not able to handle vector type.
  if (I->getType()->isVectorTy())
    return nullptr;

  assert((I->getOpcode() == Instruction::FAdd ||
          I->getOpcode() == Instruction::FSub) && "Expect add/sub");

  // Save the instruction before calling other member-functions.
  Instr = I;

  FAddend Opnd0, Opnd1, Opnd0_0, Opnd0_1, Opnd1_0, Opnd1_1;

  unsigned OpndNum = FAddend::drillValueDownOneStep(I, Opnd0, Opnd1);

  // Step 1: Expand the 1st addend into Opnd0_0 and Opnd0_1.
  unsigned Opnd0_ExpNum = 0;
  unsigned Opnd1_ExpNum = 0;

  if (!Opnd0.isConstant())
    Opnd0_ExpNum = Opnd0.drillAddendDownOneStep(Opnd0_0, Opnd0_1);

  // Step 2: Expand the 2nd addend into Opnd1_0 and Opnd1_1.
  if (OpndNum == 2 && !Opnd1.isConstant())
    Opnd1_ExpNum = Opnd1.drillAddendDownOneStep(Opnd1_0, Opnd1_1);

  // Step 3: Try to optimize Opnd0_0 + Opnd0_1 + Opnd1_0 + Opnd1_1
  if (Opnd0_ExpNum && Opnd1_ExpNum) {
    AddendVect AllOpnds;
    AllOpnds.push_back(&Opnd0_0);
    AllOpnds.push_back(&Opnd1_0);
    if (Opnd0_ExpNum == 2)
      AllOpnds.push_back(&Opnd0_1);
    if (Opnd1_ExpNum == 2)
      AllOpnds.push_back(&Opnd1_1);

    // Compute instruction quota. We should save at least one instruction.
    unsigned InstQuota = 0;

    Value *V0 = I->getOperand(0);
    Value *V1 = I->getOperand(1);
    InstQuota = ((!isa<Constant>(V0) && V0->hasOneUse()) &&
                 (!isa<Constant>(V1) && V1->hasOneUse())) ? 2 : 1;

    if (Value *R = simplifyFAdd(AllOpnds, InstQuota))
      return R;
  }

  if (OpndNum != 2) {
    // The input instruction is : "I=0.0 +/- V". If the "V" were able to be
    // splitted into two addends, say "V = X - Y", the instruction would have
    // been optimized into "I = Y - X" in the previous steps.
    //
    const FAddendCoef &CE = Opnd0.getCoef();
    return CE.isOne() ? Opnd0.getSymVal() : nullptr;
  }

  // step 4: Try to optimize Opnd0 + Opnd1_0 [+ Opnd1_1]
  if (Opnd1_ExpNum) {
    AddendVect AllOpnds;
    AllOpnds.push_back(&Opnd0);
    AllOpnds.push_back(&Opnd1_0);
    if (Opnd1_ExpNum == 2)
      AllOpnds.push_back(&Opnd1_1);

    if (Value *R = simplifyFAdd(AllOpnds, 1))
      return R;
  }

  // step 5: Try to optimize Opnd1 + Opnd0_0 [+ Opnd0_1]
  if (Opnd0_ExpNum) {
    AddendVect AllOpnds;
    AllOpnds.push_back(&Opnd1);
    AllOpnds.push_back(&Opnd0_0);
    if (Opnd0_ExpNum == 2)
      AllOpnds.push_back(&Opnd0_1);

    if (Value *R = simplifyFAdd(AllOpnds, 1))
      return R;
  }

  return nullptr;
}

Value *FAddCombine::simplifyFAdd(AddendVect& Addends, unsigned InstrQuota) {
  unsigned AddendNum = Addends.size();
  assert(AddendNum <= 4 && "Too many addends");

  // For saving intermediate results;
  unsigned NextTmpIdx = 0;
  FAddend TmpResult[3];

  // Points to the constant addend of the resulting simplified expression.
  // If the resulting expr has constant-addend, this constant-addend is
  // desirable to reside at the top of the resulting expression tree. Placing
  // constant close to supper-expr(s) will potentially reveal some optimization
  // opportunities in super-expr(s).
  const FAddend *ConstAdd = nullptr;

  // Simplified addends are placed <SimpVect>.
  AddendVect SimpVect;

  // The outer loop works on one symbolic-value at a time. Suppose the input
  // addends are : <a1, x>, <b1, y>, <a2, x>, <c1, z>, <b2, y>, ...
  // The symbolic-values will be processed in this order: x, y, z.
  for (unsigned SymIdx = 0; SymIdx < AddendNum; SymIdx++) {

    const FAddend *ThisAddend = Addends[SymIdx];
    if (!ThisAddend) {
      // This addend was processed before.
      continue;
    }

    Value *Val = ThisAddend->getSymVal();
    unsigned StartIdx = SimpVect.size();
    SimpVect.push_back(ThisAddend);

    // The inner loop collects addends sharing same symbolic-value, and these
    // addends will be later on folded into a single addend. Following above
    // example, if the symbolic value "y" is being processed, the inner loop
    // will collect two addends "<b1,y>" and "<b2,Y>". These two addends will
    // be later on folded into "<b1+b2, y>".
    for (unsigned SameSymIdx = SymIdx + 1;
         SameSymIdx < AddendNum; SameSymIdx++) {
      const FAddend *T = Addends[SameSymIdx];
      if (T && T->getSymVal() == Val) {
        // Set null such that next iteration of the outer loop will not process
        // this addend again.
        Addends[SameSymIdx] = nullptr;
        SimpVect.push_back(T);
      }
    }

    // If multiple addends share same symbolic value, fold them together.
    if (StartIdx + 1 != SimpVect.size()) {
      FAddend &R = TmpResult[NextTmpIdx ++];
      R = *SimpVect[StartIdx];
      for (unsigned Idx = StartIdx + 1; Idx < SimpVect.size(); Idx++)
        R += *SimpVect[Idx];

      // Pop all addends being folded and push the resulting folded addend.
      SimpVect.resize(StartIdx);
      if (Val) {
        if (!R.isZero()) {
          SimpVect.push_back(&R);
        }
      } else {
        // Don't push constant addend at this time. It will be the last element
        // of <SimpVect>.
        ConstAdd = &R;
      }
    }
  }

  assert((NextTmpIdx <= array_lengthof(TmpResult) + 1) &&
         "out-of-bound access");

  if (ConstAdd)
    SimpVect.push_back(ConstAdd);

  Value *Result;
  if (!SimpVect.empty())
    Result = createNaryFAdd(SimpVect, InstrQuota);
  else {
    // The addition is folded to 0.0.
    Result = ConstantFP::get(Instr->getType(), 0.0);
  }

  return Result;
}

Value *FAddCombine::createNaryFAdd
  (const AddendVect &Opnds, unsigned InstrQuota) {
  assert(!Opnds.empty() && "Expect at least one addend");

  // Step 1: Check if the # of instructions needed exceeds the quota.

  unsigned InstrNeeded = calcInstrNumber(Opnds);
  if (InstrNeeded > InstrQuota)
    return nullptr;

  initCreateInstNum();

  // step 2: Emit the N-ary addition.
  // Note that at most three instructions are involved in Fadd-InstCombine: the
  // addition in question, and at most two neighboring instructions.
  // The resulting optimized addition should have at least one less instruction
  // than the original addition expression tree. This implies that the resulting
  // N-ary addition has at most two instructions, and we don't need to worry
  // about tree-height when constructing the N-ary addition.

  Value *LastVal = nullptr;
  bool LastValNeedNeg = false;

  // Iterate the addends, creating fadd/fsub using adjacent two addends.
  for (const FAddend *Opnd : Opnds) {
    bool NeedNeg;
    Value *V = createAddendVal(*Opnd, NeedNeg);
    if (!LastVal) {
      LastVal = V;
      LastValNeedNeg = NeedNeg;
      continue;
    }

    if (LastValNeedNeg == NeedNeg) {
      LastVal = createFAdd(LastVal, V);
      continue;
    }

    if (LastValNeedNeg)
      LastVal = createFSub(V, LastVal);
    else
      LastVal = createFSub(LastVal, V);

    LastValNeedNeg = false;
  }

  if (LastValNeedNeg) {
    LastVal = createFNeg(LastVal);
  }

#ifndef NDEBUG
  assert(CreateInstrNum == InstrNeeded &&
         "Inconsistent in instruction numbers");
#endif

  return LastVal;
}

Value *FAddCombine::createFSub(Value *Opnd0, Value *Opnd1) {
  Value *V = Builder.CreateFSub(Opnd0, Opnd1);
  if (Instruction *I = dyn_cast<Instruction>(V))
    createInstPostProc(I);
  return V;
}

Value *FAddCombine::createFNeg(Value *V) {
  Value *NewV = Builder.CreateFNeg(V);
  if (Instruction *I = dyn_cast<Instruction>(NewV))
    createInstPostProc(I, true); // fneg's don't receive instruction numbers.
  return NewV;
}

Value *FAddCombine::createFAdd(Value *Opnd0, Value *Opnd1) {
  Value *V = Builder.CreateFAdd(Opnd0, Opnd1);
  if (Instruction *I = dyn_cast<Instruction>(V))
    createInstPostProc(I);
  return V;
}

Value *FAddCombine::createFMul(Value *Opnd0, Value *Opnd1) {
  Value *V = Builder.CreateFMul(Opnd0, Opnd1);
  if (Instruction *I = dyn_cast<Instruction>(V))
    createInstPostProc(I);
  return V;
}

void FAddCombine::createInstPostProc(Instruction *NewInstr, bool NoNumber) {
  NewInstr->setDebugLoc(Instr->getDebugLoc());

  // Keep track of the number of instruction created.
  if (!NoNumber)
    incCreateInstNum();

  // Propagate fast-math flags
  NewInstr->setFastMathFlags(Instr->getFastMathFlags());
}

// Return the number of instruction needed to emit the N-ary addition.
// NOTE: Keep this function in sync with createAddendVal().
unsigned FAddCombine::calcInstrNumber(const AddendVect &Opnds) {
  unsigned OpndNum = Opnds.size();
  unsigned InstrNeeded = OpndNum - 1;

  // The number of addends in the form of "(-1)*x".
  unsigned NegOpndNum = 0;

  // Adjust the number of instructions needed to emit the N-ary add.
  for (const FAddend *Opnd : Opnds) {
    if (Opnd->isConstant())
      continue;

    // The constant check above is really for a few special constant
    // coefficients.
    if (isa<UndefValue>(Opnd->getSymVal()))
      continue;

    const FAddendCoef &CE = Opnd->getCoef();
    if (CE.isMinusOne() || CE.isMinusTwo())
      NegOpndNum++;

    // Let the addend be "c * x". If "c == +/-1", the value of the addend
    // is immediately available; otherwise, it needs exactly one instruction
    // to evaluate the value.
    if (!CE.isMinusOne() && !CE.isOne())
      InstrNeeded++;
  }
  return InstrNeeded;
}

// Input Addend        Value           NeedNeg(output)
// ================================================================
// Constant C          C               false
// <+/-1, V>           V               coefficient is -1
// <2/-2, V>          "fadd V, V"      coefficient is -2
// <C, V>             "fmul V, C"      false
//
// NOTE: Keep this function in sync with FAddCombine::calcInstrNumber.
Value *FAddCombine::createAddendVal(const FAddend &Opnd, bool &NeedNeg) {
  const FAddendCoef &Coeff = Opnd.getCoef();

  if (Opnd.isConstant()) {
    NeedNeg = false;
    return Coeff.getValue(Instr->getType());
  }

  Value *OpndVal = Opnd.getSymVal();

  if (Coeff.isMinusOne() || Coeff.isOne()) {
    NeedNeg = Coeff.isMinusOne();
    return OpndVal;
  }

  if (Coeff.isTwo() || Coeff.isMinusTwo()) {
    NeedNeg = Coeff.isMinusTwo();
    return createFAdd(OpndVal, OpndVal);
  }

  NeedNeg = false;
  return createFMul(OpndVal, Coeff.getValue(Instr->getType()));
}

// Checks if any operand is negative and we can convert add to sub.
// This function checks for following negative patterns
//   ADD(XOR(OR(Z, NOT(C)), C)), 1) == NEG(AND(Z, C))
//   ADD(XOR(AND(Z, C), C), 1) == NEG(OR(Z, ~C))
//   XOR(AND(Z, C), (C + 1)) == NEG(OR(Z, ~C)) if C is even
static Value *checkForNegativeOperand(BinaryOperator &I,
                                      InstCombiner::BuilderTy &Builder) {
  Value *LHS = I.getOperand(0), *RHS = I.getOperand(1);

  // This function creates 2 instructions to replace ADD, we need at least one
  // of LHS or RHS to have one use to ensure benefit in transform.
  if (!LHS->hasOneUse() && !RHS->hasOneUse())
    return nullptr;

  Value *X = nullptr, *Y = nullptr, *Z = nullptr;
  const APInt *C1 = nullptr, *C2 = nullptr;

  // if ONE is on other side, swap
  if (match(RHS, m_Add(m_Value(X), m_One())))
    std::swap(LHS, RHS);

  if (match(LHS, m_Add(m_Value(X), m_One()))) {
    // if XOR on other side, swap
    if (match(RHS, m_Xor(m_Value(Y), m_APInt(C1))))
      std::swap(X, RHS);

    if (match(X, m_Xor(m_Value(Y), m_APInt(C1)))) {
      // X = XOR(Y, C1), Y = OR(Z, C2), C2 = NOT(C1) ==> X == NOT(AND(Z, C1))
      // ADD(ADD(X, 1), RHS) == ADD(X, ADD(RHS, 1)) == SUB(RHS, AND(Z, C1))
      if (match(Y, m_Or(m_Value(Z), m_APInt(C2))) && (*C2 == ~(*C1))) {
        Value *NewAnd = Builder.CreateAnd(Z, *C1);
        return Builder.CreateSub(RHS, NewAnd, "sub");
      } else if (match(Y, m_And(m_Value(Z), m_APInt(C2))) && (*C1 == *C2)) {
        // X = XOR(Y, C1), Y = AND(Z, C2), C2 == C1 ==> X == NOT(OR(Z, ~C1))
        // ADD(ADD(X, 1), RHS) == ADD(X, ADD(RHS, 1)) == SUB(RHS, OR(Z, ~C1))
        Value *NewOr = Builder.CreateOr(Z, ~(*C1));
        return Builder.CreateSub(RHS, NewOr, "sub");
      }
    }
  }

  // Restore LHS and RHS
  LHS = I.getOperand(0);
  RHS = I.getOperand(1);

  // if XOR is on other side, swap
  if (match(RHS, m_Xor(m_Value(Y), m_APInt(C1))))
    std::swap(LHS, RHS);

  // C2 is ODD
  // LHS = XOR(Y, C1), Y = AND(Z, C2), C1 == (C2 + 1) => LHS == NEG(OR(Z, ~C2))
  // ADD(LHS, RHS) == SUB(RHS, OR(Z, ~C2))
  if (match(LHS, m_Xor(m_Value(Y), m_APInt(C1))))
    if (C1->countTrailingZeros() == 0)
      if (match(Y, m_And(m_Value(Z), m_APInt(C2))) && *C1 == (*C2 + 1)) {
        Value *NewOr = Builder.CreateOr(Z, ~(*C2));
        return Builder.CreateSub(RHS, NewOr, "sub");
      }
  return nullptr;
}

/// Wrapping flags may allow combining constants separated by an extend.
static Instruction *foldNoWrapAdd(BinaryOperator &Add,
                                  InstCombiner::BuilderTy &Builder) {
  Value *Op0 = Add.getOperand(0), *Op1 = Add.getOperand(1);
  Type *Ty = Add.getType();
  Constant *Op1C;
  if (!match(Op1, m_Constant(Op1C)))
    return nullptr;

  // Try this match first because it results in an add in the narrow type.
  // (zext (X +nuw C2)) + C1 --> zext (X + (C2 + trunc(C1)))
  Value *X;
  const APInt *C1, *C2;
  if (match(Op1, m_APInt(C1)) &&
      match(Op0, m_OneUse(m_ZExt(m_NUWAdd(m_Value(X), m_APInt(C2))))) &&
      C1->isNegative() && C1->sge(-C2->sext(C1->getBitWidth()))) {
    Constant *NewC =
        ConstantInt::get(X->getType(), *C2 + C1->trunc(C2->getBitWidth()));
    return new ZExtInst(Builder.CreateNUWAdd(X, NewC), Ty);
  }

  // More general combining of constants in the wide type.
  // (sext (X +nsw NarrowC)) + C --> (sext X) + (sext(NarrowC) + C)
  Constant *NarrowC;
  if (match(Op0, m_OneUse(m_SExt(m_NSWAdd(m_Value(X), m_Constant(NarrowC)))))) {
    Constant *WideC = ConstantExpr::getSExt(NarrowC, Ty);
    Constant *NewC = ConstantExpr::getAdd(WideC, Op1C);
    Value *WideX = Builder.CreateSExt(X, Ty);
    return BinaryOperator::CreateAdd(WideX, NewC);
  }
  // (zext (X +nuw NarrowC)) + C --> (zext X) + (zext(NarrowC) + C)
  if (match(Op0, m_OneUse(m_ZExt(m_NUWAdd(m_Value(X), m_Constant(NarrowC)))))) {
    Constant *WideC = ConstantExpr::getZExt(NarrowC, Ty);
    Constant *NewC = ConstantExpr::getAdd(WideC, Op1C);
    Value *WideX = Builder.CreateZExt(X, Ty);
    return BinaryOperator::CreateAdd(WideX, NewC);
  }

  return nullptr;
}

Instruction *InstCombinerImpl::foldAddWithConstant(BinaryOperator &Add) {
  Value *Op0 = Add.getOperand(0), *Op1 = Add.getOperand(1);
  Constant *Op1C;
  if (!match(Op1, m_Constant(Op1C)))
    return nullptr;

  if (Instruction *NV = foldBinOpIntoSelectOrPhi(Add))
    return NV;

  Value *X;
  Constant *Op00C;

  // add (sub C1, X), C2 --> sub (add C1, C2), X
  if (match(Op0, m_Sub(m_Constant(Op00C), m_Value(X))))
    return BinaryOperator::CreateSub(ConstantExpr::getAdd(Op00C, Op1C), X);

  Value *Y;

  // add (sub X, Y), -1 --> add (not Y), X
  if (match(Op0, m_OneUse(m_Sub(m_Value(X), m_Value(Y)))) &&
      match(Op1, m_AllOnes()))
    return BinaryOperator::CreateAdd(Builder.CreateNot(Y), X);

  // zext(bool) + C -> bool ? C + 1 : C
  if (match(Op0, m_ZExt(m_Value(X))) &&
      X->getType()->getScalarSizeInBits() == 1)
    return SelectInst::Create(X, InstCombiner::AddOne(Op1C), Op1);
  // sext(bool) + C -> bool ? C - 1 : C
  if (match(Op0, m_SExt(m_Value(X))) &&
      X->getType()->getScalarSizeInBits() == 1)
    return SelectInst::Create(X, InstCombiner::SubOne(Op1C), Op1);

  // ~X + C --> (C-1) - X
  if (match(Op0, m_Not(m_Value(X))))
    return BinaryOperator::CreateSub(InstCombiner::SubOne(Op1C), X);

  const APInt *C;
  if (!match(Op1, m_APInt(C)))
    return nullptr;

  // (X | C2) + C --> (X | C2) ^ C2 iff (C2 == -C)
  const APInt *C2;
  if (match(Op0, m_Or(m_Value(), m_APInt(C2))) && *C2 == -*C)
    return BinaryOperator::CreateXor(Op0, ConstantInt::get(Add.getType(), *C2));

  if (C->isSignMask()) {
    // If wrapping is not allowed, then the addition must set the sign bit:
    // X + (signmask) --> X | signmask
    if (Add.hasNoSignedWrap() || Add.hasNoUnsignedWrap())
      return BinaryOperator::CreateOr(Op0, Op1);

    // If wrapping is allowed, then the addition flips the sign bit of LHS:
    // X + (signmask) --> X ^ signmask
    return BinaryOperator::CreateXor(Op0, Op1);
  }

  // Is this add the last step in a convoluted sext?
  // add(zext(xor i16 X, -32768), -32768) --> sext X
  Type *Ty = Add.getType();
  if (match(Op0, m_ZExt(m_Xor(m_Value(X), m_APInt(C2)))) &&
      C2->isMinSignedValue() && C2->sext(Ty->getScalarSizeInBits()) == *C)
    return CastInst::Create(Instruction::SExt, X, Ty);

  if (match(Op0, m_Xor(m_Value(X), m_APInt(C2)))) {
    // (X ^ signmask) + C --> (X + (signmask ^ C))
    if (C2->isSignMask())
      return BinaryOperator::CreateAdd(X, ConstantInt::get(Ty, *C2 ^ *C));

    // If X has no high-bits set above an xor mask:
    // add (xor X, LowMaskC), C --> sub (LowMaskC + C), X
    if (C2->isMask()) {
      KnownBits LHSKnown = computeKnownBits(X, 0, &Add);
      if ((*C2 | LHSKnown.Zero).isAllOnesValue())
        return BinaryOperator::CreateSub(ConstantInt::get(Ty, *C2 + *C), X);
    }

    // Look for a math+logic pattern that corresponds to sext-in-register of a
    // value with cleared high bits. Convert that into a pair of shifts:
    // add (xor X, 0x80), 0xF..F80 --> (X << ShAmtC) >>s ShAmtC
    // add (xor X, 0xF..F80), 0x80 --> (X << ShAmtC) >>s ShAmtC
    if (Op0->hasOneUse() && *C2 == -(*C)) {
      unsigned BitWidth = Ty->getScalarSizeInBits();
      unsigned ShAmt = 0;
      if (C->isPowerOf2())
        ShAmt = BitWidth - C->logBase2() - 1;
      else if (C2->isPowerOf2())
        ShAmt = BitWidth - C2->logBase2() - 1;
      if (ShAmt && MaskedValueIsZero(X, APInt::getHighBitsSet(BitWidth, ShAmt),
                                     0, &Add)) {
        Constant *ShAmtC = ConstantInt::get(Ty, ShAmt);
        Value *NewShl = Builder.CreateShl(X, ShAmtC, "sext");
        return BinaryOperator::CreateAShr(NewShl, ShAmtC);
      }
    }
  }

  if (C->isOneValue() && Op0->hasOneUse()) {
    // add (sext i1 X), 1 --> zext (not X)
    // TODO: The smallest IR representation is (select X, 0, 1), and that would
    // not require the one-use check. But we need to remove a transform in
    // visitSelect and make sure that IR value tracking for select is equal or
    // better than for these ops.
    if (match(Op0, m_SExt(m_Value(X))) &&
        X->getType()->getScalarSizeInBits() == 1)
      return new ZExtInst(Builder.CreateNot(X), Ty);

    // Shifts and add used to flip and mask off the low bit:
    // add (ashr (shl i32 X, 31), 31), 1 --> and (not X), 1
    const APInt *C3;
    if (match(Op0, m_AShr(m_Shl(m_Value(X), m_APInt(C2)), m_APInt(C3))) &&
        C2 == C3 && *C2 == Ty->getScalarSizeInBits() - 1) {
      Value *NotX = Builder.CreateNot(X);
      return BinaryOperator::CreateAnd(NotX, ConstantInt::get(Ty, 1));
    }
  }

  // If all bits affected by the add are included in a high-bit-mask, do the
  // add before the mask op:
  // (X & 0xFF00) + xx00 --> (X + xx00) & 0xFF00
  if (match(Op0, m_OneUse(m_And(m_Value(X), m_APInt(C2)))) &&
      C2->isNegative() && C2->isShiftedMask() && *C == (*C & *C2)) {
    Value *NewAdd = Builder.CreateAdd(X, ConstantInt::get(Ty, *C));
    return BinaryOperator::CreateAnd(NewAdd, ConstantInt::get(Ty, *C2));
  }

  return nullptr;
}

// Matches multiplication expression Op * C where C is a constant. Returns the
// constant value in C and the other operand in Op. Returns true if such a
// match is found.
static bool MatchMul(Value *E, Value *&Op, APInt &C) {
  const APInt *AI;
  if (match(E, m_Mul(m_Value(Op), m_APInt(AI)))) {
    C = *AI;
    return true;
  }
  if (match(E, m_Shl(m_Value(Op), m_APInt(AI)))) {
    C = APInt(AI->getBitWidth(), 1);
    C <<= *AI;
    return true;
  }
  return false;
}

// Matches remainder expression Op % C where C is a constant. Returns the
// constant value in C and the other operand in Op. Returns the signedness of
// the remainder operation in IsSigned. Returns true if such a match is
// found.
static bool MatchRem(Value *E, Value *&Op, APInt &C, bool &IsSigned) {
  const APInt *AI;
  IsSigned = false;
  if (match(E, m_SRem(m_Value(Op), m_APInt(AI)))) {
    IsSigned = true;
    C = *AI;
    return true;
  }
  if (match(E, m_URem(m_Value(Op), m_APInt(AI)))) {
    C = *AI;
    return true;
  }
  if (match(E, m_And(m_Value(Op), m_APInt(AI))) && (*AI + 1).isPowerOf2()) {
    C = *AI + 1;
    return true;
  }
  return false;
}

// Matches division expression Op / C with the given signedness as indicated
// by IsSigned, where C is a constant. Returns the constant value in C and the
// other operand in Op. Returns true if such a match is found.
static bool MatchDiv(Value *E, Value *&Op, APInt &C, bool IsSigned) {
  const APInt *AI;
  if (IsSigned && match(E, m_SDiv(m_Value(Op), m_APInt(AI)))) {
    C = *AI;
    return true;
  }
  if (!IsSigned) {
    if (match(E, m_UDiv(m_Value(Op), m_APInt(AI)))) {
      C = *AI;
      return true;
    }
    if (match(E, m_LShr(m_Value(Op), m_APInt(AI)))) {
      C = APInt(AI->getBitWidth(), 1);
      C <<= *AI;
      return true;
    }
  }
  return false;
}

// Returns whether C0 * C1 with the given signedness overflows.
static bool MulWillOverflow(APInt &C0, APInt &C1, bool IsSigned) {
  bool overflow;
  if (IsSigned)
    (void)C0.smul_ov(C1, overflow);
  else
    (void)C0.umul_ov(C1, overflow);
  return overflow;
}

// Simplifies X % C0 + (( X / C0 ) % C1) * C0 to X % (C0 * C1), where (C0 * C1)
// does not overflow.
Value *InstCombinerImpl::SimplifyAddWithRemainder(BinaryOperator &I) {
  Value *LHS = I.getOperand(0), *RHS = I.getOperand(1);
  Value *X, *MulOpV;
  APInt C0, MulOpC;
  bool IsSigned;
  // Match I = X % C0 + MulOpV * C0
  if (((MatchRem(LHS, X, C0, IsSigned) && MatchMul(RHS, MulOpV, MulOpC)) ||
       (MatchRem(RHS, X, C0, IsSigned) && MatchMul(LHS, MulOpV, MulOpC))) &&
      C0 == MulOpC) {
    Value *RemOpV;
    APInt C1;
    bool Rem2IsSigned;
    // Match MulOpC = RemOpV % C1
    if (MatchRem(MulOpV, RemOpV, C1, Rem2IsSigned) &&
        IsSigned == Rem2IsSigned) {
      Value *DivOpV;
      APInt DivOpC;
      // Match RemOpV = X / C0
      if (MatchDiv(RemOpV, DivOpV, DivOpC, IsSigned) && X == DivOpV &&
          C0 == DivOpC && !MulWillOverflow(C0, C1, IsSigned)) {
        Value *NewDivisor = ConstantInt::get(X->getType(), C0 * C1);
        return IsSigned ? Builder.CreateSRem(X, NewDivisor, "srem")
                        : Builder.CreateURem(X, NewDivisor, "urem");
      }
    }
  }

  return nullptr;
}

/// Fold
///   (1 << NBits) - 1
/// Into:
///   ~(-(1 << NBits))
/// Because a 'not' is better for bit-tracking analysis and other transforms
/// than an 'add'. The new shl is always nsw, and is nuw if old `and` was.
static Instruction *canonicalizeLowbitMask(BinaryOperator &I,
                                           InstCombiner::BuilderTy &Builder) {
  Value *NBits;
  if (!match(&I, m_Add(m_OneUse(m_Shl(m_One(), m_Value(NBits))), m_AllOnes())))
    return nullptr;

  Constant *MinusOne = Constant::getAllOnesValue(NBits->getType());
  Value *NotMask = Builder.CreateShl(MinusOne, NBits, "notmask");
  // Be wary of constant folding.
  if (auto *BOp = dyn_cast<BinaryOperator>(NotMask)) {
    // Always NSW. But NUW propagates from `add`.
    BOp->setHasNoSignedWrap();
    BOp->setHasNoUnsignedWrap(I.hasNoUnsignedWrap());
  }

  return BinaryOperator::CreateNot(NotMask, I.getName());
}

static Instruction *foldToUnsignedSaturatedAdd(BinaryOperator &I) {
  assert(I.getOpcode() == Instruction::Add && "Expecting add instruction");
  Type *Ty = I.getType();
  auto getUAddSat = [&]() {
    return Intrinsic::getDeclaration(I.getModule(), Intrinsic::uadd_sat, Ty);
  };

  // add (umin X, ~Y), Y --> uaddsat X, Y
  Value *X, *Y;
  if (match(&I, m_c_Add(m_c_UMin(m_Value(X), m_Not(m_Value(Y))),
                        m_Deferred(Y))))
    return CallInst::Create(getUAddSat(), { X, Y });

  // add (umin X, ~C), C --> uaddsat X, C
  const APInt *C, *NotC;
  if (match(&I, m_Add(m_UMin(m_Value(X), m_APInt(NotC)), m_APInt(C))) &&
      *C == ~*NotC)
    return CallInst::Create(getUAddSat(), { X, ConstantInt::get(Ty, *C) });

  return nullptr;
}

Instruction *InstCombinerImpl::
    canonicalizeCondSignextOfHighBitExtractToSignextHighBitExtract(
        BinaryOperator &I) {
  assert((I.getOpcode() == Instruction::Add ||
          I.getOpcode() == Instruction::Or ||
          I.getOpcode() == Instruction::Sub) &&
         "Expecting add/or/sub instruction");

  // We have a subtraction/addition between a (potentially truncated) *logical*
  // right-shift of X and a "select".
  Value *X, *Select;
  Instruction *LowBitsToSkip, *Extract;
  if (!match(&I, m_c_BinOp(m_TruncOrSelf(m_CombineAnd(
                               m_LShr(m_Value(X), m_Instruction(LowBitsToSkip)),
                               m_Instruction(Extract))),
                           m_Value(Select))))
    return nullptr;

  // `add`/`or` is commutative; but for `sub`, "select" *must* be on RHS.
  if (I.getOpcode() == Instruction::Sub && I.getOperand(1) != Select)
    return nullptr;

  Type *XTy = X->getType();
  bool HadTrunc = I.getType() != XTy;

  // If there was a truncation of extracted value, then we'll need to produce
  // one extra instruction, so we need to ensure one instruction will go away.
  if (HadTrunc && !match(&I, m_c_BinOp(m_OneUse(m_Value()), m_Value())))
    return nullptr;

  // Extraction should extract high NBits bits, with shift amount calculated as:
  //   low bits to skip = shift bitwidth - high bits to extract
  // The shift amount itself may be extended, and we need to look past zero-ext
  // when matching NBits, that will matter for matching later.
  Constant *C;
  Value *NBits;
  if (!match(
          LowBitsToSkip,
          m_ZExtOrSelf(m_Sub(m_Constant(C), m_ZExtOrSelf(m_Value(NBits))))) ||
      !match(C, m_SpecificInt_ICMP(ICmpInst::Predicate::ICMP_EQ,
                                   APInt(C->getType()->getScalarSizeInBits(),
                                         X->getType()->getScalarSizeInBits()))))
    return nullptr;

  // Sign-extending value can be zero-extended if we `sub`tract it,
  // or sign-extended otherwise.
  auto SkipExtInMagic = [&I](Value *&V) {
    if (I.getOpcode() == Instruction::Sub)
      match(V, m_ZExtOrSelf(m_Value(V)));
    else
      match(V, m_SExtOrSelf(m_Value(V)));
  };

  // Now, finally validate the sign-extending magic.
  // `select` itself may be appropriately extended, look past that.
  SkipExtInMagic(Select);

  ICmpInst::Predicate Pred;
  const APInt *Thr;
  Value *SignExtendingValue, *Zero;
  bool ShouldSignext;
  // It must be a select between two values we will later establish to be a
  // sign-extending value and a zero constant. The condition guarding the
  // sign-extension must be based on a sign bit of the same X we had in `lshr`.
  if (!match(Select, m_Select(m_ICmp(Pred, m_Specific(X), m_APInt(Thr)),
                              m_Value(SignExtendingValue), m_Value(Zero))) ||
      !isSignBitCheck(Pred, *Thr, ShouldSignext))
    return nullptr;

  // icmp-select pair is commutative.
  if (!ShouldSignext)
    std::swap(SignExtendingValue, Zero);

  // If we should not perform sign-extension then we must add/or/subtract zero.
  if (!match(Zero, m_Zero()))
    return nullptr;
  // Otherwise, it should be some constant, left-shifted by the same NBits we
  // had in `lshr`. Said left-shift can also be appropriately extended.
  // Again, we must look past zero-ext when looking for NBits.
  SkipExtInMagic(SignExtendingValue);
  Constant *SignExtendingValueBaseConstant;
  if (!match(SignExtendingValue,
             m_Shl(m_Constant(SignExtendingValueBaseConstant),
                   m_ZExtOrSelf(m_Specific(NBits)))))
    return nullptr;
  // If we `sub`, then the constant should be one, else it should be all-ones.
  if (I.getOpcode() == Instruction::Sub
          ? !match(SignExtendingValueBaseConstant, m_One())
          : !match(SignExtendingValueBaseConstant, m_AllOnes()))
    return nullptr;

  auto *NewAShr = BinaryOperator::CreateAShr(X, LowBitsToSkip,
                                             Extract->getName() + ".sext");
  NewAShr->copyIRFlags(Extract); // Preserve `exact`-ness.
  if (!HadTrunc)
    return NewAShr;

  Builder.Insert(NewAShr);
  return TruncInst::CreateTruncOrBitCast(NewAShr, I.getType());
}

/// This is a specialization of a more general transform from
/// SimplifyUsingDistributiveLaws. If that code can be made to work optimally
/// for multi-use cases or propagating nsw/nuw, then we would not need this.
static Instruction *factorizeMathWithShlOps(BinaryOperator &I,
                                            InstCombiner::BuilderTy &Builder) {
  // TODO: Also handle mul by doubling the shift amount?
  assert((I.getOpcode() == Instruction::Add ||
          I.getOpcode() == Instruction::Sub) &&
         "Expected add/sub");
  auto *Op0 = dyn_cast<BinaryOperator>(I.getOperand(0));
  auto *Op1 = dyn_cast<BinaryOperator>(I.getOperand(1));
  if (!Op0 || !Op1 || !(Op0->hasOneUse() || Op1->hasOneUse()))
    return nullptr;

  Value *X, *Y, *ShAmt;
  if (!match(Op0, m_Shl(m_Value(X), m_Value(ShAmt))) ||
      !match(Op1, m_Shl(m_Value(Y), m_Specific(ShAmt))))
    return nullptr;

  // No-wrap propagates only when all ops have no-wrap.
  bool HasNSW = I.hasNoSignedWrap() && Op0->hasNoSignedWrap() &&
                Op1->hasNoSignedWrap();
  bool HasNUW = I.hasNoUnsignedWrap() && Op0->hasNoUnsignedWrap() &&
                Op1->hasNoUnsignedWrap();

  // add/sub (X << ShAmt), (Y << ShAmt) --> (add/sub X, Y) << ShAmt
  Value *NewMath = Builder.CreateBinOp(I.getOpcode(), X, Y);
  if (auto *NewI = dyn_cast<BinaryOperator>(NewMath)) {
    NewI->setHasNoSignedWrap(HasNSW);
    NewI->setHasNoUnsignedWrap(HasNUW);
  }
  auto *NewShl = BinaryOperator::CreateShl(NewMath, ShAmt);
  NewShl->setHasNoSignedWrap(HasNSW);
  NewShl->setHasNoUnsignedWrap(HasNUW);
  return NewShl;
}

Instruction *InstCombinerImpl::visitAdd(BinaryOperator &I) {
  if (Value *V = SimplifyAddInst(I.getOperand(0), I.getOperand(1),
                                 I.hasNoSignedWrap(), I.hasNoUnsignedWrap(),
                                 SQ.getWithInstruction(&I)))
    return replaceInstUsesWith(I, V);

  if (SimplifyAssociativeOrCommutative(I))
    return &I;

  if (Instruction *X = foldVectorBinop(I))
    return X;

  // (A*B)+(A*C) -> A*(B+C) etc
  if (Value *V = SimplifyUsingDistributiveLaws(I))
    return replaceInstUsesWith(I, V);

  if (Instruction *R = factorizeMathWithShlOps(I, Builder))
    return R;

  if (Instruction *X = foldAddWithConstant(I))
    return X;

  if (Instruction *X = foldNoWrapAdd(I, Builder))
    return X;

  Value *LHS = I.getOperand(0), *RHS = I.getOperand(1);
  Type *Ty = I.getType();
  if (Ty->isIntOrIntVectorTy(1))
    return BinaryOperator::CreateXor(LHS, RHS);

  // X + X --> X << 1
  if (LHS == RHS) {
    auto *Shl = BinaryOperator::CreateShl(LHS, ConstantInt::get(Ty, 1));
    Shl->setHasNoSignedWrap(I.hasNoSignedWrap());
    Shl->setHasNoUnsignedWrap(I.hasNoUnsignedWrap());
    return Shl;
  }

  Value *A, *B;
  if (match(LHS, m_Neg(m_Value(A)))) {
    // -A + -B --> -(A + B)
    if (match(RHS, m_Neg(m_Value(B))))
      return BinaryOperator::CreateNeg(Builder.CreateAdd(A, B));

    // -A + B --> B - A
    return BinaryOperator::CreateSub(RHS, A);
  }

  // A + -B  -->  A - B
  if (match(RHS, m_Neg(m_Value(B))))
    return BinaryOperator::CreateSub(LHS, B);

  if (Value *V = checkForNegativeOperand(I, Builder))
    return replaceInstUsesWith(I, V);

  // (A + 1) + ~B --> A - B
  // ~B + (A + 1) --> A - B
  // (~B + A) + 1 --> A - B
  // (A + ~B) + 1 --> A - B
  if (match(&I, m_c_BinOp(m_Add(m_Value(A), m_One()), m_Not(m_Value(B)))) ||
      match(&I, m_BinOp(m_c_Add(m_Not(m_Value(B)), m_Value(A)), m_One())))
    return BinaryOperator::CreateSub(A, B);

  // (A + RHS) + RHS --> A + (RHS << 1)
  if (match(LHS, m_OneUse(m_c_Add(m_Value(A), m_Specific(RHS)))))
    return BinaryOperator::CreateAdd(A, Builder.CreateShl(RHS, 1, "reass.add"));

  // LHS + (A + LHS) --> A + (LHS << 1)
  if (match(RHS, m_OneUse(m_c_Add(m_Value(A), m_Specific(LHS)))))
    return BinaryOperator::CreateAdd(A, Builder.CreateShl(LHS, 1, "reass.add"));

  // X % C0 + (( X / C0 ) % C1) * C0 => X % (C0 * C1)
  if (Value *V = SimplifyAddWithRemainder(I)) return replaceInstUsesWith(I, V);

  // ((X s/ C1) << C2) + X => X s% -C1 where -C1 is 1 << C2
  const APInt *C1, *C2;
  if (match(LHS, m_Shl(m_SDiv(m_Specific(RHS), m_APInt(C1)), m_APInt(C2)))) {
    APInt one(C2->getBitWidth(), 1);
    APInt minusC1 = -(*C1);
    if (minusC1 == (one << *C2)) {
      Constant *NewRHS = ConstantInt::get(RHS->getType(), minusC1);
      return BinaryOperator::CreateSRem(RHS, NewRHS);
    }
  }

  // A+B --> A|B iff A and B have no bits set in common.
  if (haveNoCommonBitsSet(LHS, RHS, DL, &AC, &I, &DT))
    return BinaryOperator::CreateOr(LHS, RHS);

  // add (select X 0 (sub n A)) A  -->  select X A n
  {
    SelectInst *SI = dyn_cast<SelectInst>(LHS);
    Value *A = RHS;
    if (!SI) {
      SI = dyn_cast<SelectInst>(RHS);
      A = LHS;
    }
    if (SI && SI->hasOneUse()) {
      Value *TV = SI->getTrueValue();
      Value *FV = SI->getFalseValue();
      Value *N;

      // Can we fold the add into the argument of the select?
      // We check both true and false select arguments for a matching subtract.
      if (match(FV, m_Zero()) && match(TV, m_Sub(m_Value(N), m_Specific(A))))
        // Fold the add into the true select value.
        return SelectInst::Create(SI->getCondition(), N, A);

      if (match(TV, m_Zero()) && match(FV, m_Sub(m_Value(N), m_Specific(A))))
        // Fold the add into the false select value.
        return SelectInst::Create(SI->getCondition(), A, N);
    }
  }

  if (Instruction *Ext = narrowMathIfNoOverflow(I))
    return Ext;

  // (add (xor A, B) (and A, B)) --> (or A, B)
  // (add (and A, B) (xor A, B)) --> (or A, B)
  if (match(&I, m_c_BinOp(m_Xor(m_Value(A), m_Value(B)),
                          m_c_And(m_Deferred(A), m_Deferred(B)))))
    return BinaryOperator::CreateOr(A, B);

  // (add (or A, B) (and A, B)) --> (add A, B)
  // (add (and A, B) (or A, B)) --> (add A, B)
  if (match(&I, m_c_BinOp(m_Or(m_Value(A), m_Value(B)),
                          m_c_And(m_Deferred(A), m_Deferred(B))))) {
    // Replacing operands in-place to preserve nuw/nsw flags.
    replaceOperand(I, 0, A);
    replaceOperand(I, 1, B);
    return &I;
  }

  // TODO(jingyue): Consider willNotOverflowSignedAdd and
  // willNotOverflowUnsignedAdd to reduce the number of invocations of
  // computeKnownBits.
  bool Changed = false;
  if (!I.hasNoSignedWrap() && willNotOverflowSignedAdd(LHS, RHS, I)) {
    Changed = true;
    I.setHasNoSignedWrap(true);
  }
  if (!I.hasNoUnsignedWrap() && willNotOverflowUnsignedAdd(LHS, RHS, I)) {
    Changed = true;
    I.setHasNoUnsignedWrap(true);
  }

  if (Instruction *V = canonicalizeLowbitMask(I, Builder))
    return V;

  if (Instruction *V =
          canonicalizeCondSignextOfHighBitExtractToSignextHighBitExtract(I))
    return V;

  if (Instruction *SatAdd = foldToUnsignedSaturatedAdd(I))
    return SatAdd;

  // usub.sat(A, B) + B => umax(A, B)
  if (match(&I, m_c_BinOp(
          m_OneUse(m_Intrinsic<Intrinsic::usub_sat>(m_Value(A), m_Value(B))),
          m_Deferred(B)))) {
    return replaceInstUsesWith(I,
        Builder.CreateIntrinsic(Intrinsic::umax, {I.getType()}, {A, B}));
  }

  return Changed ? &I : nullptr;
}

/// Eliminate an op from a linear interpolation (lerp) pattern.
static Instruction *factorizeLerp(BinaryOperator &I,
                                  InstCombiner::BuilderTy &Builder) {
  Value *X, *Y, *Z;
  if (!match(&I, m_c_FAdd(m_OneUse(m_c_FMul(m_Value(Y),
                                            m_OneUse(m_FSub(m_FPOne(),
                                                            m_Value(Z))))),
                          m_OneUse(m_c_FMul(m_Value(X), m_Deferred(Z))))))
    return nullptr;

  // (Y * (1.0 - Z)) + (X * Z) --> Y + Z * (X - Y) [8 commuted variants]
  Value *XY = Builder.CreateFSubFMF(X, Y, &I);
  Value *MulZ = Builder.CreateFMulFMF(Z, XY, &I);
  return BinaryOperator::CreateFAddFMF(Y, MulZ, &I);
}

/// Factor a common operand out of fadd/fsub of fmul/fdiv.
static Instruction *factorizeFAddFSub(BinaryOperator &I,
                                      InstCombiner::BuilderTy &Builder) {
  assert((I.getOpcode() == Instruction::FAdd ||
          I.getOpcode() == Instruction::FSub) && "Expecting fadd/fsub");
  assert(I.hasAllowReassoc() && I.hasNoSignedZeros() &&
         "FP factorization requires FMF");

  if (Instruction *Lerp = factorizeLerp(I, Builder))
    return Lerp;

  Value *Op0 = I.getOperand(0), *Op1 = I.getOperand(1);
  Value *X, *Y, *Z;
  bool IsFMul;
  if ((match(Op0, m_OneUse(m_FMul(m_Value(X), m_Value(Z)))) &&
       match(Op1, m_OneUse(m_c_FMul(m_Value(Y), m_Specific(Z))))) ||
      (match(Op0, m_OneUse(m_FMul(m_Value(Z), m_Value(X)))) &&
       match(Op1, m_OneUse(m_c_FMul(m_Value(Y), m_Specific(Z))))))
    IsFMul = true;
  else if (match(Op0, m_OneUse(m_FDiv(m_Value(X), m_Value(Z)))) &&
           match(Op1, m_OneUse(m_FDiv(m_Value(Y), m_Specific(Z)))))
    IsFMul = false;
  else
    return nullptr;

  // (X * Z) + (Y * Z) --> (X + Y) * Z
  // (X * Z) - (Y * Z) --> (X - Y) * Z
  // (X / Z) + (Y / Z) --> (X + Y) / Z
  // (X / Z) - (Y / Z) --> (X - Y) / Z
  bool IsFAdd = I.getOpcode() == Instruction::FAdd;
  Value *XY = IsFAdd ? Builder.CreateFAddFMF(X, Y, &I)
                     : Builder.CreateFSubFMF(X, Y, &I);

  // Bail out if we just created a denormal constant.
  // TODO: This is copied from a previous implementation. Is it necessary?
  const APFloat *C;
  if (match(XY, m_APFloat(C)) && !C->isNormal())
    return nullptr;

  return IsFMul ? BinaryOperator::CreateFMulFMF(XY, Z, &I)
                : BinaryOperator::CreateFDivFMF(XY, Z, &I);
}

Instruction *InstCombinerImpl::visitFAdd(BinaryOperator &I) {
  if (Value *V = SimplifyFAddInst(I.getOperand(0), I.getOperand(1),
                                  I.getFastMathFlags(),
                                  SQ.getWithInstruction(&I)))
    return replaceInstUsesWith(I, V);

  if (SimplifyAssociativeOrCommutative(I))
    return &I;

  if (Instruction *X = foldVectorBinop(I))
    return X;

  if (Instruction *FoldedFAdd = foldBinOpIntoSelectOrPhi(I))
    return FoldedFAdd;

  // (-X) + Y --> Y - X
  Value *X, *Y;
  if (match(&I, m_c_FAdd(m_FNeg(m_Value(X)), m_Value(Y))))
    return BinaryOperator::CreateFSubFMF(Y, X, &I);

  // Similar to above, but look through fmul/fdiv for the negated term.
  // (-X * Y) + Z --> Z - (X * Y) [4 commuted variants]
  Value *Z;
  if (match(&I, m_c_FAdd(m_OneUse(m_c_FMul(m_FNeg(m_Value(X)), m_Value(Y))),
                         m_Value(Z)))) {
    Value *XY = Builder.CreateFMulFMF(X, Y, &I);
    return BinaryOperator::CreateFSubFMF(Z, XY, &I);
  }
  // (-X / Y) + Z --> Z - (X / Y) [2 commuted variants]
  // (X / -Y) + Z --> Z - (X / Y) [2 commuted variants]
  if (match(&I, m_c_FAdd(m_OneUse(m_FDiv(m_FNeg(m_Value(X)), m_Value(Y))),
                         m_Value(Z))) ||
      match(&I, m_c_FAdd(m_OneUse(m_FDiv(m_Value(X), m_FNeg(m_Value(Y)))),
                         m_Value(Z)))) {
    Value *XY = Builder.CreateFDivFMF(X, Y, &I);
    return BinaryOperator::CreateFSubFMF(Z, XY, &I);
  }

  // Check for (fadd double (sitofp x), y), see if we can merge this into an
  // integer add followed by a promotion.
  Value *LHS = I.getOperand(0), *RHS = I.getOperand(1);
  if (SIToFPInst *LHSConv = dyn_cast<SIToFPInst>(LHS)) {
    Value *LHSIntVal = LHSConv->getOperand(0);
    Type *FPType = LHSConv->getType();

    // TODO: This check is overly conservative. In many cases known bits
    // analysis can tell us that the result of the addition has less significant
    // bits than the integer type can hold.
    auto IsValidPromotion = [](Type *FTy, Type *ITy) {
      Type *FScalarTy = FTy->getScalarType();
      Type *IScalarTy = ITy->getScalarType();

      // Do we have enough bits in the significand to represent the result of
      // the integer addition?
      unsigned MaxRepresentableBits =
          APFloat::semanticsPrecision(FScalarTy->getFltSemantics());
      return IScalarTy->getIntegerBitWidth() <= MaxRepresentableBits;
    };

    // (fadd double (sitofp x), fpcst) --> (sitofp (add int x, intcst))
    // ... if the constant fits in the integer value.  This is useful for things
    // like (double)(x & 1234) + 4.0 -> (double)((X & 1234)+4) which no longer
    // requires a constant pool load, and generally allows the add to be better
    // instcombined.
    if (ConstantFP *CFP = dyn_cast<ConstantFP>(RHS))
      if (IsValidPromotion(FPType, LHSIntVal->getType())) {
        Constant *CI =
          ConstantExpr::getFPToSI(CFP, LHSIntVal->getType());
        if (LHSConv->hasOneUse() &&
            ConstantExpr::getSIToFP(CI, I.getType()) == CFP &&
            willNotOverflowSignedAdd(LHSIntVal, CI, I)) {
          // Insert the new integer add.
          Value *NewAdd = Builder.CreateNSWAdd(LHSIntVal, CI, "addconv");
          return new SIToFPInst(NewAdd, I.getType());
        }
      }

    // (fadd double (sitofp x), (sitofp y)) --> (sitofp (add int x, y))
    if (SIToFPInst *RHSConv = dyn_cast<SIToFPInst>(RHS)) {
      Value *RHSIntVal = RHSConv->getOperand(0);
      // It's enough to check LHS types only because we require int types to
      // be the same for this transform.
      if (IsValidPromotion(FPType, LHSIntVal->getType())) {
        // Only do this if x/y have the same type, if at least one of them has a
        // single use (so we don't increase the number of int->fp conversions),
        // and if the integer add will not overflow.
        if (LHSIntVal->getType() == RHSIntVal->getType() &&
            (LHSConv->hasOneUse() || RHSConv->hasOneUse()) &&
            willNotOverflowSignedAdd(LHSIntVal, RHSIntVal, I)) {
          // Insert the new integer add.
          Value *NewAdd = Builder.CreateNSWAdd(LHSIntVal, RHSIntVal, "addconv");
          return new SIToFPInst(NewAdd, I.getType());
        }
      }
    }
  }

  // Handle specials cases for FAdd with selects feeding the operation
  if (Value *V = SimplifySelectsFeedingBinaryOp(I, LHS, RHS))
    return replaceInstUsesWith(I, V);

  if (I.hasAllowReassoc() && I.hasNoSignedZeros()) {
    if (Instruction *F = factorizeFAddFSub(I, Builder))
      return F;
    if (Value *V = FAddCombine(Builder).simplify(&I))
      return replaceInstUsesWith(I, V);
  }

  return nullptr;
}

/// Optimize pointer differences into the same array into a size.  Consider:
///  &A[10] - &A[0]: we should compile this to "10".  LHS/RHS are the pointer
/// operands to the ptrtoint instructions for the LHS/RHS of the subtract.
Value *InstCombinerImpl::OptimizePointerDifference(Value *LHS, Value *RHS,
                                                   Type *Ty, bool IsNUW) {
  // If LHS is a gep based on RHS or RHS is a gep based on LHS, we can optimize
  // this.
  bool Swapped = false;
  GEPOperator *GEP1 = nullptr, *GEP2 = nullptr;
  if (!isa<GEPOperator>(LHS) && isa<GEPOperator>(RHS)) {
    std::swap(LHS, RHS);
    Swapped = true;
  }

  // Require at least one GEP with a common base pointer on both sides.
  if (auto *LHSGEP = dyn_cast<GEPOperator>(LHS)) {
    // (gep X, ...) - X
    if (LHSGEP->getOperand(0) == RHS) {
      GEP1 = LHSGEP;
    } else if (auto *RHSGEP = dyn_cast<GEPOperator>(RHS)) {
      // (gep X, ...) - (gep X, ...)
      if (LHSGEP->getOperand(0)->stripPointerCasts() ==
          RHSGEP->getOperand(0)->stripPointerCasts()) {
        GEP1 = LHSGEP;
        GEP2 = RHSGEP;
      }
    }
  }

  if (!GEP1)
    return nullptr;

  if (GEP2) {
    // (gep X, ...) - (gep X, ...)
    //
    // Avoid duplicating the arithmetic if there are more than one non-constant
    // indices between the two GEPs and either GEP has a non-constant index and
    // multiple users. If zero non-constant index, the result is a constant and
    // there is no duplication. If one non-constant index, the result is an add
    // or sub with a constant, which is no larger than the original code, and
    // there's no duplicated arithmetic, even if either GEP has multiple
    // users. If more than one non-constant indices combined, as long as the GEP
    // with at least one non-constant index doesn't have multiple users, there
    // is no duplication.
    unsigned NumNonConstantIndices1 = GEP1->countNonConstantIndices();
    unsigned NumNonConstantIndices2 = GEP2->countNonConstantIndices();
    if (NumNonConstantIndices1 + NumNonConstantIndices2 > 1 &&
        ((NumNonConstantIndices1 > 0 && !GEP1->hasOneUse()) ||
         (NumNonConstantIndices2 > 0 && !GEP2->hasOneUse()))) {
      return nullptr;
    }
  }

  // Emit the offset of the GEP and an intptr_t.
  Value *Result = EmitGEPOffset(GEP1);

  // If this is a single inbounds GEP and the original sub was nuw,
  // then the final multiplication is also nuw.
  if (auto *I = dyn_cast<Instruction>(Result))
    if (IsNUW && !GEP2 && !Swapped && GEP1->isInBounds() &&
        I->getOpcode() == Instruction::Mul)
      I->setHasNoUnsignedWrap();

  // If we have a 2nd GEP of the same base pointer, subtract the offsets.
  // If both GEPs are inbounds, then the subtract does not have signed overflow.
  if (GEP2) {
    Value *Offset = EmitGEPOffset(GEP2);
    Result = Builder.CreateSub(Result, Offset, "gepdiff", /* NUW */ false,
                               GEP1->isInBounds() && GEP2->isInBounds());
  }

  // If we have p - gep(p, ...)  then we have to negate the result.
  if (Swapped)
    Result = Builder.CreateNeg(Result, "diff.neg");

  return Builder.CreateIntCast(Result, Ty, true);
}

Instruction *InstCombinerImpl::visitSub(BinaryOperator &I) {
  if (Value *V = SimplifySubInst(I.getOperand(0), I.getOperand(1),
                                 I.hasNoSignedWrap(), I.hasNoUnsignedWrap(),
                                 SQ.getWithInstruction(&I)))
    return replaceInstUsesWith(I, V);

  if (Instruction *X = foldVectorBinop(I))
    return X;

  Value *Op0 = I.getOperand(0), *Op1 = I.getOperand(1);

  // If this is a 'B = x-(-A)', change to B = x+A.
  // We deal with this without involving Negator to preserve NSW flag.
  if (Value *V = dyn_castNegVal(Op1)) {
    BinaryOperator *Res = BinaryOperator::CreateAdd(Op0, V);

    if (const auto *BO = dyn_cast<BinaryOperator>(Op1)) {
      assert(BO->getOpcode() == Instruction::Sub &&
             "Expected a subtraction operator!");
      if (BO->hasNoSignedWrap() && I.hasNoSignedWrap())
        Res->setHasNoSignedWrap(true);
    } else {
      if (cast<Constant>(Op1)->isNotMinSignedValue() && I.hasNoSignedWrap())
        Res->setHasNoSignedWrap(true);
    }

    return Res;
  }

  // Try this before Negator to preserve NSW flag.
  if (Instruction *R = factorizeMathWithShlOps(I, Builder))
    return R;

  if (Constant *C = dyn_cast<Constant>(Op0)) {
    Value *X;
    Constant *C2;

    // C-(X+C2) --> (C-C2)-X
    if (match(Op1, m_Add(m_Value(X), m_Constant(C2))))
      return BinaryOperator::CreateSub(ConstantExpr::getSub(C, C2), X);
  }

  auto TryToNarrowDeduceFlags = [this, &I, &Op0, &Op1]() -> Instruction * {
    if (Instruction *Ext = narrowMathIfNoOverflow(I))
      return Ext;

    bool Changed = false;
    if (!I.hasNoSignedWrap() && willNotOverflowSignedSub(Op0, Op1, I)) {
      Changed = true;
      I.setHasNoSignedWrap(true);
    }
    if (!I.hasNoUnsignedWrap() && willNotOverflowUnsignedSub(Op0, Op1, I)) {
      Changed = true;
      I.setHasNoUnsignedWrap(true);
    }

    return Changed ? &I : nullptr;
  };

  // First, let's try to interpret `sub a, b` as `add a, (sub 0, b)`,
  // and let's try to sink `(sub 0, b)` into `b` itself. But only if this isn't
  // a pure negation used by a select that looks like abs/nabs.
  bool IsNegation = match(Op0, m_ZeroInt());
  if (!IsNegation || none_of(I.users(), [&I, Op1](const User *U) {
        const Instruction *UI = dyn_cast<Instruction>(U);
        if (!UI)
          return false;
        return match(UI,
                     m_Select(m_Value(), m_Specific(Op1), m_Specific(&I))) ||
               match(UI, m_Select(m_Value(), m_Specific(&I), m_Specific(Op1)));
      })) {
    if (Value *NegOp1 = Negator::Negate(IsNegation, Op1, *this))
      return BinaryOperator::CreateAdd(NegOp1, Op0);
  }
  if (IsNegation)
    return TryToNarrowDeduceFlags(); // Should have been handled in Negator!

  // (A*B)-(A*C) -> A*(B-C) etc
  if (Value *V = SimplifyUsingDistributiveLaws(I))
    return replaceInstUsesWith(I, V);

  if (I.getType()->isIntOrIntVectorTy(1))
    return BinaryOperator::CreateXor(Op0, Op1);

  // Replace (-1 - A) with (~A).
  if (match(Op0, m_AllOnes()))
    return BinaryOperator::CreateNot(Op1);

  // (~X) - (~Y) --> Y - X
  Value *X, *Y;
  if (match(Op0, m_Not(m_Value(X))) && match(Op1, m_Not(m_Value(Y))))
    return BinaryOperator::CreateSub(Y, X);

  // (X + -1) - Y --> ~Y + X
  if (match(Op0, m_OneUse(m_Add(m_Value(X), m_AllOnes()))))
    return BinaryOperator::CreateAdd(Builder.CreateNot(Op1), X);

  // Reassociate sub/add sequences to create more add instructions and
  // reduce dependency chains:
  // ((X - Y) + Z) - Op1 --> (X + Z) - (Y + Op1)
  Value *Z;
  if (match(Op0, m_OneUse(m_c_Add(m_OneUse(m_Sub(m_Value(X), m_Value(Y))),
                                  m_Value(Z))))) {
    Value *XZ = Builder.CreateAdd(X, Z);
    Value *YW = Builder.CreateAdd(Y, Op1);
    return BinaryOperator::CreateSub(XZ, YW);
  }

  auto m_AddRdx = [](Value *&Vec) {
    return m_OneUse(m_Intrinsic<Intrinsic::vector_reduce_add>(m_Value(Vec)));
  };
  Value *V0, *V1;
  if (match(Op0, m_AddRdx(V0)) && match(Op1, m_AddRdx(V1)) &&
      V0->getType() == V1->getType()) {
    // Difference of sums is sum of differences:
    // add_rdx(V0) - add_rdx(V1) --> add_rdx(V0 - V1)
    Value *Sub = Builder.CreateSub(V0, V1);
    Value *Rdx = Builder.CreateIntrinsic(Intrinsic::vector_reduce_add,
                                         {Sub->getType()}, {Sub});
    return replaceInstUsesWith(I, Rdx);
  }

  if (Constant *C = dyn_cast<Constant>(Op0)) {
    Value *X;
    if (match(Op1, m_ZExt(m_Value(X))) && X->getType()->isIntOrIntVectorTy(1))
      // C - (zext bool) --> bool ? C - 1 : C
      return SelectInst::Create(X, InstCombiner::SubOne(C), C);
    if (match(Op1, m_SExt(m_Value(X))) && X->getType()->isIntOrIntVectorTy(1))
      // C - (sext bool) --> bool ? C + 1 : C
      return SelectInst::Create(X, InstCombiner::AddOne(C), C);

    // C - ~X == X + (1+C)
    if (match(Op1, m_Not(m_Value(X))))
      return BinaryOperator::CreateAdd(X, InstCombiner::AddOne(C));

    // Try to fold constant sub into select arguments.
    if (SelectInst *SI = dyn_cast<SelectInst>(Op1))
      if (Instruction *R = FoldOpIntoSelect(I, SI))
        return R;

    // Try to fold constant sub into PHI values.
    if (PHINode *PN = dyn_cast<PHINode>(Op1))
      if (Instruction *R = foldOpIntoPhi(I, PN))
        return R;

    Constant *C2;

    // C-(C2-X) --> X+(C-C2)
    if (match(Op1, m_Sub(m_ImmConstant(C2), m_Value(X))))
      return BinaryOperator::CreateAdd(X, ConstantExpr::getSub(C, C2));
  }

  const APInt *Op0C;
  if (match(Op0, m_APInt(Op0C)) && Op0C->isMask()) {
    // Turn this into a xor if LHS is 2^n-1 and the remaining bits are known
    // zero.
    KnownBits RHSKnown = computeKnownBits(Op1, 0, &I);
    if ((*Op0C | RHSKnown.Zero).isAllOnesValue())
      return BinaryOperator::CreateXor(Op1, Op0);
  }

  {
    Value *Y;
    // X-(X+Y) == -Y    X-(Y+X) == -Y
    if (match(Op1, m_c_Add(m_Specific(Op0), m_Value(Y))))
      return BinaryOperator::CreateNeg(Y);

    // (X-Y)-X == -Y
    if (match(Op0, m_Sub(m_Specific(Op1), m_Value(Y))))
      return BinaryOperator::CreateNeg(Y);
  }

  // (sub (or A, B) (and A, B)) --> (xor A, B)
  {
    Value *A, *B;
    if (match(Op1, m_And(m_Value(A), m_Value(B))) &&
        match(Op0, m_c_Or(m_Specific(A), m_Specific(B))))
      return BinaryOperator::CreateXor(A, B);
  }

  // (sub (add A, B) (or A, B)) --> (and A, B)
  {
    Value *A, *B;
    if (match(Op0, m_Add(m_Value(A), m_Value(B))) &&
        match(Op1, m_c_Or(m_Specific(A), m_Specific(B))))
      return BinaryOperator::CreateAnd(A, B);
  }

  // (sub (add A, B) (and A, B)) --> (or A, B)
  {
    Value *A, *B;
    if (match(Op0, m_Add(m_Value(A), m_Value(B))) &&
        match(Op1, m_c_And(m_Specific(A), m_Specific(B))))
      return BinaryOperator::CreateOr(A, B);
  }

  // (sub (and A, B) (or A, B)) --> neg (xor A, B)
  {
    Value *A, *B;
    if (match(Op0, m_And(m_Value(A), m_Value(B))) &&
        match(Op1, m_c_Or(m_Specific(A), m_Specific(B))) &&
        (Op0->hasOneUse() || Op1->hasOneUse()))
      return BinaryOperator::CreateNeg(Builder.CreateXor(A, B));
  }

  // (sub (or A, B), (xor A, B)) --> (and A, B)
  {
    Value *A, *B;
    if (match(Op1, m_Xor(m_Value(A), m_Value(B))) &&
        match(Op0, m_c_Or(m_Specific(A), m_Specific(B))))
      return BinaryOperator::CreateAnd(A, B);
  }

  // (sub (xor A, B) (or A, B)) --> neg (and A, B)
  {
    Value *A, *B;
    if (match(Op0, m_Xor(m_Value(A), m_Value(B))) &&
        match(Op1, m_c_Or(m_Specific(A), m_Specific(B))) &&
        (Op0->hasOneUse() || Op1->hasOneUse()))
      return BinaryOperator::CreateNeg(Builder.CreateAnd(A, B));
  }

  {
    Value *Y;
    // ((X | Y) - X) --> (~X & Y)
    if (match(Op0, m_OneUse(m_c_Or(m_Value(Y), m_Specific(Op1)))))
      return BinaryOperator::CreateAnd(
          Y, Builder.CreateNot(Op1, Op1->getName() + ".not"));
  }

  {
    // (sub (and Op1, (neg X)), Op1) --> neg (and Op1, (add X, -1))
    Value *X;
    if (match(Op0, m_OneUse(m_c_And(m_Specific(Op1),
                                    m_OneUse(m_Neg(m_Value(X))))))) {
      return BinaryOperator::CreateNeg(Builder.CreateAnd(
          Op1, Builder.CreateAdd(X, Constant::getAllOnesValue(I.getType()))));
    }
  }

  {
    // (sub (and Op1, C), Op1) --> neg (and Op1, ~C)
    Constant *C;
    if (match(Op0, m_OneUse(m_And(m_Specific(Op1), m_Constant(C))))) {
      return BinaryOperator::CreateNeg(
          Builder.CreateAnd(Op1, Builder.CreateNot(C)));
    }
  }

  {
    // If we have a subtraction between some value and a select between
    // said value and something else, sink subtraction into select hands, i.e.:
    //   sub (select %Cond, %TrueVal, %FalseVal), %Op1
    //     ->
    //   select %Cond, (sub %TrueVal, %Op1), (sub %FalseVal, %Op1)
    //  or
    //   sub %Op0, (select %Cond, %TrueVal, %FalseVal)
    //     ->
    //   select %Cond, (sub %Op0, %TrueVal), (sub %Op0, %FalseVal)
    // This will result in select between new subtraction and 0.
    auto SinkSubIntoSelect =
        [Ty = I.getType()](Value *Select, Value *OtherHandOfSub,
                           auto SubBuilder) -> Instruction * {
      Value *Cond, *TrueVal, *FalseVal;
      if (!match(Select, m_OneUse(m_Select(m_Value(Cond), m_Value(TrueVal),
                                           m_Value(FalseVal)))))
        return nullptr;
      if (OtherHandOfSub != TrueVal && OtherHandOfSub != FalseVal)
        return nullptr;
      // While it is really tempting to just create two subtractions and let
      // InstCombine fold one of those to 0, it isn't possible to do so
      // because of worklist visitation order. So ugly it is.
      bool OtherHandOfSubIsTrueVal = OtherHandOfSub == TrueVal;
      Value *NewSub = SubBuilder(OtherHandOfSubIsTrueVal ? FalseVal : TrueVal);
      Constant *Zero = Constant::getNullValue(Ty);
      SelectInst *NewSel =
          SelectInst::Create(Cond, OtherHandOfSubIsTrueVal ? Zero : NewSub,
                             OtherHandOfSubIsTrueVal ? NewSub : Zero);
      // Preserve prof metadata if any.
      NewSel->copyMetadata(cast<Instruction>(*Select));
      return NewSel;
    };
    if (Instruction *NewSel = SinkSubIntoSelect(
            /*Select=*/Op0, /*OtherHandOfSub=*/Op1,
            [Builder = &Builder, Op1](Value *OtherHandOfSelect) {
              return Builder->CreateSub(OtherHandOfSelect,
                                        /*OtherHandOfSub=*/Op1);
            }))
      return NewSel;
    if (Instruction *NewSel = SinkSubIntoSelect(
            /*Select=*/Op1, /*OtherHandOfSub=*/Op0,
            [Builder = &Builder, Op0](Value *OtherHandOfSelect) {
              return Builder->CreateSub(/*OtherHandOfSub=*/Op0,
                                        OtherHandOfSelect);
            }))
      return NewSel;
  }

  // (X - (X & Y))   -->   (X & ~Y)
  if (match(Op1, m_c_And(m_Specific(Op0), m_Value(Y))) &&
      (Op1->hasOneUse() || isa<Constant>(Y)))
    return BinaryOperator::CreateAnd(
        Op0, Builder.CreateNot(Y, Y->getName() + ".not"));

  {
    // ~A - Min/Max(~A, O) -> Max/Min(A, ~O) - A
    // ~A - Min/Max(O, ~A) -> Max/Min(A, ~O) - A
    // Min/Max(~A, O) - ~A -> A - Max/Min(A, ~O)
    // Min/Max(O, ~A) - ~A -> A - Max/Min(A, ~O)
    // So long as O here is freely invertible, this will be neutral or a win.
    Value *LHS, *RHS, *A;
    Value *NotA = Op0, *MinMax = Op1;
    SelectPatternFlavor SPF = matchSelectPattern(MinMax, LHS, RHS).Flavor;
    if (!SelectPatternResult::isMinOrMax(SPF)) {
      NotA = Op1;
      MinMax = Op0;
      SPF = matchSelectPattern(MinMax, LHS, RHS).Flavor;
    }
    if (SelectPatternResult::isMinOrMax(SPF) &&
        match(NotA, m_Not(m_Value(A))) && (NotA == LHS || NotA == RHS)) {
      if (NotA == LHS)
        std::swap(LHS, RHS);
      // LHS is now O above and expected to have at least 2 uses (the min/max)
      // NotA is epected to have 2 uses from the min/max and 1 from the sub.
      if (isFreeToInvert(LHS, !LHS->hasNUsesOrMore(3)) &&
          !NotA->hasNUsesOrMore(4)) {
        // Note: We don't generate the inverse max/min, just create the not of
        // it and let other folds do the rest.
        Value *Not = Builder.CreateNot(MinMax);
        if (NotA == Op0)
          return BinaryOperator::CreateSub(Not, A);
        else
          return BinaryOperator::CreateSub(A, Not);
      }
    }
  }

  // Optimize pointer differences into the same array into a size.  Consider:
  //  &A[10] - &A[0]: we should compile this to "10".
  Value *LHSOp, *RHSOp;
  if (match(Op0, m_PtrToInt(m_Value(LHSOp))) &&
      match(Op1, m_PtrToInt(m_Value(RHSOp))))
    if (Value *Res = OptimizePointerDifference(LHSOp, RHSOp, I.getType(),
                                               I.hasNoUnsignedWrap()))
      return replaceInstUsesWith(I, Res);

  // trunc(p)-trunc(q) -> trunc(p-q)
  if (match(Op0, m_Trunc(m_PtrToInt(m_Value(LHSOp)))) &&
      match(Op1, m_Trunc(m_PtrToInt(m_Value(RHSOp)))))
    if (Value *Res = OptimizePointerDifference(LHSOp, RHSOp, I.getType(),
                                               /* IsNUW */ false))
      return replaceInstUsesWith(I, Res);

  // Canonicalize a shifty way to code absolute value to the common pattern.
  // There are 2 potential commuted variants.
  // We're relying on the fact that we only do this transform when the shift has
  // exactly 2 uses and the xor has exactly 1 use (otherwise, we might increase
  // instructions).
  Value *A;
  const APInt *ShAmt;
  Type *Ty = I.getType();
  if (match(Op1, m_AShr(m_Value(A), m_APInt(ShAmt))) &&
      Op1->hasNUses(2) && *ShAmt == Ty->getScalarSizeInBits() - 1 &&
      match(Op0, m_OneUse(m_c_Xor(m_Specific(A), m_Specific(Op1))))) {
    // B = ashr i32 A, 31 ; smear the sign bit
    // sub (xor A, B), B  ; flip bits if negative and subtract -1 (add 1)
    // --> (A < 0) ? -A : A
    Value *Cmp = Builder.CreateICmpSLT(A, ConstantInt::getNullValue(Ty));
    // Copy the nuw/nsw flags from the sub to the negate.
    Value *Neg = Builder.CreateNeg(A, "", I.hasNoUnsignedWrap(),
                                   I.hasNoSignedWrap());
    return SelectInst::Create(Cmp, Neg, A);
  }

  // If we are subtracting a low-bit masked subset of some value from an add
  // of that same value with no low bits changed, that is clearing some low bits
  // of the sum:
  // sub (X + AddC), (X & AndC) --> and (X + AddC), ~AndC
  const APInt *AddC, *AndC;
  if (match(Op0, m_Add(m_Value(X), m_APInt(AddC))) &&
      match(Op1, m_And(m_Specific(X), m_APInt(AndC)))) {
    unsigned BitWidth = Ty->getScalarSizeInBits();
    unsigned Cttz = AddC->countTrailingZeros();
    APInt HighMask(APInt::getHighBitsSet(BitWidth, BitWidth - Cttz));
    if ((HighMask & *AndC).isNullValue())
      return BinaryOperator::CreateAnd(Op0, ConstantInt::get(Ty, ~(*AndC)));
  }

  if (Instruction *V =
          canonicalizeCondSignextOfHighBitExtractToSignextHighBitExtract(I))
    return V;

  return TryToNarrowDeduceFlags();
}

/// This eliminates floating-point negation in either 'fneg(X)' or
/// 'fsub(-0.0, X)' form by combining into a constant operand.
template<typename MatchContextType>
static Instruction *foldFNegIntoConstant(Instruction &I) {
  Value *X;
  Constant *C;

  MatchContextType MC(cast<Value>(&I));
  MatchContextBuilder<MatchContextType> MCBuilder(MC);

  // Fold negation into constant operand. This is limited with one-use because
  // fneg is assumed better for analysis and cheaper in codegen than fmul/fdiv.
  // FIXME: It's arguable whether these should be m_OneUse or not. The current
  // belief is that the FNeg allows for better reassociation opportunities.
  // -(X * C) --> X * (-C)
  if (MC.try_match(&I, m_FNeg(m_OneUse(m_FMul(m_Value(X), m_Constant(C))))))
    return MCBuilder.CreateFMulFMF(X, ConstantExpr::getFNeg(C), &I);
  // -(X / C) --> X / (-C)
  if (MC.try_match(&I, m_FNeg(m_OneUse(m_FDiv(m_Value(X), m_Constant(C))))))
    return MCBuilder.CreateFDivFMF(X, ConstantExpr::getFNeg(C), &I);
  // -(C / X) --> (-C) / X
  if (MC.try_match(&I, m_FNeg(m_OneUse(m_FDiv(m_Constant(C), m_Value(X))))))
    return MCBuilder.CreateFDivFMF(ConstantExpr::getFNeg(C), X, &I);

  // With NSZ [ counter-example with -0.0: -(-0.0 + 0.0) != 0.0 + -0.0 ]:
  // -(X + C) --> -X + -C --> -C - X
  if (I.hasNoSignedZeros() &&
      MC.try_match(&I, m_FNeg(m_OneUse(m_FAdd(m_Value(X), m_Constant(C))))))
    return MCBuilder.CreateFSubFMF(ConstantExpr::getFNeg(C), X, &I);

  return nullptr;
}

static Instruction *hoistFNegAboveFMulFDiv(Instruction &I,
                                           InstCombiner::BuilderTy &Builder) {
  Value *FNeg;
  if (!match(&I, m_FNeg(m_Value(FNeg))))
    return nullptr;

  Value *X, *Y;
  if (match(FNeg, m_OneUse(m_FMul(m_Value(X), m_Value(Y)))))
    return BinaryOperator::CreateFMulFMF(Builder.CreateFNegFMF(X, &I), Y, &I);

  if (match(FNeg, m_OneUse(m_FDiv(m_Value(X), m_Value(Y)))))
    return BinaryOperator::CreateFDivFMF(Builder.CreateFNegFMF(X, &I), Y, &I);

  return nullptr;
}

Instruction *InstCombinerImpl::visitFNeg(UnaryOperator &I) {
  Value *Op = I.getOperand(0);

  if (Value *V = SimplifyFNegInst(Op, I.getFastMathFlags(),
                                  getSimplifyQuery().getWithInstruction(&I)))
    return replaceInstUsesWith(I, V);

  if (Instruction *X = foldFNegIntoConstant<EmptyContext>(I))
    return X;

  Value *X, *Y;

  // If we can ignore the sign of zeros: -(X - Y) --> (Y - X)
  if (I.hasNoSignedZeros() &&
      match(Op, m_OneUse(m_FSub(m_Value(X), m_Value(Y)))))
    return BinaryOperator::CreateFSubFMF(Y, X, &I);

  if (Instruction *R = hoistFNegAboveFMulFDiv(I, Builder))
    return R;

  return nullptr;
}

Instruction *InstCombinerImpl::visitPredicatedFSub(PredicatedBinaryOperator& I) {
  auto * Inst = cast<Instruction>(&I);
  PredicatedContext PC(&I);
  if (Value *V = SimplifyPredicatedFSubInst(I.getOperand(0), I.getOperand(1),
                                  I.getFastMathFlags(),
                                  SQ.getWithInstruction(Inst), PC))
    return replaceInstUsesWith(*Inst, V);

  return visitFSubGeneric<Instruction, PredicatedContext>(*Inst);
}

Instruction *InstCombinerImpl::visitFSub(BinaryOperator &I) {
  if (Value *V = SimplifyFSubInst(I.getOperand(0), I.getOperand(1),
                                  I.getFastMathFlags(),
                                  getSimplifyQuery().getWithInstruction(&I)))
    return replaceInstUsesWith(I, V);

  if (Instruction *X = foldVectorBinop(I))
    return X;

  return visitFSubGeneric<BinaryOperator, EmptyContext>(I);
}

template <typename BinaryOpTy, typename MatchContextType>
Instruction *InstCombinerImpl::visitFSubGeneric(BinaryOpTy &I) {
  MatchContextType MC(cast<Value>(&I));
  MatchContextBuilder<MatchContextType> MCBuilder(MC);

  // Subtraction from -0.0 is the canonical form of fneg.
  // fsub -0.0, X ==> fneg X
  // fsub nsz 0.0, X ==> fneg nsz X
  //
  // FIXME This matcher does not respect FTZ or DAZ yet:
  // fsub -0.0, Denorm ==> +-0
  // fneg Denorm ==> -Denorm
  Value *Op;
  if (MC.try_match(&I, m_FNeg(m_Value(Op))))
    return MCBuilder.CreateFNegFMF(Op, &I);

  if (Instruction *X = foldFNegIntoConstant<MatchContextType>(I))
    return X;

  if (Instruction *R = hoistFNegAboveFMulFDiv(I, Builder))
    return R;

  Value *X, *Y;
  Constant *C;

  Value *Op0 = I.getOperand(0), *Op1 = I.getOperand(1);
  // If Op0 is not -0.0 or we can ignore -0.0: Z - (X - Y) --> Z + (Y - X)
  // Canonicalize to fadd to make analysis easier.
  // This can also help codegen because fadd is commutative.
  // Note that if this fsub was really an fneg, the fadd with -0.0 will get
  // killed later. We still limit that particular transform with 'hasOneUse'
  // because an fneg is assumed better/cheaper than a generic fsub.
  if (I.hasNoSignedZeros() || CannotBeNegativeZero(Op0, SQ.TLI)) {
    if (MC.try_match(Op1, m_OneUse(m_FSub(m_Value(X), m_Value(Y))))) {
      Value *NewSub = MCBuilder.CreateFSubFMF(Builder, Y, X, &I);
      return MCBuilder.CreateFAddFMF(Op0, NewSub, &I);
    }
  }

  // (-X) - Op1 --> -(X + Op1)
  if (I.hasNoSignedZeros() && !isa<ConstantExpr>(Op0) &&
      MC.try_match(Op0, m_OneUse(m_FNeg(m_Value(X))))) {
    Value *FAdd = MCBuilder.CreateFAddFMF(Builder, X, Op1, &I);
    return MCBuilder.CreateFNegFMF(FAdd, &I);
  }

  if (isa<Constant>(Op0))
    if (SelectInst *SI = dyn_cast<SelectInst>(Op1))
      if (Instruction *NV = FoldOpIntoSelect(I, SI))
        return NV;

  // X - C --> X + (-C)
  // But don't transform constant expressions because there's an inverse fold
  // for X + (-Y) --> X - Y.
<<<<<<< HEAD
  if (MC.try_match(Op1, m_Constant(C)) && !isa<ConstantExpr>(Op1))
    return MCBuilder.CreateFAddFMF(Op0, ConstantExpr::getFNeg(C), &I);
=======
  if (match(Op1, m_ImmConstant(C)))
    return BinaryOperator::CreateFAddFMF(Op0, ConstantExpr::getFNeg(C), &I);
>>>>>>> 24ba77c4

  // X - (-Y) --> X + Y
  if (MC.try_match(Op1, m_FNeg(m_Value(Y))))
    return MCBuilder.CreateFAddFMF(Op0, Y, &I);

  // Similar to above, but look through a cast of the negated value:
  // X - (fptrunc(-Y)) --> X + fptrunc(Y)
  Type *Ty = I.getType();
  if (MC.try_match(Op1, m_OneUse(m_FPTrunc(m_FNeg(m_Value(Y))))))
    return MCBuilder.CreateFAddFMF(Op0, MCBuilder.CreateFPTrunc(Builder, Y, Ty), &I);

  // X - (fpext(-Y)) --> X + fpext(Y)
  if (MC.try_match(Op1, m_OneUse(m_FPExt(m_FNeg(m_Value(Y))))))
    return MCBuilder.CreateFAddFMF(Op0, MCBuilder.CreateFPExt(Builder, Y, Ty), &I);

  // Similar to above, but look through fmul/fdiv of the negated value:
  // Op0 - (-X * Y) --> Op0 + (X * Y)
  // Op0 - (Y * -X) --> Op0 + (X * Y)
  if (match(Op1, m_OneUse(m_c_FMul(m_FNeg(m_Value(X)), m_Value(Y))))) {
    Value *FMul = Builder.CreateFMulFMF(X, Y, &I);
    return BinaryOperator::CreateFAddFMF(Op0, FMul, &I);
  }
  // Op0 - (-X / Y) --> Op0 + (X / Y)
  // Op0 - (X / -Y) --> Op0 + (X / Y)
  if (match(Op1, m_OneUse(m_FDiv(m_FNeg(m_Value(X)), m_Value(Y)))) ||
      match(Op1, m_OneUse(m_FDiv(m_Value(X), m_FNeg(m_Value(Y)))))) {
    Value *FDiv = Builder.CreateFDivFMF(X, Y, &I);
    return BinaryOperator::CreateFAddFMF(Op0, FDiv, &I);
  }

  // Handle special cases for FSub with selects feeding the operation
  if (auto * PlainBinOp = dyn_cast<BinaryOperator>(&I))
    if (Value *V = SimplifySelectsFeedingBinaryOp(*PlainBinOp, Op0, Op1))
      return replaceInstUsesWith(I, V);

  if (I.hasAllowReassoc() && I.hasNoSignedZeros()) {
    // (Y - X) - Y --> -X
    if (MC.try_match(Op0, m_FSub(m_Specific(Op1), m_Value(X))))
      return MCBuilder.CreateFNegFMF(X, &I);

    // Y - (X + Y) --> -X
    // Y - (Y + X) --> -X
    if (MC.try_match(Op1, m_c_FAdd(m_Specific(Op0), m_Value(X))))
      return MCBuilder.CreateFNegFMF(X, &I);

    // (X * C) - X --> X * (C - 1.0)
    if (MC.try_match(Op0, m_FMul(m_Specific(Op1), m_Constant(C)))) {
      Constant *CSubOne = ConstantExpr::getFSub(C, ConstantFP::get(Ty, 1.0));
      return MCBuilder.CreateFMulFMF(Op1, CSubOne, &I);
    }
    // X - (X * C) --> X * (1.0 - C)
    if (MC.try_match(Op1, m_FMul(m_Specific(Op0), m_Constant(C)))) {
      Constant *OneSubC = ConstantExpr::getFSub(ConstantFP::get(Ty, 1.0), C);
      return MCBuilder.CreateFMulFMF(Op0, OneSubC, &I);
    }

    // Reassociate fsub/fadd sequences to create more fadd instructions and
    // reduce dependency chains:
    // ((X - Y) + Z) - Op1 --> (X + Z) - (Y + Op1)
    Value *Z;
    if (MC.try_match(Op0, m_OneUse(m_c_FAdd(m_OneUse(m_FSub(m_Value(X), m_Value(Y))),
                                     m_Value(Z))))) {
      Value *XZ = Builder.CreateFAddFMF(X, Z, &I);
      Value *YW = Builder.CreateFAddFMF(Y, Op1, &I);
      return MCBuilder.CreateFSubFMF(XZ, YW, &I);
    }

    auto m_FaddRdx = [](Value *&Sum, Value *&Vec) {
      return m_OneUse(m_Intrinsic<Intrinsic::vector_reduce_fadd>(m_Value(Sum),
                                                                 m_Value(Vec)));
    };
    Value *A0, *A1, *V0, *V1;
    if (match(Op0, m_FaddRdx(A0, V0)) && match(Op1, m_FaddRdx(A1, V1)) &&
        V0->getType() == V1->getType()) {
      // Difference of sums is sum of differences:
      // add_rdx(A0, V0) - add_rdx(A1, V1) --> add_rdx(A0, V0 - V1) - A1
      Value *Sub = Builder.CreateFSubFMF(V0, V1, &I);
      Value *Rdx = Builder.CreateIntrinsic(Intrinsic::vector_reduce_fadd,
                                           {Sub->getType()}, {A0, Sub}, &I);
      return BinaryOperator::CreateFSubFMF(Rdx, A1, &I);
    }

    auto *BinOp = dyn_cast<BinaryOperator>(&I);
    if (BinOp) {
      auto *F = factorizeFAddFSub(*BinOp, Builder);
      return F;
    }

    // TODO: This performs reassociative folds for FP ops. Some fraction of the
    // functionality has been subsumed by simple pattern matching here and in
    // InstSimplify. We should let a dedicated reassociation pass handle more
    // complex pattern matching and remove this from InstCombine.
    if (Value *V = FAddCombine(Builder).simplify(&I))
      return replaceInstUsesWith(I, V);

    // (X - Y) - Op1 --> X - (Y + Op1)
    if (match(Op0, m_OneUse(m_FSub(m_Value(X), m_Value(Y))))) {
      Value *FAdd = Builder.CreateFAddFMF(Y, Op1, &I);
      return BinaryOperator::CreateFSubFMF(X, FAdd, &I);
    }
  }

  return nullptr;
}<|MERGE_RESOLUTION|>--- conflicted
+++ resolved
@@ -2240,13 +2240,8 @@
   // X - C --> X + (-C)
   // But don't transform constant expressions because there's an inverse fold
   // for X + (-Y) --> X - Y.
-<<<<<<< HEAD
-  if (MC.try_match(Op1, m_Constant(C)) && !isa<ConstantExpr>(Op1))
+  if (MC.try_match(Op1, m_ImmConstant(C)))
     return MCBuilder.CreateFAddFMF(Op0, ConstantExpr::getFNeg(C), &I);
-=======
-  if (match(Op1, m_ImmConstant(C)))
-    return BinaryOperator::CreateFAddFMF(Op0, ConstantExpr::getFNeg(C), &I);
->>>>>>> 24ba77c4
 
   // X - (-Y) --> X + Y
   if (MC.try_match(Op1, m_FNeg(m_Value(Y))))
