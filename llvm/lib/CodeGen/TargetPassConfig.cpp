--- conflicted
+++ resolved
@@ -864,7 +864,6 @@
   if (getOptLevel() != CodeGenOpt::None && !DisablePartialLibcallInlining)
     addPass(createPartiallyInlineLibCallsPass());
 
-<<<<<<< HEAD
   // Instrument function entry and exit, e.g. with calls to mcount().
   addPass(createPostInlineEntryExitInstrumenterPass());
 
@@ -873,8 +872,6 @@
   // passes since it emits those kinds of intrinsics.
   addPass(createExpandVectorPredicationPass());
 
-=======
->>>>>>> f9b55f84
   // Add scalarization of target's unsupported masked memory intrinsics pass.
   // the unsupported intrinsic will be replaced with a chain of basic blocks,
   // that stores/loads element one-by-one if the appropriate mask bit is set.
