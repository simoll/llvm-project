//===- MCFragment.h - Fragment type hierarchy -------------------*- C++ -*-===//
//
// Part of the LLVM Project, under the Apache License v2.0 with LLVM Exceptions.
// See https://llvm.org/LICENSE.txt for license information.
// SPDX-License-Identifier: Apache-2.0 WITH LLVM-exception
//
//===----------------------------------------------------------------------===//

#ifndef LLVM_MC_MCFRAGMENT_H
#define LLVM_MC_MCFRAGMENT_H

#include "llvm/ADT/ArrayRef.h"
#include "llvm/ADT/SmallString.h"
#include "llvm/ADT/SmallVector.h"
#include "llvm/ADT/StringRef.h"
#include "llvm/ADT/ilist_node.h"
#include "llvm/MC/MCFixup.h"
#include "llvm/MC/MCInst.h"
#include "llvm/Support/Alignment.h"
#include "llvm/Support/Casting.h"
#include "llvm/Support/SMLoc.h"
#include <cstdint>
#include <utility>

namespace llvm {

class MCSection;
class MCSubtargetInfo;
class MCSymbol;

class MCFragment : public ilist_node_with_parent<MCFragment, MCSection> {
  friend class MCAsmLayout;

public:
  enum FragmentType : uint8_t {
    FT_Align,
    FT_Data,
    FT_CompactEncodedInst,
    FT_Fill,
    FT_Relaxable,
    FT_Org,
    FT_Dwarf,
    FT_DwarfFrame,
    FT_LEB,
    FT_BoundaryAlign,
    FT_SymbolId,
    FT_CVInlineLines,
    FT_CVDefRange,
    FT_Dummy
  };

private:
  /// The data for the section this fragment is in.
  MCSection *Parent;

  /// The atom this fragment is in, as represented by its defining symbol.
  const MCSymbol *Atom;

  /// The offset of this fragment in its section. This is ~0 until
  /// initialized.
  uint64_t Offset;

  /// The layout order of this fragment.
  unsigned LayoutOrder;

  FragmentType Kind;

protected:
  bool HasInstructions;

  MCFragment(FragmentType Kind, bool HasInstructions,
             MCSection *Parent = nullptr);

public:
  MCFragment() = delete;
  MCFragment(const MCFragment &) = delete;
  MCFragment &operator=(const MCFragment &) = delete;

  /// Destroys the current fragment.
  ///
  /// This must be used instead of delete as MCFragment is non-virtual.
  /// This method will dispatch to the appropriate subclass.
  void destroy();

  FragmentType getKind() const { return Kind; }

  MCSection *getParent() const { return Parent; }
  void setParent(MCSection *Value) { Parent = Value; }

  const MCSymbol *getAtom() const { return Atom; }
  void setAtom(const MCSymbol *Value) { Atom = Value; }

  unsigned getLayoutOrder() const { return LayoutOrder; }
  void setLayoutOrder(unsigned Value) { LayoutOrder = Value; }

  /// Does this fragment have instructions emitted into it? By default
  /// this is false, but specific fragment types may set it to true.
  bool hasInstructions() const { return HasInstructions; }

  void dump() const;
};

class MCDummyFragment : public MCFragment {
public:
  explicit MCDummyFragment(MCSection *Sec) : MCFragment(FT_Dummy, false, Sec) {}

  static bool classof(const MCFragment *F) { return F->getKind() == FT_Dummy; }
};

/// Interface implemented by fragments that contain encoded instructions and/or
/// data.
///
class MCEncodedFragment : public MCFragment {
  /// Should this fragment be aligned to the end of a bundle?
  bool AlignToBundleEnd = false;

  uint8_t BundlePadding = 0;

protected:
  MCEncodedFragment(MCFragment::FragmentType FType, bool HasInstructions,
                    MCSection *Sec)
      : MCFragment(FType, HasInstructions, Sec) {}

  /// The MCSubtargetInfo in effect when the instruction was encoded.
  /// It must be non-null for instructions.
  const MCSubtargetInfo *STI = nullptr;

public:
  static bool classof(const MCFragment *F) {
    MCFragment::FragmentType Kind = F->getKind();
    switch (Kind) {
    default:
      return false;
    case MCFragment::FT_Relaxable:
    case MCFragment::FT_CompactEncodedInst:
    case MCFragment::FT_Data:
    case MCFragment::FT_Dwarf:
    case MCFragment::FT_DwarfFrame:
      return true;
    }
  }

  /// Should this fragment be placed at the end of an aligned bundle?
  bool alignToBundleEnd() const { return AlignToBundleEnd; }
  void setAlignToBundleEnd(bool V) { AlignToBundleEnd = V; }

  /// Get the padding size that must be inserted before this fragment.
  /// Used for bundling. By default, no padding is inserted.
  /// Note that padding size is restricted to 8 bits. This is an optimization
  /// to reduce the amount of space used for each fragment. In practice, larger
  /// padding should never be required.
  uint8_t getBundlePadding() const { return BundlePadding; }

  /// Set the padding size for this fragment. By default it's a no-op,
  /// and only some fragments have a meaningful implementation.
  void setBundlePadding(uint8_t N) { BundlePadding = N; }

  /// Retrieve the MCSubTargetInfo in effect when the instruction was encoded.
  /// Guaranteed to be non-null if hasInstructions() == true
  const MCSubtargetInfo *getSubtargetInfo() const { return STI; }

  /// Record that the fragment contains instructions with the MCSubtargetInfo in
  /// effect when the instruction was encoded.
  void setHasInstructions(const MCSubtargetInfo &STI) {
    HasInstructions = true;
    this->STI = &STI;
  }
};

/// Interface implemented by fragments that contain encoded instructions and/or
/// data.
///
template<unsigned ContentsSize>
class MCEncodedFragmentWithContents : public MCEncodedFragment {
  SmallVector<char, ContentsSize> Contents;

protected:
  MCEncodedFragmentWithContents(MCFragment::FragmentType FType,
                                bool HasInstructions,
                                MCSection *Sec)
      : MCEncodedFragment(FType, HasInstructions, Sec) {}

public:
  SmallVectorImpl<char> &getContents() { return Contents; }
  const SmallVectorImpl<char> &getContents() const { return Contents; }
};

/// Interface implemented by fragments that contain encoded instructions and/or
/// data and also have fixups registered.
///
template<unsigned ContentsSize, unsigned FixupsSize>
class MCEncodedFragmentWithFixups :
  public MCEncodedFragmentWithContents<ContentsSize> {

  /// The list of fixups in this fragment.
  SmallVector<MCFixup, FixupsSize> Fixups;

protected:
  MCEncodedFragmentWithFixups(MCFragment::FragmentType FType,
                              bool HasInstructions,
                              MCSection *Sec)
      : MCEncodedFragmentWithContents<ContentsSize>(FType, HasInstructions,
                                                    Sec) {}

public:

  using const_fixup_iterator = SmallVectorImpl<MCFixup>::const_iterator;
  using fixup_iterator = SmallVectorImpl<MCFixup>::iterator;

  SmallVectorImpl<MCFixup> &getFixups() { return Fixups; }
  const SmallVectorImpl<MCFixup> &getFixups() const { return Fixups; }

  fixup_iterator fixup_begin() { return Fixups.begin(); }
  const_fixup_iterator fixup_begin() const { return Fixups.begin(); }

  fixup_iterator fixup_end() { return Fixups.end(); }
  const_fixup_iterator fixup_end() const { return Fixups.end(); }

  static bool classof(const MCFragment *F) {
    MCFragment::FragmentType Kind = F->getKind();
    return Kind == MCFragment::FT_Relaxable || Kind == MCFragment::FT_Data ||
           Kind == MCFragment::FT_CVDefRange || Kind == MCFragment::FT_Dwarf ||
           Kind == MCFragment::FT_DwarfFrame;
  }
};

/// Fragment for data and encoded instructions.
///
class MCDataFragment : public MCEncodedFragmentWithFixups<32, 4> {
public:
  MCDataFragment(MCSection *Sec = nullptr)
      : MCEncodedFragmentWithFixups<32, 4>(FT_Data, false, Sec) {}

  static bool classof(const MCFragment *F) {
    return F->getKind() == MCFragment::FT_Data;
  }
};

/// This is a compact (memory-size-wise) fragment for holding an encoded
/// instruction (non-relaxable) that has no fixups registered. When applicable,
/// it can be used instead of MCDataFragment and lead to lower memory
/// consumption.
///
class MCCompactEncodedInstFragment : public MCEncodedFragmentWithContents<4> {
public:
  MCCompactEncodedInstFragment(MCSection *Sec = nullptr)
      : MCEncodedFragmentWithContents(FT_CompactEncodedInst, true, Sec) {
  }

  static bool classof(const MCFragment *F) {
    return F->getKind() == MCFragment::FT_CompactEncodedInst;
  }
};

/// A relaxable fragment holds on to its MCInst, since it may need to be
/// relaxed during the assembler layout and relaxation stage.
///
class MCRelaxableFragment : public MCEncodedFragmentWithFixups<8, 1> {

  /// The instruction this is a fragment for.
  MCInst Inst;

public:
  MCRelaxableFragment(const MCInst &Inst, const MCSubtargetInfo &STI,
                      MCSection *Sec = nullptr)
      : MCEncodedFragmentWithFixups(FT_Relaxable, true, Sec),
        Inst(Inst) { this->STI = &STI; }

  const MCInst &getInst() const { return Inst; }
  void setInst(const MCInst &Value) { Inst = Value; }

  static bool classof(const MCFragment *F) {
    return F->getKind() == MCFragment::FT_Relaxable;
  }
};

class MCAlignFragment : public MCFragment {
  /// The alignment to ensure, in bytes.
  unsigned Alignment;

  /// Flag to indicate that (optimal) NOPs should be emitted instead
  /// of using the provided value. The exact interpretation of this flag is
  /// target dependent.
  bool EmitNops : 1;

  /// Value to use for filling padding bytes.
  int64_t Value;

  /// The size of the integer (in bytes) of \p Value.
  unsigned ValueSize;

  /// The maximum number of bytes to emit; if the alignment
  /// cannot be satisfied in this width then this fragment is ignored.
  unsigned MaxBytesToEmit;

public:
  MCAlignFragment(unsigned Alignment, int64_t Value, unsigned ValueSize,
                  unsigned MaxBytesToEmit, MCSection *Sec = nullptr)
      : MCFragment(FT_Align, false, Sec), Alignment(Alignment), EmitNops(false),
        Value(Value), ValueSize(ValueSize), MaxBytesToEmit(MaxBytesToEmit) {}

  unsigned getAlignment() const { return Alignment; }

  int64_t getValue() const { return Value; }

  unsigned getValueSize() const { return ValueSize; }

  unsigned getMaxBytesToEmit() const { return MaxBytesToEmit; }

  bool hasEmitNops() const { return EmitNops; }
  void setEmitNops(bool Value) { EmitNops = Value; }

  static bool classof(const MCFragment *F) {
    return F->getKind() == MCFragment::FT_Align;
  }
};

class MCFillFragment : public MCFragment {
  uint8_t ValueSize;
  /// Value to use for filling bytes.
  uint64_t Value;
  /// The number of bytes to insert.
  const MCExpr &NumValues;

  /// Source location of the directive that this fragment was created for.
  SMLoc Loc;

public:
  MCFillFragment(uint64_t Value, uint8_t VSize, const MCExpr &NumValues,
                 SMLoc Loc, MCSection *Sec = nullptr)
      : MCFragment(FT_Fill, false, Sec), ValueSize(VSize), Value(Value),
        NumValues(NumValues), Loc(Loc) {}

  uint64_t getValue() const { return Value; }
  uint8_t getValueSize() const { return ValueSize; }
  const MCExpr &getNumValues() const { return NumValues; }

  SMLoc getLoc() const { return Loc; }

  static bool classof(const MCFragment *F) {
    return F->getKind() == MCFragment::FT_Fill;
  }
};

class MCOrgFragment : public MCFragment {
  /// Value to use for filling bytes.
  int8_t Value;

  /// The offset this fragment should start at.
  const MCExpr *Offset;

  /// Source location of the directive that this fragment was created for.
  SMLoc Loc;

public:
  MCOrgFragment(const MCExpr &Offset, int8_t Value, SMLoc Loc,
                MCSection *Sec = nullptr)
      : MCFragment(FT_Org, false, Sec), Value(Value), Offset(&Offset),
        Loc(Loc) {}

  const MCExpr &getOffset() const { return *Offset; }

  uint8_t getValue() const { return Value; }

  SMLoc getLoc() const { return Loc; }

  static bool classof(const MCFragment *F) {
    return F->getKind() == MCFragment::FT_Org;
  }
};

class MCLEBFragment : public MCFragment {
  /// True if this is a sleb128, false if uleb128.
  bool IsSigned;

  /// The value this fragment should contain.
  const MCExpr *Value;

  SmallString<8> Contents;

public:
  MCLEBFragment(const MCExpr &Value_, bool IsSigned_, MCSection *Sec = nullptr)
      : MCFragment(FT_LEB, false, Sec), IsSigned(IsSigned_), Value(&Value_) {
    Contents.push_back(0);
  }

  const MCExpr &getValue() const { return *Value; }

  bool isSigned() const { return IsSigned; }

  SmallString<8> &getContents() { return Contents; }
  const SmallString<8> &getContents() const { return Contents; }

  /// @}

  static bool classof(const MCFragment *F) {
    return F->getKind() == MCFragment::FT_LEB;
  }
};

class MCDwarfLineAddrFragment : public MCEncodedFragmentWithFixups<8, 1> {
  /// The value of the difference between the two line numbers
  /// between two .loc dwarf directives.
  int64_t LineDelta;

  /// The expression for the difference of the two symbols that
  /// make up the address delta between two .loc dwarf directives.
  const MCExpr *AddrDelta;

public:
  MCDwarfLineAddrFragment(int64_t LineDelta, const MCExpr &AddrDelta,
                          MCSection *Sec = nullptr)
      : MCEncodedFragmentWithFixups<8, 1>(FT_Dwarf, false, Sec),
        LineDelta(LineDelta), AddrDelta(&AddrDelta) {}

  int64_t getLineDelta() const { return LineDelta; }

  const MCExpr &getAddrDelta() const { return *AddrDelta; }

  static bool classof(const MCFragment *F) {
    return F->getKind() == MCFragment::FT_Dwarf;
  }
};

class MCDwarfCallFrameFragment : public MCEncodedFragmentWithFixups<8, 1> {
  /// The expression for the difference of the two symbols that
  /// make up the address delta between two .cfi_* dwarf directives.
  const MCExpr *AddrDelta;

public:
  MCDwarfCallFrameFragment(const MCExpr &AddrDelta, MCSection *Sec = nullptr)
      : MCEncodedFragmentWithFixups<8, 1>(FT_DwarfFrame, false, Sec),
        AddrDelta(&AddrDelta) {}

  const MCExpr &getAddrDelta() const { return *AddrDelta; }

  static bool classof(const MCFragment *F) {
    return F->getKind() == MCFragment::FT_DwarfFrame;
  }
};

/// Represents a symbol table index fragment.
class MCSymbolIdFragment : public MCFragment {
  const MCSymbol *Sym;

public:
  MCSymbolIdFragment(const MCSymbol *Sym, MCSection *Sec = nullptr)
      : MCFragment(FT_SymbolId, false, Sec), Sym(Sym) {}

  const MCSymbol *getSymbol() { return Sym; }
  const MCSymbol *getSymbol() const { return Sym; }

  static bool classof(const MCFragment *F) {
    return F->getKind() == MCFragment::FT_SymbolId;
  }
};

/// Fragment representing the binary annotations produced by the
/// .cv_inline_linetable directive.
class MCCVInlineLineTableFragment : public MCFragment {
  unsigned SiteFuncId;
  unsigned StartFileId;
  unsigned StartLineNum;
  const MCSymbol *FnStartSym;
  const MCSymbol *FnEndSym;
  SmallString<8> Contents;

  /// CodeViewContext has the real knowledge about this format, so let it access
  /// our members.
  friend class CodeViewContext;

public:
  MCCVInlineLineTableFragment(unsigned SiteFuncId, unsigned StartFileId,
                              unsigned StartLineNum, const MCSymbol *FnStartSym,
                              const MCSymbol *FnEndSym,
                              MCSection *Sec = nullptr)
      : MCFragment(FT_CVInlineLines, false, Sec), SiteFuncId(SiteFuncId),
        StartFileId(StartFileId), StartLineNum(StartLineNum),
        FnStartSym(FnStartSym), FnEndSym(FnEndSym) {}

  const MCSymbol *getFnStartSym() const { return FnStartSym; }
  const MCSymbol *getFnEndSym() const { return FnEndSym; }

  SmallString<8> &getContents() { return Contents; }
  const SmallString<8> &getContents() const { return Contents; }

  static bool classof(const MCFragment *F) {
    return F->getKind() == MCFragment::FT_CVInlineLines;
  }
};

/// Fragment representing the .cv_def_range directive.
class MCCVDefRangeFragment : public MCEncodedFragmentWithFixups<32, 4> {
  SmallVector<std::pair<const MCSymbol *, const MCSymbol *>, 2> Ranges;
  SmallString<32> FixedSizePortion;

  /// CodeViewContext has the real knowledge about this format, so let it access
  /// our members.
  friend class CodeViewContext;

public:
  MCCVDefRangeFragment(
      ArrayRef<std::pair<const MCSymbol *, const MCSymbol *>> Ranges,
      StringRef FixedSizePortion, MCSection *Sec = nullptr)
      : MCEncodedFragmentWithFixups<32, 4>(FT_CVDefRange, false, Sec),
        Ranges(Ranges.begin(), Ranges.end()),
        FixedSizePortion(FixedSizePortion) {}

  ArrayRef<std::pair<const MCSymbol *, const MCSymbol *>> getRanges() const {
    return Ranges;
  }

  StringRef getFixedSizePortion() const { return FixedSizePortion; }

  static bool classof(const MCFragment *F) {
    return F->getKind() == MCFragment::FT_CVDefRange;
  }
};

/// Represents required padding such that a particular other set of fragments
/// does not cross a particular power-of-two boundary. The other fragments must
/// follow this one within the same section.
class MCBoundaryAlignFragment : public MCFragment {
  /// The alignment requirement of the branch to be aligned.
  Align AlignBoundary;
  /// The last fragment in the set of fragments to be aligned.
  const MCFragment *LastFragment = nullptr;
  /// The size of the fragment.  The size is lazily set during relaxation, and
  /// is not meaningful before that.
  uint64_t Size = 0;

public:
<<<<<<< HEAD
  MCBoundaryAlignFragment(Align AlignBoundary, bool Fused = false,
                          bool EmitNops = false, MCSection *Sec = nullptr)
      : MCFragment(FT_BoundaryAlign, false, Sec), AlignBoundary(AlignBoundary),
        Fused(Fused), EmitNops(EmitNops) {}
=======
  MCBoundaryAlignFragment(Align AlignBoundary, MCSection *Sec = nullptr)
      : MCFragment(FT_BoundaryAlign, false, Sec), AlignBoundary(AlignBoundary) {
  }
>>>>>>> 7c0ce964

  uint64_t getSize() const { return Size; }
  void setSize(uint64_t Value) { Size = Value; }

  Align getAlignment() const { return AlignBoundary; }

  const MCFragment *getLastFragment() const { return LastFragment; }
  void setLastFragment(const MCFragment *F) {
    assert(!F || getParent() == F->getParent());
    LastFragment = F;
  }

  static bool classof(const MCFragment *F) {
    return F->getKind() == MCFragment::FT_BoundaryAlign;
  }
};
} // end namespace llvm

#endif // LLVM_MC_MCFRAGMENT_H<|MERGE_RESOLUTION|>--- conflicted
+++ resolved
@@ -530,21 +530,15 @@
   uint64_t Size = 0;
 
 public:
-<<<<<<< HEAD
-  MCBoundaryAlignFragment(Align AlignBoundary, bool Fused = false,
-                          bool EmitNops = false, MCSection *Sec = nullptr)
-      : MCFragment(FT_BoundaryAlign, false, Sec), AlignBoundary(AlignBoundary),
-        Fused(Fused), EmitNops(EmitNops) {}
-=======
   MCBoundaryAlignFragment(Align AlignBoundary, MCSection *Sec = nullptr)
       : MCFragment(FT_BoundaryAlign, false, Sec), AlignBoundary(AlignBoundary) {
   }
->>>>>>> 7c0ce964
 
   uint64_t getSize() const { return Size; }
   void setSize(uint64_t Value) { Size = Value; }
 
   Align getAlignment() const { return AlignBoundary; }
+  void setAlignment(Align Value) { AlignBoundary = Value; }
 
   const MCFragment *getLastFragment() const { return LastFragment; }
   void setLastFragment(const MCFragment *F) {
