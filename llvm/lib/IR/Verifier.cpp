//===-- Verifier.cpp - Implement the Module Verifier -----------------------==//
//
// Part of the LLVM Project, under the Apache License v2.0 with LLVM Exceptions.
// See https://llvm.org/LICENSE.txt for license information.
// SPDX-License-Identifier: Apache-2.0 WITH LLVM-exception
//
//===----------------------------------------------------------------------===//
//
// This file defines the function verifier interface, that can be used for some
// sanity checking of input to the system.
//
// Note that this does not provide full `Java style' security and verifications,
// instead it just tries to ensure that code is well-formed.
//
//  * Both of a binary operator's parameters are of the same type
//  * Verify that the indices of mem access instructions match other operands
//  * Verify that arithmetic and other things are only performed on first-class
//    types.  Verify that shifts & logicals only happen on integrals f.e.
//  * All of the constants in a switch statement are of the correct type
//  * The code is in valid SSA form
//  * It should be illegal to put a label into any other type (like a structure)
//    or to return one. [except constant arrays!]
//  * Only phi nodes can be self referential: 'add i32 %0, %0 ; <int>:0' is bad
//  * PHI nodes must have an entry for each predecessor, with no extras.
//  * PHI nodes must be the first thing in a basic block, all grouped together
//  * PHI nodes must have at least one entry
//  * All basic blocks should only end with terminator insts, not contain them
//  * The entry node to a function must not have predecessors
//  * All Instructions must be embedded into a basic block
//  * Functions cannot take a void-typed parameter
//  * Verify that a function's argument list agrees with it's declared type.
//  * It is illegal to specify a name for a void value.
//  * It is illegal to have a internal global value with no initializer
//  * It is illegal to have a ret instruction that returns a value that does not
//    agree with the function return value type.
//  * Function call argument types match the function prototype
//  * A landing pad is defined by a landingpad instruction, and can be jumped to
//    only by the unwind edge of an invoke instruction.
//  * A landingpad instruction must be the first non-PHI instruction in the
//    block.
//  * Landingpad instructions must be in a function with a personality function.
//  * All other things that are tested by asserts spread about the code...
//
//===----------------------------------------------------------------------===//

#include "llvm/IR/Verifier.h"
#include "llvm/ADT/APFloat.h"
#include "llvm/ADT/APInt.h"
#include "llvm/ADT/ArrayRef.h"
#include "llvm/ADT/DenseMap.h"
#include "llvm/ADT/MapVector.h"
#include "llvm/ADT/Optional.h"
#include "llvm/ADT/STLExtras.h"
#include "llvm/ADT/SmallPtrSet.h"
#include "llvm/ADT/SmallSet.h"
#include "llvm/ADT/SmallVector.h"
#include "llvm/ADT/StringExtras.h"
#include "llvm/ADT/StringMap.h"
#include "llvm/ADT/StringRef.h"
#include "llvm/ADT/Twine.h"
#include "llvm/ADT/ilist.h"
#include "llvm/BinaryFormat/Dwarf.h"
#include "llvm/IR/Argument.h"
#include "llvm/IR/Attributes.h"
#include "llvm/IR/BasicBlock.h"
#include "llvm/IR/CFG.h"
#include "llvm/IR/CallingConv.h"
#include "llvm/IR/Comdat.h"
#include "llvm/IR/Constant.h"
#include "llvm/IR/ConstantRange.h"
#include "llvm/IR/Constants.h"
#include "llvm/IR/DataLayout.h"
#include "llvm/IR/DebugInfo.h"
#include "llvm/IR/DebugInfoMetadata.h"
#include "llvm/IR/DebugLoc.h"
#include "llvm/IR/DerivedTypes.h"
#include "llvm/IR/Dominators.h"
#include "llvm/IR/Function.h"
#include "llvm/IR/GlobalAlias.h"
#include "llvm/IR/GlobalValue.h"
#include "llvm/IR/GlobalVariable.h"
#include "llvm/IR/InlineAsm.h"
#include "llvm/IR/InstVisitor.h"
#include "llvm/IR/InstrTypes.h"
#include "llvm/IR/Instruction.h"
#include "llvm/IR/Instructions.h"
#include "llvm/IR/IntrinsicInst.h"
#include "llvm/IR/Intrinsics.h"
#include "llvm/IR/IntrinsicsWebAssembly.h"
#include "llvm/IR/LLVMContext.h"
#include "llvm/IR/Metadata.h"
#include "llvm/IR/Module.h"
#include "llvm/IR/ModuleSlotTracker.h"
#include "llvm/IR/PassManager.h"
#include "llvm/IR/Statepoint.h"
#include "llvm/IR/FPEnv.h"
#include "llvm/IR/Type.h"
#include "llvm/IR/Use.h"
#include "llvm/IR/User.h"
#include "llvm/IR/Value.h"
#include "llvm/InitializePasses.h"
#include "llvm/Pass.h"
#include "llvm/Support/AtomicOrdering.h"
#include "llvm/Support/Casting.h"
#include "llvm/Support/CommandLine.h"
#include "llvm/Support/Debug.h"
#include "llvm/Support/ErrorHandling.h"
#include "llvm/Support/MathExtras.h"
#include "llvm/Support/raw_ostream.h"
#include <algorithm>
#include <cassert>
#include <cstdint>
#include <memory>
#include <string>
#include <utility>

using namespace llvm;

static cl::opt<bool> VerifyNoAliasScopeDomination(
    "verify-noalias-scope-decl-dom", cl::Hidden, cl::init(false),
    cl::desc("Ensure that llvm.experimental.noalias.scope.decl for identical "
             "scopes are not dominating"));

namespace llvm {

struct VerifierSupport {
  raw_ostream *OS;
  const Module &M;
  ModuleSlotTracker MST;
  Triple TT;
  const DataLayout &DL;
  LLVMContext &Context;

  /// Track the brokenness of the module while recursively visiting.
  bool Broken = false;
  /// Broken debug info can be "recovered" from by stripping the debug info.
  bool BrokenDebugInfo = false;
  /// Whether to treat broken debug info as an error.
  bool TreatBrokenDebugInfoAsError = true;

  explicit VerifierSupport(raw_ostream *OS, const Module &M)
      : OS(OS), M(M), MST(&M), TT(M.getTargetTriple()), DL(M.getDataLayout()),
        Context(M.getContext()) {}

private:
  void Write(const Module *M) {
    *OS << "; ModuleID = '" << M->getModuleIdentifier() << "'\n";
  }

  void Write(const Value *V) {
    if (V)
      Write(*V);
  }

  void Write(const Value &V) {
    if (isa<Instruction>(V)) {
      V.print(*OS, MST);
      *OS << '\n';
    } else {
      V.printAsOperand(*OS, true, MST);
      *OS << '\n';
    }
  }

  void Write(const Metadata *MD) {
    if (!MD)
      return;
    MD->print(*OS, MST, &M);
    *OS << '\n';
  }

  template <class T> void Write(const MDTupleTypedArrayWrapper<T> &MD) {
    Write(MD.get());
  }

  void Write(const NamedMDNode *NMD) {
    if (!NMD)
      return;
    NMD->print(*OS, MST);
    *OS << '\n';
  }

  void Write(Type *T) {
    if (!T)
      return;
    *OS << ' ' << *T;
  }

  void Write(const Comdat *C) {
    if (!C)
      return;
    *OS << *C;
  }

  void Write(const APInt *AI) {
    if (!AI)
      return;
    *OS << *AI << '\n';
  }

  void Write(const unsigned i) { *OS << i << '\n'; }

  template <typename T> void Write(ArrayRef<T> Vs) {
    for (const T &V : Vs)
      Write(V);
  }

  template <typename T1, typename... Ts>
  void WriteTs(const T1 &V1, const Ts &... Vs) {
    Write(V1);
    WriteTs(Vs...);
  }

  template <typename... Ts> void WriteTs() {}

public:
  /// A check failed, so printout out the condition and the message.
  ///
  /// This provides a nice place to put a breakpoint if you want to see why
  /// something is not correct.
  void CheckFailed(const Twine &Message) {
    if (OS)
      *OS << Message << '\n';
    Broken = true;
  }

  /// A check failed (with values to print).
  ///
  /// This calls the Message-only version so that the above is easier to set a
  /// breakpoint on.
  template <typename T1, typename... Ts>
  void CheckFailed(const Twine &Message, const T1 &V1, const Ts &... Vs) {
    CheckFailed(Message);
    if (OS)
      WriteTs(V1, Vs...);
  }

  /// A debug info check failed.
  void DebugInfoCheckFailed(const Twine &Message) {
    if (OS)
      *OS << Message << '\n';
    Broken |= TreatBrokenDebugInfoAsError;
    BrokenDebugInfo = true;
  }

  /// A debug info check failed (with values to print).
  template <typename T1, typename... Ts>
  void DebugInfoCheckFailed(const Twine &Message, const T1 &V1,
                            const Ts &... Vs) {
    DebugInfoCheckFailed(Message);
    if (OS)
      WriteTs(V1, Vs...);
  }
};

} // namespace llvm

namespace {

class Verifier : public InstVisitor<Verifier>, VerifierSupport {
  friend class InstVisitor<Verifier>;

  DominatorTree DT;

  /// When verifying a basic block, keep track of all of the
  /// instructions we have seen so far.
  ///
  /// This allows us to do efficient dominance checks for the case when an
  /// instruction has an operand that is an instruction in the same block.
  SmallPtrSet<Instruction *, 16> InstsInThisBlock;

  /// Keep track of the metadata nodes that have been checked already.
  SmallPtrSet<const Metadata *, 32> MDNodes;

  /// Keep track which DISubprogram is attached to which function.
  DenseMap<const DISubprogram *, const Function *> DISubprogramAttachments;

  /// Track all DICompileUnits visited.
  SmallPtrSet<const Metadata *, 2> CUVisited;

  /// The result type for a landingpad.
  Type *LandingPadResultTy;

  /// Whether we've seen a call to @llvm.localescape in this function
  /// already.
  bool SawFrameEscape;

  /// Whether the current function has a DISubprogram attached to it.
  bool HasDebugInfo = false;

  /// The current source language.
  dwarf::SourceLanguage CurrentSourceLang = dwarf::DW_LANG_lo_user;

  /// Whether source was present on the first DIFile encountered in each CU.
  DenseMap<const DICompileUnit *, bool> HasSourceDebugInfo;

  /// Stores the count of how many objects were passed to llvm.localescape for a
  /// given function and the largest index passed to llvm.localrecover.
  DenseMap<Function *, std::pair<unsigned, unsigned>> FrameEscapeInfo;

  // Maps catchswitches and cleanuppads that unwind to siblings to the
  // terminators that indicate the unwind, used to detect cycles therein.
  MapVector<Instruction *, Instruction *> SiblingFuncletInfo;

  /// Cache of constants visited in search of ConstantExprs.
  SmallPtrSet<const Constant *, 32> ConstantExprVisited;

  /// Cache of declarations of the llvm.experimental.deoptimize.<ty> intrinsic.
  SmallVector<const Function *, 4> DeoptimizeDeclarations;

  // Verify that this GlobalValue is only used in this module.
  // This map is used to avoid visiting uses twice. We can arrive at a user
  // twice, if they have multiple operands. In particular for very large
  // constant expressions, we can arrive at a particular user many times.
  SmallPtrSet<const Value *, 32> GlobalValueVisited;

  // Keeps track of duplicate function argument debug info.
  SmallVector<const DILocalVariable *, 16> DebugFnArgs;

  TBAAVerifier TBAAVerifyHelper;

  SmallVector<IntrinsicInst *, 4> NoAliasScopeDecls;

  void checkAtomicMemAccessSize(Type *Ty, const Instruction *I);

public:
  explicit Verifier(raw_ostream *OS, bool ShouldTreatBrokenDebugInfoAsError,
                    const Module &M)
      : VerifierSupport(OS, M), LandingPadResultTy(nullptr),
        SawFrameEscape(false), TBAAVerifyHelper(this) {
    TreatBrokenDebugInfoAsError = ShouldTreatBrokenDebugInfoAsError;
  }

  bool hasBrokenDebugInfo() const { return BrokenDebugInfo; }

  bool verify(const Function &F) {
    assert(F.getParent() == &M &&
           "An instance of this class only works with a specific module!");

    // First ensure the function is well-enough formed to compute dominance
    // information, and directly compute a dominance tree. We don't rely on the
    // pass manager to provide this as it isolates us from a potentially
    // out-of-date dominator tree and makes it significantly more complex to run
    // this code outside of a pass manager.
    // FIXME: It's really gross that we have to cast away constness here.
    if (!F.empty())
      DT.recalculate(const_cast<Function &>(F));

    for (const BasicBlock &BB : F) {
      if (!BB.empty() && BB.back().isTerminator())
        continue;

      if (OS) {
        *OS << "Basic Block in function '" << F.getName()
            << "' does not have terminator!\n";
        BB.printAsOperand(*OS, true, MST);
        *OS << "\n";
      }
      return false;
    }

    Broken = false;
    // FIXME: We strip const here because the inst visitor strips const.
    visit(const_cast<Function &>(F));
    verifySiblingFuncletUnwinds();
    InstsInThisBlock.clear();
    DebugFnArgs.clear();
    LandingPadResultTy = nullptr;
    SawFrameEscape = false;
    SiblingFuncletInfo.clear();
    verifyNoAliasScopeDecl();
    NoAliasScopeDecls.clear();

    return !Broken;
  }

  /// Verify the module that this instance of \c Verifier was initialized with.
  bool verify() {
    Broken = false;

    // Collect all declarations of the llvm.experimental.deoptimize intrinsic.
    for (const Function &F : M)
      if (F.getIntrinsicID() == Intrinsic::experimental_deoptimize)
        DeoptimizeDeclarations.push_back(&F);

    // Now that we've visited every function, verify that we never asked to
    // recover a frame index that wasn't escaped.
    verifyFrameRecoverIndices();
    for (const GlobalVariable &GV : M.globals())
      visitGlobalVariable(GV);

    for (const GlobalAlias &GA : M.aliases())
      visitGlobalAlias(GA);

    for (const NamedMDNode &NMD : M.named_metadata())
      visitNamedMDNode(NMD);

    for (const StringMapEntry<Comdat> &SMEC : M.getComdatSymbolTable())
      visitComdat(SMEC.getValue());

    visitModuleFlags(M);
    visitModuleIdents(M);
    visitModuleCommandLines(M);

    verifyCompileUnits();

    verifyDeoptimizeCallingConvs();
    DISubprogramAttachments.clear();
    return !Broken;
  }

private:
  /// Whether a metadata node is allowed to be, or contain, a DILocation.
  enum class AreDebugLocsAllowed { No, Yes };

  // Verification methods...
  void visitGlobalValue(const GlobalValue &GV);
  void visitGlobalVariable(const GlobalVariable &GV);
  void visitGlobalAlias(const GlobalAlias &GA);
  void visitAliaseeSubExpr(const GlobalAlias &A, const Constant &C);
  void visitAliaseeSubExpr(SmallPtrSetImpl<const GlobalAlias *> &Visited,
                           const GlobalAlias &A, const Constant &C);
  void visitNamedMDNode(const NamedMDNode &NMD);
  void visitMDNode(const MDNode &MD, AreDebugLocsAllowed AllowLocs);
  void visitMetadataAsValue(const MetadataAsValue &MD, Function *F);
  void visitValueAsMetadata(const ValueAsMetadata &MD, Function *F);
  void visitComdat(const Comdat &C);
  void visitModuleIdents(const Module &M);
  void visitModuleCommandLines(const Module &M);
  void visitModuleFlags(const Module &M);
  void visitModuleFlag(const MDNode *Op,
                       DenseMap<const MDString *, const MDNode *> &SeenIDs,
                       SmallVectorImpl<const MDNode *> &Requirements);
  void visitModuleFlagCGProfileEntry(const MDOperand &MDO);
  void visitFunction(const Function &F);
  void visitBasicBlock(BasicBlock &BB);
  void visitRangeMetadata(Instruction &I, MDNode *Range, Type *Ty);
  void visitDereferenceableMetadata(Instruction &I, MDNode *MD);
  void visitProfMetadata(Instruction &I, MDNode *MD);
  void visitAnnotationMetadata(MDNode *Annotation);

  template <class Ty> bool isValidMetadataArray(const MDTuple &N);
#define HANDLE_SPECIALIZED_MDNODE_LEAF(CLASS) void visit##CLASS(const CLASS &N);
#include "llvm/IR/Metadata.def"
  void visitDIScope(const DIScope &N);
  void visitDIVariable(const DIVariable &N);
  void visitDILexicalBlockBase(const DILexicalBlockBase &N);
  void visitDITemplateParameter(const DITemplateParameter &N);

  void visitTemplateParams(const MDNode &N, const Metadata &RawParams);

  // InstVisitor overrides...
  using InstVisitor<Verifier>::visit;
  void visit(Instruction &I);

  void visitTruncInst(TruncInst &I);
  void visitZExtInst(ZExtInst &I);
  void visitSExtInst(SExtInst &I);
  void visitFPTruncInst(FPTruncInst &I);
  void visitFPExtInst(FPExtInst &I);
  void visitFPToUIInst(FPToUIInst &I);
  void visitFPToSIInst(FPToSIInst &I);
  void visitUIToFPInst(UIToFPInst &I);
  void visitSIToFPInst(SIToFPInst &I);
  void visitIntToPtrInst(IntToPtrInst &I);
  void visitPtrToIntInst(PtrToIntInst &I);
  void visitBitCastInst(BitCastInst &I);
  void visitAddrSpaceCastInst(AddrSpaceCastInst &I);
  void visitPHINode(PHINode &PN);
  void visitCallBase(CallBase &Call);
  void visitUnaryOperator(UnaryOperator &U);
  void visitBinaryOperator(BinaryOperator &B);
  void visitICmpInst(ICmpInst &IC);
  void visitFCmpInst(FCmpInst &FC);
  void visitExtractElementInst(ExtractElementInst &EI);
  void visitInsertElementInst(InsertElementInst &EI);
  void visitShuffleVectorInst(ShuffleVectorInst &EI);
  void visitVAArgInst(VAArgInst &VAA) { visitInstruction(VAA); }
  void visitCallInst(CallInst &CI);
  void visitInvokeInst(InvokeInst &II);
  void visitGetElementPtrInst(GetElementPtrInst &GEP);
  void visitLoadInst(LoadInst &LI);
  void visitStoreInst(StoreInst &SI);
  void verifyDominatesUse(Instruction &I, unsigned i);
  void visitInstruction(Instruction &I);
  void visitTerminator(Instruction &I);
  void visitBranchInst(BranchInst &BI);
  void visitReturnInst(ReturnInst &RI);
  void visitSwitchInst(SwitchInst &SI);
  void visitIndirectBrInst(IndirectBrInst &BI);
  void visitCallBrInst(CallBrInst &CBI);
  void visitSelectInst(SelectInst &SI);
  void visitUserOp1(Instruction &I);
  void visitUserOp2(Instruction &I) { visitUserOp1(I); }
  void visitIntrinsicCall(Intrinsic::ID ID, CallBase &Call);
  void visitConstrainedFPIntrinsic(ConstrainedFPIntrinsic &FPI);
  void visitVPIntrinsic(VPIntrinsic &FPI);
  void visitDbgIntrinsic(StringRef Kind, DbgVariableIntrinsic &DII);
  void visitDbgLabelIntrinsic(StringRef Kind, DbgLabelInst &DLI);
  void visitAtomicCmpXchgInst(AtomicCmpXchgInst &CXI);
  void visitAtomicRMWInst(AtomicRMWInst &RMWI);
  void visitFenceInst(FenceInst &FI);
  void visitAllocaInst(AllocaInst &AI);
  void visitExtractValueInst(ExtractValueInst &EVI);
  void visitInsertValueInst(InsertValueInst &IVI);
  void visitEHPadPredecessors(Instruction &I);
  void visitLandingPadInst(LandingPadInst &LPI);
  void visitResumeInst(ResumeInst &RI);
  void visitCatchPadInst(CatchPadInst &CPI);
  void visitCatchReturnInst(CatchReturnInst &CatchReturn);
  void visitCleanupPadInst(CleanupPadInst &CPI);
  void visitFuncletPadInst(FuncletPadInst &FPI);
  void visitCatchSwitchInst(CatchSwitchInst &CatchSwitch);
  void visitCleanupReturnInst(CleanupReturnInst &CRI);

  void verifySwiftErrorCall(CallBase &Call, const Value *SwiftErrorVal);
  void verifySwiftErrorValue(const Value *SwiftErrorVal);
  void verifyMustTailCall(CallInst &CI);
  bool verifyAttributeCount(AttributeList Attrs, unsigned Params);
  void verifyAttributeTypes(AttributeSet Attrs, bool IsFunction,
                            const Value *V);
  void verifyParameterAttrs(AttributeSet Attrs, Type *Ty, const Value *V);
  void verifyFunctionAttrs(FunctionType *FT, AttributeList Attrs,
                           const Value *V, bool IsIntrinsic);
  void verifyFunctionMetadata(ArrayRef<std::pair<unsigned, MDNode *>> MDs);

  void visitConstantExprsRecursively(const Constant *EntryC);
  void visitConstantExpr(const ConstantExpr *CE);
  void verifyStatepoint(const CallBase &Call);
  void verifyFrameRecoverIndices();
  void verifySiblingFuncletUnwinds();
  void verifyConstrainedFPBundles(const Instruction &);

  void verifyFragmentExpression(const DbgVariableIntrinsic &I);
  template <typename ValueOrMetadata>
  void verifyFragmentExpression(const DIVariable &V,
                                DIExpression::FragmentInfo Fragment,
                                ValueOrMetadata *Desc);
  void verifyFnArgs(const DbgVariableIntrinsic &I);
  void verifyNotEntryValue(const DbgVariableIntrinsic &I);

  /// Module-level debug info verification...
  void verifyCompileUnits();

  /// Module-level verification that all @llvm.experimental.deoptimize
  /// declarations share the same calling convention.
  void verifyDeoptimizeCallingConvs();

  /// Verify all-or-nothing property of DIFile source attribute within a CU.
  void verifySourceDebugInfo(const DICompileUnit &U, const DIFile &F);

  /// Verify the llvm.experimental.noalias.scope.decl declarations
  void verifyNoAliasScopeDecl();
};

} // end anonymous namespace

/// We know that cond should be true, if not print an error message.
#define Assert(C, ...) \
  do { if (!(C)) { CheckFailed(__VA_ARGS__); return; } } while (false)

/// We know that a debug info condition should be true, if not print
/// an error message.
#define AssertDI(C, ...) \
  do { if (!(C)) { DebugInfoCheckFailed(__VA_ARGS__); return; } } while (false)

void Verifier::visit(Instruction &I) {
  for (unsigned i = 0, e = I.getNumOperands(); i != e; ++i)
    Assert(I.getOperand(i) != nullptr, "Operand is null", &I);
  InstVisitor<Verifier>::visit(I);
}

// Helper to recursively iterate over indirect users. By
// returning false, the callback can ask to stop recursing
// further.
static void forEachUser(const Value *User,
                        SmallPtrSet<const Value *, 32> &Visited,
                        llvm::function_ref<bool(const Value *)> Callback) {
  if (!Visited.insert(User).second)
    return;
  for (const Value *TheNextUser : User->materialized_users())
    if (Callback(TheNextUser))
      forEachUser(TheNextUser, Visited, Callback);
}

void Verifier::visitGlobalValue(const GlobalValue &GV) {
  Assert(!GV.isDeclaration() || GV.hasValidDeclarationLinkage(),
         "Global is external, but doesn't have external or weak linkage!", &GV);

  if (const GlobalObject *GO = dyn_cast<GlobalObject>(&GV))
    Assert(GO->getAlignment() <= Value::MaximumAlignment,
           "huge alignment values are unsupported", GO);
  Assert(!GV.hasAppendingLinkage() || isa<GlobalVariable>(GV),
         "Only global variables can have appending linkage!", &GV);

  if (GV.hasAppendingLinkage()) {
    const GlobalVariable *GVar = dyn_cast<GlobalVariable>(&GV);
    Assert(GVar && GVar->getValueType()->isArrayTy(),
           "Only global arrays can have appending linkage!", GVar);
  }

  if (GV.isDeclarationForLinker())
    Assert(!GV.hasComdat(), "Declaration may not be in a Comdat!", &GV);

  if (GV.hasDLLImportStorageClass()) {
    Assert(!GV.isDSOLocal(),
           "GlobalValue with DLLImport Storage is dso_local!", &GV);

    Assert((GV.isDeclaration() &&
            (GV.hasExternalLinkage() || GV.hasExternalWeakLinkage())) ||
               GV.hasAvailableExternallyLinkage(),
           "Global is marked as dllimport, but not external", &GV);
  }

  if (GV.isImplicitDSOLocal())
    Assert(GV.isDSOLocal(),
           "GlobalValue with local linkage or non-default "
           "visibility must be dso_local!",
           &GV);

  forEachUser(&GV, GlobalValueVisited, [&](const Value *V) -> bool {
    if (const Instruction *I = dyn_cast<Instruction>(V)) {
      if (!I->getParent() || !I->getParent()->getParent())
        CheckFailed("Global is referenced by parentless instruction!", &GV, &M,
                    I);
      else if (I->getParent()->getParent()->getParent() != &M)
        CheckFailed("Global is referenced in a different module!", &GV, &M, I,
                    I->getParent()->getParent(),
                    I->getParent()->getParent()->getParent());
      return false;
    } else if (const Function *F = dyn_cast<Function>(V)) {
      if (F->getParent() != &M)
        CheckFailed("Global is used by function in a different module", &GV, &M,
                    F, F->getParent());
      return false;
    }
    return true;
  });
}

void Verifier::visitGlobalVariable(const GlobalVariable &GV) {
  if (GV.hasInitializer()) {
    Assert(GV.getInitializer()->getType() == GV.getValueType(),
           "Global variable initializer type does not match global "
           "variable type!",
           &GV);
    // If the global has common linkage, it must have a zero initializer and
    // cannot be constant.
    if (GV.hasCommonLinkage()) {
      Assert(GV.getInitializer()->isNullValue(),
             "'common' global must have a zero initializer!", &GV);
      Assert(!GV.isConstant(), "'common' global may not be marked constant!",
             &GV);
      Assert(!GV.hasComdat(), "'common' global may not be in a Comdat!", &GV);
    }
  }

  if (GV.hasName() && (GV.getName() == "llvm.global_ctors" ||
                       GV.getName() == "llvm.global_dtors")) {
    Assert(!GV.hasInitializer() || GV.hasAppendingLinkage(),
           "invalid linkage for intrinsic global variable", &GV);
    // Don't worry about emitting an error for it not being an array,
    // visitGlobalValue will complain on appending non-array.
    if (ArrayType *ATy = dyn_cast<ArrayType>(GV.getValueType())) {
      StructType *STy = dyn_cast<StructType>(ATy->getElementType());
      PointerType *FuncPtrTy =
          FunctionType::get(Type::getVoidTy(Context), false)->
          getPointerTo(DL.getProgramAddressSpace());
      Assert(STy &&
                 (STy->getNumElements() == 2 || STy->getNumElements() == 3) &&
                 STy->getTypeAtIndex(0u)->isIntegerTy(32) &&
                 STy->getTypeAtIndex(1) == FuncPtrTy,
             "wrong type for intrinsic global variable", &GV);
      Assert(STy->getNumElements() == 3,
             "the third field of the element type is mandatory, "
             "specify i8* null to migrate from the obsoleted 2-field form");
      Type *ETy = STy->getTypeAtIndex(2);
      Assert(ETy->isPointerTy() &&
                 cast<PointerType>(ETy)->getElementType()->isIntegerTy(8),
             "wrong type for intrinsic global variable", &GV);
    }
  }

  if (GV.hasName() && (GV.getName() == "llvm.used" ||
                       GV.getName() == "llvm.compiler.used")) {
    Assert(!GV.hasInitializer() || GV.hasAppendingLinkage(),
           "invalid linkage for intrinsic global variable", &GV);
    Type *GVType = GV.getValueType();
    if (ArrayType *ATy = dyn_cast<ArrayType>(GVType)) {
      PointerType *PTy = dyn_cast<PointerType>(ATy->getElementType());
      Assert(PTy, "wrong type for intrinsic global variable", &GV);
      if (GV.hasInitializer()) {
        const Constant *Init = GV.getInitializer();
        const ConstantArray *InitArray = dyn_cast<ConstantArray>(Init);
        Assert(InitArray, "wrong initalizer for intrinsic global variable",
               Init);
        for (Value *Op : InitArray->operands()) {
          Value *V = Op->stripPointerCasts();
          Assert(isa<GlobalVariable>(V) || isa<Function>(V) ||
                     isa<GlobalAlias>(V),
                 "invalid llvm.used member", V);
          Assert(V->hasName(), "members of llvm.used must be named", V);
        }
      }
    }
  }

  // Visit any debug info attachments.
  SmallVector<MDNode *, 1> MDs;
  GV.getMetadata(LLVMContext::MD_dbg, MDs);
  for (auto *MD : MDs) {
    if (auto *GVE = dyn_cast<DIGlobalVariableExpression>(MD))
      visitDIGlobalVariableExpression(*GVE);
    else
      AssertDI(false, "!dbg attachment of global variable must be a "
                      "DIGlobalVariableExpression");
  }

  // Scalable vectors cannot be global variables, since we don't know
  // the runtime size. If the global is an array containing scalable vectors,
  // that will be caught by the isValidElementType methods in StructType or
  // ArrayType instead.
  Assert(!isa<ScalableVectorType>(GV.getValueType()),
         "Globals cannot contain scalable vectors", &GV);

  if (auto *STy = dyn_cast<StructType>(GV.getValueType()))
    Assert(!STy->containsScalableVectorType(),
           "Globals cannot contain scalable vectors", &GV);

  if (!GV.hasInitializer()) {
    visitGlobalValue(GV);
    return;
  }

  // Walk any aggregate initializers looking for bitcasts between address spaces
  visitConstantExprsRecursively(GV.getInitializer());

  visitGlobalValue(GV);
}

void Verifier::visitAliaseeSubExpr(const GlobalAlias &GA, const Constant &C) {
  SmallPtrSet<const GlobalAlias*, 4> Visited;
  Visited.insert(&GA);
  visitAliaseeSubExpr(Visited, GA, C);
}

void Verifier::visitAliaseeSubExpr(SmallPtrSetImpl<const GlobalAlias*> &Visited,
                                   const GlobalAlias &GA, const Constant &C) {
  if (const auto *GV = dyn_cast<GlobalValue>(&C)) {
    Assert(!GV->isDeclarationForLinker(), "Alias must point to a definition",
           &GA);

    if (const auto *GA2 = dyn_cast<GlobalAlias>(GV)) {
      Assert(Visited.insert(GA2).second, "Aliases cannot form a cycle", &GA);

      Assert(!GA2->isInterposable(), "Alias cannot point to an interposable alias",
             &GA);
    } else {
      // Only continue verifying subexpressions of GlobalAliases.
      // Do not recurse into global initializers.
      return;
    }
  }

  if (const auto *CE = dyn_cast<ConstantExpr>(&C))
    visitConstantExprsRecursively(CE);

  for (const Use &U : C.operands()) {
    Value *V = &*U;
    if (const auto *GA2 = dyn_cast<GlobalAlias>(V))
      visitAliaseeSubExpr(Visited, GA, *GA2->getAliasee());
    else if (const auto *C2 = dyn_cast<Constant>(V))
      visitAliaseeSubExpr(Visited, GA, *C2);
  }
}

void Verifier::visitGlobalAlias(const GlobalAlias &GA) {
  Assert(GlobalAlias::isValidLinkage(GA.getLinkage()),
         "Alias should have private, internal, linkonce, weak, linkonce_odr, "
         "weak_odr, or external linkage!",
         &GA);
  const Constant *Aliasee = GA.getAliasee();
  Assert(Aliasee, "Aliasee cannot be NULL!", &GA);
  Assert(GA.getType() == Aliasee->getType(),
         "Alias and aliasee types should match!", &GA);

  Assert(isa<GlobalValue>(Aliasee) || isa<ConstantExpr>(Aliasee),
         "Aliasee should be either GlobalValue or ConstantExpr", &GA);

  visitAliaseeSubExpr(GA, *Aliasee);

  visitGlobalValue(GA);
}

void Verifier::visitNamedMDNode(const NamedMDNode &NMD) {
  // There used to be various other llvm.dbg.* nodes, but we don't support
  // upgrading them and we want to reserve the namespace for future uses.
  if (NMD.getName().startswith("llvm.dbg."))
    AssertDI(NMD.getName() == "llvm.dbg.cu",
             "unrecognized named metadata node in the llvm.dbg namespace",
             &NMD);
  for (const MDNode *MD : NMD.operands()) {
    if (NMD.getName() == "llvm.dbg.cu")
      AssertDI(MD && isa<DICompileUnit>(MD), "invalid compile unit", &NMD, MD);

    if (!MD)
      continue;

    visitMDNode(*MD, AreDebugLocsAllowed::Yes);
  }
}

void Verifier::visitMDNode(const MDNode &MD, AreDebugLocsAllowed AllowLocs) {
  // Only visit each node once.  Metadata can be mutually recursive, so this
  // avoids infinite recursion here, as well as being an optimization.
  if (!MDNodes.insert(&MD).second)
    return;

  switch (MD.getMetadataID()) {
  default:
    llvm_unreachable("Invalid MDNode subclass");
  case Metadata::MDTupleKind:
    break;
#define HANDLE_SPECIALIZED_MDNODE_LEAF(CLASS)                                  \
  case Metadata::CLASS##Kind:                                                  \
    visit##CLASS(cast<CLASS>(MD));                                             \
    break;
#include "llvm/IR/Metadata.def"
  }

  for (const Metadata *Op : MD.operands()) {
    if (!Op)
      continue;
    Assert(!isa<LocalAsMetadata>(Op), "Invalid operand for global metadata!",
           &MD, Op);
    AssertDI(!isa<DILocation>(Op) || AllowLocs == AreDebugLocsAllowed::Yes,
             "DILocation not allowed within this metadata node", &MD, Op);
    if (auto *N = dyn_cast<MDNode>(Op)) {
      visitMDNode(*N, AllowLocs);
      continue;
    }
    if (auto *V = dyn_cast<ValueAsMetadata>(Op)) {
      visitValueAsMetadata(*V, nullptr);
      continue;
    }
  }

  // Check these last, so we diagnose problems in operands first.
  Assert(!MD.isTemporary(), "Expected no forward declarations!", &MD);
  Assert(MD.isResolved(), "All nodes should be resolved!", &MD);
}

void Verifier::visitValueAsMetadata(const ValueAsMetadata &MD, Function *F) {
  Assert(MD.getValue(), "Expected valid value", &MD);
  Assert(!MD.getValue()->getType()->isMetadataTy(),
         "Unexpected metadata round-trip through values", &MD, MD.getValue());

  auto *L = dyn_cast<LocalAsMetadata>(&MD);
  if (!L)
    return;

  Assert(F, "function-local metadata used outside a function", L);

  // If this was an instruction, bb, or argument, verify that it is in the
  // function that we expect.
  Function *ActualF = nullptr;
  if (Instruction *I = dyn_cast<Instruction>(L->getValue())) {
    Assert(I->getParent(), "function-local metadata not in basic block", L, I);
    ActualF = I->getParent()->getParent();
  } else if (BasicBlock *BB = dyn_cast<BasicBlock>(L->getValue()))
    ActualF = BB->getParent();
  else if (Argument *A = dyn_cast<Argument>(L->getValue()))
    ActualF = A->getParent();
  assert(ActualF && "Unimplemented function local metadata case!");

  Assert(ActualF == F, "function-local metadata used in wrong function", L);
}

void Verifier::visitMetadataAsValue(const MetadataAsValue &MDV, Function *F) {
  Metadata *MD = MDV.getMetadata();
  if (auto *N = dyn_cast<MDNode>(MD)) {
    visitMDNode(*N, AreDebugLocsAllowed::No);
    return;
  }

  // Only visit each node once.  Metadata can be mutually recursive, so this
  // avoids infinite recursion here, as well as being an optimization.
  if (!MDNodes.insert(MD).second)
    return;

  if (auto *V = dyn_cast<ValueAsMetadata>(MD))
    visitValueAsMetadata(*V, F);
}

static bool isType(const Metadata *MD) { return !MD || isa<DIType>(MD); }
static bool isScope(const Metadata *MD) { return !MD || isa<DIScope>(MD); }
static bool isDINode(const Metadata *MD) { return !MD || isa<DINode>(MD); }

void Verifier::visitDILocation(const DILocation &N) {
  AssertDI(N.getRawScope() && isa<DILocalScope>(N.getRawScope()),
           "location requires a valid scope", &N, N.getRawScope());
  if (auto *IA = N.getRawInlinedAt())
    AssertDI(isa<DILocation>(IA), "inlined-at should be a location", &N, IA);
  if (auto *SP = dyn_cast<DISubprogram>(N.getRawScope()))
    AssertDI(SP->isDefinition(), "scope points into the type hierarchy", &N);
}

void Verifier::visitGenericDINode(const GenericDINode &N) {
  AssertDI(N.getTag(), "invalid tag", &N);
}

void Verifier::visitDIScope(const DIScope &N) {
  if (auto *F = N.getRawFile())
    AssertDI(isa<DIFile>(F), "invalid file", &N, F);
}

void Verifier::visitDISubrange(const DISubrange &N) {
  AssertDI(N.getTag() == dwarf::DW_TAG_subrange_type, "invalid tag", &N);
  bool HasAssumedSizedArraySupport = dwarf::isFortran(CurrentSourceLang);
  AssertDI(HasAssumedSizedArraySupport || N.getRawCountNode() ||
               N.getRawUpperBound(),
           "Subrange must contain count or upperBound", &N);
  AssertDI(!N.getRawCountNode() || !N.getRawUpperBound(),
           "Subrange can have any one of count or upperBound", &N);
  AssertDI(!N.getRawCountNode() || N.getCount(),
           "Count must either be a signed constant or a DIVariable", &N);
  auto Count = N.getCount();
  AssertDI(!Count || !Count.is<ConstantInt *>() ||
               Count.get<ConstantInt *>()->getSExtValue() >= -1,
           "invalid subrange count", &N);
  auto *LBound = N.getRawLowerBound();
  AssertDI(!LBound || isa<ConstantAsMetadata>(LBound) ||
               isa<DIVariable>(LBound) || isa<DIExpression>(LBound),
           "LowerBound must be signed constant or DIVariable or DIExpression",
           &N);
  auto *UBound = N.getRawUpperBound();
  AssertDI(!UBound || isa<ConstantAsMetadata>(UBound) ||
               isa<DIVariable>(UBound) || isa<DIExpression>(UBound),
           "UpperBound must be signed constant or DIVariable or DIExpression",
           &N);
  auto *Stride = N.getRawStride();
  AssertDI(!Stride || isa<ConstantAsMetadata>(Stride) ||
               isa<DIVariable>(Stride) || isa<DIExpression>(Stride),
           "Stride must be signed constant or DIVariable or DIExpression", &N);
}

void Verifier::visitDIGenericSubrange(const DIGenericSubrange &N) {
  AssertDI(N.getTag() == dwarf::DW_TAG_generic_subrange, "invalid tag", &N);
  AssertDI(N.getRawCountNode() || N.getRawUpperBound(),
           "GenericSubrange must contain count or upperBound", &N);
  AssertDI(!N.getRawCountNode() || !N.getRawUpperBound(),
           "GenericSubrange can have any one of count or upperBound", &N);
  auto *CBound = N.getRawCountNode();
  AssertDI(!CBound || isa<DIVariable>(CBound) || isa<DIExpression>(CBound),
           "Count must be signed constant or DIVariable or DIExpression", &N);
  auto *LBound = N.getRawLowerBound();
  AssertDI(LBound, "GenericSubrange must contain lowerBound", &N);
  AssertDI(isa<DIVariable>(LBound) || isa<DIExpression>(LBound),
           "LowerBound must be signed constant or DIVariable or DIExpression",
           &N);
  auto *UBound = N.getRawUpperBound();
  AssertDI(!UBound || isa<DIVariable>(UBound) || isa<DIExpression>(UBound),
           "UpperBound must be signed constant or DIVariable or DIExpression",
           &N);
  auto *Stride = N.getRawStride();
  AssertDI(Stride, "GenericSubrange must contain stride", &N);
  AssertDI(isa<DIVariable>(Stride) || isa<DIExpression>(Stride),
           "Stride must be signed constant or DIVariable or DIExpression", &N);
}

void Verifier::visitDIEnumerator(const DIEnumerator &N) {
  AssertDI(N.getTag() == dwarf::DW_TAG_enumerator, "invalid tag", &N);
}

void Verifier::visitDIBasicType(const DIBasicType &N) {
  AssertDI(N.getTag() == dwarf::DW_TAG_base_type ||
               N.getTag() == dwarf::DW_TAG_unspecified_type ||
               N.getTag() == dwarf::DW_TAG_string_type,
           "invalid tag", &N);
}

void Verifier::visitDIStringType(const DIStringType &N) {
  AssertDI(N.getTag() == dwarf::DW_TAG_string_type, "invalid tag", &N);
  AssertDI(!(N.isBigEndian() && N.isLittleEndian()) ,
            "has conflicting flags", &N);
}

void Verifier::visitDIDerivedType(const DIDerivedType &N) {
  // Common scope checks.
  visitDIScope(N);

  AssertDI(N.getTag() == dwarf::DW_TAG_typedef ||
               N.getTag() == dwarf::DW_TAG_pointer_type ||
               N.getTag() == dwarf::DW_TAG_ptr_to_member_type ||
               N.getTag() == dwarf::DW_TAG_reference_type ||
               N.getTag() == dwarf::DW_TAG_rvalue_reference_type ||
               N.getTag() == dwarf::DW_TAG_const_type ||
               N.getTag() == dwarf::DW_TAG_volatile_type ||
               N.getTag() == dwarf::DW_TAG_restrict_type ||
               N.getTag() == dwarf::DW_TAG_atomic_type ||
               N.getTag() == dwarf::DW_TAG_member ||
               N.getTag() == dwarf::DW_TAG_inheritance ||
               N.getTag() == dwarf::DW_TAG_friend,
           "invalid tag", &N);
  if (N.getTag() == dwarf::DW_TAG_ptr_to_member_type) {
    AssertDI(isType(N.getRawExtraData()), "invalid pointer to member type", &N,
             N.getRawExtraData());
  }

  AssertDI(isScope(N.getRawScope()), "invalid scope", &N, N.getRawScope());
  AssertDI(isType(N.getRawBaseType()), "invalid base type", &N,
           N.getRawBaseType());

  if (N.getDWARFAddressSpace()) {
    AssertDI(N.getTag() == dwarf::DW_TAG_pointer_type ||
                 N.getTag() == dwarf::DW_TAG_reference_type ||
                 N.getTag() == dwarf::DW_TAG_rvalue_reference_type,
             "DWARF address space only applies to pointer or reference types",
             &N);
  }
}

/// Detect mutually exclusive flags.
static bool hasConflictingReferenceFlags(unsigned Flags) {
  return ((Flags & DINode::FlagLValueReference) &&
          (Flags & DINode::FlagRValueReference)) ||
         ((Flags & DINode::FlagTypePassByValue) &&
          (Flags & DINode::FlagTypePassByReference));
}

void Verifier::visitTemplateParams(const MDNode &N, const Metadata &RawParams) {
  auto *Params = dyn_cast<MDTuple>(&RawParams);
  AssertDI(Params, "invalid template params", &N, &RawParams);
  for (Metadata *Op : Params->operands()) {
    AssertDI(Op && isa<DITemplateParameter>(Op), "invalid template parameter",
             &N, Params, Op);
  }
}

void Verifier::visitDICompositeType(const DICompositeType &N) {
  // Common scope checks.
  visitDIScope(N);

  AssertDI(N.getTag() == dwarf::DW_TAG_array_type ||
               N.getTag() == dwarf::DW_TAG_structure_type ||
               N.getTag() == dwarf::DW_TAG_union_type ||
               N.getTag() == dwarf::DW_TAG_enumeration_type ||
               N.getTag() == dwarf::DW_TAG_class_type ||
               N.getTag() == dwarf::DW_TAG_variant_part,
           "invalid tag", &N);

  AssertDI(isScope(N.getRawScope()), "invalid scope", &N, N.getRawScope());
  AssertDI(isType(N.getRawBaseType()), "invalid base type", &N,
           N.getRawBaseType());

  AssertDI(!N.getRawElements() || isa<MDTuple>(N.getRawElements()),
           "invalid composite elements", &N, N.getRawElements());
  AssertDI(isType(N.getRawVTableHolder()), "invalid vtable holder", &N,
           N.getRawVTableHolder());
  AssertDI(!hasConflictingReferenceFlags(N.getFlags()),
           "invalid reference flags", &N);
  unsigned DIBlockByRefStruct = 1 << 4;
  AssertDI((N.getFlags() & DIBlockByRefStruct) == 0,
           "DIBlockByRefStruct on DICompositeType is no longer supported", &N);

  if (N.isVector()) {
    const DINodeArray Elements = N.getElements();
    AssertDI(Elements.size() == 1 &&
             Elements[0]->getTag() == dwarf::DW_TAG_subrange_type,
             "invalid vector, expected one element of type subrange", &N);
  }

  if (auto *Params = N.getRawTemplateParams())
    visitTemplateParams(N, *Params);

  if (auto *D = N.getRawDiscriminator()) {
    AssertDI(isa<DIDerivedType>(D) && N.getTag() == dwarf::DW_TAG_variant_part,
             "discriminator can only appear on variant part");
  }

  if (N.getRawDataLocation()) {
    AssertDI(N.getTag() == dwarf::DW_TAG_array_type,
             "dataLocation can only appear in array type");
  }

  if (N.getRawAssociated()) {
    AssertDI(N.getTag() == dwarf::DW_TAG_array_type,
             "associated can only appear in array type");
  }

  if (N.getRawAllocated()) {
    AssertDI(N.getTag() == dwarf::DW_TAG_array_type,
             "allocated can only appear in array type");
  }

  if (N.getRawRank()) {
    AssertDI(N.getTag() == dwarf::DW_TAG_array_type,
             "rank can only appear in array type");
  }
}

void Verifier::visitDISubroutineType(const DISubroutineType &N) {
  AssertDI(N.getTag() == dwarf::DW_TAG_subroutine_type, "invalid tag", &N);
  if (auto *Types = N.getRawTypeArray()) {
    AssertDI(isa<MDTuple>(Types), "invalid composite elements", &N, Types);
    for (Metadata *Ty : N.getTypeArray()->operands()) {
      AssertDI(isType(Ty), "invalid subroutine type ref", &N, Types, Ty);
    }
  }
  AssertDI(!hasConflictingReferenceFlags(N.getFlags()),
           "invalid reference flags", &N);
}

void Verifier::visitDIFile(const DIFile &N) {
  AssertDI(N.getTag() == dwarf::DW_TAG_file_type, "invalid tag", &N);
  Optional<DIFile::ChecksumInfo<StringRef>> Checksum = N.getChecksum();
  if (Checksum) {
    AssertDI(Checksum->Kind <= DIFile::ChecksumKind::CSK_Last,
             "invalid checksum kind", &N);
    size_t Size;
    switch (Checksum->Kind) {
    case DIFile::CSK_MD5:
      Size = 32;
      break;
    case DIFile::CSK_SHA1:
      Size = 40;
      break;
    case DIFile::CSK_SHA256:
      Size = 64;
      break;
    }
    AssertDI(Checksum->Value.size() == Size, "invalid checksum length", &N);
    AssertDI(Checksum->Value.find_if_not(llvm::isHexDigit) == StringRef::npos,
             "invalid checksum", &N);
  }
}

void Verifier::visitDICompileUnit(const DICompileUnit &N) {
  AssertDI(N.isDistinct(), "compile units must be distinct", &N);
  AssertDI(N.getTag() == dwarf::DW_TAG_compile_unit, "invalid tag", &N);

  // Don't bother verifying the compilation directory or producer string
  // as those could be empty.
  AssertDI(N.getRawFile() && isa<DIFile>(N.getRawFile()), "invalid file", &N,
           N.getRawFile());
  AssertDI(!N.getFile()->getFilename().empty(), "invalid filename", &N,
           N.getFile());

  CurrentSourceLang = (dwarf::SourceLanguage)N.getSourceLanguage();

  verifySourceDebugInfo(N, *N.getFile());

  AssertDI((N.getEmissionKind() <= DICompileUnit::LastEmissionKind),
           "invalid emission kind", &N);

  if (auto *Array = N.getRawEnumTypes()) {
    AssertDI(isa<MDTuple>(Array), "invalid enum list", &N, Array);
    for (Metadata *Op : N.getEnumTypes()->operands()) {
      auto *Enum = dyn_cast_or_null<DICompositeType>(Op);
      AssertDI(Enum && Enum->getTag() == dwarf::DW_TAG_enumeration_type,
               "invalid enum type", &N, N.getEnumTypes(), Op);
    }
  }
  if (auto *Array = N.getRawRetainedTypes()) {
    AssertDI(isa<MDTuple>(Array), "invalid retained type list", &N, Array);
    for (Metadata *Op : N.getRetainedTypes()->operands()) {
      AssertDI(Op && (isa<DIType>(Op) ||
                      (isa<DISubprogram>(Op) &&
                       !cast<DISubprogram>(Op)->isDefinition())),
               "invalid retained type", &N, Op);
    }
  }
  if (auto *Array = N.getRawGlobalVariables()) {
    AssertDI(isa<MDTuple>(Array), "invalid global variable list", &N, Array);
    for (Metadata *Op : N.getGlobalVariables()->operands()) {
      AssertDI(Op && (isa<DIGlobalVariableExpression>(Op)),
               "invalid global variable ref", &N, Op);
    }
  }
  if (auto *Array = N.getRawImportedEntities()) {
    AssertDI(isa<MDTuple>(Array), "invalid imported entity list", &N, Array);
    for (Metadata *Op : N.getImportedEntities()->operands()) {
      AssertDI(Op && isa<DIImportedEntity>(Op), "invalid imported entity ref",
               &N, Op);
    }
  }
  if (auto *Array = N.getRawMacros()) {
    AssertDI(isa<MDTuple>(Array), "invalid macro list", &N, Array);
    for (Metadata *Op : N.getMacros()->operands()) {
      AssertDI(Op && isa<DIMacroNode>(Op), "invalid macro ref", &N, Op);
    }
  }
  CUVisited.insert(&N);
}

void Verifier::visitDISubprogram(const DISubprogram &N) {
  AssertDI(N.getTag() == dwarf::DW_TAG_subprogram, "invalid tag", &N);
  AssertDI(isScope(N.getRawScope()), "invalid scope", &N, N.getRawScope());
  if (auto *F = N.getRawFile())
    AssertDI(isa<DIFile>(F), "invalid file", &N, F);
  else
    AssertDI(N.getLine() == 0, "line specified with no file", &N, N.getLine());
  if (auto *T = N.getRawType())
    AssertDI(isa<DISubroutineType>(T), "invalid subroutine type", &N, T);
  AssertDI(isType(N.getRawContainingType()), "invalid containing type", &N,
           N.getRawContainingType());
  if (auto *Params = N.getRawTemplateParams())
    visitTemplateParams(N, *Params);
  if (auto *S = N.getRawDeclaration())
    AssertDI(isa<DISubprogram>(S) && !cast<DISubprogram>(S)->isDefinition(),
             "invalid subprogram declaration", &N, S);
  if (auto *RawNode = N.getRawRetainedNodes()) {
    auto *Node = dyn_cast<MDTuple>(RawNode);
    AssertDI(Node, "invalid retained nodes list", &N, RawNode);
    for (Metadata *Op : Node->operands()) {
      AssertDI(Op && (isa<DILocalVariable>(Op) || isa<DILabel>(Op)),
               "invalid retained nodes, expected DILocalVariable or DILabel",
               &N, Node, Op);
    }
  }
  AssertDI(!hasConflictingReferenceFlags(N.getFlags()),
           "invalid reference flags", &N);

  auto *Unit = N.getRawUnit();
  if (N.isDefinition()) {
    // Subprogram definitions (not part of the type hierarchy).
    AssertDI(N.isDistinct(), "subprogram definitions must be distinct", &N);
    AssertDI(Unit, "subprogram definitions must have a compile unit", &N);
    AssertDI(isa<DICompileUnit>(Unit), "invalid unit type", &N, Unit);
    if (N.getFile())
      verifySourceDebugInfo(*N.getUnit(), *N.getFile());
  } else {
    // Subprogram declarations (part of the type hierarchy).
    AssertDI(!Unit, "subprogram declarations must not have a compile unit", &N);
  }

  if (auto *RawThrownTypes = N.getRawThrownTypes()) {
    auto *ThrownTypes = dyn_cast<MDTuple>(RawThrownTypes);
    AssertDI(ThrownTypes, "invalid thrown types list", &N, RawThrownTypes);
    for (Metadata *Op : ThrownTypes->operands())
      AssertDI(Op && isa<DIType>(Op), "invalid thrown type", &N, ThrownTypes,
               Op);
  }

  if (N.areAllCallsDescribed())
    AssertDI(N.isDefinition(),
             "DIFlagAllCallsDescribed must be attached to a definition");
}

void Verifier::visitDILexicalBlockBase(const DILexicalBlockBase &N) {
  AssertDI(N.getTag() == dwarf::DW_TAG_lexical_block, "invalid tag", &N);
  AssertDI(N.getRawScope() && isa<DILocalScope>(N.getRawScope()),
           "invalid local scope", &N, N.getRawScope());
  if (auto *SP = dyn_cast<DISubprogram>(N.getRawScope()))
    AssertDI(SP->isDefinition(), "scope points into the type hierarchy", &N);
}

void Verifier::visitDILexicalBlock(const DILexicalBlock &N) {
  visitDILexicalBlockBase(N);

  AssertDI(N.getLine() || !N.getColumn(),
           "cannot have column info without line info", &N);
}

void Verifier::visitDILexicalBlockFile(const DILexicalBlockFile &N) {
  visitDILexicalBlockBase(N);
}

void Verifier::visitDICommonBlock(const DICommonBlock &N) {
  AssertDI(N.getTag() == dwarf::DW_TAG_common_block, "invalid tag", &N);
  if (auto *S = N.getRawScope())
    AssertDI(isa<DIScope>(S), "invalid scope ref", &N, S);
  if (auto *S = N.getRawDecl())
    AssertDI(isa<DIGlobalVariable>(S), "invalid declaration", &N, S);
}

void Verifier::visitDINamespace(const DINamespace &N) {
  AssertDI(N.getTag() == dwarf::DW_TAG_namespace, "invalid tag", &N);
  if (auto *S = N.getRawScope())
    AssertDI(isa<DIScope>(S), "invalid scope ref", &N, S);
}

void Verifier::visitDIMacro(const DIMacro &N) {
  AssertDI(N.getMacinfoType() == dwarf::DW_MACINFO_define ||
               N.getMacinfoType() == dwarf::DW_MACINFO_undef,
           "invalid macinfo type", &N);
  AssertDI(!N.getName().empty(), "anonymous macro", &N);
  if (!N.getValue().empty()) {
    assert(N.getValue().data()[0] != ' ' && "Macro value has a space prefix");
  }
}

void Verifier::visitDIMacroFile(const DIMacroFile &N) {
  AssertDI(N.getMacinfoType() == dwarf::DW_MACINFO_start_file,
           "invalid macinfo type", &N);
  if (auto *F = N.getRawFile())
    AssertDI(isa<DIFile>(F), "invalid file", &N, F);

  if (auto *Array = N.getRawElements()) {
    AssertDI(isa<MDTuple>(Array), "invalid macro list", &N, Array);
    for (Metadata *Op : N.getElements()->operands()) {
      AssertDI(Op && isa<DIMacroNode>(Op), "invalid macro ref", &N, Op);
    }
  }
}

void Verifier::visitDIArgList(const DIArgList &N) {
  AssertDI(!N.getNumOperands(),
           "DIArgList should have no operands other than a list of "
           "ValueAsMetadata",
           &N);
}

void Verifier::visitDIModule(const DIModule &N) {
  AssertDI(N.getTag() == dwarf::DW_TAG_module, "invalid tag", &N);
  AssertDI(!N.getName().empty(), "anonymous module", &N);
}

void Verifier::visitDITemplateParameter(const DITemplateParameter &N) {
  AssertDI(isType(N.getRawType()), "invalid type ref", &N, N.getRawType());
}

void Verifier::visitDITemplateTypeParameter(const DITemplateTypeParameter &N) {
  visitDITemplateParameter(N);

  AssertDI(N.getTag() == dwarf::DW_TAG_template_type_parameter, "invalid tag",
           &N);
}

void Verifier::visitDITemplateValueParameter(
    const DITemplateValueParameter &N) {
  visitDITemplateParameter(N);

  AssertDI(N.getTag() == dwarf::DW_TAG_template_value_parameter ||
               N.getTag() == dwarf::DW_TAG_GNU_template_template_param ||
               N.getTag() == dwarf::DW_TAG_GNU_template_parameter_pack,
           "invalid tag", &N);
}

void Verifier::visitDIVariable(const DIVariable &N) {
  if (auto *S = N.getRawScope())
    AssertDI(isa<DIScope>(S), "invalid scope", &N, S);
  if (auto *F = N.getRawFile())
    AssertDI(isa<DIFile>(F), "invalid file", &N, F);
}

void Verifier::visitDIGlobalVariable(const DIGlobalVariable &N) {
  // Checks common to all variables.
  visitDIVariable(N);

  AssertDI(N.getTag() == dwarf::DW_TAG_variable, "invalid tag", &N);
  AssertDI(isType(N.getRawType()), "invalid type ref", &N, N.getRawType());
  // Assert only if the global variable is not an extern
  if (N.isDefinition())
    AssertDI(N.getType(), "missing global variable type", &N);
  if (auto *Member = N.getRawStaticDataMemberDeclaration()) {
    AssertDI(isa<DIDerivedType>(Member),
             "invalid static data member declaration", &N, Member);
  }
}

void Verifier::visitDILocalVariable(const DILocalVariable &N) {
  // Checks common to all variables.
  visitDIVariable(N);

  AssertDI(isType(N.getRawType()), "invalid type ref", &N, N.getRawType());
  AssertDI(N.getTag() == dwarf::DW_TAG_variable, "invalid tag", &N);
  AssertDI(N.getRawScope() && isa<DILocalScope>(N.getRawScope()),
           "local variable requires a valid scope", &N, N.getRawScope());
  if (auto Ty = N.getType())
    AssertDI(!isa<DISubroutineType>(Ty), "invalid type", &N, N.getType());
}

void Verifier::visitDILabel(const DILabel &N) {
  if (auto *S = N.getRawScope())
    AssertDI(isa<DIScope>(S), "invalid scope", &N, S);
  if (auto *F = N.getRawFile())
    AssertDI(isa<DIFile>(F), "invalid file", &N, F);

  AssertDI(N.getTag() == dwarf::DW_TAG_label, "invalid tag", &N);
  AssertDI(N.getRawScope() && isa<DILocalScope>(N.getRawScope()),
           "label requires a valid scope", &N, N.getRawScope());
}

void Verifier::visitDIExpression(const DIExpression &N) {
  AssertDI(N.isValid(), "invalid expression", &N);
}

void Verifier::visitDIGlobalVariableExpression(
    const DIGlobalVariableExpression &GVE) {
  AssertDI(GVE.getVariable(), "missing variable");
  if (auto *Var = GVE.getVariable())
    visitDIGlobalVariable(*Var);
  if (auto *Expr = GVE.getExpression()) {
    visitDIExpression(*Expr);
    if (auto Fragment = Expr->getFragmentInfo())
      verifyFragmentExpression(*GVE.getVariable(), *Fragment, &GVE);
  }
}

void Verifier::visitDIObjCProperty(const DIObjCProperty &N) {
  AssertDI(N.getTag() == dwarf::DW_TAG_APPLE_property, "invalid tag", &N);
  if (auto *T = N.getRawType())
    AssertDI(isType(T), "invalid type ref", &N, T);
  if (auto *F = N.getRawFile())
    AssertDI(isa<DIFile>(F), "invalid file", &N, F);
}

void Verifier::visitDIImportedEntity(const DIImportedEntity &N) {
  AssertDI(N.getTag() == dwarf::DW_TAG_imported_module ||
               N.getTag() == dwarf::DW_TAG_imported_declaration,
           "invalid tag", &N);
  if (auto *S = N.getRawScope())
    AssertDI(isa<DIScope>(S), "invalid scope for imported entity", &N, S);
  AssertDI(isDINode(N.getRawEntity()), "invalid imported entity", &N,
           N.getRawEntity());
}

void Verifier::visitComdat(const Comdat &C) {
  // In COFF the Module is invalid if the GlobalValue has private linkage.
  // Entities with private linkage don't have entries in the symbol table.
  if (TT.isOSBinFormatCOFF())
    if (const GlobalValue *GV = M.getNamedValue(C.getName()))
      Assert(!GV->hasPrivateLinkage(),
             "comdat global value has private linkage", GV);
}

void Verifier::visitModuleIdents(const Module &M) {
  const NamedMDNode *Idents = M.getNamedMetadata("llvm.ident");
  if (!Idents)
    return;

  // llvm.ident takes a list of metadata entry. Each entry has only one string.
  // Scan each llvm.ident entry and make sure that this requirement is met.
  for (const MDNode *N : Idents->operands()) {
    Assert(N->getNumOperands() == 1,
           "incorrect number of operands in llvm.ident metadata", N);
    Assert(dyn_cast_or_null<MDString>(N->getOperand(0)),
           ("invalid value for llvm.ident metadata entry operand"
            "(the operand should be a string)"),
           N->getOperand(0));
  }
}

void Verifier::visitModuleCommandLines(const Module &M) {
  const NamedMDNode *CommandLines = M.getNamedMetadata("llvm.commandline");
  if (!CommandLines)
    return;

  // llvm.commandline takes a list of metadata entry. Each entry has only one
  // string. Scan each llvm.commandline entry and make sure that this
  // requirement is met.
  for (const MDNode *N : CommandLines->operands()) {
    Assert(N->getNumOperands() == 1,
           "incorrect number of operands in llvm.commandline metadata", N);
    Assert(dyn_cast_or_null<MDString>(N->getOperand(0)),
           ("invalid value for llvm.commandline metadata entry operand"
            "(the operand should be a string)"),
           N->getOperand(0));
  }
}

void Verifier::visitModuleFlags(const Module &M) {
  const NamedMDNode *Flags = M.getModuleFlagsMetadata();
  if (!Flags) return;

  // Scan each flag, and track the flags and requirements.
  DenseMap<const MDString*, const MDNode*> SeenIDs;
  SmallVector<const MDNode*, 16> Requirements;
  for (const MDNode *MDN : Flags->operands())
    visitModuleFlag(MDN, SeenIDs, Requirements);

  // Validate that the requirements in the module are valid.
  for (const MDNode *Requirement : Requirements) {
    const MDString *Flag = cast<MDString>(Requirement->getOperand(0));
    const Metadata *ReqValue = Requirement->getOperand(1);

    const MDNode *Op = SeenIDs.lookup(Flag);
    if (!Op) {
      CheckFailed("invalid requirement on flag, flag is not present in module",
                  Flag);
      continue;
    }

    if (Op->getOperand(2) != ReqValue) {
      CheckFailed(("invalid requirement on flag, "
                   "flag does not have the required value"),
                  Flag);
      continue;
    }
  }
}

void
Verifier::visitModuleFlag(const MDNode *Op,
                          DenseMap<const MDString *, const MDNode *> &SeenIDs,
                          SmallVectorImpl<const MDNode *> &Requirements) {
  // Each module flag should have three arguments, the merge behavior (a
  // constant int), the flag ID (an MDString), and the value.
  Assert(Op->getNumOperands() == 3,
         "incorrect number of operands in module flag", Op);
  Module::ModFlagBehavior MFB;
  if (!Module::isValidModFlagBehavior(Op->getOperand(0), MFB)) {
    Assert(
        mdconst::dyn_extract_or_null<ConstantInt>(Op->getOperand(0)),
        "invalid behavior operand in module flag (expected constant integer)",
        Op->getOperand(0));
    Assert(false,
           "invalid behavior operand in module flag (unexpected constant)",
           Op->getOperand(0));
  }
  MDString *ID = dyn_cast_or_null<MDString>(Op->getOperand(1));
  Assert(ID, "invalid ID operand in module flag (expected metadata string)",
         Op->getOperand(1));

  // Sanity check the values for behaviors with additional requirements.
  switch (MFB) {
  case Module::Error:
  case Module::Warning:
  case Module::Override:
    // These behavior types accept any value.
    break;

  case Module::Max: {
    Assert(mdconst::dyn_extract_or_null<ConstantInt>(Op->getOperand(2)),
           "invalid value for 'max' module flag (expected constant integer)",
           Op->getOperand(2));
    break;
  }

  case Module::Require: {
    // The value should itself be an MDNode with two operands, a flag ID (an
    // MDString), and a value.
    MDNode *Value = dyn_cast<MDNode>(Op->getOperand(2));
    Assert(Value && Value->getNumOperands() == 2,
           "invalid value for 'require' module flag (expected metadata pair)",
           Op->getOperand(2));
    Assert(isa<MDString>(Value->getOperand(0)),
           ("invalid value for 'require' module flag "
            "(first value operand should be a string)"),
           Value->getOperand(0));

    // Append it to the list of requirements, to check once all module flags are
    // scanned.
    Requirements.push_back(Value);
    break;
  }

  case Module::Append:
  case Module::AppendUnique: {
    // These behavior types require the operand be an MDNode.
    Assert(isa<MDNode>(Op->getOperand(2)),
           "invalid value for 'append'-type module flag "
           "(expected a metadata node)",
           Op->getOperand(2));
    break;
  }
  }

  // Unless this is a "requires" flag, check the ID is unique.
  if (MFB != Module::Require) {
    bool Inserted = SeenIDs.insert(std::make_pair(ID, Op)).second;
    Assert(Inserted,
           "module flag identifiers must be unique (or of 'require' type)", ID);
  }

  if (ID->getString() == "wchar_size") {
    ConstantInt *Value
      = mdconst::dyn_extract_or_null<ConstantInt>(Op->getOperand(2));
    Assert(Value, "wchar_size metadata requires constant integer argument");
  }

  if (ID->getString() == "Linker Options") {
    // If the llvm.linker.options named metadata exists, we assume that the
    // bitcode reader has upgraded the module flag. Otherwise the flag might
    // have been created by a client directly.
    Assert(M.getNamedMetadata("llvm.linker.options"),
           "'Linker Options' named metadata no longer supported");
  }

  if (ID->getString() == "SemanticInterposition") {
    ConstantInt *Value =
        mdconst::dyn_extract_or_null<ConstantInt>(Op->getOperand(2));
    Assert(Value,
           "SemanticInterposition metadata requires constant integer argument");
  }

  if (ID->getString() == "CG Profile") {
    for (const MDOperand &MDO : cast<MDNode>(Op->getOperand(2))->operands())
      visitModuleFlagCGProfileEntry(MDO);
  }
}

void Verifier::visitModuleFlagCGProfileEntry(const MDOperand &MDO) {
  auto CheckFunction = [&](const MDOperand &FuncMDO) {
    if (!FuncMDO)
      return;
    auto F = dyn_cast<ValueAsMetadata>(FuncMDO);
    Assert(F && isa<Function>(F->getValue()->stripPointerCasts()),
           "expected a Function or null", FuncMDO);
  };
  auto Node = dyn_cast_or_null<MDNode>(MDO);
  Assert(Node && Node->getNumOperands() == 3, "expected a MDNode triple", MDO);
  CheckFunction(Node->getOperand(0));
  CheckFunction(Node->getOperand(1));
  auto Count = dyn_cast_or_null<ConstantAsMetadata>(Node->getOperand(2));
  Assert(Count && Count->getType()->isIntegerTy(),
         "expected an integer constant", Node->getOperand(2));
}

/// Return true if this attribute kind only applies to functions.
static bool isFuncOnlyAttr(Attribute::AttrKind Kind) {
  switch (Kind) {
  case Attribute::NoMerge:
  case Attribute::NoReturn:
  case Attribute::NoSync:
  case Attribute::WillReturn:
  case Attribute::NoCallback:
  case Attribute::NoCfCheck:
  case Attribute::NoUnwind:
  case Attribute::NoInline:
  case Attribute::AlwaysInline:
  case Attribute::OptimizeForSize:
  case Attribute::StackProtect:
  case Attribute::StackProtectReq:
  case Attribute::StackProtectStrong:
  case Attribute::SafeStack:
  case Attribute::ShadowCallStack:
  case Attribute::NoRedZone:
  case Attribute::NoImplicitFloat:
  case Attribute::Naked:
  case Attribute::InlineHint:
  case Attribute::StackAlignment:
  case Attribute::UWTable:
  case Attribute::NonLazyBind:
  case Attribute::ReturnsTwice:
  case Attribute::SanitizeAddress:
  case Attribute::SanitizeHWAddress:
  case Attribute::SanitizeMemTag:
  case Attribute::SanitizeThread:
  case Attribute::SanitizeMemory:
  case Attribute::MinSize:
  case Attribute::NoDuplicate:
  case Attribute::Builtin:
  case Attribute::NoBuiltin:
  case Attribute::Cold:
  case Attribute::Hot:
  case Attribute::OptForFuzzing:
  case Attribute::OptimizeNone:
  case Attribute::JumpTable:
  case Attribute::Convergent:
  case Attribute::ArgMemOnly:
  case Attribute::NoRecurse:
  case Attribute::InaccessibleMemOnly:
  case Attribute::InaccessibleMemOrArgMemOnly:
  case Attribute::AllocSize:
  case Attribute::SpeculativeLoadHardening:
  case Attribute::Speculatable:
  case Attribute::StrictFP:
  case Attribute::NullPointerIsValid:
  case Attribute::MustProgress:
  case Attribute::NoProfile:
    return true;
  default:
    break;
  }
  return false;
}

/// Return true if this is a function attribute that can also appear on
/// arguments.
static bool isFuncOrArgAttr(Attribute::AttrKind Kind) {
  return Kind == Attribute::ReadOnly || Kind == Attribute::WriteOnly ||
         Kind == Attribute::ReadNone || Kind == Attribute::NoFree ||
         Kind == Attribute::Preallocated;
}

void Verifier::verifyAttributeTypes(AttributeSet Attrs, bool IsFunction,
                                    const Value *V) {
  for (Attribute A : Attrs) {
    if (A.isStringAttribute())
      continue;

    if (A.isIntAttribute() !=
        Attribute::doesAttrKindHaveArgument(A.getKindAsEnum())) {
      CheckFailed("Attribute '" + A.getAsString() + "' should have an Argument",
                  V);
      return;
    }

    if (isFuncOnlyAttr(A.getKindAsEnum())) {
      if (!IsFunction) {
        CheckFailed("Attribute '" + A.getAsString() +
                        "' only applies to functions!",
                    V);
        return;
      }
    } else if (IsFunction && !isFuncOrArgAttr(A.getKindAsEnum())) {
      CheckFailed("Attribute '" + A.getAsString() +
                      "' does not apply to functions!",
                  V);
      return;
    }
  }
}

// VerifyParameterAttrs - Check the given attributes for an argument or return
// value of the specified type.  The value V is printed in error messages.
void Verifier::verifyParameterAttrs(AttributeSet Attrs, Type *Ty,
                                    const Value *V) {
  if (!Attrs.hasAttributes())
    return;

  verifyAttributeTypes(Attrs, /*IsFunction=*/false, V);

  if (Attrs.hasAttribute(Attribute::ImmArg)) {
    Assert(Attrs.getNumAttributes() == 1,
           "Attribute 'immarg' is incompatible with other attributes", V);
  }

  // Check for mutually incompatible attributes.  Only inreg is compatible with
  // sret.
  unsigned AttrCount = 0;
  AttrCount += Attrs.hasAttribute(Attribute::ByVal);
  AttrCount += Attrs.hasAttribute(Attribute::InAlloca);
  AttrCount += Attrs.hasAttribute(Attribute::Preallocated);
  AttrCount += Attrs.hasAttribute(Attribute::StructRet) ||
               Attrs.hasAttribute(Attribute::InReg);
  AttrCount += Attrs.hasAttribute(Attribute::Nest);
  AttrCount += Attrs.hasAttribute(Attribute::ByRef);
  Assert(AttrCount <= 1,
         "Attributes 'byval', 'inalloca', 'preallocated', 'inreg', 'nest', "
         "'byref', and 'sret' are incompatible!",
         V);

  Assert(!(Attrs.hasAttribute(Attribute::InAlloca) &&
           Attrs.hasAttribute(Attribute::ReadOnly)),
         "Attributes "
         "'inalloca and readonly' are incompatible!",
         V);

  Assert(!(Attrs.hasAttribute(Attribute::StructRet) &&
           Attrs.hasAttribute(Attribute::Returned)),
         "Attributes "
         "'sret and returned' are incompatible!",
         V);

  Assert(!(Attrs.hasAttribute(Attribute::ZExt) &&
           Attrs.hasAttribute(Attribute::SExt)),
         "Attributes "
         "'zeroext and signext' are incompatible!",
         V);

  Assert(!(Attrs.hasAttribute(Attribute::ReadNone) &&
           Attrs.hasAttribute(Attribute::ReadOnly)),
         "Attributes "
         "'readnone and readonly' are incompatible!",
         V);

  Assert(!(Attrs.hasAttribute(Attribute::ReadNone) &&
           Attrs.hasAttribute(Attribute::WriteOnly)),
         "Attributes "
         "'readnone and writeonly' are incompatible!",
         V);

  Assert(!(Attrs.hasAttribute(Attribute::ReadOnly) &&
           Attrs.hasAttribute(Attribute::WriteOnly)),
         "Attributes "
         "'readonly and writeonly' are incompatible!",
         V);

  Assert(!(Attrs.hasAttribute(Attribute::NoInline) &&
           Attrs.hasAttribute(Attribute::AlwaysInline)),
         "Attributes "
         "'noinline and alwaysinline' are incompatible!",
         V);

  AttrBuilder IncompatibleAttrs = AttributeFuncs::typeIncompatible(Ty);
  Assert(!AttrBuilder(Attrs).overlaps(IncompatibleAttrs),
         "Wrong types for attribute: " +
             AttributeSet::get(Context, IncompatibleAttrs).getAsString(),
         V);

  if (PointerType *PTy = dyn_cast<PointerType>(Ty)) {
    SmallPtrSet<Type*, 4> Visited;
    if (!PTy->getElementType()->isSized(&Visited)) {
      Assert(!Attrs.hasAttribute(Attribute::ByVal) &&
             !Attrs.hasAttribute(Attribute::ByRef) &&
             !Attrs.hasAttribute(Attribute::InAlloca) &&
             !Attrs.hasAttribute(Attribute::Preallocated),
             "Attributes 'byval', 'byref', 'inalloca', and 'preallocated' do not "
             "support unsized types!",
             V);
    }
    if (!isa<PointerType>(PTy->getElementType()))
      Assert(!Attrs.hasAttribute(Attribute::SwiftError),
             "Attribute 'swifterror' only applies to parameters "
             "with pointer to pointer type!",
             V);

    if (Attrs.hasAttribute(Attribute::ByRef)) {
      Assert(Attrs.getByRefType() == PTy->getElementType(),
             "Attribute 'byref' type does not match parameter!", V);
    }

    if (Attrs.hasAttribute(Attribute::ByVal) && Attrs.getByValType()) {
      Assert(Attrs.getByValType() == PTy->getElementType(),
             "Attribute 'byval' type does not match parameter!", V);
    }

    if (Attrs.hasAttribute(Attribute::Preallocated)) {
      Assert(Attrs.getPreallocatedType() == PTy->getElementType(),
             "Attribute 'preallocated' type does not match parameter!", V);
    }
  } else {
    Assert(!Attrs.hasAttribute(Attribute::ByVal),
           "Attribute 'byval' only applies to parameters with pointer type!",
           V);
    Assert(!Attrs.hasAttribute(Attribute::ByRef),
           "Attribute 'byref' only applies to parameters with pointer type!",
           V);
    Assert(!Attrs.hasAttribute(Attribute::SwiftError),
           "Attribute 'swifterror' only applies to parameters "
           "with pointer type!",
           V);
  }
}

// Check parameter attributes against a function type.
// The value V is printed in error messages.
void Verifier::verifyFunctionAttrs(FunctionType *FT, AttributeList Attrs,
                                   const Value *V, bool IsIntrinsic) {
  if (Attrs.isEmpty())
    return;

  bool SawMask = false;
  bool SawNest = false;
  bool SawPassthru = false;
  bool SawReturned = false;
  bool SawSRet = false;
  bool SawSwiftSelf = false;
  bool SawSwiftError = false;
  bool SawVectorLength = false;

  // Verify return value attributes.
  AttributeSet RetAttrs = Attrs.getRetAttributes();
  Assert((!RetAttrs.hasAttribute(Attribute::ByVal) &&
          !RetAttrs.hasAttribute(Attribute::Nest) &&
          !RetAttrs.hasAttribute(Attribute::StructRet) &&
          !RetAttrs.hasAttribute(Attribute::NoCapture) &&
          !RetAttrs.hasAttribute(Attribute::NoFree) &&
          !RetAttrs.hasAttribute(Attribute::Returned) &&
          !RetAttrs.hasAttribute(Attribute::InAlloca) &&
          !RetAttrs.hasAttribute(Attribute::Preallocated) &&
          !RetAttrs.hasAttribute(Attribute::ByRef) &&
          !RetAttrs.hasAttribute(Attribute::SwiftSelf) &&
          !RetAttrs.hasAttribute(Attribute::SwiftError)),
         "Attributes 'byval', 'inalloca', 'preallocated', 'byref', "
         "'nest', 'sret', 'nocapture', 'nofree', "
         "'returned', 'swiftself', and 'swifterror' do not apply to return "
         "values!",
         V);
  Assert((!RetAttrs.hasAttribute(Attribute::ReadOnly) &&
          !RetAttrs.hasAttribute(Attribute::WriteOnly) &&
          !RetAttrs.hasAttribute(Attribute::ReadNone)),
         "Attribute '" + RetAttrs.getAsString() +
             "' does not apply to function returns",
         V);
  verifyParameterAttrs(RetAttrs, FT->getReturnType(), V);

  // Verify parameter attributes.
  for (unsigned i = 0, e = FT->getNumParams(); i != e; ++i) {
    Type *Ty = FT->getParamType(i);
    AttributeSet ArgAttrs = Attrs.getParamAttributes(i);

    if (!IsIntrinsic) {
      Assert(!ArgAttrs.hasAttribute(Attribute::ImmArg),
             "immarg attribute only applies to intrinsics",V);
    }

    verifyParameterAttrs(ArgAttrs, Ty, V);

    if (ArgAttrs.hasAttribute(Attribute::Nest)) {
      Assert(!SawNest, "More than one parameter has attribute nest!", V);
      SawNest = true;
    }

    if (ArgAttrs.hasAttribute(Attribute::Returned)) {
      Assert(!SawReturned, "More than one parameter has attribute returned!",
             V);
      Assert(Ty->canLosslesslyBitCastTo(FT->getReturnType()),
             "Incompatible argument and return types for 'returned' attribute",
             V);
      SawReturned = true;
    }

    if (ArgAttrs.hasAttribute(Attribute::StructRet)) {
      Assert(!SawSRet, "Cannot have multiple 'sret' parameters!", V);
      Assert(i == 0 || i == 1,
             "Attribute 'sret' is not on first or second parameter!", V);
      SawSRet = true;
    }

    if (ArgAttrs.hasAttribute(Attribute::SwiftSelf)) {
      Assert(!SawSwiftSelf, "Cannot have multiple 'swiftself' parameters!", V);
      SawSwiftSelf = true;
    }

    if (ArgAttrs.hasAttribute(Attribute::SwiftError)) {
      Assert(!SawSwiftError, "Cannot have multiple 'swifterror' parameters!",
             V);
      SawSwiftError = true;
    }

    if (ArgAttrs.hasAttribute(Attribute::VectorLength)) {
      Assert(!SawVectorLength, "Cannot have multiple 'vlen' parameters!",
             V);
      SawVectorLength = true;
    }

    if (ArgAttrs.hasAttribute(Attribute::Passthru)) {
      Assert(!SawPassthru, "Cannot have multiple 'passthru' parameters!",
             V);
      SawPassthru = true;
    }

    if (ArgAttrs.hasAttribute(Attribute::Mask)) {
      Assert(!SawMask, "Cannot have multiple 'mask' parameters!",
             V);
      SawMask = true;
    }

    if (ArgAttrs.hasAttribute(Attribute::InAlloca)) {
      Assert(i == FT->getNumParams() - 1,
             "inalloca isn't on the last parameter!", V);
    }
  }

  Assert(!SawPassthru || SawMask,
      "Cannot have 'passthru' parameter without 'mask' parameter!", V);

  if (!Attrs.hasAttributes(AttributeList::FunctionIndex))
    return;

  verifyAttributeTypes(Attrs.getFnAttributes(), /*IsFunction=*/true, V);

  Assert(!(Attrs.hasFnAttribute(Attribute::ReadNone) &&
           Attrs.hasFnAttribute(Attribute::ReadOnly)),
         "Attributes 'readnone and readonly' are incompatible!", V);

  Assert(!(Attrs.hasFnAttribute(Attribute::ReadNone) &&
           Attrs.hasFnAttribute(Attribute::WriteOnly)),
         "Attributes 'readnone and writeonly' are incompatible!", V);

  Assert(!(Attrs.hasFnAttribute(Attribute::ReadOnly) &&
           Attrs.hasFnAttribute(Attribute::WriteOnly)),
         "Attributes 'readonly and writeonly' are incompatible!", V);

  Assert(!(Attrs.hasFnAttribute(Attribute::ReadNone) &&
           Attrs.hasFnAttribute(Attribute::InaccessibleMemOrArgMemOnly)),
         "Attributes 'readnone and inaccessiblemem_or_argmemonly' are "
         "incompatible!",
         V);

  Assert(!(Attrs.hasFnAttribute(Attribute::ReadNone) &&
           Attrs.hasFnAttribute(Attribute::InaccessibleMemOnly)),
         "Attributes 'readnone and inaccessiblememonly' are incompatible!", V);

  Assert(!(Attrs.hasFnAttribute(Attribute::NoInline) &&
           Attrs.hasFnAttribute(Attribute::AlwaysInline)),
         "Attributes 'noinline and alwaysinline' are incompatible!", V);

  if (Attrs.hasFnAttribute(Attribute::OptimizeNone)) {
    Assert(Attrs.hasFnAttribute(Attribute::NoInline),
           "Attribute 'optnone' requires 'noinline'!", V);

    Assert(!Attrs.hasFnAttribute(Attribute::OptimizeForSize),
           "Attributes 'optsize and optnone' are incompatible!", V);

    Assert(!Attrs.hasFnAttribute(Attribute::MinSize),
           "Attributes 'minsize and optnone' are incompatible!", V);
  }

  if (Attrs.hasFnAttribute(Attribute::JumpTable)) {
    const GlobalValue *GV = cast<GlobalValue>(V);
    Assert(GV->hasGlobalUnnamedAddr(),
           "Attribute 'jumptable' requires 'unnamed_addr'", V);
  }

  if (Attrs.hasFnAttribute(Attribute::AllocSize)) {
    std::pair<unsigned, Optional<unsigned>> Args =
        Attrs.getAllocSizeArgs(AttributeList::FunctionIndex);

    auto CheckParam = [&](StringRef Name, unsigned ParamNo) {
      if (ParamNo >= FT->getNumParams()) {
        CheckFailed("'allocsize' " + Name + " argument is out of bounds", V);
        return false;
      }

      if (!FT->getParamType(ParamNo)->isIntegerTy()) {
        CheckFailed("'allocsize' " + Name +
                        " argument must refer to an integer parameter",
                    V);
        return false;
      }

      return true;
    };

    if (!CheckParam("element size", Args.first))
      return;

    if (Args.second && !CheckParam("number of elements", *Args.second))
      return;
  }

  if (Attrs.hasFnAttribute("frame-pointer")) {
    StringRef FP = Attrs.getAttribute(AttributeList::FunctionIndex,
                                      "frame-pointer").getValueAsString();
    if (FP != "all" && FP != "non-leaf" && FP != "none")
      CheckFailed("invalid value for 'frame-pointer' attribute: " + FP, V);
  }

  if (Attrs.hasFnAttribute("patchable-function-prefix")) {
    StringRef S = Attrs
                      .getAttribute(AttributeList::FunctionIndex,
                                    "patchable-function-prefix")
                      .getValueAsString();
    unsigned N;
    if (S.getAsInteger(10, N))
      CheckFailed(
          "\"patchable-function-prefix\" takes an unsigned integer: " + S, V);
  }
  if (Attrs.hasFnAttribute("patchable-function-entry")) {
    StringRef S = Attrs
                      .getAttribute(AttributeList::FunctionIndex,
                                    "patchable-function-entry")
                      .getValueAsString();
    unsigned N;
    if (S.getAsInteger(10, N))
      CheckFailed(
          "\"patchable-function-entry\" takes an unsigned integer: " + S, V);
  }
}

void Verifier::verifyFunctionMetadata(
    ArrayRef<std::pair<unsigned, MDNode *>> MDs) {
  for (const auto &Pair : MDs) {
    if (Pair.first == LLVMContext::MD_prof) {
      MDNode *MD = Pair.second;
      Assert(MD->getNumOperands() >= 2,
             "!prof annotations should have no less than 2 operands", MD);

      // Check first operand.
      Assert(MD->getOperand(0) != nullptr, "first operand should not be null",
             MD);
      Assert(isa<MDString>(MD->getOperand(0)),
             "expected string with name of the !prof annotation", MD);
      MDString *MDS = cast<MDString>(MD->getOperand(0));
      StringRef ProfName = MDS->getString();
      Assert(ProfName.equals("function_entry_count") ||
                 ProfName.equals("synthetic_function_entry_count"),
             "first operand should be 'function_entry_count'"
             " or 'synthetic_function_entry_count'",
             MD);

      // Check second operand.
      Assert(MD->getOperand(1) != nullptr, "second operand should not be null",
             MD);
      Assert(isa<ConstantAsMetadata>(MD->getOperand(1)),
             "expected integer argument to function_entry_count", MD);
    }
  }
}

void Verifier::visitConstantExprsRecursively(const Constant *EntryC) {
  if (!ConstantExprVisited.insert(EntryC).second)
    return;

  SmallVector<const Constant *, 16> Stack;
  Stack.push_back(EntryC);

  while (!Stack.empty()) {
    const Constant *C = Stack.pop_back_val();

    // Check this constant expression.
    if (const auto *CE = dyn_cast<ConstantExpr>(C))
      visitConstantExpr(CE);

    if (const auto *GV = dyn_cast<GlobalValue>(C)) {
      // Global Values get visited separately, but we do need to make sure
      // that the global value is in the correct module
      Assert(GV->getParent() == &M, "Referencing global in another module!",
             EntryC, &M, GV, GV->getParent());
      continue;
    }

    // Visit all sub-expressions.
    for (const Use &U : C->operands()) {
      const auto *OpC = dyn_cast<Constant>(U);
      if (!OpC)
        continue;
      if (!ConstantExprVisited.insert(OpC).second)
        continue;
      Stack.push_back(OpC);
    }
  }
}

void Verifier::visitConstantExpr(const ConstantExpr *CE) {
  if (CE->getOpcode() == Instruction::BitCast)
    Assert(CastInst::castIsValid(Instruction::BitCast, CE->getOperand(0),
                                 CE->getType()),
           "Invalid bitcast", CE);

  if (CE->getOpcode() == Instruction::IntToPtr ||
      CE->getOpcode() == Instruction::PtrToInt) {
    auto *PtrTy = CE->getOpcode() == Instruction::IntToPtr
                      ? CE->getType()
                      : CE->getOperand(0)->getType();
    StringRef Msg = CE->getOpcode() == Instruction::IntToPtr
                        ? "inttoptr not supported for non-integral pointers"
                        : "ptrtoint not supported for non-integral pointers";
    Assert(
        !DL.isNonIntegralPointerType(cast<PointerType>(PtrTy->getScalarType())),
        Msg);
  }
}

bool Verifier::verifyAttributeCount(AttributeList Attrs, unsigned Params) {
  // There shouldn't be more attribute sets than there are parameters plus the
  // function and return value.
  return Attrs.getNumAttrSets() <= Params + 2;
}

/// Verify that statepoint intrinsic is well formed.
void Verifier::verifyStatepoint(const CallBase &Call) {
  assert(Call.getCalledFunction() &&
         Call.getCalledFunction()->getIntrinsicID() ==
             Intrinsic::experimental_gc_statepoint);

  Assert(!Call.doesNotAccessMemory() && !Call.onlyReadsMemory() &&
             !Call.onlyAccessesArgMemory(),
         "gc.statepoint must read and write all memory to preserve "
         "reordering restrictions required by safepoint semantics",
         Call);

  const int64_t NumPatchBytes =
      cast<ConstantInt>(Call.getArgOperand(1))->getSExtValue();
  assert(isInt<32>(NumPatchBytes) && "NumPatchBytesV is an i32!");
  Assert(NumPatchBytes >= 0,
         "gc.statepoint number of patchable bytes must be "
         "positive",
         Call);

  const Value *Target = Call.getArgOperand(2);
  auto *PT = dyn_cast<PointerType>(Target->getType());
  Assert(PT && PT->getElementType()->isFunctionTy(),
         "gc.statepoint callee must be of function pointer type", Call, Target);
  FunctionType *TargetFuncType = cast<FunctionType>(PT->getElementType());

  const int NumCallArgs = cast<ConstantInt>(Call.getArgOperand(3))->getZExtValue();
  Assert(NumCallArgs >= 0,
         "gc.statepoint number of arguments to underlying call "
         "must be positive",
         Call);
  const int NumParams = (int)TargetFuncType->getNumParams();
  if (TargetFuncType->isVarArg()) {
    Assert(NumCallArgs >= NumParams,
           "gc.statepoint mismatch in number of vararg call args", Call);

    // TODO: Remove this limitation
    Assert(TargetFuncType->getReturnType()->isVoidTy(),
           "gc.statepoint doesn't support wrapping non-void "
           "vararg functions yet",
           Call);
  } else
    Assert(NumCallArgs == NumParams,
           "gc.statepoint mismatch in number of call args", Call);

  const uint64_t Flags
    = cast<ConstantInt>(Call.getArgOperand(4))->getZExtValue();
  Assert((Flags & ~(uint64_t)StatepointFlags::MaskAll) == 0,
         "unknown flag used in gc.statepoint flags argument", Call);

  // Verify that the types of the call parameter arguments match
  // the type of the wrapped callee.
  AttributeList Attrs = Call.getAttributes();
  for (int i = 0; i < NumParams; i++) {
    Type *ParamType = TargetFuncType->getParamType(i);
    Type *ArgType = Call.getArgOperand(5 + i)->getType();
    Assert(ArgType == ParamType,
           "gc.statepoint call argument does not match wrapped "
           "function type",
           Call);

    if (TargetFuncType->isVarArg()) {
      AttributeSet ArgAttrs = Attrs.getParamAttributes(5 + i);
      Assert(!ArgAttrs.hasAttribute(Attribute::StructRet),
             "Attribute 'sret' cannot be used for vararg call arguments!",
             Call);
    }
  }

  const int EndCallArgsInx = 4 + NumCallArgs;

  const Value *NumTransitionArgsV = Call.getArgOperand(EndCallArgsInx + 1);
  Assert(isa<ConstantInt>(NumTransitionArgsV),
         "gc.statepoint number of transition arguments "
         "must be constant integer",
         Call);
  const int NumTransitionArgs =
      cast<ConstantInt>(NumTransitionArgsV)->getZExtValue();
  Assert(NumTransitionArgs == 0,
         "gc.statepoint w/inline transition bundle is deprecated", Call);
  const int EndTransitionArgsInx = EndCallArgsInx + 1 + NumTransitionArgs;

  const Value *NumDeoptArgsV = Call.getArgOperand(EndTransitionArgsInx + 1);
  Assert(isa<ConstantInt>(NumDeoptArgsV),
         "gc.statepoint number of deoptimization arguments "
         "must be constant integer",
         Call);
  const int NumDeoptArgs = cast<ConstantInt>(NumDeoptArgsV)->getZExtValue();
  Assert(NumDeoptArgs == 0,
         "gc.statepoint w/inline deopt operands is deprecated", Call);

  const int ExpectedNumArgs = 7 + NumCallArgs;
  Assert(ExpectedNumArgs == (int)Call.arg_size(),
         "gc.statepoint too many arguments", Call);

  // Check that the only uses of this gc.statepoint are gc.result or
  // gc.relocate calls which are tied to this statepoint and thus part
  // of the same statepoint sequence
  for (const User *U : Call.users()) {
    const CallInst *UserCall = dyn_cast<const CallInst>(U);
    Assert(UserCall, "illegal use of statepoint token", Call, U);
    if (!UserCall)
      continue;
    Assert(isa<GCRelocateInst>(UserCall) || isa<GCResultInst>(UserCall),
           "gc.result or gc.relocate are the only value uses "
           "of a gc.statepoint",
           Call, U);
    if (isa<GCResultInst>(UserCall)) {
      Assert(UserCall->getArgOperand(0) == &Call,
             "gc.result connected to wrong gc.statepoint", Call, UserCall);
    } else if (isa<GCRelocateInst>(Call)) {
      Assert(UserCall->getArgOperand(0) == &Call,
             "gc.relocate connected to wrong gc.statepoint", Call, UserCall);
    }
  }

  // Note: It is legal for a single derived pointer to be listed multiple
  // times.  It's non-optimal, but it is legal.  It can also happen after
  // insertion if we strip a bitcast away.
  // Note: It is really tempting to check that each base is relocated and
  // that a derived pointer is never reused as a base pointer.  This turns
  // out to be problematic since optimizations run after safepoint insertion
  // can recognize equality properties that the insertion logic doesn't know
  // about.  See example statepoint.ll in the verifier subdirectory
}

void Verifier::verifyFrameRecoverIndices() {
  for (auto &Counts : FrameEscapeInfo) {
    Function *F = Counts.first;
    unsigned EscapedObjectCount = Counts.second.first;
    unsigned MaxRecoveredIndex = Counts.second.second;
    Assert(MaxRecoveredIndex <= EscapedObjectCount,
           "all indices passed to llvm.localrecover must be less than the "
           "number of arguments passed to llvm.localescape in the parent "
           "function",
           F);
  }
}

static Instruction *getSuccPad(Instruction *Terminator) {
  BasicBlock *UnwindDest;
  if (auto *II = dyn_cast<InvokeInst>(Terminator))
    UnwindDest = II->getUnwindDest();
  else if (auto *CSI = dyn_cast<CatchSwitchInst>(Terminator))
    UnwindDest = CSI->getUnwindDest();
  else
    UnwindDest = cast<CleanupReturnInst>(Terminator)->getUnwindDest();
  return UnwindDest->getFirstNonPHI();
}

void Verifier::verifySiblingFuncletUnwinds() {
  SmallPtrSet<Instruction *, 8> Visited;
  SmallPtrSet<Instruction *, 8> Active;
  for (const auto &Pair : SiblingFuncletInfo) {
    Instruction *PredPad = Pair.first;
    if (Visited.count(PredPad))
      continue;
    Active.insert(PredPad);
    Instruction *Terminator = Pair.second;
    do {
      Instruction *SuccPad = getSuccPad(Terminator);
      if (Active.count(SuccPad)) {
        // Found a cycle; report error
        Instruction *CyclePad = SuccPad;
        SmallVector<Instruction *, 8> CycleNodes;
        do {
          CycleNodes.push_back(CyclePad);
          Instruction *CycleTerminator = SiblingFuncletInfo[CyclePad];
          if (CycleTerminator != CyclePad)
            CycleNodes.push_back(CycleTerminator);
          CyclePad = getSuccPad(CycleTerminator);
        } while (CyclePad != SuccPad);
        Assert(false, "EH pads can't handle each other's exceptions",
               ArrayRef<Instruction *>(CycleNodes));
      }
      // Don't re-walk a node we've already checked
      if (!Visited.insert(SuccPad).second)
        break;
      // Walk to this successor if it has a map entry.
      PredPad = SuccPad;
      auto TermI = SiblingFuncletInfo.find(PredPad);
      if (TermI == SiblingFuncletInfo.end())
        break;
      Terminator = TermI->second;
      Active.insert(PredPad);
    } while (true);
    // Each node only has one successor, so we've walked all the active
    // nodes' successors.
    Active.clear();
  }
}

void Verifier::verifyConstrainedFPBundles(const Instruction &I) {
  auto *CB = dyn_cast<CallBase>(&I);
  if (!CB)
    return;
  auto ExceptBundle = CB->getOperandBundle("cfp-except");
  auto RoundBundle = CB->getOperandBundle("cfp-round");
  if (!ExceptBundle && !RoundBundle)
    return;

  auto *VPIntrin = dyn_cast<VPIntrinsic>(&I);
  Assert(VPIntrin,
         "Constraint FP bundles only enabled for Vector Predication Intrinsics",
         VPIntrin);
  Assert(!RoundBundle ||
             VPIntrinsic::HasRoundingMode(VPIntrin->getIntrinsicID()),
         "Intrinsic does not accept a constraint fp rounding mode.", VPIntrin);
  Assert(!ExceptBundle ||
             VPIntrinsic::HasExceptionMode(VPIntrin->getIntrinsicID()),
         "Intrinsic does not accept a constraint fp exception mode.", VPIntrin);

  if (RoundBundle) {
    Assert(RoundBundle->Inputs.size() == 1,
           "Constraint fp rounding mode has only one operand.", VPIntrin);
    auto &RoundInput = *RoundBundle->Inputs[0];
    Assert(isa<MetadataAsValue>(RoundInput),
           "Constraint fp exception mode is not a metadata string.", RoundInput);
    auto *RoundString = dyn_cast<MDString>(cast<MetadataAsValue>(RoundInput).getMetadata());
    Assert(RoundString,
           "Constraint fp rounding mode is not a metadata string.", RoundInput);
    auto RoundOpt = VPIntrin->getRoundingMode();
    Assert(RoundOpt.hasValue(), "Invalid rounding mode metadata.", RoundString);
  }

  if (ExceptBundle) {
    Assert(ExceptBundle->Inputs.size() == 1,
           "Constraint fp exception mode has only one operand.", VPIntrin);
    auto &ExceptInput = *ExceptBundle->Inputs[0];
    Assert(isa<MetadataAsValue>(ExceptInput),
           "Constraint fp exception mode is not a metadata string.", ExceptInput);
    auto *ExceptString = dyn_cast<MDString>(cast<MetadataAsValue>(ExceptInput).getMetadata());
    Assert(ExceptString,
           "Constraint fp exception mode is not a metadata string.", ExceptInput);
    auto ExceptOpt = VPIntrin->getExceptionBehavior();
    Assert(ExceptOpt.hasValue(), "Invalid exception mode metadata.", ExceptString);
  }
}

// visitFunction - Verify that a function is ok.
//
void Verifier::visitFunction(const Function &F) {
  visitGlobalValue(F);

  // Check function arguments.
  FunctionType *FT = F.getFunctionType();
  unsigned NumArgs = F.arg_size();

  Assert(&Context == &F.getContext(),
         "Function context does not match Module context!", &F);

  Assert(!F.hasCommonLinkage(), "Functions may not have common linkage", &F);
  Assert(FT->getNumParams() == NumArgs,
         "# formal arguments must match # of arguments for function type!", &F,
         FT);
  Assert(F.getReturnType()->isFirstClassType() ||
             F.getReturnType()->isVoidTy() || F.getReturnType()->isStructTy(),
         "Functions cannot return aggregate values!", &F);

  Assert(!F.hasStructRetAttr() || F.getReturnType()->isVoidTy(),
         "Invalid struct return type!", &F);

  AttributeList Attrs = F.getAttributes();

  Assert(verifyAttributeCount(Attrs, FT->getNumParams()),
         "Attribute after last parameter!", &F);

  bool isLLVMdotName = F.getName().size() >= 5 &&
                       F.getName().substr(0, 5) == "llvm.";

  // Check function attributes.
  verifyFunctionAttrs(FT, Attrs, &F, isLLVMdotName);

  // On function declarations/definitions, we do not support the builtin
  // attribute. We do not check this in VerifyFunctionAttrs since that is
  // checking for Attributes that can/can not ever be on functions.
  Assert(!Attrs.hasFnAttribute(Attribute::Builtin),
         "Attribute 'builtin' can only be applied to a callsite.", &F);

  // Check that this function meets the restrictions on this calling convention.
  // Sometimes varargs is used for perfectly forwarding thunks, so some of these
  // restrictions can be lifted.
  switch (F.getCallingConv()) {
  default:
  case CallingConv::C:
    break;
  case CallingConv::X86_INTR: {
    Assert(F.arg_empty() || Attrs.hasParamAttribute(0, Attribute::ByVal),
           "Calling convention parameter requires byval", &F);
    break;
  }
  case CallingConv::AMDGPU_KERNEL:
  case CallingConv::SPIR_KERNEL:
    Assert(F.getReturnType()->isVoidTy(),
           "Calling convention requires void return type", &F);
    LLVM_FALLTHROUGH;
  case CallingConv::AMDGPU_VS:
  case CallingConv::AMDGPU_HS:
  case CallingConv::AMDGPU_GS:
  case CallingConv::AMDGPU_PS:
  case CallingConv::AMDGPU_CS:
    Assert(!F.hasStructRetAttr(),
           "Calling convention does not allow sret", &F);
    if (F.getCallingConv() != CallingConv::SPIR_KERNEL) {
      const unsigned StackAS = DL.getAllocaAddrSpace();
      unsigned i = 0;
      for (const Argument &Arg : F.args()) {
        Assert(!Attrs.hasParamAttribute(i, Attribute::ByVal),
               "Calling convention disallows byval", &F);
        Assert(!Attrs.hasParamAttribute(i, Attribute::Preallocated),
               "Calling convention disallows preallocated", &F);
        Assert(!Attrs.hasParamAttribute(i, Attribute::InAlloca),
               "Calling convention disallows inalloca", &F);

        if (Attrs.hasParamAttribute(i, Attribute::ByRef)) {
          // FIXME: Should also disallow LDS and GDS, but we don't have the enum
          // value here.
          Assert(Arg.getType()->getPointerAddressSpace() != StackAS,
                 "Calling convention disallows stack byref", &F);
        }

        ++i;
      }
    }

    LLVM_FALLTHROUGH;
  case CallingConv::Fast:
  case CallingConv::Cold:
  case CallingConv::Intel_OCL_BI:
  case CallingConv::PTX_Kernel:
  case CallingConv::PTX_Device:
    Assert(!F.isVarArg(), "Calling convention does not support varargs or "
                          "perfect forwarding!",
           &F);
    break;
  }

  // Check that the argument values match the function type for this function...
  unsigned i = 0;
  for (const Argument &Arg : F.args()) {
    Assert(Arg.getType() == FT->getParamType(i),
           "Argument value does not match function argument type!", &Arg,
           FT->getParamType(i));
    Assert(Arg.getType()->isFirstClassType(),
           "Function arguments must have first-class types!", &Arg);
    if (!isLLVMdotName) {
      Assert(!Arg.getType()->isMetadataTy(),
             "Function takes metadata but isn't an intrinsic", &Arg, &F);
      Assert(!Arg.getType()->isTokenTy(),
             "Function takes token but isn't an intrinsic", &Arg, &F);
    }

    // Check that swifterror argument is only used by loads and stores.
    if (Attrs.hasParamAttribute(i, Attribute::SwiftError)) {
      verifySwiftErrorValue(&Arg);
    }
    ++i;
  }

  if (!isLLVMdotName)
    Assert(!F.getReturnType()->isTokenTy(),
           "Functions returns a token but isn't an intrinsic", &F);

  // Get the function metadata attachments.
  SmallVector<std::pair<unsigned, MDNode *>, 4> MDs;
  F.getAllMetadata(MDs);
  assert(F.hasMetadata() != MDs.empty() && "Bit out-of-sync");
  verifyFunctionMetadata(MDs);

  // Check validity of the personality function
  if (F.hasPersonalityFn()) {
    auto *Per = dyn_cast<Function>(F.getPersonalityFn()->stripPointerCasts());
    if (Per)
      Assert(Per->getParent() == F.getParent(),
             "Referencing personality function in another module!",
             &F, F.getParent(), Per, Per->getParent());
  }

  if (F.isMaterializable()) {
    // Function has a body somewhere we can't see.
    Assert(MDs.empty(), "unmaterialized function cannot have metadata", &F,
           MDs.empty() ? nullptr : MDs.front().second);
  } else if (F.isDeclaration()) {
    for (const auto &I : MDs) {
      // This is used for call site debug information.
      AssertDI(I.first != LLVMContext::MD_dbg ||
                   !cast<DISubprogram>(I.second)->isDistinct(),
               "function declaration may only have a unique !dbg attachment",
               &F);
      Assert(I.first != LLVMContext::MD_prof,
             "function declaration may not have a !prof attachment", &F);

      // Verify the metadata itself.
      visitMDNode(*I.second, AreDebugLocsAllowed::Yes);
    }
    Assert(!F.hasPersonalityFn(),
           "Function declaration shouldn't have a personality routine", &F);
  } else {
    // Verify that this function (which has a body) is not named "llvm.*".  It
    // is not legal to define intrinsics.
    Assert(!isLLVMdotName, "llvm intrinsics cannot be defined!", &F);

    // Check the entry node
    const BasicBlock *Entry = &F.getEntryBlock();
    Assert(pred_empty(Entry),
           "Entry block to function must not have predecessors!", Entry);

    // The address of the entry block cannot be taken, unless it is dead.
    if (Entry->hasAddressTaken()) {
      Assert(!BlockAddress::lookup(Entry)->isConstantUsed(),
             "blockaddress may not be used with the entry block!", Entry);
    }

    unsigned NumDebugAttachments = 0, NumProfAttachments = 0;
    // Visit metadata attachments.
    for (const auto &I : MDs) {
      // Verify that the attachment is legal.
      auto AllowLocs = AreDebugLocsAllowed::No;
      switch (I.first) {
      default:
        break;
      case LLVMContext::MD_dbg: {
        ++NumDebugAttachments;
        AssertDI(NumDebugAttachments == 1,
                 "function must have a single !dbg attachment", &F, I.second);
        AssertDI(isa<DISubprogram>(I.second),
                 "function !dbg attachment must be a subprogram", &F, I.second);
        AssertDI(cast<DISubprogram>(I.second)->isDistinct(),
                 "function definition may only have a distinct !dbg attachment",
                 &F);

        auto *SP = cast<DISubprogram>(I.second);
        const Function *&AttachedTo = DISubprogramAttachments[SP];
        AssertDI(!AttachedTo || AttachedTo == &F,
                 "DISubprogram attached to more than one function", SP, &F);
        AttachedTo = &F;
        AllowLocs = AreDebugLocsAllowed::Yes;
        break;
      }
      case LLVMContext::MD_prof:
        ++NumProfAttachments;
        Assert(NumProfAttachments == 1,
               "function must have a single !prof attachment", &F, I.second);
        break;
      }

      // Verify the metadata itself.
      visitMDNode(*I.second, AllowLocs);
    }
  }

  // If this function is actually an intrinsic, verify that it is only used in
  // direct call/invokes, never having its "address taken".
  // Only do this if the module is materialized, otherwise we don't have all the
  // uses.
  if (F.getIntrinsicID() && F.getParent()->isMaterialized()) {
    const User *U;
    if (F.hasAddressTaken(&U))
      Assert(false, "Invalid user of intrinsic instruction!", U);
  }

  auto *N = F.getSubprogram();
  HasDebugInfo = (N != nullptr);
  if (!HasDebugInfo)
    return;

  // Check that all !dbg attachments lead to back to N.
  //
  // FIXME: Check this incrementally while visiting !dbg attachments.
  // FIXME: Only check when N is the canonical subprogram for F.
  SmallPtrSet<const MDNode *, 32> Seen;
  auto VisitDebugLoc = [&](const Instruction &I, const MDNode *Node) {
    // Be careful about using DILocation here since we might be dealing with
    // broken code (this is the Verifier after all).
    const DILocation *DL = dyn_cast_or_null<DILocation>(Node);
    if (!DL)
      return;
    if (!Seen.insert(DL).second)
      return;

    Metadata *Parent = DL->getRawScope();
    AssertDI(Parent && isa<DILocalScope>(Parent),
             "DILocation's scope must be a DILocalScope", N, &F, &I, DL,
             Parent);

    DILocalScope *Scope = DL->getInlinedAtScope();
    Assert(Scope, "Failed to find DILocalScope", DL);

    if (!Seen.insert(Scope).second)
      return;

    DISubprogram *SP = Scope->getSubprogram();

    // Scope and SP could be the same MDNode and we don't want to skip
    // validation in that case
    if (SP && ((Scope != SP) && !Seen.insert(SP).second))
      return;

    AssertDI(SP->describes(&F),
             "!dbg attachment points at wrong subprogram for function", N, &F,
             &I, DL, Scope, SP);
  };
  for (auto &BB : F)
    for (auto &I : BB) {
      VisitDebugLoc(I, I.getDebugLoc().getAsMDNode());
      // The llvm.loop annotations also contain two DILocations.
      if (auto MD = I.getMetadata(LLVMContext::MD_loop))
        for (unsigned i = 1; i < MD->getNumOperands(); ++i)
          VisitDebugLoc(I, dyn_cast_or_null<MDNode>(MD->getOperand(i)));
      if (BrokenDebugInfo)
        return;
    }
}

// verifyBasicBlock - Verify that a basic block is well formed...
//
void Verifier::visitBasicBlock(BasicBlock &BB) {
  InstsInThisBlock.clear();

  // Ensure that basic blocks have terminators!
  Assert(BB.getTerminator(), "Basic Block does not have terminator!", &BB);

  // Check constraints that this basic block imposes on all of the PHI nodes in
  // it.
  if (isa<PHINode>(BB.front())) {
    SmallVector<BasicBlock *, 8> Preds(predecessors(&BB));
    SmallVector<std::pair<BasicBlock*, Value*>, 8> Values;
    llvm::sort(Preds);
    for (const PHINode &PN : BB.phis()) {
      Assert(PN.getNumIncomingValues() == Preds.size(),
             "PHINode should have one entry for each predecessor of its "
             "parent basic block!",
             &PN);

      // Get and sort all incoming values in the PHI node...
      Values.clear();
      Values.reserve(PN.getNumIncomingValues());
      for (unsigned i = 0, e = PN.getNumIncomingValues(); i != e; ++i)
        Values.push_back(
            std::make_pair(PN.getIncomingBlock(i), PN.getIncomingValue(i)));
      llvm::sort(Values);

      for (unsigned i = 0, e = Values.size(); i != e; ++i) {
        // Check to make sure that if there is more than one entry for a
        // particular basic block in this PHI node, that the incoming values are
        // all identical.
        //
        Assert(i == 0 || Values[i].first != Values[i - 1].first ||
                   Values[i].second == Values[i - 1].second,
               "PHI node has multiple entries for the same basic block with "
               "different incoming values!",
               &PN, Values[i].first, Values[i].second, Values[i - 1].second);

        // Check to make sure that the predecessors and PHI node entries are
        // matched up.
        Assert(Values[i].first == Preds[i],
               "PHI node entries do not match predecessors!", &PN,
               Values[i].first, Preds[i]);
      }
    }
  }

  // Check that all instructions have their parent pointers set up correctly.
  for (auto &I : BB)
  {
    Assert(I.getParent() == &BB, "Instruction has bogus parent pointer!");
  }
}

void Verifier::visitTerminator(Instruction &I) {
  // Ensure that terminators only exist at the end of the basic block.
  Assert(&I == I.getParent()->getTerminator(),
         "Terminator found in the middle of a basic block!", I.getParent());
  visitInstruction(I);
}

void Verifier::visitBranchInst(BranchInst &BI) {
  if (BI.isConditional()) {
    Assert(BI.getCondition()->getType()->isIntegerTy(1),
           "Branch condition is not 'i1' type!", &BI, BI.getCondition());
  }
  visitTerminator(BI);
}

void Verifier::visitReturnInst(ReturnInst &RI) {
  Function *F = RI.getParent()->getParent();
  unsigned N = RI.getNumOperands();
  if (F->getReturnType()->isVoidTy())
    Assert(N == 0,
           "Found return instr that returns non-void in Function of void "
           "return type!",
           &RI, F->getReturnType());
  else
    Assert(N == 1 && F->getReturnType() == RI.getOperand(0)->getType(),
           "Function return type does not match operand "
           "type of return inst!",
           &RI, F->getReturnType());

  // Check to make sure that the return value has necessary properties for
  // terminators...
  visitTerminator(RI);
}

void Verifier::visitSwitchInst(SwitchInst &SI) {
  // Check to make sure that all of the constants in the switch instruction
  // have the same type as the switched-on value.
  Type *SwitchTy = SI.getCondition()->getType();
  SmallPtrSet<ConstantInt*, 32> Constants;
  for (auto &Case : SI.cases()) {
    Assert(Case.getCaseValue()->getType() == SwitchTy,
           "Switch constants must all be same type as switch value!", &SI);
    Assert(Constants.insert(Case.getCaseValue()).second,
           "Duplicate integer as switch case", &SI, Case.getCaseValue());
  }

  visitTerminator(SI);
}

void Verifier::visitIndirectBrInst(IndirectBrInst &BI) {
  Assert(BI.getAddress()->getType()->isPointerTy(),
         "Indirectbr operand must have pointer type!", &BI);
  for (unsigned i = 0, e = BI.getNumDestinations(); i != e; ++i)
    Assert(BI.getDestination(i)->getType()->isLabelTy(),
           "Indirectbr destinations must all have pointer type!", &BI);

  visitTerminator(BI);
}

void Verifier::visitCallBrInst(CallBrInst &CBI) {
  Assert(CBI.isInlineAsm(), "Callbr is currently only used for asm-goto!",
         &CBI);
  for (unsigned i = 0, e = CBI.getNumSuccessors(); i != e; ++i)
    Assert(CBI.getSuccessor(i)->getType()->isLabelTy(),
           "Callbr successors must all have pointer type!", &CBI);
  for (unsigned i = 0, e = CBI.getNumOperands(); i != e; ++i) {
    Assert(i >= CBI.getNumArgOperands() || !isa<BasicBlock>(CBI.getOperand(i)),
           "Using an unescaped label as a callbr argument!", &CBI);
    if (isa<BasicBlock>(CBI.getOperand(i)))
      for (unsigned j = i + 1; j != e; ++j)
        Assert(CBI.getOperand(i) != CBI.getOperand(j),
               "Duplicate callbr destination!", &CBI);
  }
  {
    SmallPtrSet<BasicBlock *, 4> ArgBBs;
    for (Value *V : CBI.args())
      if (auto *BA = dyn_cast<BlockAddress>(V))
        ArgBBs.insert(BA->getBasicBlock());
    for (BasicBlock *BB : CBI.getIndirectDests())
      Assert(ArgBBs.count(BB), "Indirect label missing from arglist.", &CBI);
  }

  visitTerminator(CBI);
}

void Verifier::visitSelectInst(SelectInst &SI) {
  Assert(!SelectInst::areInvalidOperands(SI.getOperand(0), SI.getOperand(1),
                                         SI.getOperand(2)),
         "Invalid operands for select instruction!", &SI);

  Assert(SI.getTrueValue()->getType() == SI.getType(),
         "Select values must have same type as select instruction!", &SI);
  visitInstruction(SI);
}

/// visitUserOp1 - User defined operators shouldn't live beyond the lifetime of
/// a pass, if any exist, it's an error.
///
void Verifier::visitUserOp1(Instruction &I) {
  Assert(false, "User-defined operators should not live outside of a pass!", &I);
}

void Verifier::visitTruncInst(TruncInst &I) {
  // Get the source and destination types
  Type *SrcTy = I.getOperand(0)->getType();
  Type *DestTy = I.getType();

  // Get the size of the types in bits, we'll need this later
  unsigned SrcBitSize = SrcTy->getScalarSizeInBits();
  unsigned DestBitSize = DestTy->getScalarSizeInBits();

  Assert(SrcTy->isIntOrIntVectorTy(), "Trunc only operates on integer", &I);
  Assert(DestTy->isIntOrIntVectorTy(), "Trunc only produces integer", &I);
  Assert(SrcTy->isVectorTy() == DestTy->isVectorTy(),
         "trunc source and destination must both be a vector or neither", &I);
  Assert(SrcBitSize > DestBitSize, "DestTy too big for Trunc", &I);

  visitInstruction(I);
}

void Verifier::visitZExtInst(ZExtInst &I) {
  // Get the source and destination types
  Type *SrcTy = I.getOperand(0)->getType();
  Type *DestTy = I.getType();

  // Get the size of the types in bits, we'll need this later
  Assert(SrcTy->isIntOrIntVectorTy(), "ZExt only operates on integer", &I);
  Assert(DestTy->isIntOrIntVectorTy(), "ZExt only produces an integer", &I);
  Assert(SrcTy->isVectorTy() == DestTy->isVectorTy(),
         "zext source and destination must both be a vector or neither", &I);
  unsigned SrcBitSize = SrcTy->getScalarSizeInBits();
  unsigned DestBitSize = DestTy->getScalarSizeInBits();

  Assert(SrcBitSize < DestBitSize, "Type too small for ZExt", &I);

  visitInstruction(I);
}

void Verifier::visitSExtInst(SExtInst &I) {
  // Get the source and destination types
  Type *SrcTy = I.getOperand(0)->getType();
  Type *DestTy = I.getType();

  // Get the size of the types in bits, we'll need this later
  unsigned SrcBitSize = SrcTy->getScalarSizeInBits();
  unsigned DestBitSize = DestTy->getScalarSizeInBits();

  Assert(SrcTy->isIntOrIntVectorTy(), "SExt only operates on integer", &I);
  Assert(DestTy->isIntOrIntVectorTy(), "SExt only produces an integer", &I);
  Assert(SrcTy->isVectorTy() == DestTy->isVectorTy(),
         "sext source and destination must both be a vector or neither", &I);
  Assert(SrcBitSize < DestBitSize, "Type too small for SExt", &I);

  visitInstruction(I);
}

void Verifier::visitFPTruncInst(FPTruncInst &I) {
  // Get the source and destination types
  Type *SrcTy = I.getOperand(0)->getType();
  Type *DestTy = I.getType();
  // Get the size of the types in bits, we'll need this later
  unsigned SrcBitSize = SrcTy->getScalarSizeInBits();
  unsigned DestBitSize = DestTy->getScalarSizeInBits();

  Assert(SrcTy->isFPOrFPVectorTy(), "FPTrunc only operates on FP", &I);
  Assert(DestTy->isFPOrFPVectorTy(), "FPTrunc only produces an FP", &I);
  Assert(SrcTy->isVectorTy() == DestTy->isVectorTy(),
         "fptrunc source and destination must both be a vector or neither", &I);
  Assert(SrcBitSize > DestBitSize, "DestTy too big for FPTrunc", &I);

  visitInstruction(I);
}

void Verifier::visitFPExtInst(FPExtInst &I) {
  // Get the source and destination types
  Type *SrcTy = I.getOperand(0)->getType();
  Type *DestTy = I.getType();

  // Get the size of the types in bits, we'll need this later
  unsigned SrcBitSize = SrcTy->getScalarSizeInBits();
  unsigned DestBitSize = DestTy->getScalarSizeInBits();

  Assert(SrcTy->isFPOrFPVectorTy(), "FPExt only operates on FP", &I);
  Assert(DestTy->isFPOrFPVectorTy(), "FPExt only produces an FP", &I);
  Assert(SrcTy->isVectorTy() == DestTy->isVectorTy(),
         "fpext source and destination must both be a vector or neither", &I);
  Assert(SrcBitSize < DestBitSize, "DestTy too small for FPExt", &I);

  visitInstruction(I);
}

void Verifier::visitUIToFPInst(UIToFPInst &I) {
  // Get the source and destination types
  Type *SrcTy = I.getOperand(0)->getType();
  Type *DestTy = I.getType();

  bool SrcVec = SrcTy->isVectorTy();
  bool DstVec = DestTy->isVectorTy();

  Assert(SrcVec == DstVec,
         "UIToFP source and dest must both be vector or scalar", &I);
  Assert(SrcTy->isIntOrIntVectorTy(),
         "UIToFP source must be integer or integer vector", &I);
  Assert(DestTy->isFPOrFPVectorTy(), "UIToFP result must be FP or FP vector",
         &I);

  if (SrcVec && DstVec)
    Assert(cast<VectorType>(SrcTy)->getElementCount() ==
               cast<VectorType>(DestTy)->getElementCount(),
           "UIToFP source and dest vector length mismatch", &I);

  visitInstruction(I);
}

void Verifier::visitSIToFPInst(SIToFPInst &I) {
  // Get the source and destination types
  Type *SrcTy = I.getOperand(0)->getType();
  Type *DestTy = I.getType();

  bool SrcVec = SrcTy->isVectorTy();
  bool DstVec = DestTy->isVectorTy();

  Assert(SrcVec == DstVec,
         "SIToFP source and dest must both be vector or scalar", &I);
  Assert(SrcTy->isIntOrIntVectorTy(),
         "SIToFP source must be integer or integer vector", &I);
  Assert(DestTy->isFPOrFPVectorTy(), "SIToFP result must be FP or FP vector",
         &I);

  if (SrcVec && DstVec)
    Assert(cast<VectorType>(SrcTy)->getElementCount() ==
               cast<VectorType>(DestTy)->getElementCount(),
           "SIToFP source and dest vector length mismatch", &I);

  visitInstruction(I);
}

void Verifier::visitFPToUIInst(FPToUIInst &I) {
  // Get the source and destination types
  Type *SrcTy = I.getOperand(0)->getType();
  Type *DestTy = I.getType();

  bool SrcVec = SrcTy->isVectorTy();
  bool DstVec = DestTy->isVectorTy();

  Assert(SrcVec == DstVec,
         "FPToUI source and dest must both be vector or scalar", &I);
  Assert(SrcTy->isFPOrFPVectorTy(), "FPToUI source must be FP or FP vector",
         &I);
  Assert(DestTy->isIntOrIntVectorTy(),
         "FPToUI result must be integer or integer vector", &I);

  if (SrcVec && DstVec)
    Assert(cast<VectorType>(SrcTy)->getElementCount() ==
               cast<VectorType>(DestTy)->getElementCount(),
           "FPToUI source and dest vector length mismatch", &I);

  visitInstruction(I);
}

void Verifier::visitFPToSIInst(FPToSIInst &I) {
  // Get the source and destination types
  Type *SrcTy = I.getOperand(0)->getType();
  Type *DestTy = I.getType();

  bool SrcVec = SrcTy->isVectorTy();
  bool DstVec = DestTy->isVectorTy();

  Assert(SrcVec == DstVec,
         "FPToSI source and dest must both be vector or scalar", &I);
  Assert(SrcTy->isFPOrFPVectorTy(), "FPToSI source must be FP or FP vector",
         &I);
  Assert(DestTy->isIntOrIntVectorTy(),
         "FPToSI result must be integer or integer vector", &I);

  if (SrcVec && DstVec)
    Assert(cast<VectorType>(SrcTy)->getElementCount() ==
               cast<VectorType>(DestTy)->getElementCount(),
           "FPToSI source and dest vector length mismatch", &I);

  visitInstruction(I);
}

void Verifier::visitPtrToIntInst(PtrToIntInst &I) {
  // Get the source and destination types
  Type *SrcTy = I.getOperand(0)->getType();
  Type *DestTy = I.getType();

  Assert(SrcTy->isPtrOrPtrVectorTy(), "PtrToInt source must be pointer", &I);

  if (auto *PTy = dyn_cast<PointerType>(SrcTy->getScalarType()))
    Assert(!DL.isNonIntegralPointerType(PTy),
           "ptrtoint not supported for non-integral pointers");

  Assert(DestTy->isIntOrIntVectorTy(), "PtrToInt result must be integral", &I);
  Assert(SrcTy->isVectorTy() == DestTy->isVectorTy(), "PtrToInt type mismatch",
         &I);

  if (SrcTy->isVectorTy()) {
    auto *VSrc = cast<VectorType>(SrcTy);
    auto *VDest = cast<VectorType>(DestTy);
    Assert(VSrc->getElementCount() == VDest->getElementCount(),
           "PtrToInt Vector width mismatch", &I);
  }

  visitInstruction(I);
}

void Verifier::visitIntToPtrInst(IntToPtrInst &I) {
  // Get the source and destination types
  Type *SrcTy = I.getOperand(0)->getType();
  Type *DestTy = I.getType();

  Assert(SrcTy->isIntOrIntVectorTy(),
         "IntToPtr source must be an integral", &I);
  Assert(DestTy->isPtrOrPtrVectorTy(), "IntToPtr result must be a pointer", &I);

  if (auto *PTy = dyn_cast<PointerType>(DestTy->getScalarType()))
    Assert(!DL.isNonIntegralPointerType(PTy),
           "inttoptr not supported for non-integral pointers");

  Assert(SrcTy->isVectorTy() == DestTy->isVectorTy(), "IntToPtr type mismatch",
         &I);
  if (SrcTy->isVectorTy()) {
    auto *VSrc = cast<VectorType>(SrcTy);
    auto *VDest = cast<VectorType>(DestTy);
    Assert(VSrc->getElementCount() == VDest->getElementCount(),
           "IntToPtr Vector width mismatch", &I);
  }
  visitInstruction(I);
}

void Verifier::visitBitCastInst(BitCastInst &I) {
  Assert(
      CastInst::castIsValid(Instruction::BitCast, I.getOperand(0), I.getType()),
      "Invalid bitcast", &I);
  visitInstruction(I);
}

void Verifier::visitAddrSpaceCastInst(AddrSpaceCastInst &I) {
  Type *SrcTy = I.getOperand(0)->getType();
  Type *DestTy = I.getType();

  Assert(SrcTy->isPtrOrPtrVectorTy(), "AddrSpaceCast source must be a pointer",
         &I);
  Assert(DestTy->isPtrOrPtrVectorTy(), "AddrSpaceCast result must be a pointer",
         &I);
  Assert(SrcTy->getPointerAddressSpace() != DestTy->getPointerAddressSpace(),
         "AddrSpaceCast must be between different address spaces", &I);
  if (auto *SrcVTy = dyn_cast<VectorType>(SrcTy))
    Assert(SrcVTy->getElementCount() ==
               cast<VectorType>(DestTy)->getElementCount(),
           "AddrSpaceCast vector pointer number of elements mismatch", &I);
  visitInstruction(I);
}

/// visitPHINode - Ensure that a PHI node is well formed.
///
void Verifier::visitPHINode(PHINode &PN) {
  // Ensure that the PHI nodes are all grouped together at the top of the block.
  // This can be tested by checking whether the instruction before this is
  // either nonexistent (because this is begin()) or is a PHI node.  If not,
  // then there is some other instruction before a PHI.
  Assert(&PN == &PN.getParent()->front() ||
             isa<PHINode>(--BasicBlock::iterator(&PN)),
         "PHI nodes not grouped at top of basic block!", &PN, PN.getParent());

  // Check that a PHI doesn't yield a Token.
  Assert(!PN.getType()->isTokenTy(), "PHI nodes cannot have token type!");

  // Check that all of the values of the PHI node have the same type as the
  // result, and that the incoming blocks are really basic blocks.
  for (Value *IncValue : PN.incoming_values()) {
    Assert(PN.getType() == IncValue->getType(),
           "PHI node operands are not the same type as the result!", &PN);
  }

  // All other PHI node constraints are checked in the visitBasicBlock method.

  visitInstruction(PN);
}

void Verifier::visitCallBase(CallBase &Call) {
  Assert(Call.getCalledOperand()->getType()->isPointerTy(),
         "Called function must be a pointer!", Call);
  PointerType *FPTy = cast<PointerType>(Call.getCalledOperand()->getType());

  Assert(FPTy->getElementType()->isFunctionTy(),
         "Called function is not pointer to function type!", Call);

  Assert(FPTy->getElementType() == Call.getFunctionType(),
         "Called function is not the same type as the call!", Call);

  FunctionType *FTy = Call.getFunctionType();

  // Verify that the correct number of arguments are being passed
  if (FTy->isVarArg())
    Assert(Call.arg_size() >= FTy->getNumParams(),
           "Called function requires more parameters than were provided!",
           Call);
  else
    Assert(Call.arg_size() == FTy->getNumParams(),
           "Incorrect number of arguments passed to called function!", Call);

  // Verify that all arguments to the call match the function type.
  for (unsigned i = 0, e = FTy->getNumParams(); i != e; ++i)
    Assert(Call.getArgOperand(i)->getType() == FTy->getParamType(i),
           "Call parameter type does not match function signature!",
           Call.getArgOperand(i), FTy->getParamType(i), Call);

  AttributeList Attrs = Call.getAttributes();

  Assert(verifyAttributeCount(Attrs, Call.arg_size()),
         "Attribute after last parameter!", Call);

  bool IsIntrinsic = Call.getCalledFunction() &&
                     Call.getCalledFunction()->getName().startswith("llvm.");

  Function *Callee =
      dyn_cast<Function>(Call.getCalledOperand()->stripPointerCasts());

  if (Attrs.hasFnAttribute(Attribute::Speculatable)) {
    // Don't allow speculatable on call sites, unless the underlying function
    // declaration is also speculatable.
    Assert(Callee && Callee->isSpeculatable(),
           "speculatable attribute may not apply to call sites", Call);
  }

  if (Attrs.hasFnAttribute(Attribute::Preallocated)) {
    Assert(Call.getCalledFunction()->getIntrinsicID() ==
               Intrinsic::call_preallocated_arg,
           "preallocated as a call site attribute can only be on "
           "llvm.call.preallocated.arg");
  }

  // Verify call attributes.
  verifyFunctionAttrs(FTy, Attrs, &Call, IsIntrinsic);

  // Conservatively check the inalloca argument.
  // We have a bug if we can find that there is an underlying alloca without
  // inalloca.
  if (Call.hasInAllocaArgument()) {
    Value *InAllocaArg = Call.getArgOperand(FTy->getNumParams() - 1);
    if (auto AI = dyn_cast<AllocaInst>(InAllocaArg->stripInBoundsOffsets()))
      Assert(AI->isUsedWithInAlloca(),
             "inalloca argument for call has mismatched alloca", AI, Call);
  }

  // For each argument of the callsite, if it has the swifterror argument,
  // make sure the underlying alloca/parameter it comes from has a swifterror as
  // well.
  for (unsigned i = 0, e = FTy->getNumParams(); i != e; ++i) {
    if (Call.paramHasAttr(i, Attribute::SwiftError)) {
      Value *SwiftErrorArg = Call.getArgOperand(i);
      if (auto AI = dyn_cast<AllocaInst>(SwiftErrorArg->stripInBoundsOffsets())) {
        Assert(AI->isSwiftError(),
               "swifterror argument for call has mismatched alloca", AI, Call);
        continue;
      }
      auto ArgI = dyn_cast<Argument>(SwiftErrorArg);
      Assert(ArgI,
             "swifterror argument should come from an alloca or parameter",
             SwiftErrorArg, Call);
      Assert(ArgI->hasSwiftErrorAttr(),
             "swifterror argument for call has mismatched parameter", ArgI,
             Call);
    }

    if (Attrs.hasParamAttribute(i, Attribute::ImmArg)) {
      // Don't allow immarg on call sites, unless the underlying declaration
      // also has the matching immarg.
      Assert(Callee && Callee->hasParamAttribute(i, Attribute::ImmArg),
             "immarg may not apply only to call sites",
             Call.getArgOperand(i), Call);
    }

    if (Call.paramHasAttr(i, Attribute::ImmArg)) {
      Value *ArgVal = Call.getArgOperand(i);
      Assert(isa<ConstantInt>(ArgVal) || isa<ConstantFP>(ArgVal),
             "immarg operand has non-immediate parameter", ArgVal, Call);
    }

    if (Call.paramHasAttr(i, Attribute::Preallocated)) {
      Value *ArgVal = Call.getArgOperand(i);
      bool hasOB =
          Call.countOperandBundlesOfType(LLVMContext::OB_preallocated) != 0;
      bool isMustTail = Call.isMustTailCall();
      Assert(hasOB != isMustTail,
             "preallocated operand either requires a preallocated bundle or "
             "the call to be musttail (but not both)",
             ArgVal, Call);
    }
  }

  if (FTy->isVarArg()) {
    // FIXME? is 'nest' even legal here?
    bool SawNest = false;
    bool SawReturned = false;

    for (unsigned Idx = 0; Idx < FTy->getNumParams(); ++Idx) {
      if (Attrs.hasParamAttribute(Idx, Attribute::Nest))
        SawNest = true;
      if (Attrs.hasParamAttribute(Idx, Attribute::Returned))
        SawReturned = true;
    }

    // Check attributes on the varargs part.
    for (unsigned Idx = FTy->getNumParams(); Idx < Call.arg_size(); ++Idx) {
      Type *Ty = Call.getArgOperand(Idx)->getType();
      AttributeSet ArgAttrs = Attrs.getParamAttributes(Idx);
      verifyParameterAttrs(ArgAttrs, Ty, &Call);

      if (ArgAttrs.hasAttribute(Attribute::Nest)) {
        Assert(!SawNest, "More than one parameter has attribute nest!", Call);
        SawNest = true;
      }

      if (ArgAttrs.hasAttribute(Attribute::Returned)) {
        Assert(!SawReturned, "More than one parameter has attribute returned!",
               Call);
        Assert(Ty->canLosslesslyBitCastTo(FTy->getReturnType()),
               "Incompatible argument and return types for 'returned' "
               "attribute",
               Call);
        SawReturned = true;
      }

      // Statepoint intrinsic is vararg but the wrapped function may be not.
      // Allow sret here and check the wrapped function in verifyStatepoint.
      if (!Call.getCalledFunction() ||
          Call.getCalledFunction()->getIntrinsicID() !=
              Intrinsic::experimental_gc_statepoint)
        Assert(!ArgAttrs.hasAttribute(Attribute::StructRet),
               "Attribute 'sret' cannot be used for vararg call arguments!",
               Call);

      if (ArgAttrs.hasAttribute(Attribute::InAlloca))
        Assert(Idx == Call.arg_size() - 1,
               "inalloca isn't on the last argument!", Call);
    }
  }

  // Verify that there's no metadata unless it's a direct call to an intrinsic.
  if (!IsIntrinsic) {
    for (Type *ParamTy : FTy->params()) {
      Assert(!ParamTy->isMetadataTy(),
             "Function has metadata parameter but isn't an intrinsic", Call);
      Assert(!ParamTy->isTokenTy(),
             "Function has token parameter but isn't an intrinsic", Call);
    }
  }

  // Verify that indirect calls don't return tokens.
  if (!Call.getCalledFunction())
    Assert(!FTy->getReturnType()->isTokenTy(),
           "Return type cannot be token for indirect call!");

  if (Function *F = Call.getCalledFunction())
    if (Intrinsic::ID ID = (Intrinsic::ID)F->getIntrinsicID())
      visitIntrinsicCall(ID, Call);

  // Verify that a callsite has at most one "deopt", at most one "funclet", at
  // most one "gc-transition", at most one "cfguardtarget",
  // and at most one "preallocated" operand bundle.
  bool FoundDeoptBundle = false, FoundFuncletBundle = false,
       FoundGCTransitionBundle = false, FoundCFGuardTargetBundle = false,
       FoundPreallocatedBundle = false, FoundGCLiveBundle = false,
<<<<<<< HEAD
       FoundCFPExceptBundle = false, FoundCFPRoundBundle = false;
  ;
=======
       FoundAttachedCallBundle = false;
>>>>>>> f9b55f84
  for (unsigned i = 0, e = Call.getNumOperandBundles(); i < e; ++i) {
    OperandBundleUse BU = Call.getOperandBundleAt(i);
    uint32_t Tag = BU.getTagID();
    if (Tag == LLVMContext::OB_deopt) {
      Assert(!FoundDeoptBundle, "Multiple deopt operand bundles", Call);
      FoundDeoptBundle = true;
    } else if (Tag == LLVMContext::OB_gc_transition) {
      Assert(!FoundGCTransitionBundle, "Multiple gc-transition operand bundles",
             Call);
      FoundGCTransitionBundle = true;
    } else if (Tag == LLVMContext::OB_funclet) {
      Assert(!FoundFuncletBundle, "Multiple funclet operand bundles", Call);
      FoundFuncletBundle = true;
      Assert(BU.Inputs.size() == 1,
             "Expected exactly one funclet bundle operand", Call);
      Assert(isa<FuncletPadInst>(BU.Inputs.front()),
             "Funclet bundle operands should correspond to a FuncletPadInst",
             Call);
    } else if (Tag == LLVMContext::OB_cfguardtarget) {
      Assert(!FoundCFGuardTargetBundle,
             "Multiple CFGuardTarget operand bundles", Call);
      FoundCFGuardTargetBundle = true;
      Assert(BU.Inputs.size() == 1,
             "Expected exactly one cfguardtarget bundle operand", Call);
    } else if (Tag == LLVMContext::OB_preallocated) {
      Assert(!FoundPreallocatedBundle, "Multiple preallocated operand bundles",
             Call);
      FoundPreallocatedBundle = true;
      Assert(BU.Inputs.size() == 1,
             "Expected exactly one preallocated bundle operand", Call);
      auto Input = dyn_cast<IntrinsicInst>(BU.Inputs.front());
      Assert(Input &&
                 Input->getIntrinsicID() == Intrinsic::call_preallocated_setup,
             "\"preallocated\" argument must be a token from "
             "llvm.call.preallocated.setup",
             Call);
    } else if (Tag == LLVMContext::OB_gc_live) {
      Assert(!FoundGCLiveBundle, "Multiple gc-live operand bundles",
             Call);
      FoundGCLiveBundle = true;
<<<<<<< HEAD
    } else if (Tag == LLVMContext::OB_cfp_round) {
      Assert(!FoundCFPRoundBundle, "Multiple cfp-round operand bundles",
             Call);
      FoundCFPRoundBundle = true;
    } else if (Tag == LLVMContext::OB_cfp_except) {
      Assert(!FoundCFPExceptBundle, "Multiple cfp-except operand bundles",
             Call);
      FoundCFPExceptBundle = true;
=======
    } else if (Tag == LLVMContext::OB_clang_arc_attachedcall) {
      Assert(!FoundAttachedCallBundle,
             "Multiple \"clang.arc.attachedcall\" operand bundles", Call);
      FoundAttachedCallBundle = true;
>>>>>>> f9b55f84
    }
  }

  if (FoundAttachedCallBundle)
    Assert(FTy->getReturnType()->isPointerTy(),
           "a call with operand bundle \"clang.arc.attachedcall\" must call a "
           "function returning a pointer",
           Call);

  // Verify that each inlinable callsite of a debug-info-bearing function in a
  // debug-info-bearing function has a debug location attached to it. Failure to
  // do so causes assertion failures when the inliner sets up inline scope info.
  if (Call.getFunction()->getSubprogram() && Call.getCalledFunction() &&
      Call.getCalledFunction()->getSubprogram())
    AssertDI(Call.getDebugLoc(),
             "inlinable function call in a function with "
             "debug info must have a !dbg location",
             Call);

  visitInstruction(Call);
}

/// Two types are "congruent" if they are identical, or if they are both pointer
/// types with different pointee types and the same address space.
static bool isTypeCongruent(Type *L, Type *R) {
  if (L == R)
    return true;
  PointerType *PL = dyn_cast<PointerType>(L);
  PointerType *PR = dyn_cast<PointerType>(R);
  if (!PL || !PR)
    return false;
  return PL->getAddressSpace() == PR->getAddressSpace();
}

static AttrBuilder getParameterABIAttributes(int I, AttributeList Attrs) {
  static const Attribute::AttrKind ABIAttrs[] = {
      Attribute::StructRet,    Attribute::ByVal,     Attribute::InAlloca,
      Attribute::InReg,        Attribute::SwiftSelf, Attribute::SwiftError,
      Attribute::Preallocated, Attribute::ByRef};
  AttrBuilder Copy;
  for (auto AK : ABIAttrs) {
    if (Attrs.hasParamAttribute(I, AK))
      Copy.addAttribute(AK);
  }

  // `align` is ABI-affecting only in combination with `byval` or `byref`.
  if (Attrs.hasParamAttribute(I, Attribute::Alignment) &&
      (Attrs.hasParamAttribute(I, Attribute::ByVal) ||
       Attrs.hasParamAttribute(I, Attribute::ByRef)))
    Copy.addAlignmentAttr(Attrs.getParamAlignment(I));
  return Copy;
}

void Verifier::verifyMustTailCall(CallInst &CI) {
  Assert(!CI.isInlineAsm(), "cannot use musttail call with inline asm", &CI);

  // - The caller and callee prototypes must match.  Pointer types of
  //   parameters or return types may differ in pointee type, but not
  //   address space.
  Function *F = CI.getParent()->getParent();
  FunctionType *CallerTy = F->getFunctionType();
  FunctionType *CalleeTy = CI.getFunctionType();
  if (!CI.getCalledFunction() || !CI.getCalledFunction()->isIntrinsic()) {
    Assert(CallerTy->getNumParams() == CalleeTy->getNumParams(),
           "cannot guarantee tail call due to mismatched parameter counts",
           &CI);
    for (int I = 0, E = CallerTy->getNumParams(); I != E; ++I) {
      Assert(
          isTypeCongruent(CallerTy->getParamType(I), CalleeTy->getParamType(I)),
          "cannot guarantee tail call due to mismatched parameter types", &CI);
    }
  }
  Assert(CallerTy->isVarArg() == CalleeTy->isVarArg(),
         "cannot guarantee tail call due to mismatched varargs", &CI);
  Assert(isTypeCongruent(CallerTy->getReturnType(), CalleeTy->getReturnType()),
         "cannot guarantee tail call due to mismatched return types", &CI);

  // - The calling conventions of the caller and callee must match.
  Assert(F->getCallingConv() == CI.getCallingConv(),
         "cannot guarantee tail call due to mismatched calling conv", &CI);

  // - All ABI-impacting function attributes, such as sret, byval, inreg,
  //   returned, preallocated, and inalloca, must match.
  AttributeList CallerAttrs = F->getAttributes();
  AttributeList CalleeAttrs = CI.getAttributes();
  for (int I = 0, E = CallerTy->getNumParams(); I != E; ++I) {
    AttrBuilder CallerABIAttrs = getParameterABIAttributes(I, CallerAttrs);
    AttrBuilder CalleeABIAttrs = getParameterABIAttributes(I, CalleeAttrs);
    Assert(CallerABIAttrs == CalleeABIAttrs,
           "cannot guarantee tail call due to mismatched ABI impacting "
           "function attributes",
           &CI, CI.getOperand(I));
  }

  // - The call must immediately precede a :ref:`ret <i_ret>` instruction,
  //   or a pointer bitcast followed by a ret instruction.
  // - The ret instruction must return the (possibly bitcasted) value
  //   produced by the call or void.
  Value *RetVal = &CI;
  Instruction *Next = CI.getNextNode();

  // Handle the optional bitcast.
  if (BitCastInst *BI = dyn_cast_or_null<BitCastInst>(Next)) {
    Assert(BI->getOperand(0) == RetVal,
           "bitcast following musttail call must use the call", BI);
    RetVal = BI;
    Next = BI->getNextNode();
  }

  // Check the return.
  ReturnInst *Ret = dyn_cast_or_null<ReturnInst>(Next);
  Assert(Ret, "musttail call must precede a ret with an optional bitcast",
         &CI);
  Assert(!Ret->getReturnValue() || Ret->getReturnValue() == RetVal,
         "musttail call result must be returned", Ret);
}

void Verifier::visitCallInst(CallInst &CI) {
  visitCallBase(CI);

  if (CI.isMustTailCall())
    verifyMustTailCall(CI);
}

void Verifier::visitInvokeInst(InvokeInst &II) {
  visitCallBase(II);

  // Verify that the first non-PHI instruction of the unwind destination is an
  // exception handling instruction.
  Assert(
      II.getUnwindDest()->isEHPad(),
      "The unwind destination does not have an exception handling instruction!",
      &II);

  visitTerminator(II);
}

/// visitUnaryOperator - Check the argument to the unary operator.
///
void Verifier::visitUnaryOperator(UnaryOperator &U) {
  Assert(U.getType() == U.getOperand(0)->getType(),
         "Unary operators must have same type for"
         "operands and result!",
         &U);

  switch (U.getOpcode()) {
  // Check that floating-point arithmetic operators are only used with
  // floating-point operands.
  case Instruction::FNeg:
    Assert(U.getType()->isFPOrFPVectorTy(),
           "FNeg operator only works with float types!", &U);
    break;
  default:
    llvm_unreachable("Unknown UnaryOperator opcode!");
  }

  visitInstruction(U);
}

/// visitBinaryOperator - Check that both arguments to the binary operator are
/// of the same type!
///
void Verifier::visitBinaryOperator(BinaryOperator &B) {
  Assert(B.getOperand(0)->getType() == B.getOperand(1)->getType(),
         "Both operands to a binary operator are not of the same type!", &B);

  switch (B.getOpcode()) {
  // Check that integer arithmetic operators are only used with
  // integral operands.
  case Instruction::Add:
  case Instruction::Sub:
  case Instruction::Mul:
  case Instruction::SDiv:
  case Instruction::UDiv:
  case Instruction::SRem:
  case Instruction::URem:
    Assert(B.getType()->isIntOrIntVectorTy(),
           "Integer arithmetic operators only work with integral types!", &B);
    Assert(B.getType() == B.getOperand(0)->getType(),
           "Integer arithmetic operators must have same type "
           "for operands and result!",
           &B);
    break;
  // Check that floating-point arithmetic operators are only used with
  // floating-point operands.
  case Instruction::FAdd:
  case Instruction::FSub:
  case Instruction::FMul:
  case Instruction::FDiv:
  case Instruction::FRem:
    Assert(B.getType()->isFPOrFPVectorTy(),
           "Floating-point arithmetic operators only work with "
           "floating-point types!",
           &B);
    Assert(B.getType() == B.getOperand(0)->getType(),
           "Floating-point arithmetic operators must have same type "
           "for operands and result!",
           &B);
    break;
  // Check that logical operators are only used with integral operands.
  case Instruction::And:
  case Instruction::Or:
  case Instruction::Xor:
    Assert(B.getType()->isIntOrIntVectorTy(),
           "Logical operators only work with integral types!", &B);
    Assert(B.getType() == B.getOperand(0)->getType(),
           "Logical operators must have same type for operands and result!",
           &B);
    break;
  case Instruction::Shl:
  case Instruction::LShr:
  case Instruction::AShr:
    Assert(B.getType()->isIntOrIntVectorTy(),
           "Shifts only work with integral types!", &B);
    Assert(B.getType() == B.getOperand(0)->getType(),
           "Shift return type must be same as operands!", &B);
    break;
  default:
    llvm_unreachable("Unknown BinaryOperator opcode!");
  }

  visitInstruction(B);
}

void Verifier::visitICmpInst(ICmpInst &IC) {
  // Check that the operands are the same type
  Type *Op0Ty = IC.getOperand(0)->getType();
  Type *Op1Ty = IC.getOperand(1)->getType();
  Assert(Op0Ty == Op1Ty,
         "Both operands to ICmp instruction are not of the same type!", &IC);
  // Check that the operands are the right type
  Assert(Op0Ty->isIntOrIntVectorTy() || Op0Ty->isPtrOrPtrVectorTy(),
         "Invalid operand types for ICmp instruction", &IC);
  // Check that the predicate is valid.
  Assert(IC.isIntPredicate(),
         "Invalid predicate in ICmp instruction!", &IC);

  visitInstruction(IC);
}

void Verifier::visitFCmpInst(FCmpInst &FC) {
  // Check that the operands are the same type
  Type *Op0Ty = FC.getOperand(0)->getType();
  Type *Op1Ty = FC.getOperand(1)->getType();
  Assert(Op0Ty == Op1Ty,
         "Both operands to FCmp instruction are not of the same type!", &FC);
  // Check that the operands are the right type
  Assert(Op0Ty->isFPOrFPVectorTy(),
         "Invalid operand types for FCmp instruction", &FC);
  // Check that the predicate is valid.
  Assert(FC.isFPPredicate(),
         "Invalid predicate in FCmp instruction!", &FC);

  visitInstruction(FC);
}

void Verifier::visitExtractElementInst(ExtractElementInst &EI) {
  Assert(
      ExtractElementInst::isValidOperands(EI.getOperand(0), EI.getOperand(1)),
      "Invalid extractelement operands!", &EI);
  visitInstruction(EI);
}

void Verifier::visitInsertElementInst(InsertElementInst &IE) {
  Assert(InsertElementInst::isValidOperands(IE.getOperand(0), IE.getOperand(1),
                                            IE.getOperand(2)),
         "Invalid insertelement operands!", &IE);
  visitInstruction(IE);
}

void Verifier::visitShuffleVectorInst(ShuffleVectorInst &SV) {
  Assert(ShuffleVectorInst::isValidOperands(SV.getOperand(0), SV.getOperand(1),
                                            SV.getShuffleMask()),
         "Invalid shufflevector operands!", &SV);
  visitInstruction(SV);
}

void Verifier::visitGetElementPtrInst(GetElementPtrInst &GEP) {
  Type *TargetTy = GEP.getPointerOperandType()->getScalarType();

  Assert(isa<PointerType>(TargetTy),
         "GEP base pointer is not a vector or a vector of pointers", &GEP);
  Assert(GEP.getSourceElementType()->isSized(), "GEP into unsized type!", &GEP);

  SmallVector<Value *, 16> Idxs(GEP.indices());
  Assert(all_of(
      Idxs, [](Value* V) { return V->getType()->isIntOrIntVectorTy(); }),
      "GEP indexes must be integers", &GEP);
  Type *ElTy =
      GetElementPtrInst::getIndexedType(GEP.getSourceElementType(), Idxs);
  Assert(ElTy, "Invalid indices for GEP pointer type!", &GEP);

  Assert(GEP.getType()->isPtrOrPtrVectorTy() &&
             GEP.getResultElementType() == ElTy,
         "GEP is not of right type for indices!", &GEP, ElTy);

  if (auto *GEPVTy = dyn_cast<VectorType>(GEP.getType())) {
    // Additional checks for vector GEPs.
    ElementCount GEPWidth = GEPVTy->getElementCount();
    if (GEP.getPointerOperandType()->isVectorTy())
      Assert(
          GEPWidth ==
              cast<VectorType>(GEP.getPointerOperandType())->getElementCount(),
          "Vector GEP result width doesn't match operand's", &GEP);
    for (Value *Idx : Idxs) {
      Type *IndexTy = Idx->getType();
      if (auto *IndexVTy = dyn_cast<VectorType>(IndexTy)) {
        ElementCount IndexWidth = IndexVTy->getElementCount();
        Assert(IndexWidth == GEPWidth, "Invalid GEP index vector width", &GEP);
      }
      Assert(IndexTy->isIntOrIntVectorTy(),
             "All GEP indices should be of integer type");
    }
  }

  if (auto *PTy = dyn_cast<PointerType>(GEP.getType())) {
    Assert(GEP.getAddressSpace() == PTy->getAddressSpace(),
           "GEP address space doesn't match type", &GEP);
  }

  visitInstruction(GEP);
}

static bool isContiguous(const ConstantRange &A, const ConstantRange &B) {
  return A.getUpper() == B.getLower() || A.getLower() == B.getUpper();
}

void Verifier::visitRangeMetadata(Instruction &I, MDNode *Range, Type *Ty) {
  assert(Range && Range == I.getMetadata(LLVMContext::MD_range) &&
         "precondition violation");

  unsigned NumOperands = Range->getNumOperands();
  Assert(NumOperands % 2 == 0, "Unfinished range!", Range);
  unsigned NumRanges = NumOperands / 2;
  Assert(NumRanges >= 1, "It should have at least one range!", Range);

  ConstantRange LastRange(1, true); // Dummy initial value
  for (unsigned i = 0; i < NumRanges; ++i) {
    ConstantInt *Low =
        mdconst::dyn_extract<ConstantInt>(Range->getOperand(2 * i));
    Assert(Low, "The lower limit must be an integer!", Low);
    ConstantInt *High =
        mdconst::dyn_extract<ConstantInt>(Range->getOperand(2 * i + 1));
    Assert(High, "The upper limit must be an integer!", High);
    Assert(High->getType() == Low->getType() && High->getType() == Ty,
           "Range types must match instruction type!", &I);

    APInt HighV = High->getValue();
    APInt LowV = Low->getValue();
    ConstantRange CurRange(LowV, HighV);
    Assert(!CurRange.isEmptySet() && !CurRange.isFullSet(),
           "Range must not be empty!", Range);
    if (i != 0) {
      Assert(CurRange.intersectWith(LastRange).isEmptySet(),
             "Intervals are overlapping", Range);
      Assert(LowV.sgt(LastRange.getLower()), "Intervals are not in order",
             Range);
      Assert(!isContiguous(CurRange, LastRange), "Intervals are contiguous",
             Range);
    }
    LastRange = ConstantRange(LowV, HighV);
  }
  if (NumRanges > 2) {
    APInt FirstLow =
        mdconst::dyn_extract<ConstantInt>(Range->getOperand(0))->getValue();
    APInt FirstHigh =
        mdconst::dyn_extract<ConstantInt>(Range->getOperand(1))->getValue();
    ConstantRange FirstRange(FirstLow, FirstHigh);
    Assert(FirstRange.intersectWith(LastRange).isEmptySet(),
           "Intervals are overlapping", Range);
    Assert(!isContiguous(FirstRange, LastRange), "Intervals are contiguous",
           Range);
  }
}

void Verifier::checkAtomicMemAccessSize(Type *Ty, const Instruction *I) {
  unsigned Size = DL.getTypeSizeInBits(Ty);
  Assert(Size >= 8, "atomic memory access' size must be byte-sized", Ty, I);
  Assert(!(Size & (Size - 1)),
         "atomic memory access' operand must have a power-of-two size", Ty, I);
}

void Verifier::visitLoadInst(LoadInst &LI) {
  PointerType *PTy = dyn_cast<PointerType>(LI.getOperand(0)->getType());
  Assert(PTy, "Load operand must be a pointer.", &LI);
  Type *ElTy = LI.getType();
  Assert(LI.getAlignment() <= Value::MaximumAlignment,
         "huge alignment values are unsupported", &LI);
  Assert(ElTy->isSized(), "loading unsized types is not allowed", &LI);
  if (LI.isAtomic()) {
    Assert(LI.getOrdering() != AtomicOrdering::Release &&
               LI.getOrdering() != AtomicOrdering::AcquireRelease,
           "Load cannot have Release ordering", &LI);
    Assert(LI.getAlignment() != 0,
           "Atomic load must specify explicit alignment", &LI);
    Assert(ElTy->isIntOrPtrTy() || ElTy->isFloatingPointTy(),
           "atomic load operand must have integer, pointer, or floating point "
           "type!",
           ElTy, &LI);
    checkAtomicMemAccessSize(ElTy, &LI);
  } else {
    Assert(LI.getSyncScopeID() == SyncScope::System,
           "Non-atomic load cannot have SynchronizationScope specified", &LI);
  }

  visitInstruction(LI);
}

void Verifier::visitStoreInst(StoreInst &SI) {
  PointerType *PTy = dyn_cast<PointerType>(SI.getOperand(1)->getType());
  Assert(PTy, "Store operand must be a pointer.", &SI);
  Type *ElTy = PTy->getElementType();
  Assert(ElTy == SI.getOperand(0)->getType(),
         "Stored value type does not match pointer operand type!", &SI, ElTy);
  Assert(SI.getAlignment() <= Value::MaximumAlignment,
         "huge alignment values are unsupported", &SI);
  Assert(ElTy->isSized(), "storing unsized types is not allowed", &SI);
  if (SI.isAtomic()) {
    Assert(SI.getOrdering() != AtomicOrdering::Acquire &&
               SI.getOrdering() != AtomicOrdering::AcquireRelease,
           "Store cannot have Acquire ordering", &SI);
    Assert(SI.getAlignment() != 0,
           "Atomic store must specify explicit alignment", &SI);
    Assert(ElTy->isIntOrPtrTy() || ElTy->isFloatingPointTy(),
           "atomic store operand must have integer, pointer, or floating point "
           "type!",
           ElTy, &SI);
    checkAtomicMemAccessSize(ElTy, &SI);
  } else {
    Assert(SI.getSyncScopeID() == SyncScope::System,
           "Non-atomic store cannot have SynchronizationScope specified", &SI);
  }
  visitInstruction(SI);
}

/// Check that SwiftErrorVal is used as a swifterror argument in CS.
void Verifier::verifySwiftErrorCall(CallBase &Call,
                                    const Value *SwiftErrorVal) {
  for (const auto &I : llvm::enumerate(Call.args())) {
    if (I.value() == SwiftErrorVal) {
      Assert(Call.paramHasAttr(I.index(), Attribute::SwiftError),
             "swifterror value when used in a callsite should be marked "
             "with swifterror attribute",
             SwiftErrorVal, Call);
    }
  }
}

void Verifier::verifySwiftErrorValue(const Value *SwiftErrorVal) {
  // Check that swifterror value is only used by loads, stores, or as
  // a swifterror argument.
  for (const User *U : SwiftErrorVal->users()) {
    Assert(isa<LoadInst>(U) || isa<StoreInst>(U) || isa<CallInst>(U) ||
           isa<InvokeInst>(U),
           "swifterror value can only be loaded and stored from, or "
           "as a swifterror argument!",
           SwiftErrorVal, U);
    // If it is used by a store, check it is the second operand.
    if (auto StoreI = dyn_cast<StoreInst>(U))
      Assert(StoreI->getOperand(1) == SwiftErrorVal,
             "swifterror value should be the second operand when used "
             "by stores", SwiftErrorVal, U);
    if (auto *Call = dyn_cast<CallBase>(U))
      verifySwiftErrorCall(*const_cast<CallBase *>(Call), SwiftErrorVal);
  }
}

void Verifier::visitAllocaInst(AllocaInst &AI) {
  SmallPtrSet<Type*, 4> Visited;
  PointerType *PTy = AI.getType();
  // TODO: Relax this restriction?
  Assert(PTy->getAddressSpace() == DL.getAllocaAddrSpace(),
         "Allocation instruction pointer not in the stack address space!",
         &AI);
  Assert(AI.getAllocatedType()->isSized(&Visited),
         "Cannot allocate unsized type", &AI);
  Assert(AI.getArraySize()->getType()->isIntegerTy(),
         "Alloca array size must have integer type", &AI);
  Assert(AI.getAlignment() <= Value::MaximumAlignment,
         "huge alignment values are unsupported", &AI);

  if (AI.isSwiftError()) {
    verifySwiftErrorValue(&AI);
  }

  visitInstruction(AI);
}

void Verifier::visitAtomicCmpXchgInst(AtomicCmpXchgInst &CXI) {

  // FIXME: more conditions???
  Assert(CXI.getSuccessOrdering() != AtomicOrdering::NotAtomic,
         "cmpxchg instructions must be atomic.", &CXI);
  Assert(CXI.getFailureOrdering() != AtomicOrdering::NotAtomic,
         "cmpxchg instructions must be atomic.", &CXI);
  Assert(CXI.getSuccessOrdering() != AtomicOrdering::Unordered,
         "cmpxchg instructions cannot be unordered.", &CXI);
  Assert(CXI.getFailureOrdering() != AtomicOrdering::Unordered,
         "cmpxchg instructions cannot be unordered.", &CXI);
  Assert(!isStrongerThan(CXI.getFailureOrdering(), CXI.getSuccessOrdering()),
         "cmpxchg instructions failure argument shall be no stronger than the "
         "success argument",
         &CXI);
  Assert(CXI.getFailureOrdering() != AtomicOrdering::Release &&
             CXI.getFailureOrdering() != AtomicOrdering::AcquireRelease,
         "cmpxchg failure ordering cannot include release semantics", &CXI);

  PointerType *PTy = dyn_cast<PointerType>(CXI.getOperand(0)->getType());
  Assert(PTy, "First cmpxchg operand must be a pointer.", &CXI);
  Type *ElTy = PTy->getElementType();
  Assert(ElTy->isIntOrPtrTy(),
         "cmpxchg operand must have integer or pointer type", ElTy, &CXI);
  checkAtomicMemAccessSize(ElTy, &CXI);
  Assert(ElTy == CXI.getOperand(1)->getType(),
         "Expected value type does not match pointer operand type!", &CXI,
         ElTy);
  Assert(ElTy == CXI.getOperand(2)->getType(),
         "Stored value type does not match pointer operand type!", &CXI, ElTy);
  visitInstruction(CXI);
}

void Verifier::visitAtomicRMWInst(AtomicRMWInst &RMWI) {
  Assert(RMWI.getOrdering() != AtomicOrdering::NotAtomic,
         "atomicrmw instructions must be atomic.", &RMWI);
  Assert(RMWI.getOrdering() != AtomicOrdering::Unordered,
         "atomicrmw instructions cannot be unordered.", &RMWI);
  auto Op = RMWI.getOperation();
  PointerType *PTy = dyn_cast<PointerType>(RMWI.getOperand(0)->getType());
  Assert(PTy, "First atomicrmw operand must be a pointer.", &RMWI);
  Type *ElTy = PTy->getElementType();
  if (Op == AtomicRMWInst::Xchg) {
    Assert(ElTy->isIntegerTy() || ElTy->isFloatingPointTy(), "atomicrmw " +
           AtomicRMWInst::getOperationName(Op) +
           " operand must have integer or floating point type!",
           &RMWI, ElTy);
  } else if (AtomicRMWInst::isFPOperation(Op)) {
    Assert(ElTy->isFloatingPointTy(), "atomicrmw " +
           AtomicRMWInst::getOperationName(Op) +
           " operand must have floating point type!",
           &RMWI, ElTy);
  } else {
    Assert(ElTy->isIntegerTy(), "atomicrmw " +
           AtomicRMWInst::getOperationName(Op) +
           " operand must have integer type!",
           &RMWI, ElTy);
  }
  checkAtomicMemAccessSize(ElTy, &RMWI);
  Assert(ElTy == RMWI.getOperand(1)->getType(),
         "Argument value type does not match pointer operand type!", &RMWI,
         ElTy);
  Assert(AtomicRMWInst::FIRST_BINOP <= Op && Op <= AtomicRMWInst::LAST_BINOP,
         "Invalid binary operation!", &RMWI);
  visitInstruction(RMWI);
}

void Verifier::visitFenceInst(FenceInst &FI) {
  const AtomicOrdering Ordering = FI.getOrdering();
  Assert(Ordering == AtomicOrdering::Acquire ||
             Ordering == AtomicOrdering::Release ||
             Ordering == AtomicOrdering::AcquireRelease ||
             Ordering == AtomicOrdering::SequentiallyConsistent,
         "fence instructions may only have acquire, release, acq_rel, or "
         "seq_cst ordering.",
         &FI);
  visitInstruction(FI);
}

void Verifier::visitExtractValueInst(ExtractValueInst &EVI) {
  Assert(ExtractValueInst::getIndexedType(EVI.getAggregateOperand()->getType(),
                                          EVI.getIndices()) == EVI.getType(),
         "Invalid ExtractValueInst operands!", &EVI);

  visitInstruction(EVI);
}

void Verifier::visitInsertValueInst(InsertValueInst &IVI) {
  Assert(ExtractValueInst::getIndexedType(IVI.getAggregateOperand()->getType(),
                                          IVI.getIndices()) ==
             IVI.getOperand(1)->getType(),
         "Invalid InsertValueInst operands!", &IVI);

  visitInstruction(IVI);
}

static Value *getParentPad(Value *EHPad) {
  if (auto *FPI = dyn_cast<FuncletPadInst>(EHPad))
    return FPI->getParentPad();

  return cast<CatchSwitchInst>(EHPad)->getParentPad();
}

void Verifier::visitEHPadPredecessors(Instruction &I) {
  assert(I.isEHPad());

  BasicBlock *BB = I.getParent();
  Function *F = BB->getParent();

  Assert(BB != &F->getEntryBlock(), "EH pad cannot be in entry block.", &I);

  if (auto *LPI = dyn_cast<LandingPadInst>(&I)) {
    // The landingpad instruction defines its parent as a landing pad block. The
    // landing pad block may be branched to only by the unwind edge of an
    // invoke.
    for (BasicBlock *PredBB : predecessors(BB)) {
      const auto *II = dyn_cast<InvokeInst>(PredBB->getTerminator());
      Assert(II && II->getUnwindDest() == BB && II->getNormalDest() != BB,
             "Block containing LandingPadInst must be jumped to "
             "only by the unwind edge of an invoke.",
             LPI);
    }
    return;
  }
  if (auto *CPI = dyn_cast<CatchPadInst>(&I)) {
    if (!pred_empty(BB))
      Assert(BB->getUniquePredecessor() == CPI->getCatchSwitch()->getParent(),
             "Block containg CatchPadInst must be jumped to "
             "only by its catchswitch.",
             CPI);
    Assert(BB != CPI->getCatchSwitch()->getUnwindDest(),
           "Catchswitch cannot unwind to one of its catchpads",
           CPI->getCatchSwitch(), CPI);
    return;
  }

  // Verify that each pred has a legal terminator with a legal to/from EH
  // pad relationship.
  Instruction *ToPad = &I;
  Value *ToPadParent = getParentPad(ToPad);
  for (BasicBlock *PredBB : predecessors(BB)) {
    Instruction *TI = PredBB->getTerminator();
    Value *FromPad;
    if (auto *II = dyn_cast<InvokeInst>(TI)) {
      Assert(II->getUnwindDest() == BB && II->getNormalDest() != BB,
             "EH pad must be jumped to via an unwind edge", ToPad, II);
      if (auto Bundle = II->getOperandBundle(LLVMContext::OB_funclet))
        FromPad = Bundle->Inputs[0];
      else
        FromPad = ConstantTokenNone::get(II->getContext());
    } else if (auto *CRI = dyn_cast<CleanupReturnInst>(TI)) {
      FromPad = CRI->getOperand(0);
      Assert(FromPad != ToPadParent, "A cleanupret must exit its cleanup", CRI);
    } else if (auto *CSI = dyn_cast<CatchSwitchInst>(TI)) {
      FromPad = CSI;
    } else {
      Assert(false, "EH pad must be jumped to via an unwind edge", ToPad, TI);
    }

    // The edge may exit from zero or more nested pads.
    SmallSet<Value *, 8> Seen;
    for (;; FromPad = getParentPad(FromPad)) {
      Assert(FromPad != ToPad,
             "EH pad cannot handle exceptions raised within it", FromPad, TI);
      if (FromPad == ToPadParent) {
        // This is a legal unwind edge.
        break;
      }
      Assert(!isa<ConstantTokenNone>(FromPad),
             "A single unwind edge may only enter one EH pad", TI);
      Assert(Seen.insert(FromPad).second,
             "EH pad jumps through a cycle of pads", FromPad);
    }
  }
}

void Verifier::visitLandingPadInst(LandingPadInst &LPI) {
  // The landingpad instruction is ill-formed if it doesn't have any clauses and
  // isn't a cleanup.
  Assert(LPI.getNumClauses() > 0 || LPI.isCleanup(),
         "LandingPadInst needs at least one clause or to be a cleanup.", &LPI);

  visitEHPadPredecessors(LPI);

  if (!LandingPadResultTy)
    LandingPadResultTy = LPI.getType();
  else
    Assert(LandingPadResultTy == LPI.getType(),
           "The landingpad instruction should have a consistent result type "
           "inside a function.",
           &LPI);

  Function *F = LPI.getParent()->getParent();
  Assert(F->hasPersonalityFn(),
         "LandingPadInst needs to be in a function with a personality.", &LPI);

  // The landingpad instruction must be the first non-PHI instruction in the
  // block.
  Assert(LPI.getParent()->getLandingPadInst() == &LPI,
         "LandingPadInst not the first non-PHI instruction in the block.",
         &LPI);

  for (unsigned i = 0, e = LPI.getNumClauses(); i < e; ++i) {
    Constant *Clause = LPI.getClause(i);
    if (LPI.isCatch(i)) {
      Assert(isa<PointerType>(Clause->getType()),
             "Catch operand does not have pointer type!", &LPI);
    } else {
      Assert(LPI.isFilter(i), "Clause is neither catch nor filter!", &LPI);
      Assert(isa<ConstantArray>(Clause) || isa<ConstantAggregateZero>(Clause),
             "Filter operand is not an array of constants!", &LPI);
    }
  }

  visitInstruction(LPI);
}

void Verifier::visitResumeInst(ResumeInst &RI) {
  Assert(RI.getFunction()->hasPersonalityFn(),
         "ResumeInst needs to be in a function with a personality.", &RI);

  if (!LandingPadResultTy)
    LandingPadResultTy = RI.getValue()->getType();
  else
    Assert(LandingPadResultTy == RI.getValue()->getType(),
           "The resume instruction should have a consistent result type "
           "inside a function.",
           &RI);

  visitTerminator(RI);
}

void Verifier::visitCatchPadInst(CatchPadInst &CPI) {
  BasicBlock *BB = CPI.getParent();

  Function *F = BB->getParent();
  Assert(F->hasPersonalityFn(),
         "CatchPadInst needs to be in a function with a personality.", &CPI);

  Assert(isa<CatchSwitchInst>(CPI.getParentPad()),
         "CatchPadInst needs to be directly nested in a CatchSwitchInst.",
         CPI.getParentPad());

  // The catchpad instruction must be the first non-PHI instruction in the
  // block.
  Assert(BB->getFirstNonPHI() == &CPI,
         "CatchPadInst not the first non-PHI instruction in the block.", &CPI);

  visitEHPadPredecessors(CPI);
  visitFuncletPadInst(CPI);
}

void Verifier::visitCatchReturnInst(CatchReturnInst &CatchReturn) {
  Assert(isa<CatchPadInst>(CatchReturn.getOperand(0)),
         "CatchReturnInst needs to be provided a CatchPad", &CatchReturn,
         CatchReturn.getOperand(0));

  visitTerminator(CatchReturn);
}

void Verifier::visitCleanupPadInst(CleanupPadInst &CPI) {
  BasicBlock *BB = CPI.getParent();

  Function *F = BB->getParent();
  Assert(F->hasPersonalityFn(),
         "CleanupPadInst needs to be in a function with a personality.", &CPI);

  // The cleanuppad instruction must be the first non-PHI instruction in the
  // block.
  Assert(BB->getFirstNonPHI() == &CPI,
         "CleanupPadInst not the first non-PHI instruction in the block.",
         &CPI);

  auto *ParentPad = CPI.getParentPad();
  Assert(isa<ConstantTokenNone>(ParentPad) || isa<FuncletPadInst>(ParentPad),
         "CleanupPadInst has an invalid parent.", &CPI);

  visitEHPadPredecessors(CPI);
  visitFuncletPadInst(CPI);
}

void Verifier::visitFuncletPadInst(FuncletPadInst &FPI) {
  User *FirstUser = nullptr;
  Value *FirstUnwindPad = nullptr;
  SmallVector<FuncletPadInst *, 8> Worklist({&FPI});
  SmallSet<FuncletPadInst *, 8> Seen;

  while (!Worklist.empty()) {
    FuncletPadInst *CurrentPad = Worklist.pop_back_val();
    Assert(Seen.insert(CurrentPad).second,
           "FuncletPadInst must not be nested within itself", CurrentPad);
    Value *UnresolvedAncestorPad = nullptr;
    for (User *U : CurrentPad->users()) {
      BasicBlock *UnwindDest;
      if (auto *CRI = dyn_cast<CleanupReturnInst>(U)) {
        UnwindDest = CRI->getUnwindDest();
      } else if (auto *CSI = dyn_cast<CatchSwitchInst>(U)) {
        // We allow catchswitch unwind to caller to nest
        // within an outer pad that unwinds somewhere else,
        // because catchswitch doesn't have a nounwind variant.
        // See e.g. SimplifyCFGOpt::SimplifyUnreachable.
        if (CSI->unwindsToCaller())
          continue;
        UnwindDest = CSI->getUnwindDest();
      } else if (auto *II = dyn_cast<InvokeInst>(U)) {
        UnwindDest = II->getUnwindDest();
      } else if (isa<CallInst>(U)) {
        // Calls which don't unwind may be found inside funclet
        // pads that unwind somewhere else.  We don't *require*
        // such calls to be annotated nounwind.
        continue;
      } else if (auto *CPI = dyn_cast<CleanupPadInst>(U)) {
        // The unwind dest for a cleanup can only be found by
        // recursive search.  Add it to the worklist, and we'll
        // search for its first use that determines where it unwinds.
        Worklist.push_back(CPI);
        continue;
      } else {
        Assert(isa<CatchReturnInst>(U), "Bogus funclet pad use", U);
        continue;
      }

      Value *UnwindPad;
      bool ExitsFPI;
      if (UnwindDest) {
        UnwindPad = UnwindDest->getFirstNonPHI();
        if (!cast<Instruction>(UnwindPad)->isEHPad())
          continue;
        Value *UnwindParent = getParentPad(UnwindPad);
        // Ignore unwind edges that don't exit CurrentPad.
        if (UnwindParent == CurrentPad)
          continue;
        // Determine whether the original funclet pad is exited,
        // and if we are scanning nested pads determine how many
        // of them are exited so we can stop searching their
        // children.
        Value *ExitedPad = CurrentPad;
        ExitsFPI = false;
        do {
          if (ExitedPad == &FPI) {
            ExitsFPI = true;
            // Now we can resolve any ancestors of CurrentPad up to
            // FPI, but not including FPI since we need to make sure
            // to check all direct users of FPI for consistency.
            UnresolvedAncestorPad = &FPI;
            break;
          }
          Value *ExitedParent = getParentPad(ExitedPad);
          if (ExitedParent == UnwindParent) {
            // ExitedPad is the ancestor-most pad which this unwind
            // edge exits, so we can resolve up to it, meaning that
            // ExitedParent is the first ancestor still unresolved.
            UnresolvedAncestorPad = ExitedParent;
            break;
          }
          ExitedPad = ExitedParent;
        } while (!isa<ConstantTokenNone>(ExitedPad));
      } else {
        // Unwinding to caller exits all pads.
        UnwindPad = ConstantTokenNone::get(FPI.getContext());
        ExitsFPI = true;
        UnresolvedAncestorPad = &FPI;
      }

      if (ExitsFPI) {
        // This unwind edge exits FPI.  Make sure it agrees with other
        // such edges.
        if (FirstUser) {
          Assert(UnwindPad == FirstUnwindPad, "Unwind edges out of a funclet "
                                              "pad must have the same unwind "
                                              "dest",
                 &FPI, U, FirstUser);
        } else {
          FirstUser = U;
          FirstUnwindPad = UnwindPad;
          // Record cleanup sibling unwinds for verifySiblingFuncletUnwinds
          if (isa<CleanupPadInst>(&FPI) && !isa<ConstantTokenNone>(UnwindPad) &&
              getParentPad(UnwindPad) == getParentPad(&FPI))
            SiblingFuncletInfo[&FPI] = cast<Instruction>(U);
        }
      }
      // Make sure we visit all uses of FPI, but for nested pads stop as
      // soon as we know where they unwind to.
      if (CurrentPad != &FPI)
        break;
    }
    if (UnresolvedAncestorPad) {
      if (CurrentPad == UnresolvedAncestorPad) {
        // When CurrentPad is FPI itself, we don't mark it as resolved even if
        // we've found an unwind edge that exits it, because we need to verify
        // all direct uses of FPI.
        assert(CurrentPad == &FPI);
        continue;
      }
      // Pop off the worklist any nested pads that we've found an unwind
      // destination for.  The pads on the worklist are the uncles,
      // great-uncles, etc. of CurrentPad.  We've found an unwind destination
      // for all ancestors of CurrentPad up to but not including
      // UnresolvedAncestorPad.
      Value *ResolvedPad = CurrentPad;
      while (!Worklist.empty()) {
        Value *UnclePad = Worklist.back();
        Value *AncestorPad = getParentPad(UnclePad);
        // Walk ResolvedPad up the ancestor list until we either find the
        // uncle's parent or the last resolved ancestor.
        while (ResolvedPad != AncestorPad) {
          Value *ResolvedParent = getParentPad(ResolvedPad);
          if (ResolvedParent == UnresolvedAncestorPad) {
            break;
          }
          ResolvedPad = ResolvedParent;
        }
        // If the resolved ancestor search didn't find the uncle's parent,
        // then the uncle is not yet resolved.
        if (ResolvedPad != AncestorPad)
          break;
        // This uncle is resolved, so pop it from the worklist.
        Worklist.pop_back();
      }
    }
  }

  if (FirstUnwindPad) {
    if (auto *CatchSwitch = dyn_cast<CatchSwitchInst>(FPI.getParentPad())) {
      BasicBlock *SwitchUnwindDest = CatchSwitch->getUnwindDest();
      Value *SwitchUnwindPad;
      if (SwitchUnwindDest)
        SwitchUnwindPad = SwitchUnwindDest->getFirstNonPHI();
      else
        SwitchUnwindPad = ConstantTokenNone::get(FPI.getContext());
      Assert(SwitchUnwindPad == FirstUnwindPad,
             "Unwind edges out of a catch must have the same unwind dest as "
             "the parent catchswitch",
             &FPI, FirstUser, CatchSwitch);
    }
  }

  visitInstruction(FPI);
}

void Verifier::visitCatchSwitchInst(CatchSwitchInst &CatchSwitch) {
  BasicBlock *BB = CatchSwitch.getParent();

  Function *F = BB->getParent();
  Assert(F->hasPersonalityFn(),
         "CatchSwitchInst needs to be in a function with a personality.",
         &CatchSwitch);

  // The catchswitch instruction must be the first non-PHI instruction in the
  // block.
  Assert(BB->getFirstNonPHI() == &CatchSwitch,
         "CatchSwitchInst not the first non-PHI instruction in the block.",
         &CatchSwitch);

  auto *ParentPad = CatchSwitch.getParentPad();
  Assert(isa<ConstantTokenNone>(ParentPad) || isa<FuncletPadInst>(ParentPad),
         "CatchSwitchInst has an invalid parent.", ParentPad);

  if (BasicBlock *UnwindDest = CatchSwitch.getUnwindDest()) {
    Instruction *I = UnwindDest->getFirstNonPHI();
    Assert(I->isEHPad() && !isa<LandingPadInst>(I),
           "CatchSwitchInst must unwind to an EH block which is not a "
           "landingpad.",
           &CatchSwitch);

    // Record catchswitch sibling unwinds for verifySiblingFuncletUnwinds
    if (getParentPad(I) == ParentPad)
      SiblingFuncletInfo[&CatchSwitch] = &CatchSwitch;
  }

  Assert(CatchSwitch.getNumHandlers() != 0,
         "CatchSwitchInst cannot have empty handler list", &CatchSwitch);

  for (BasicBlock *Handler : CatchSwitch.handlers()) {
    Assert(isa<CatchPadInst>(Handler->getFirstNonPHI()),
           "CatchSwitchInst handlers must be catchpads", &CatchSwitch, Handler);
  }

  visitEHPadPredecessors(CatchSwitch);
  visitTerminator(CatchSwitch);
}

void Verifier::visitCleanupReturnInst(CleanupReturnInst &CRI) {
  Assert(isa<CleanupPadInst>(CRI.getOperand(0)),
         "CleanupReturnInst needs to be provided a CleanupPad", &CRI,
         CRI.getOperand(0));

  if (BasicBlock *UnwindDest = CRI.getUnwindDest()) {
    Instruction *I = UnwindDest->getFirstNonPHI();
    Assert(I->isEHPad() && !isa<LandingPadInst>(I),
           "CleanupReturnInst must unwind to an EH block which is not a "
           "landingpad.",
           &CRI);
  }

  visitTerminator(CRI);
}

void Verifier::verifyDominatesUse(Instruction &I, unsigned i) {
  Instruction *Op = cast<Instruction>(I.getOperand(i));
  // If the we have an invalid invoke, don't try to compute the dominance.
  // We already reject it in the invoke specific checks and the dominance
  // computation doesn't handle multiple edges.
  if (InvokeInst *II = dyn_cast<InvokeInst>(Op)) {
    if (II->getNormalDest() == II->getUnwindDest())
      return;
  }

  // Quick check whether the def has already been encountered in the same block.
  // PHI nodes are not checked to prevent accepting preceding PHIs, because PHI
  // uses are defined to happen on the incoming edge, not at the instruction.
  //
  // FIXME: If this operand is a MetadataAsValue (wrapping a LocalAsMetadata)
  // wrapping an SSA value, assert that we've already encountered it.  See
  // related FIXME in Mapper::mapLocalAsMetadata in ValueMapper.cpp.
  if (!isa<PHINode>(I) && InstsInThisBlock.count(Op))
    return;

  const Use &U = I.getOperandUse(i);
  Assert(DT.dominates(Op, U),
         "Instruction does not dominate all uses!", Op, &I);
}

void Verifier::visitDereferenceableMetadata(Instruction& I, MDNode* MD) {
  Assert(I.getType()->isPointerTy(), "dereferenceable, dereferenceable_or_null "
         "apply only to pointer types", &I);
  Assert((isa<LoadInst>(I) || isa<IntToPtrInst>(I)),
         "dereferenceable, dereferenceable_or_null apply only to load"
         " and inttoptr instructions, use attributes for calls or invokes", &I);
  Assert(MD->getNumOperands() == 1, "dereferenceable, dereferenceable_or_null "
         "take one operand!", &I);
  ConstantInt *CI = mdconst::dyn_extract<ConstantInt>(MD->getOperand(0));
  Assert(CI && CI->getType()->isIntegerTy(64), "dereferenceable, "
         "dereferenceable_or_null metadata value must be an i64!", &I);
}

void Verifier::visitProfMetadata(Instruction &I, MDNode *MD) {
  Assert(MD->getNumOperands() >= 2,
         "!prof annotations should have no less than 2 operands", MD);

  // Check first operand.
  Assert(MD->getOperand(0) != nullptr, "first operand should not be null", MD);
  Assert(isa<MDString>(MD->getOperand(0)),
         "expected string with name of the !prof annotation", MD);
  MDString *MDS = cast<MDString>(MD->getOperand(0));
  StringRef ProfName = MDS->getString();

  // Check consistency of !prof branch_weights metadata.
  if (ProfName.equals("branch_weights")) {
    if (isa<InvokeInst>(&I)) {
      Assert(MD->getNumOperands() == 2 || MD->getNumOperands() == 3,
             "Wrong number of InvokeInst branch_weights operands", MD);
    } else {
      unsigned ExpectedNumOperands = 0;
      if (BranchInst *BI = dyn_cast<BranchInst>(&I))
        ExpectedNumOperands = BI->getNumSuccessors();
      else if (SwitchInst *SI = dyn_cast<SwitchInst>(&I))
        ExpectedNumOperands = SI->getNumSuccessors();
      else if (isa<CallInst>(&I))
        ExpectedNumOperands = 1;
      else if (IndirectBrInst *IBI = dyn_cast<IndirectBrInst>(&I))
        ExpectedNumOperands = IBI->getNumDestinations();
      else if (isa<SelectInst>(&I))
        ExpectedNumOperands = 2;
      else
        CheckFailed("!prof branch_weights are not allowed for this instruction",
                    MD);

      Assert(MD->getNumOperands() == 1 + ExpectedNumOperands,
             "Wrong number of operands", MD);
    }
    for (unsigned i = 1; i < MD->getNumOperands(); ++i) {
      auto &MDO = MD->getOperand(i);
      Assert(MDO, "second operand should not be null", MD);
      Assert(mdconst::dyn_extract<ConstantInt>(MDO),
             "!prof brunch_weights operand is not a const int");
    }
  }
}

void Verifier::visitAnnotationMetadata(MDNode *Annotation) {
  Assert(isa<MDTuple>(Annotation), "annotation must be a tuple");
  Assert(Annotation->getNumOperands() >= 1,
         "annotation must have at least one operand");
  for (const MDOperand &Op : Annotation->operands())
    Assert(isa<MDString>(Op.get()), "operands must be strings");
}

/// verifyInstruction - Verify that an instruction is well formed.
///
void Verifier::visitInstruction(Instruction &I) {
  BasicBlock *BB = I.getParent();
  Assert(BB, "Instruction not embedded in basic block!", &I);

  if (!isa<PHINode>(I)) {   // Check that non-phi nodes are not self referential
    for (User *U : I.users()) {
      Assert(U != (User *)&I || !DT.isReachableFromEntry(BB),
             "Only PHI nodes may reference their own value!", &I);
    }
  }

  // Check that void typed values don't have names
  Assert(!I.getType()->isVoidTy() || !I.hasName(),
         "Instruction has a name, but provides a void value!", &I);

  // Check that the return value of the instruction is either void or a legal
  // value type.
  Assert(I.getType()->isVoidTy() || I.getType()->isFirstClassType(),
         "Instruction returns a non-scalar type!", &I);

  // Check that the instruction doesn't produce metadata. Calls are already
  // checked against the callee type.
  Assert(!I.getType()->isMetadataTy() || isa<CallInst>(I) || isa<InvokeInst>(I),
         "Invalid use of metadata!", &I);

  // Check that all uses of the instruction, if they are instructions
  // themselves, actually have parent basic blocks.  If the use is not an
  // instruction, it is an error!
  for (Use &U : I.uses()) {
    if (Instruction *Used = dyn_cast<Instruction>(U.getUser()))
      Assert(Used->getParent() != nullptr,
             "Instruction referencing"
             " instruction not embedded in a basic block!",
             &I, Used);
    else {
      CheckFailed("Use of instruction is not an instruction!", U);
      return;
    }
  }

  // Get a pointer to the call base of the instruction if it is some form of
  // call.
  const CallBase *CBI = dyn_cast<CallBase>(&I);

  for (unsigned i = 0, e = I.getNumOperands(); i != e; ++i) {
    Assert(I.getOperand(i) != nullptr, "Instruction has null operand!", &I);

    // Check to make sure that only first-class-values are operands to
    // instructions.
    if (!I.getOperand(i)->getType()->isFirstClassType()) {
      Assert(false, "Instruction operands must be first-class values!", &I);
    }

    if (Function *F = dyn_cast<Function>(I.getOperand(i))) {
      // Check to make sure that the "address of" an intrinsic function is never
      // taken.
      Assert(!F->isIntrinsic() ||
                 (CBI && &CBI->getCalledOperandUse() == &I.getOperandUse(i)),
             "Cannot take the address of an intrinsic!", &I);
      Assert(
          !F->isIntrinsic() || isa<CallInst>(I) ||
              F->getIntrinsicID() == Intrinsic::donothing ||
              F->getIntrinsicID() == Intrinsic::coro_resume ||
              F->getIntrinsicID() == Intrinsic::coro_destroy ||
              F->getIntrinsicID() == Intrinsic::experimental_patchpoint_void ||
              F->getIntrinsicID() == Intrinsic::experimental_patchpoint_i64 ||
              F->getIntrinsicID() == Intrinsic::experimental_gc_statepoint ||
              F->getIntrinsicID() == Intrinsic::wasm_rethrow,
          "Cannot invoke an intrinsic other than donothing, patchpoint, "
          "statepoint, coro_resume or coro_destroy",
          &I);
      Assert(F->getParent() == &M, "Referencing function in another module!",
             &I, &M, F, F->getParent());
    } else if (BasicBlock *OpBB = dyn_cast<BasicBlock>(I.getOperand(i))) {
      Assert(OpBB->getParent() == BB->getParent(),
             "Referring to a basic block in another function!", &I);
    } else if (Argument *OpArg = dyn_cast<Argument>(I.getOperand(i))) {
      Assert(OpArg->getParent() == BB->getParent(),
             "Referring to an argument in another function!", &I);
    } else if (GlobalValue *GV = dyn_cast<GlobalValue>(I.getOperand(i))) {
      Assert(GV->getParent() == &M, "Referencing global in another module!", &I,
             &M, GV, GV->getParent());
    } else if (isa<Instruction>(I.getOperand(i))) {
      verifyDominatesUse(I, i);
    } else if (isa<InlineAsm>(I.getOperand(i))) {
      Assert(CBI && &CBI->getCalledOperandUse() == &I.getOperandUse(i),
             "Cannot take the address of an inline asm!", &I);
    } else if (ConstantExpr *CE = dyn_cast<ConstantExpr>(I.getOperand(i))) {
      if (CE->getType()->isPtrOrPtrVectorTy() ||
          !DL.getNonIntegralAddressSpaces().empty()) {
        // If we have a ConstantExpr pointer, we need to see if it came from an
        // illegal bitcast.  If the datalayout string specifies non-integral
        // address spaces then we also need to check for illegal ptrtoint and
        // inttoptr expressions.
        visitConstantExprsRecursively(CE);
      }
    }
  }

  if (MDNode *MD = I.getMetadata(LLVMContext::MD_fpmath)) {
    Assert(I.getType()->isFPOrFPVectorTy(),
           "fpmath requires a floating point result!", &I);
    Assert(MD->getNumOperands() == 1, "fpmath takes one operand!", &I);
    if (ConstantFP *CFP0 =
            mdconst::dyn_extract_or_null<ConstantFP>(MD->getOperand(0))) {
      const APFloat &Accuracy = CFP0->getValueAPF();
      Assert(&Accuracy.getSemantics() == &APFloat::IEEEsingle(),
             "fpmath accuracy must have float type", &I);
      Assert(Accuracy.isFiniteNonZero() && !Accuracy.isNegative(),
             "fpmath accuracy not a positive number!", &I);
    } else {
      Assert(false, "invalid fpmath accuracy!", &I);
    }
  }

  if (MDNode *Range = I.getMetadata(LLVMContext::MD_range)) {
    Assert(isa<LoadInst>(I) || isa<CallInst>(I) || isa<InvokeInst>(I),
           "Ranges are only for loads, calls and invokes!", &I);
    visitRangeMetadata(I, Range, I.getType());
  }

  if (I.getMetadata(LLVMContext::MD_nonnull)) {
    Assert(I.getType()->isPointerTy(), "nonnull applies only to pointer types",
           &I);
    Assert(isa<LoadInst>(I),
           "nonnull applies only to load instructions, use attributes"
           " for calls or invokes",
           &I);
  }

  if (MDNode *MD = I.getMetadata(LLVMContext::MD_dereferenceable))
    visitDereferenceableMetadata(I, MD);

  if (MDNode *MD = I.getMetadata(LLVMContext::MD_dereferenceable_or_null))
    visitDereferenceableMetadata(I, MD);

  if (MDNode *TBAA = I.getMetadata(LLVMContext::MD_tbaa))
    TBAAVerifyHelper.visitTBAAMetadata(I, TBAA);

  if (MDNode *AlignMD = I.getMetadata(LLVMContext::MD_align)) {
    Assert(I.getType()->isPointerTy(), "align applies only to pointer types",
           &I);
    Assert(isa<LoadInst>(I), "align applies only to load instructions, "
           "use attributes for calls or invokes", &I);
    Assert(AlignMD->getNumOperands() == 1, "align takes one operand!", &I);
    ConstantInt *CI = mdconst::dyn_extract<ConstantInt>(AlignMD->getOperand(0));
    Assert(CI && CI->getType()->isIntegerTy(64),
           "align metadata value must be an i64!", &I);
    uint64_t Align = CI->getZExtValue();
    Assert(isPowerOf2_64(Align),
           "align metadata value must be a power of 2!", &I);
    Assert(Align <= Value::MaximumAlignment,
           "alignment is larger that implementation defined limit", &I);
  }

  if (MDNode *MD = I.getMetadata(LLVMContext::MD_prof))
    visitProfMetadata(I, MD);

  if (MDNode *Annotation = I.getMetadata(LLVMContext::MD_annotation))
    visitAnnotationMetadata(Annotation);

  if (MDNode *N = I.getDebugLoc().getAsMDNode()) {
    AssertDI(isa<DILocation>(N), "invalid !dbg metadata attachment", &I, N);
    visitMDNode(*N, AreDebugLocsAllowed::Yes);
  }

  if (auto *DII = dyn_cast<DbgVariableIntrinsic>(&I)) {
    verifyFragmentExpression(*DII);
    verifyNotEntryValue(*DII);
  }

  verifyConstrainedFPBundles(I);

  SmallVector<std::pair<unsigned, MDNode *>, 4> MDs;
  I.getAllMetadata(MDs);
  for (auto Attachment : MDs) {
    unsigned Kind = Attachment.first;
    auto AllowLocs =
        (Kind == LLVMContext::MD_dbg || Kind == LLVMContext::MD_loop)
            ? AreDebugLocsAllowed::Yes
            : AreDebugLocsAllowed::No;
    visitMDNode(*Attachment.second, AllowLocs);
  }

  InstsInThisBlock.insert(&I);
}

/// Allow intrinsics to be verified in different ways.
void Verifier::visitIntrinsicCall(Intrinsic::ID ID, CallBase &Call) {
  Function *IF = Call.getCalledFunction();
  Assert(IF->isDeclaration(), "Intrinsic functions should never be defined!",
         IF);

  // Verify that the intrinsic prototype lines up with what the .td files
  // describe.
  FunctionType *IFTy = IF->getFunctionType();
  bool IsVarArg = IFTy->isVarArg();

  SmallVector<Intrinsic::IITDescriptor, 8> Table;
  getIntrinsicInfoTableEntries(ID, Table);
  ArrayRef<Intrinsic::IITDescriptor> TableRef = Table;

  // Walk the descriptors to extract overloaded types.
  SmallVector<Type *, 4> ArgTys;
  Intrinsic::MatchIntrinsicTypesResult Res =
      Intrinsic::matchIntrinsicSignature(IFTy, TableRef, ArgTys);
  Assert(Res != Intrinsic::MatchIntrinsicTypes_NoMatchRet,
         "Intrinsic has incorrect return type!", IF);
  Assert(Res != Intrinsic::MatchIntrinsicTypes_NoMatchArg,
         "Intrinsic has incorrect argument type!", IF);

  // Verify if the intrinsic call matches the vararg property.
  if (IsVarArg)
    Assert(!Intrinsic::matchIntrinsicVarArg(IsVarArg, TableRef),
           "Intrinsic was not defined with variable arguments!", IF);
  else
    Assert(!Intrinsic::matchIntrinsicVarArg(IsVarArg, TableRef),
           "Callsite was not defined with variable arguments!", IF);

  // All descriptors should be absorbed by now.
  Assert(TableRef.empty(), "Intrinsic has too few arguments!", IF);

  // Now that we have the intrinsic ID and the actual argument types (and we
  // know they are legal for the intrinsic!) get the intrinsic name through the
  // usual means.  This allows us to verify the mangling of argument types into
  // the name.
  const std::string ExpectedName = Intrinsic::getName(ID, ArgTys);
  Assert(ExpectedName == IF->getName(),
         "Intrinsic name not mangled correctly for type arguments! "
         "Should be: " +
             ExpectedName,
         IF);

  // If the intrinsic takes MDNode arguments, verify that they are either global
  // or are local to *this* function.
  for (Value *V : Call.args())
    if (auto *MD = dyn_cast<MetadataAsValue>(V))
      visitMetadataAsValue(*MD, Call.getCaller());

  switch (ID) {
  default:
    break;
  case Intrinsic::assume: {
    for (auto &Elem : Call.bundle_op_infos()) {
      Assert(Elem.Tag->getKey() == "ignore" ||
                 Attribute::isExistingAttribute(Elem.Tag->getKey()),
             "tags must be valid attribute names");
      Attribute::AttrKind Kind =
          Attribute::getAttrKindFromName(Elem.Tag->getKey());
      unsigned ArgCount = Elem.End - Elem.Begin;
      if (Kind == Attribute::Alignment) {
        Assert(ArgCount <= 3 && ArgCount >= 2,
               "alignment assumptions should have 2 or 3 arguments");
        Assert(Call.getOperand(Elem.Begin)->getType()->isPointerTy(),
               "first argument should be a pointer");
        Assert(Call.getOperand(Elem.Begin + 1)->getType()->isIntegerTy(),
               "second argument should be an integer");
        if (ArgCount == 3)
          Assert(Call.getOperand(Elem.Begin + 2)->getType()->isIntegerTy(),
                 "third argument should be an integer if present");
        return;
      }
      Assert(ArgCount <= 2, "to many arguments");
      if (Kind == Attribute::None)
        break;
      if (Attribute::doesAttrKindHaveArgument(Kind)) {
        Assert(ArgCount == 2, "this attribute should have 2 arguments");
        Assert(isa<ConstantInt>(Call.getOperand(Elem.Begin + 1)),
               "the second argument should be a constant integral value");
      } else if (isFuncOnlyAttr(Kind)) {
        Assert((ArgCount) == 0, "this attribute has no argument");
      } else if (!isFuncOrArgAttr(Kind)) {
        Assert((ArgCount) == 1, "this attribute should have one argument");
      }
    }
    break;
  }
  case Intrinsic::coro_id: {
    auto *InfoArg = Call.getArgOperand(3)->stripPointerCasts();
    if (isa<ConstantPointerNull>(InfoArg))
      break;
    auto *GV = dyn_cast<GlobalVariable>(InfoArg);
    Assert(GV && GV->isConstant() && GV->hasDefinitiveInitializer(),
           "info argument of llvm.coro.id must refer to an initialized "
           "constant");
    Constant *Init = GV->getInitializer();
    Assert(isa<ConstantStruct>(Init) || isa<ConstantArray>(Init),
           "info argument of llvm.coro.id must refer to either a struct or "
           "an array");
    break;
  }
#define INSTRUCTION(NAME, NARGS, ROUND_MODE, INTRINSIC)                        \
  case Intrinsic::INTRINSIC:
#include "llvm/IR/ConstrainedOps.def"
    visitConstrainedFPIntrinsic(cast<ConstrainedFPIntrinsic>(Call));
    break;

#define REGISTER_VP_INTRINSIC(VPID,MASKPOS,VLENPOS) \
  case Intrinsic::VPID:
#include "llvm/IR/VPIntrinsics.def"
    visitVPIntrinsic(cast<VPIntrinsic>(Call));
    break;

  case Intrinsic::dbg_declare: // llvm.dbg.declare
    Assert(isa<MetadataAsValue>(Call.getArgOperand(0)),
           "invalid llvm.dbg.declare intrinsic call 1", Call);
    visitDbgIntrinsic("declare", cast<DbgVariableIntrinsic>(Call));
    break;
  case Intrinsic::dbg_addr: // llvm.dbg.addr
    visitDbgIntrinsic("addr", cast<DbgVariableIntrinsic>(Call));
    break;
  case Intrinsic::dbg_value: // llvm.dbg.value
    visitDbgIntrinsic("value", cast<DbgVariableIntrinsic>(Call));
    break;
  case Intrinsic::dbg_label: // llvm.dbg.label
    visitDbgLabelIntrinsic("label", cast<DbgLabelInst>(Call));
    break;
  case Intrinsic::memcpy:
  case Intrinsic::memcpy_inline:
  case Intrinsic::memmove:
  case Intrinsic::memset: {
    const auto *MI = cast<MemIntrinsic>(&Call);
    auto IsValidAlignment = [&](unsigned Alignment) -> bool {
      return Alignment == 0 || isPowerOf2_32(Alignment);
    };
    Assert(IsValidAlignment(MI->getDestAlignment()),
           "alignment of arg 0 of memory intrinsic must be 0 or a power of 2",
           Call);
    if (const auto *MTI = dyn_cast<MemTransferInst>(MI)) {
      Assert(IsValidAlignment(MTI->getSourceAlignment()),
             "alignment of arg 1 of memory intrinsic must be 0 or a power of 2",
             Call);
    }

    break;
  }
  case Intrinsic::memcpy_element_unordered_atomic:
  case Intrinsic::memmove_element_unordered_atomic:
  case Intrinsic::memset_element_unordered_atomic: {
    const auto *AMI = cast<AtomicMemIntrinsic>(&Call);

    ConstantInt *ElementSizeCI =
        cast<ConstantInt>(AMI->getRawElementSizeInBytes());
    const APInt &ElementSizeVal = ElementSizeCI->getValue();
    Assert(ElementSizeVal.isPowerOf2(),
           "element size of the element-wise atomic memory intrinsic "
           "must be a power of 2",
           Call);

    auto IsValidAlignment = [&](uint64_t Alignment) {
      return isPowerOf2_64(Alignment) && ElementSizeVal.ule(Alignment);
    };
    uint64_t DstAlignment = AMI->getDestAlignment();
    Assert(IsValidAlignment(DstAlignment),
           "incorrect alignment of the destination argument", Call);
    if (const auto *AMT = dyn_cast<AtomicMemTransferInst>(AMI)) {
      uint64_t SrcAlignment = AMT->getSourceAlignment();
      Assert(IsValidAlignment(SrcAlignment),
             "incorrect alignment of the source argument", Call);
    }
    break;
  }
  case Intrinsic::call_preallocated_setup: {
    auto *NumArgs = dyn_cast<ConstantInt>(Call.getArgOperand(0));
    Assert(NumArgs != nullptr,
           "llvm.call.preallocated.setup argument must be a constant");
    bool FoundCall = false;
    for (User *U : Call.users()) {
      auto *UseCall = dyn_cast<CallBase>(U);
      Assert(UseCall != nullptr,
             "Uses of llvm.call.preallocated.setup must be calls");
      const Function *Fn = UseCall->getCalledFunction();
      if (Fn && Fn->getIntrinsicID() == Intrinsic::call_preallocated_arg) {
        auto *AllocArgIndex = dyn_cast<ConstantInt>(UseCall->getArgOperand(1));
        Assert(AllocArgIndex != nullptr,
               "llvm.call.preallocated.alloc arg index must be a constant");
        auto AllocArgIndexInt = AllocArgIndex->getValue();
        Assert(AllocArgIndexInt.sge(0) &&
                   AllocArgIndexInt.slt(NumArgs->getValue()),
               "llvm.call.preallocated.alloc arg index must be between 0 and "
               "corresponding "
               "llvm.call.preallocated.setup's argument count");
      } else if (Fn && Fn->getIntrinsicID() ==
                           Intrinsic::call_preallocated_teardown) {
        // nothing to do
      } else {
        Assert(!FoundCall, "Can have at most one call corresponding to a "
                           "llvm.call.preallocated.setup");
        FoundCall = true;
        size_t NumPreallocatedArgs = 0;
        for (unsigned i = 0; i < UseCall->getNumArgOperands(); i++) {
          if (UseCall->paramHasAttr(i, Attribute::Preallocated)) {
            ++NumPreallocatedArgs;
          }
        }
        Assert(NumPreallocatedArgs != 0,
               "cannot use preallocated intrinsics on a call without "
               "preallocated arguments");
        Assert(NumArgs->equalsInt(NumPreallocatedArgs),
               "llvm.call.preallocated.setup arg size must be equal to number "
               "of preallocated arguments "
               "at call site",
               Call, *UseCall);
        // getOperandBundle() cannot be called if more than one of the operand
        // bundle exists. There is already a check elsewhere for this, so skip
        // here if we see more than one.
        if (UseCall->countOperandBundlesOfType(LLVMContext::OB_preallocated) >
            1) {
          return;
        }
        auto PreallocatedBundle =
            UseCall->getOperandBundle(LLVMContext::OB_preallocated);
        Assert(PreallocatedBundle,
               "Use of llvm.call.preallocated.setup outside intrinsics "
               "must be in \"preallocated\" operand bundle");
        Assert(PreallocatedBundle->Inputs.front().get() == &Call,
               "preallocated bundle must have token from corresponding "
               "llvm.call.preallocated.setup");
      }
    }
    break;
  }
  case Intrinsic::call_preallocated_arg: {
    auto *Token = dyn_cast<CallBase>(Call.getArgOperand(0));
    Assert(Token && Token->getCalledFunction()->getIntrinsicID() ==
                        Intrinsic::call_preallocated_setup,
           "llvm.call.preallocated.arg token argument must be a "
           "llvm.call.preallocated.setup");
    Assert(Call.hasFnAttr(Attribute::Preallocated),
           "llvm.call.preallocated.arg must be called with a \"preallocated\" "
           "call site attribute");
    break;
  }
  case Intrinsic::call_preallocated_teardown: {
    auto *Token = dyn_cast<CallBase>(Call.getArgOperand(0));
    Assert(Token && Token->getCalledFunction()->getIntrinsicID() ==
                        Intrinsic::call_preallocated_setup,
           "llvm.call.preallocated.teardown token argument must be a "
           "llvm.call.preallocated.setup");
    break;
  }
  case Intrinsic::gcroot:
  case Intrinsic::gcwrite:
  case Intrinsic::gcread:
    if (ID == Intrinsic::gcroot) {
      AllocaInst *AI =
          dyn_cast<AllocaInst>(Call.getArgOperand(0)->stripPointerCasts());
      Assert(AI, "llvm.gcroot parameter #1 must be an alloca.", Call);
      Assert(isa<Constant>(Call.getArgOperand(1)),
             "llvm.gcroot parameter #2 must be a constant.", Call);
      if (!AI->getAllocatedType()->isPointerTy()) {
        Assert(!isa<ConstantPointerNull>(Call.getArgOperand(1)),
               "llvm.gcroot parameter #1 must either be a pointer alloca, "
               "or argument #2 must be a non-null constant.",
               Call);
      }
    }

    Assert(Call.getParent()->getParent()->hasGC(),
           "Enclosing function does not use GC.", Call);
    break;
  case Intrinsic::init_trampoline:
    Assert(isa<Function>(Call.getArgOperand(1)->stripPointerCasts()),
           "llvm.init_trampoline parameter #2 must resolve to a function.",
           Call);
    break;
  case Intrinsic::prefetch:
    Assert(cast<ConstantInt>(Call.getArgOperand(1))->getZExtValue() < 2 &&
           cast<ConstantInt>(Call.getArgOperand(2))->getZExtValue() < 4,
           "invalid arguments to llvm.prefetch", Call);
    break;
  case Intrinsic::stackprotector:
    Assert(isa<AllocaInst>(Call.getArgOperand(1)->stripPointerCasts()),
           "llvm.stackprotector parameter #2 must resolve to an alloca.", Call);
    break;
  case Intrinsic::localescape: {
    BasicBlock *BB = Call.getParent();
    Assert(BB == &BB->getParent()->front(),
           "llvm.localescape used outside of entry block", Call);
    Assert(!SawFrameEscape,
           "multiple calls to llvm.localescape in one function", Call);
    for (Value *Arg : Call.args()) {
      if (isa<ConstantPointerNull>(Arg))
        continue; // Null values are allowed as placeholders.
      auto *AI = dyn_cast<AllocaInst>(Arg->stripPointerCasts());
      Assert(AI && AI->isStaticAlloca(),
             "llvm.localescape only accepts static allocas", Call);
    }
    FrameEscapeInfo[BB->getParent()].first = Call.getNumArgOperands();
    SawFrameEscape = true;
    break;
  }
  case Intrinsic::localrecover: {
    Value *FnArg = Call.getArgOperand(0)->stripPointerCasts();
    Function *Fn = dyn_cast<Function>(FnArg);
    Assert(Fn && !Fn->isDeclaration(),
           "llvm.localrecover first "
           "argument must be function defined in this module",
           Call);
    auto *IdxArg = cast<ConstantInt>(Call.getArgOperand(2));
    auto &Entry = FrameEscapeInfo[Fn];
    Entry.second = unsigned(
        std::max(uint64_t(Entry.second), IdxArg->getLimitedValue(~0U) + 1));
    break;
  }

  case Intrinsic::experimental_gc_statepoint:
    if (auto *CI = dyn_cast<CallInst>(&Call))
      Assert(!CI->isInlineAsm(),
             "gc.statepoint support for inline assembly unimplemented", CI);
    Assert(Call.getParent()->getParent()->hasGC(),
           "Enclosing function does not use GC.", Call);

    verifyStatepoint(Call);
    break;
  case Intrinsic::experimental_gc_result: {
    Assert(Call.getParent()->getParent()->hasGC(),
           "Enclosing function does not use GC.", Call);
    // Are we tied to a statepoint properly?
    const auto *StatepointCall = dyn_cast<CallBase>(Call.getArgOperand(0));
    const Function *StatepointFn =
        StatepointCall ? StatepointCall->getCalledFunction() : nullptr;
    Assert(StatepointFn && StatepointFn->isDeclaration() &&
               StatepointFn->getIntrinsicID() ==
                   Intrinsic::experimental_gc_statepoint,
           "gc.result operand #1 must be from a statepoint", Call,
           Call.getArgOperand(0));

    // Assert that result type matches wrapped callee.
    const Value *Target = StatepointCall->getArgOperand(2);
    auto *PT = cast<PointerType>(Target->getType());
    auto *TargetFuncType = cast<FunctionType>(PT->getElementType());
    Assert(Call.getType() == TargetFuncType->getReturnType(),
           "gc.result result type does not match wrapped callee", Call);
    break;
  }
  case Intrinsic::experimental_gc_relocate: {
    Assert(Call.getNumArgOperands() == 3, "wrong number of arguments", Call);

    Assert(isa<PointerType>(Call.getType()->getScalarType()),
           "gc.relocate must return a pointer or a vector of pointers", Call);

    // Check that this relocate is correctly tied to the statepoint

    // This is case for relocate on the unwinding path of an invoke statepoint
    if (LandingPadInst *LandingPad =
            dyn_cast<LandingPadInst>(Call.getArgOperand(0))) {

      const BasicBlock *InvokeBB =
          LandingPad->getParent()->getUniquePredecessor();

      // Landingpad relocates should have only one predecessor with invoke
      // statepoint terminator
      Assert(InvokeBB, "safepoints should have unique landingpads",
             LandingPad->getParent());
      Assert(InvokeBB->getTerminator(), "safepoint block should be well formed",
             InvokeBB);
      Assert(isa<GCStatepointInst>(InvokeBB->getTerminator()),
             "gc relocate should be linked to a statepoint", InvokeBB);
    } else {
      // In all other cases relocate should be tied to the statepoint directly.
      // This covers relocates on a normal return path of invoke statepoint and
      // relocates of a call statepoint.
      auto Token = Call.getArgOperand(0);
      Assert(isa<GCStatepointInst>(Token),
             "gc relocate is incorrectly tied to the statepoint", Call, Token);
    }

    // Verify rest of the relocate arguments.
    const CallBase &StatepointCall =
      *cast<GCRelocateInst>(Call).getStatepoint();

    // Both the base and derived must be piped through the safepoint.
    Value *Base = Call.getArgOperand(1);
    Assert(isa<ConstantInt>(Base),
           "gc.relocate operand #2 must be integer offset", Call);

    Value *Derived = Call.getArgOperand(2);
    Assert(isa<ConstantInt>(Derived),
           "gc.relocate operand #3 must be integer offset", Call);

    const uint64_t BaseIndex = cast<ConstantInt>(Base)->getZExtValue();
    const uint64_t DerivedIndex = cast<ConstantInt>(Derived)->getZExtValue();

    // Check the bounds
    if (auto Opt = StatepointCall.getOperandBundle(LLVMContext::OB_gc_live)) {
      Assert(BaseIndex < Opt->Inputs.size(),
             "gc.relocate: statepoint base index out of bounds", Call);
      Assert(DerivedIndex < Opt->Inputs.size(),
             "gc.relocate: statepoint derived index out of bounds", Call);
    }

    // Relocated value must be either a pointer type or vector-of-pointer type,
    // but gc_relocate does not need to return the same pointer type as the
    // relocated pointer. It can be casted to the correct type later if it's
    // desired. However, they must have the same address space and 'vectorness'
    GCRelocateInst &Relocate = cast<GCRelocateInst>(Call);
    Assert(Relocate.getDerivedPtr()->getType()->isPtrOrPtrVectorTy(),
           "gc.relocate: relocated value must be a gc pointer", Call);

    auto ResultType = Call.getType();
    auto DerivedType = Relocate.getDerivedPtr()->getType();
    Assert(ResultType->isVectorTy() == DerivedType->isVectorTy(),
           "gc.relocate: vector relocates to vector and pointer to pointer",
           Call);
    Assert(
        ResultType->getPointerAddressSpace() ==
            DerivedType->getPointerAddressSpace(),
        "gc.relocate: relocating a pointer shouldn't change its address space",
        Call);
    break;
  }
  case Intrinsic::eh_exceptioncode:
  case Intrinsic::eh_exceptionpointer: {
    Assert(isa<CatchPadInst>(Call.getArgOperand(0)),
           "eh.exceptionpointer argument must be a catchpad", Call);
    break;
  }
  case Intrinsic::get_active_lane_mask: {
    Assert(Call.getType()->isVectorTy(), "get_active_lane_mask: must return a "
           "vector", Call);
    auto *ElemTy = Call.getType()->getScalarType();
    Assert(ElemTy->isIntegerTy(1), "get_active_lane_mask: element type is not "
           "i1", Call);
    break;
  }
  case Intrinsic::masked_load: {
    Assert(Call.getType()->isVectorTy(), "masked_load: must return a vector",
           Call);

    Value *Ptr = Call.getArgOperand(0);
    ConstantInt *Alignment = cast<ConstantInt>(Call.getArgOperand(1));
    Value *Mask = Call.getArgOperand(2);
    Value *PassThru = Call.getArgOperand(3);
    Assert(Mask->getType()->isVectorTy(), "masked_load: mask must be vector",
           Call);
    Assert(Alignment->getValue().isPowerOf2(),
           "masked_load: alignment must be a power of 2", Call);

    // DataTy is the overloaded type
    Type *DataTy = cast<PointerType>(Ptr->getType())->getElementType();
    Assert(DataTy == Call.getType(),
           "masked_load: return must match pointer type", Call);
    Assert(PassThru->getType() == DataTy,
           "masked_load: pass through and data type must match", Call);
    Assert(cast<VectorType>(Mask->getType())->getElementCount() ==
               cast<VectorType>(DataTy)->getElementCount(),
           "masked_load: vector mask must be same length as data", Call);
    break;
  }
  case Intrinsic::masked_store: {
    Value *Val = Call.getArgOperand(0);
    Value *Ptr = Call.getArgOperand(1);
    ConstantInt *Alignment = cast<ConstantInt>(Call.getArgOperand(2));
    Value *Mask = Call.getArgOperand(3);
    Assert(Mask->getType()->isVectorTy(), "masked_store: mask must be vector",
           Call);
    Assert(Alignment->getValue().isPowerOf2(),
           "masked_store: alignment must be a power of 2", Call);

    // DataTy is the overloaded type
    Type *DataTy = cast<PointerType>(Ptr->getType())->getElementType();
    Assert(DataTy == Val->getType(),
           "masked_store: storee must match pointer type", Call);
    Assert(cast<VectorType>(Mask->getType())->getElementCount() ==
               cast<VectorType>(DataTy)->getElementCount(),
           "masked_store: vector mask must be same length as data", Call);
    break;
  }

  case Intrinsic::masked_gather: {
    const APInt &Alignment =
        cast<ConstantInt>(Call.getArgOperand(1))->getValue();
    Assert(Alignment.isNullValue() || Alignment.isPowerOf2(),
           "masked_gather: alignment must be 0 or a power of 2", Call);
    break;
  }
  case Intrinsic::masked_scatter: {
    const APInt &Alignment =
        cast<ConstantInt>(Call.getArgOperand(2))->getValue();
    Assert(Alignment.isNullValue() || Alignment.isPowerOf2(),
           "masked_scatter: alignment must be 0 or a power of 2", Call);
    break;
  }

  case Intrinsic::experimental_guard: {
    Assert(isa<CallInst>(Call), "experimental_guard cannot be invoked", Call);
    Assert(Call.countOperandBundlesOfType(LLVMContext::OB_deopt) == 1,
           "experimental_guard must have exactly one "
           "\"deopt\" operand bundle");
    break;
  }

  case Intrinsic::experimental_deoptimize: {
    Assert(isa<CallInst>(Call), "experimental_deoptimize cannot be invoked",
           Call);
    Assert(Call.countOperandBundlesOfType(LLVMContext::OB_deopt) == 1,
           "experimental_deoptimize must have exactly one "
           "\"deopt\" operand bundle");
    Assert(Call.getType() == Call.getFunction()->getReturnType(),
           "experimental_deoptimize return type must match caller return type");

    if (isa<CallInst>(Call)) {
      auto *RI = dyn_cast<ReturnInst>(Call.getNextNode());
      Assert(RI,
             "calls to experimental_deoptimize must be followed by a return");

      if (!Call.getType()->isVoidTy() && RI)
        Assert(RI->getReturnValue() == &Call,
               "calls to experimental_deoptimize must be followed by a return "
               "of the value computed by experimental_deoptimize");
    }

    break;
  }
  case Intrinsic::vector_reduce_and:
  case Intrinsic::vector_reduce_or:
  case Intrinsic::vector_reduce_xor:
  case Intrinsic::vector_reduce_add:
  case Intrinsic::vector_reduce_mul:
  case Intrinsic::vector_reduce_smax:
  case Intrinsic::vector_reduce_smin:
  case Intrinsic::vector_reduce_umax:
  case Intrinsic::vector_reduce_umin: {
    Type *ArgTy = Call.getArgOperand(0)->getType();
    Assert(ArgTy->isIntOrIntVectorTy() && ArgTy->isVectorTy(),
           "Intrinsic has incorrect argument type!");
    break;
  }
  case Intrinsic::vector_reduce_fmax:
  case Intrinsic::vector_reduce_fmin: {
    Type *ArgTy = Call.getArgOperand(0)->getType();
    Assert(ArgTy->isFPOrFPVectorTy() && ArgTy->isVectorTy(),
           "Intrinsic has incorrect argument type!");
    break;
  }
  case Intrinsic::vector_reduce_fadd:
  case Intrinsic::vector_reduce_fmul: {
    // Unlike the other reductions, the first argument is a start value. The
    // second argument is the vector to be reduced.
    Type *ArgTy = Call.getArgOperand(1)->getType();
    Assert(ArgTy->isFPOrFPVectorTy() && ArgTy->isVectorTy(),
           "Intrinsic has incorrect argument type!");
    break;
  }
  case Intrinsic::smul_fix:
  case Intrinsic::smul_fix_sat:
  case Intrinsic::umul_fix:
  case Intrinsic::umul_fix_sat:
  case Intrinsic::sdiv_fix:
  case Intrinsic::sdiv_fix_sat:
  case Intrinsic::udiv_fix:
  case Intrinsic::udiv_fix_sat: {
    Value *Op1 = Call.getArgOperand(0);
    Value *Op2 = Call.getArgOperand(1);
    Assert(Op1->getType()->isIntOrIntVectorTy(),
           "first operand of [us][mul|div]_fix[_sat] must be an int type or "
           "vector of ints");
    Assert(Op2->getType()->isIntOrIntVectorTy(),
           "second operand of [us][mul|div]_fix[_sat] must be an int type or "
           "vector of ints");

    auto *Op3 = cast<ConstantInt>(Call.getArgOperand(2));
    Assert(Op3->getType()->getBitWidth() <= 32,
           "third argument of [us][mul|div]_fix[_sat] must fit within 32 bits");

    if (ID == Intrinsic::smul_fix || ID == Intrinsic::smul_fix_sat ||
        ID == Intrinsic::sdiv_fix || ID == Intrinsic::sdiv_fix_sat) {
      Assert(
          Op3->getZExtValue() < Op1->getType()->getScalarSizeInBits(),
          "the scale of s[mul|div]_fix[_sat] must be less than the width of "
          "the operands");
    } else {
      Assert(Op3->getZExtValue() <= Op1->getType()->getScalarSizeInBits(),
             "the scale of u[mul|div]_fix[_sat] must be less than or equal "
             "to the width of the operands");
    }
    break;
  }
  case Intrinsic::lround:
  case Intrinsic::llround:
  case Intrinsic::lrint:
  case Intrinsic::llrint: {
    Type *ValTy = Call.getArgOperand(0)->getType();
    Type *ResultTy = Call.getType();
    Assert(!ValTy->isVectorTy() && !ResultTy->isVectorTy(),
           "Intrinsic does not support vectors", &Call);
    break;
  }
  case Intrinsic::bswap: {
    Type *Ty = Call.getType();
    unsigned Size = Ty->getScalarSizeInBits();
    Assert(Size % 16 == 0, "bswap must be an even number of bytes", &Call);
    break;
  }
  case Intrinsic::invariant_start: {
    ConstantInt *InvariantSize = dyn_cast<ConstantInt>(Call.getArgOperand(0));
    Assert(InvariantSize &&
               (!InvariantSize->isNegative() || InvariantSize->isMinusOne()),
           "invariant_start parameter must be -1, 0 or a positive number",
           &Call);
    break;
  }
  case Intrinsic::matrix_multiply:
  case Intrinsic::matrix_transpose:
  case Intrinsic::matrix_column_major_load:
  case Intrinsic::matrix_column_major_store: {
    Function *IF = Call.getCalledFunction();
    ConstantInt *Stride = nullptr;
    ConstantInt *NumRows;
    ConstantInt *NumColumns;
    VectorType *ResultTy;
    Type *Op0ElemTy = nullptr;
    Type *Op1ElemTy = nullptr;
    switch (ID) {
    case Intrinsic::matrix_multiply:
      NumRows = cast<ConstantInt>(Call.getArgOperand(2));
      NumColumns = cast<ConstantInt>(Call.getArgOperand(4));
      ResultTy = cast<VectorType>(Call.getType());
      Op0ElemTy =
          cast<VectorType>(Call.getArgOperand(0)->getType())->getElementType();
      Op1ElemTy =
          cast<VectorType>(Call.getArgOperand(1)->getType())->getElementType();
      break;
    case Intrinsic::matrix_transpose:
      NumRows = cast<ConstantInt>(Call.getArgOperand(1));
      NumColumns = cast<ConstantInt>(Call.getArgOperand(2));
      ResultTy = cast<VectorType>(Call.getType());
      Op0ElemTy =
          cast<VectorType>(Call.getArgOperand(0)->getType())->getElementType();
      break;
    case Intrinsic::matrix_column_major_load:
      Stride = dyn_cast<ConstantInt>(Call.getArgOperand(1));
      NumRows = cast<ConstantInt>(Call.getArgOperand(3));
      NumColumns = cast<ConstantInt>(Call.getArgOperand(4));
      ResultTy = cast<VectorType>(Call.getType());
      Op0ElemTy =
          cast<PointerType>(Call.getArgOperand(0)->getType())->getElementType();
      break;
    case Intrinsic::matrix_column_major_store:
      Stride = dyn_cast<ConstantInt>(Call.getArgOperand(2));
      NumRows = cast<ConstantInt>(Call.getArgOperand(4));
      NumColumns = cast<ConstantInt>(Call.getArgOperand(5));
      ResultTy = cast<VectorType>(Call.getArgOperand(0)->getType());
      Op0ElemTy =
          cast<VectorType>(Call.getArgOperand(0)->getType())->getElementType();
      Op1ElemTy =
          cast<PointerType>(Call.getArgOperand(1)->getType())->getElementType();
      break;
    default:
      llvm_unreachable("unexpected intrinsic");
    }

    Assert(ResultTy->getElementType()->isIntegerTy() ||
           ResultTy->getElementType()->isFloatingPointTy(),
           "Result type must be an integer or floating-point type!", IF);

    Assert(ResultTy->getElementType() == Op0ElemTy,
           "Vector element type mismatch of the result and first operand "
           "vector!", IF);

    if (Op1ElemTy)
      Assert(ResultTy->getElementType() == Op1ElemTy,
             "Vector element type mismatch of the result and second operand "
             "vector!", IF);

    Assert(cast<FixedVectorType>(ResultTy)->getNumElements() ==
               NumRows->getZExtValue() * NumColumns->getZExtValue(),
           "Result of a matrix operation does not fit in the returned vector!");

    if (Stride)
      Assert(Stride->getZExtValue() >= NumRows->getZExtValue(),
             "Stride must be greater or equal than the number of rows!", IF);

    break;
  }
  case Intrinsic::experimental_vector_insert: {
    VectorType *VecTy = cast<VectorType>(Call.getArgOperand(0)->getType());
    VectorType *SubVecTy = cast<VectorType>(Call.getArgOperand(1)->getType());

    Assert(VecTy->getElementType() == SubVecTy->getElementType(),
           "experimental_vector_insert parameters must have the same element "
           "type.",
           &Call);
    break;
  }
  case Intrinsic::experimental_vector_extract: {
    VectorType *ResultTy = cast<VectorType>(Call.getType());
    VectorType *VecTy = cast<VectorType>(Call.getArgOperand(0)->getType());

    Assert(ResultTy->getElementType() == VecTy->getElementType(),
           "experimental_vector_extract result must have the same element "
           "type as the input vector.",
           &Call);
    break;
  }
  case Intrinsic::experimental_noalias_scope_decl: {
    NoAliasScopeDecls.push_back(cast<IntrinsicInst>(&Call));
    break;
  }
  };
}

/// Carefully grab the subprogram from a local scope.
///
/// This carefully grabs the subprogram from a local scope, avoiding the
/// built-in assertions that would typically fire.
static DISubprogram *getSubprogram(Metadata *LocalScope) {
  if (!LocalScope)
    return nullptr;

  if (auto *SP = dyn_cast<DISubprogram>(LocalScope))
    return SP;

  if (auto *LB = dyn_cast<DILexicalBlockBase>(LocalScope))
    return getSubprogram(LB->getRawScope());

  // Just return null; broken scope chains are checked elsewhere.
  assert(!isa<DILocalScope>(LocalScope) && "Unknown type of local scope");
  return nullptr;
}

void Verifier::visitVPIntrinsic(VPIntrinsic &VPI) {
  Assert(!VPI.isConstrainedOp(),
         "VP intrinsics only support the default fp environment for now "
         "(round.tonearest; fpexcept.ignore).");
  if (VPI.isConstrainedOp()) {
    Assert(VPI.getExceptionBehavior() != None,
           "invalid exception behavior argument", &VPI);
    Assert(VPI.getRoundingMode() != None, "invalid rounding mode argument",
           &VPI);
  }
}

void Verifier::visitConstrainedFPIntrinsic(ConstrainedFPIntrinsic &FPI) {
  unsigned NumOperands;
  bool HasRoundingMD;
  switch (FPI.getIntrinsicID()) {
#define INSTRUCTION(NAME, NARG, ROUND_MODE, INTRINSIC)                         \
  case Intrinsic::INTRINSIC:                                                   \
    NumOperands = NARG;                                                        \
    HasRoundingMD = ROUND_MODE;                                                \
    break;
#include "llvm/IR/ConstrainedOps.def"
  default:
    llvm_unreachable("Invalid constrained FP intrinsic!");
  }
  NumOperands += (1 + HasRoundingMD);
  // Compare intrinsics carry an extra predicate metadata operand.
  if (isa<ConstrainedFPCmpIntrinsic>(FPI))
    NumOperands += 1;
  Assert((FPI.getNumArgOperands() == NumOperands),
         "invalid arguments for constrained FP intrinsic", &FPI);

  switch (FPI.getIntrinsicID()) {
  case Intrinsic::experimental_constrained_lrint:
  case Intrinsic::experimental_constrained_llrint: {
    Type *ValTy = FPI.getArgOperand(0)->getType();
    Type *ResultTy = FPI.getType();
    Assert(!ValTy->isVectorTy() && !ResultTy->isVectorTy(),
           "Intrinsic does not support vectors", &FPI);
  }
    break;

  case Intrinsic::experimental_constrained_lround:
  case Intrinsic::experimental_constrained_llround: {
    Type *ValTy = FPI.getArgOperand(0)->getType();
    Type *ResultTy = FPI.getType();
    Assert(!ValTy->isVectorTy() && !ResultTy->isVectorTy(),
           "Intrinsic does not support vectors", &FPI);
    break;
  }

  case Intrinsic::experimental_constrained_fcmp:
  case Intrinsic::experimental_constrained_fcmps: {
    auto Pred = cast<ConstrainedFPCmpIntrinsic>(&FPI)->getPredicate();
    Assert(CmpInst::isFPPredicate(Pred),
           "invalid predicate for constrained FP comparison intrinsic", &FPI);
    break;
  }

  case Intrinsic::experimental_constrained_fptosi:
  case Intrinsic::experimental_constrained_fptoui: {
    Value *Operand = FPI.getArgOperand(0);
    uint64_t NumSrcElem = 0;
    Assert(Operand->getType()->isFPOrFPVectorTy(),
           "Intrinsic first argument must be floating point", &FPI);
    if (auto *OperandT = dyn_cast<VectorType>(Operand->getType())) {
      NumSrcElem = cast<FixedVectorType>(OperandT)->getNumElements();
    }

    Operand = &FPI;
    Assert((NumSrcElem > 0) == Operand->getType()->isVectorTy(),
           "Intrinsic first argument and result disagree on vector use", &FPI);
    Assert(Operand->getType()->isIntOrIntVectorTy(),
           "Intrinsic result must be an integer", &FPI);
    if (auto *OperandT = dyn_cast<VectorType>(Operand->getType())) {
      Assert(NumSrcElem == cast<FixedVectorType>(OperandT)->getNumElements(),
             "Intrinsic first argument and result vector lengths must be equal",
             &FPI);
    }
  }
    break;

  case Intrinsic::experimental_constrained_sitofp:
  case Intrinsic::experimental_constrained_uitofp: {
    Value *Operand = FPI.getArgOperand(0);
    uint64_t NumSrcElem = 0;
    Assert(Operand->getType()->isIntOrIntVectorTy(),
           "Intrinsic first argument must be integer", &FPI);
    if (auto *OperandT = dyn_cast<VectorType>(Operand->getType())) {
      NumSrcElem = cast<FixedVectorType>(OperandT)->getNumElements();
    }

    Operand = &FPI;
    Assert((NumSrcElem > 0) == Operand->getType()->isVectorTy(),
           "Intrinsic first argument and result disagree on vector use", &FPI);
    Assert(Operand->getType()->isFPOrFPVectorTy(),
           "Intrinsic result must be a floating point", &FPI);
    if (auto *OperandT = dyn_cast<VectorType>(Operand->getType())) {
      Assert(NumSrcElem == cast<FixedVectorType>(OperandT)->getNumElements(),
             "Intrinsic first argument and result vector lengths must be equal",
             &FPI);
    }
  } break;

  case Intrinsic::experimental_constrained_fptrunc:
  case Intrinsic::experimental_constrained_fpext: {
    Value *Operand = FPI.getArgOperand(0);
    Type *OperandTy = Operand->getType();
    Value *Result = &FPI;
    Type *ResultTy = Result->getType();
    Assert(OperandTy->isFPOrFPVectorTy(),
           "Intrinsic first argument must be FP or FP vector", &FPI);
    Assert(ResultTy->isFPOrFPVectorTy(),
           "Intrinsic result must be FP or FP vector", &FPI);
    Assert(OperandTy->isVectorTy() == ResultTy->isVectorTy(),
           "Intrinsic first argument and result disagree on vector use", &FPI);
    if (OperandTy->isVectorTy()) {
      Assert(cast<FixedVectorType>(OperandTy)->getNumElements() ==
                 cast<FixedVectorType>(ResultTy)->getNumElements(),
             "Intrinsic first argument and result vector lengths must be equal",
             &FPI);
    }
    if (FPI.getIntrinsicID() == Intrinsic::experimental_constrained_fptrunc) {
      Assert(OperandTy->getScalarSizeInBits() > ResultTy->getScalarSizeInBits(),
             "Intrinsic first argument's type must be larger than result type",
             &FPI);
    } else {
      Assert(OperandTy->getScalarSizeInBits() < ResultTy->getScalarSizeInBits(),
             "Intrinsic first argument's type must be smaller than result type",
             &FPI);
    }
  }
    break;

  default:
    break;
  }

  // If a non-metadata argument is passed in a metadata slot then the
  // error will be caught earlier when the incorrect argument doesn't
  // match the specification in the intrinsic call table. Thus, no
  // argument type check is needed here.

  Assert(FPI.getExceptionBehavior().hasValue(),
         "invalid exception behavior argument", &FPI);
  if (HasRoundingMD) {
    Assert(FPI.getRoundingMode().hasValue(),
           "invalid rounding mode argument", &FPI);
  }
}

void Verifier::visitDbgIntrinsic(StringRef Kind, DbgVariableIntrinsic &DII) {
  auto *MD = DII.getRawLocation();
  AssertDI(isa<ValueAsMetadata>(MD) || isa<DIArgList>(MD) ||
               (isa<MDNode>(MD) && !cast<MDNode>(MD)->getNumOperands()),
           "invalid llvm.dbg." + Kind + " intrinsic address/value", &DII, MD);
  AssertDI(isa<DILocalVariable>(DII.getRawVariable()),
         "invalid llvm.dbg." + Kind + " intrinsic variable", &DII,
         DII.getRawVariable());
  AssertDI(isa<DIExpression>(DII.getRawExpression()),
         "invalid llvm.dbg." + Kind + " intrinsic expression", &DII,
         DII.getRawExpression());

  // Ignore broken !dbg attachments; they're checked elsewhere.
  if (MDNode *N = DII.getDebugLoc().getAsMDNode())
    if (!isa<DILocation>(N))
      return;

  BasicBlock *BB = DII.getParent();
  Function *F = BB ? BB->getParent() : nullptr;

  // The scopes for variables and !dbg attachments must agree.
  DILocalVariable *Var = DII.getVariable();
  DILocation *Loc = DII.getDebugLoc();
  AssertDI(Loc, "llvm.dbg." + Kind + " intrinsic requires a !dbg attachment",
           &DII, BB, F);

  DISubprogram *VarSP = getSubprogram(Var->getRawScope());
  DISubprogram *LocSP = getSubprogram(Loc->getRawScope());
  if (!VarSP || !LocSP)
    return; // Broken scope chains are checked elsewhere.

  AssertDI(VarSP == LocSP, "mismatched subprogram between llvm.dbg." + Kind +
                               " variable and !dbg attachment",
           &DII, BB, F, Var, Var->getScope()->getSubprogram(), Loc,
           Loc->getScope()->getSubprogram());

  // This check is redundant with one in visitLocalVariable().
  AssertDI(isType(Var->getRawType()), "invalid type ref", Var,
           Var->getRawType());
  verifyFnArgs(DII);
}

void Verifier::visitDbgLabelIntrinsic(StringRef Kind, DbgLabelInst &DLI) {
  AssertDI(isa<DILabel>(DLI.getRawLabel()),
         "invalid llvm.dbg." + Kind + " intrinsic variable", &DLI,
         DLI.getRawLabel());

  // Ignore broken !dbg attachments; they're checked elsewhere.
  if (MDNode *N = DLI.getDebugLoc().getAsMDNode())
    if (!isa<DILocation>(N))
      return;

  BasicBlock *BB = DLI.getParent();
  Function *F = BB ? BB->getParent() : nullptr;

  // The scopes for variables and !dbg attachments must agree.
  DILabel *Label = DLI.getLabel();
  DILocation *Loc = DLI.getDebugLoc();
  Assert(Loc, "llvm.dbg." + Kind + " intrinsic requires a !dbg attachment",
         &DLI, BB, F);

  DISubprogram *LabelSP = getSubprogram(Label->getRawScope());
  DISubprogram *LocSP = getSubprogram(Loc->getRawScope());
  if (!LabelSP || !LocSP)
    return;

  AssertDI(LabelSP == LocSP, "mismatched subprogram between llvm.dbg." + Kind +
                             " label and !dbg attachment",
           &DLI, BB, F, Label, Label->getScope()->getSubprogram(), Loc,
           Loc->getScope()->getSubprogram());
}

void Verifier::verifyFragmentExpression(const DbgVariableIntrinsic &I) {
  DILocalVariable *V = dyn_cast_or_null<DILocalVariable>(I.getRawVariable());
  DIExpression *E = dyn_cast_or_null<DIExpression>(I.getRawExpression());

  // We don't know whether this intrinsic verified correctly.
  if (!V || !E || !E->isValid())
    return;

  // Nothing to do if this isn't a DW_OP_LLVM_fragment expression.
  auto Fragment = E->getFragmentInfo();
  if (!Fragment)
    return;

  // The frontend helps out GDB by emitting the members of local anonymous
  // unions as artificial local variables with shared storage. When SROA splits
  // the storage for artificial local variables that are smaller than the entire
  // union, the overhang piece will be outside of the allotted space for the
  // variable and this check fails.
  // FIXME: Remove this check as soon as clang stops doing this; it hides bugs.
  if (V->isArtificial())
    return;

  verifyFragmentExpression(*V, *Fragment, &I);
}

template <typename ValueOrMetadata>
void Verifier::verifyFragmentExpression(const DIVariable &V,
                                        DIExpression::FragmentInfo Fragment,
                                        ValueOrMetadata *Desc) {
  // If there's no size, the type is broken, but that should be checked
  // elsewhere.
  auto VarSize = V.getSizeInBits();
  if (!VarSize)
    return;

  unsigned FragSize = Fragment.SizeInBits;
  unsigned FragOffset = Fragment.OffsetInBits;
  AssertDI(FragSize + FragOffset <= *VarSize,
         "fragment is larger than or outside of variable", Desc, &V);
  AssertDI(FragSize != *VarSize, "fragment covers entire variable", Desc, &V);
}

void Verifier::verifyFnArgs(const DbgVariableIntrinsic &I) {
  // This function does not take the scope of noninlined function arguments into
  // account. Don't run it if current function is nodebug, because it may
  // contain inlined debug intrinsics.
  if (!HasDebugInfo)
    return;

  // For performance reasons only check non-inlined ones.
  if (I.getDebugLoc()->getInlinedAt())
    return;

  DILocalVariable *Var = I.getVariable();
  AssertDI(Var, "dbg intrinsic without variable");

  unsigned ArgNo = Var->getArg();
  if (!ArgNo)
    return;

  // Verify there are no duplicate function argument debug info entries.
  // These will cause hard-to-debug assertions in the DWARF backend.
  if (DebugFnArgs.size() < ArgNo)
    DebugFnArgs.resize(ArgNo, nullptr);

  auto *Prev = DebugFnArgs[ArgNo - 1];
  DebugFnArgs[ArgNo - 1] = Var;
  AssertDI(!Prev || (Prev == Var), "conflicting debug info for argument", &I,
           Prev, Var);
}

void Verifier::verifyNotEntryValue(const DbgVariableIntrinsic &I) {
  DIExpression *E = dyn_cast_or_null<DIExpression>(I.getRawExpression());

  // We don't know whether this intrinsic verified correctly.
  if (!E || !E->isValid())
    return;

  AssertDI(!E->isEntryValue(), "Entry values are only allowed in MIR", &I);
}

void Verifier::verifyCompileUnits() {
  // When more than one Module is imported into the same context, such as during
  // an LTO build before linking the modules, ODR type uniquing may cause types
  // to point to a different CU. This check does not make sense in this case.
  if (M.getContext().isODRUniquingDebugTypes())
    return;
  auto *CUs = M.getNamedMetadata("llvm.dbg.cu");
  SmallPtrSet<const Metadata *, 2> Listed;
  if (CUs)
    Listed.insert(CUs->op_begin(), CUs->op_end());
  for (auto *CU : CUVisited)
    AssertDI(Listed.count(CU), "DICompileUnit not listed in llvm.dbg.cu", CU);
  CUVisited.clear();
}

void Verifier::verifyDeoptimizeCallingConvs() {
  if (DeoptimizeDeclarations.empty())
    return;

  const Function *First = DeoptimizeDeclarations[0];
  for (auto *F : makeArrayRef(DeoptimizeDeclarations).slice(1)) {
    Assert(First->getCallingConv() == F->getCallingConv(),
           "All llvm.experimental.deoptimize declarations must have the same "
           "calling convention",
           First, F);
  }
}

void Verifier::verifySourceDebugInfo(const DICompileUnit &U, const DIFile &F) {
  bool HasSource = F.getSource().hasValue();
  if (!HasSourceDebugInfo.count(&U))
    HasSourceDebugInfo[&U] = HasSource;
  AssertDI(HasSource == HasSourceDebugInfo[&U],
           "inconsistent use of embedded source");
}

void Verifier::verifyNoAliasScopeDecl() {
  if (NoAliasScopeDecls.empty())
    return;

  // only a single scope must be declared at a time.
  for (auto *II : NoAliasScopeDecls) {
    assert(II->getIntrinsicID() == Intrinsic::experimental_noalias_scope_decl &&
           "Not a llvm.experimental.noalias.scope.decl ?");
    const auto *ScopeListMV = dyn_cast<MetadataAsValue>(
        II->getOperand(Intrinsic::NoAliasScopeDeclScopeArg));
    Assert(ScopeListMV != nullptr,
           "llvm.experimental.noalias.scope.decl must have a MetadataAsValue "
           "argument",
           II);

    const auto *ScopeListMD = dyn_cast<MDNode>(ScopeListMV->getMetadata());
    Assert(ScopeListMD != nullptr, "!id.scope.list must point to an MDNode",
           II);
    Assert(ScopeListMD->getNumOperands() == 1,
           "!id.scope.list must point to a list with a single scope", II);
  }

  // Only check the domination rule when requested. Once all passes have been
  // adapted this option can go away.
  if (!VerifyNoAliasScopeDomination)
    return;

  // Now sort the intrinsics based on the scope MDNode so that declarations of
  // the same scopes are next to each other.
  auto GetScope = [](IntrinsicInst *II) {
    const auto *ScopeListMV = cast<MetadataAsValue>(
        II->getOperand(Intrinsic::NoAliasScopeDeclScopeArg));
    return &cast<MDNode>(ScopeListMV->getMetadata())->getOperand(0);
  };

  // We are sorting on MDNode pointers here. For valid input IR this is ok.
  // TODO: Sort on Metadata ID to avoid non-deterministic error messages.
  auto Compare = [GetScope](IntrinsicInst *Lhs, IntrinsicInst *Rhs) {
    return GetScope(Lhs) < GetScope(Rhs);
  };

  llvm::sort(NoAliasScopeDecls, Compare);

  // Go over the intrinsics and check that for the same scope, they are not
  // dominating each other.
  auto ItCurrent = NoAliasScopeDecls.begin();
  while (ItCurrent != NoAliasScopeDecls.end()) {
    auto CurScope = GetScope(*ItCurrent);
    auto ItNext = ItCurrent;
    do {
      ++ItNext;
    } while (ItNext != NoAliasScopeDecls.end() &&
             GetScope(*ItNext) == CurScope);

    // [ItCurrent, ItNext) represents the declarations for the same scope.
    // Ensure they are not dominating each other.. but only if it is not too
    // expensive.
    if (ItNext - ItCurrent < 32)
      for (auto *I : llvm::make_range(ItCurrent, ItNext))
        for (auto *J : llvm::make_range(ItCurrent, ItNext))
          if (I != J)
            Assert(!DT.dominates(I, J),
                   "llvm.experimental.noalias.scope.decl dominates another one "
                   "with the same scope",
                   I);
    ItCurrent = ItNext;
  }
}

//===----------------------------------------------------------------------===//
//  Implement the public interfaces to this file...
//===----------------------------------------------------------------------===//

bool llvm::verifyFunction(const Function &f, raw_ostream *OS) {
  Function &F = const_cast<Function &>(f);

  // Don't use a raw_null_ostream.  Printing IR is expensive.
  Verifier V(OS, /*ShouldTreatBrokenDebugInfoAsError=*/true, *f.getParent());

  // Note that this function's return value is inverted from what you would
  // expect of a function called "verify".
  return !V.verify(F);
}

bool llvm::verifyModule(const Module &M, raw_ostream *OS,
                        bool *BrokenDebugInfo) {
  // Don't use a raw_null_ostream.  Printing IR is expensive.
  Verifier V(OS, /*ShouldTreatBrokenDebugInfoAsError=*/!BrokenDebugInfo, M);

  bool Broken = false;
  for (const Function &F : M)
    Broken |= !V.verify(F);

  Broken |= !V.verify();
  if (BrokenDebugInfo)
    *BrokenDebugInfo = V.hasBrokenDebugInfo();
  // Note that this function's return value is inverted from what you would
  // expect of a function called "verify".
  return Broken;
}

namespace {

struct VerifierLegacyPass : public FunctionPass {
  static char ID;

  std::unique_ptr<Verifier> V;
  bool FatalErrors = true;

  VerifierLegacyPass() : FunctionPass(ID) {
    initializeVerifierLegacyPassPass(*PassRegistry::getPassRegistry());
  }
  explicit VerifierLegacyPass(bool FatalErrors)
      : FunctionPass(ID),
        FatalErrors(FatalErrors) {
    initializeVerifierLegacyPassPass(*PassRegistry::getPassRegistry());
  }

  bool doInitialization(Module &M) override {
    V = std::make_unique<Verifier>(
        &dbgs(), /*ShouldTreatBrokenDebugInfoAsError=*/false, M);
    return false;
  }

  bool runOnFunction(Function &F) override {
    if (!V->verify(F) && FatalErrors) {
      errs() << "in function " << F.getName() << '\n';
      report_fatal_error("Broken function found, compilation aborted!");
    }
    return false;
  }

  bool doFinalization(Module &M) override {
    bool HasErrors = false;
    for (Function &F : M)
      if (F.isDeclaration())
        HasErrors |= !V->verify(F);

    HasErrors |= !V->verify();
    if (FatalErrors && (HasErrors || V->hasBrokenDebugInfo()))
      report_fatal_error("Broken module found, compilation aborted!");
    return false;
  }

  void getAnalysisUsage(AnalysisUsage &AU) const override {
    AU.setPreservesAll();
  }
};

} // end anonymous namespace

/// Helper to issue failure from the TBAA verification
template <typename... Tys> void TBAAVerifier::CheckFailed(Tys &&... Args) {
  if (Diagnostic)
    return Diagnostic->CheckFailed(Args...);
}

#define AssertTBAA(C, ...)                                                     \
  do {                                                                         \
    if (!(C)) {                                                                \
      CheckFailed(__VA_ARGS__);                                                \
      return false;                                                            \
    }                                                                          \
  } while (false)

/// Verify that \p BaseNode can be used as the "base type" in the struct-path
/// TBAA scheme.  This means \p BaseNode is either a scalar node, or a
/// struct-type node describing an aggregate data structure (like a struct).
TBAAVerifier::TBAABaseNodeSummary
TBAAVerifier::verifyTBAABaseNode(Instruction &I, const MDNode *BaseNode,
                                 bool IsNewFormat) {
  if (BaseNode->getNumOperands() < 2) {
    CheckFailed("Base nodes must have at least two operands", &I, BaseNode);
    return {true, ~0u};
  }

  auto Itr = TBAABaseNodes.find(BaseNode);
  if (Itr != TBAABaseNodes.end())
    return Itr->second;

  auto Result = verifyTBAABaseNodeImpl(I, BaseNode, IsNewFormat);
  auto InsertResult = TBAABaseNodes.insert({BaseNode, Result});
  (void)InsertResult;
  assert(InsertResult.second && "We just checked!");
  return Result;
}

TBAAVerifier::TBAABaseNodeSummary
TBAAVerifier::verifyTBAABaseNodeImpl(Instruction &I, const MDNode *BaseNode,
                                     bool IsNewFormat) {
  const TBAAVerifier::TBAABaseNodeSummary InvalidNode = {true, ~0u};

  if (BaseNode->getNumOperands() == 2) {
    // Scalar nodes can only be accessed at offset 0.
    return isValidScalarTBAANode(BaseNode)
               ? TBAAVerifier::TBAABaseNodeSummary({false, 0})
               : InvalidNode;
  }

  if (IsNewFormat) {
    if (BaseNode->getNumOperands() % 3 != 0) {
      CheckFailed("Access tag nodes must have the number of operands that is a "
                  "multiple of 3!", BaseNode);
      return InvalidNode;
    }
  } else {
    if (BaseNode->getNumOperands() % 2 != 1) {
      CheckFailed("Struct tag nodes must have an odd number of operands!",
                  BaseNode);
      return InvalidNode;
    }
  }

  // Check the type size field.
  if (IsNewFormat) {
    auto *TypeSizeNode = mdconst::dyn_extract_or_null<ConstantInt>(
        BaseNode->getOperand(1));
    if (!TypeSizeNode) {
      CheckFailed("Type size nodes must be constants!", &I, BaseNode);
      return InvalidNode;
    }
  }

  // Check the type name field. In the new format it can be anything.
  if (!IsNewFormat && !isa<MDString>(BaseNode->getOperand(0))) {
    CheckFailed("Struct tag nodes have a string as their first operand",
                BaseNode);
    return InvalidNode;
  }

  bool Failed = false;

  Optional<APInt> PrevOffset;
  unsigned BitWidth = ~0u;

  // We've already checked that BaseNode is not a degenerate root node with one
  // operand in \c verifyTBAABaseNode, so this loop should run at least once.
  unsigned FirstFieldOpNo = IsNewFormat ? 3 : 1;
  unsigned NumOpsPerField = IsNewFormat ? 3 : 2;
  for (unsigned Idx = FirstFieldOpNo; Idx < BaseNode->getNumOperands();
           Idx += NumOpsPerField) {
    const MDOperand &FieldTy = BaseNode->getOperand(Idx);
    const MDOperand &FieldOffset = BaseNode->getOperand(Idx + 1);
    if (!isa<MDNode>(FieldTy)) {
      CheckFailed("Incorrect field entry in struct type node!", &I, BaseNode);
      Failed = true;
      continue;
    }

    auto *OffsetEntryCI =
        mdconst::dyn_extract_or_null<ConstantInt>(FieldOffset);
    if (!OffsetEntryCI) {
      CheckFailed("Offset entries must be constants!", &I, BaseNode);
      Failed = true;
      continue;
    }

    if (BitWidth == ~0u)
      BitWidth = OffsetEntryCI->getBitWidth();

    if (OffsetEntryCI->getBitWidth() != BitWidth) {
      CheckFailed(
          "Bitwidth between the offsets and struct type entries must match", &I,
          BaseNode);
      Failed = true;
      continue;
    }

    // NB! As far as I can tell, we generate a non-strictly increasing offset
    // sequence only from structs that have zero size bit fields.  When
    // recursing into a contained struct in \c getFieldNodeFromTBAABaseNode we
    // pick the field lexically the latest in struct type metadata node.  This
    // mirrors the actual behavior of the alias analysis implementation.
    bool IsAscending =
        !PrevOffset || PrevOffset->ule(OffsetEntryCI->getValue());

    if (!IsAscending) {
      CheckFailed("Offsets must be increasing!", &I, BaseNode);
      Failed = true;
    }

    PrevOffset = OffsetEntryCI->getValue();

    if (IsNewFormat) {
      auto *MemberSizeNode = mdconst::dyn_extract_or_null<ConstantInt>(
          BaseNode->getOperand(Idx + 2));
      if (!MemberSizeNode) {
        CheckFailed("Member size entries must be constants!", &I, BaseNode);
        Failed = true;
        continue;
      }
    }
  }

  return Failed ? InvalidNode
                : TBAAVerifier::TBAABaseNodeSummary(false, BitWidth);
}

static bool IsRootTBAANode(const MDNode *MD) {
  return MD->getNumOperands() < 2;
}

static bool IsScalarTBAANodeImpl(const MDNode *MD,
                                 SmallPtrSetImpl<const MDNode *> &Visited) {
  if (MD->getNumOperands() != 2 && MD->getNumOperands() != 3)
    return false;

  if (!isa<MDString>(MD->getOperand(0)))
    return false;

  if (MD->getNumOperands() == 3) {
    auto *Offset = mdconst::dyn_extract<ConstantInt>(MD->getOperand(2));
    if (!(Offset && Offset->isZero() && isa<MDString>(MD->getOperand(0))))
      return false;
  }

  auto *Parent = dyn_cast_or_null<MDNode>(MD->getOperand(1));
  return Parent && Visited.insert(Parent).second &&
         (IsRootTBAANode(Parent) || IsScalarTBAANodeImpl(Parent, Visited));
}

bool TBAAVerifier::isValidScalarTBAANode(const MDNode *MD) {
  auto ResultIt = TBAAScalarNodes.find(MD);
  if (ResultIt != TBAAScalarNodes.end())
    return ResultIt->second;

  SmallPtrSet<const MDNode *, 4> Visited;
  bool Result = IsScalarTBAANodeImpl(MD, Visited);
  auto InsertResult = TBAAScalarNodes.insert({MD, Result});
  (void)InsertResult;
  assert(InsertResult.second && "Just checked!");

  return Result;
}

/// Returns the field node at the offset \p Offset in \p BaseNode.  Update \p
/// Offset in place to be the offset within the field node returned.
///
/// We assume we've okayed \p BaseNode via \c verifyTBAABaseNode.
MDNode *TBAAVerifier::getFieldNodeFromTBAABaseNode(Instruction &I,
                                                   const MDNode *BaseNode,
                                                   APInt &Offset,
                                                   bool IsNewFormat) {
  assert(BaseNode->getNumOperands() >= 2 && "Invalid base node!");

  // Scalar nodes have only one possible "field" -- their parent in the access
  // hierarchy.  Offset must be zero at this point, but our caller is supposed
  // to Assert that.
  if (BaseNode->getNumOperands() == 2)
    return cast<MDNode>(BaseNode->getOperand(1));

  unsigned FirstFieldOpNo = IsNewFormat ? 3 : 1;
  unsigned NumOpsPerField = IsNewFormat ? 3 : 2;
  for (unsigned Idx = FirstFieldOpNo; Idx < BaseNode->getNumOperands();
           Idx += NumOpsPerField) {
    auto *OffsetEntryCI =
        mdconst::extract<ConstantInt>(BaseNode->getOperand(Idx + 1));
    if (OffsetEntryCI->getValue().ugt(Offset)) {
      if (Idx == FirstFieldOpNo) {
        CheckFailed("Could not find TBAA parent in struct type node", &I,
                    BaseNode, &Offset);
        return nullptr;
      }

      unsigned PrevIdx = Idx - NumOpsPerField;
      auto *PrevOffsetEntryCI =
          mdconst::extract<ConstantInt>(BaseNode->getOperand(PrevIdx + 1));
      Offset -= PrevOffsetEntryCI->getValue();
      return cast<MDNode>(BaseNode->getOperand(PrevIdx));
    }
  }

  unsigned LastIdx = BaseNode->getNumOperands() - NumOpsPerField;
  auto *LastOffsetEntryCI = mdconst::extract<ConstantInt>(
      BaseNode->getOperand(LastIdx + 1));
  Offset -= LastOffsetEntryCI->getValue();
  return cast<MDNode>(BaseNode->getOperand(LastIdx));
}

static bool isNewFormatTBAATypeNode(llvm::MDNode *Type) {
  if (!Type || Type->getNumOperands() < 3)
    return false;

  // In the new format type nodes shall have a reference to the parent type as
  // its first operand.
  MDNode *Parent = dyn_cast_or_null<MDNode>(Type->getOperand(0));
  if (!Parent)
    return false;

  return true;
}

bool TBAAVerifier::visitTBAAMetadata(Instruction &I, const MDNode *MD) {
  AssertTBAA(isa<LoadInst>(I) || isa<StoreInst>(I) || isa<CallInst>(I) ||
                 isa<VAArgInst>(I) || isa<AtomicRMWInst>(I) ||
                 isa<AtomicCmpXchgInst>(I),
             "This instruction shall not have a TBAA access tag!", &I);

  bool IsStructPathTBAA =
      isa<MDNode>(MD->getOperand(0)) && MD->getNumOperands() >= 3;

  AssertTBAA(
      IsStructPathTBAA,
      "Old-style TBAA is no longer allowed, use struct-path TBAA instead", &I);

  MDNode *BaseNode = dyn_cast_or_null<MDNode>(MD->getOperand(0));
  MDNode *AccessType = dyn_cast_or_null<MDNode>(MD->getOperand(1));

  bool IsNewFormat = isNewFormatTBAATypeNode(AccessType);

  if (IsNewFormat) {
    AssertTBAA(MD->getNumOperands() == 4 || MD->getNumOperands() == 5,
               "Access tag metadata must have either 4 or 5 operands", &I, MD);
  } else {
    AssertTBAA(MD->getNumOperands() < 5,
               "Struct tag metadata must have either 3 or 4 operands", &I, MD);
  }

  // Check the access size field.
  if (IsNewFormat) {
    auto *AccessSizeNode = mdconst::dyn_extract_or_null<ConstantInt>(
        MD->getOperand(3));
    AssertTBAA(AccessSizeNode, "Access size field must be a constant", &I, MD);
  }

  // Check the immutability flag.
  unsigned ImmutabilityFlagOpNo = IsNewFormat ? 4 : 3;
  if (MD->getNumOperands() == ImmutabilityFlagOpNo + 1) {
    auto *IsImmutableCI = mdconst::dyn_extract_or_null<ConstantInt>(
        MD->getOperand(ImmutabilityFlagOpNo));
    AssertTBAA(IsImmutableCI,
               "Immutability tag on struct tag metadata must be a constant",
               &I, MD);
    AssertTBAA(
        IsImmutableCI->isZero() || IsImmutableCI->isOne(),
        "Immutability part of the struct tag metadata must be either 0 or 1",
        &I, MD);
  }

  AssertTBAA(BaseNode && AccessType,
             "Malformed struct tag metadata: base and access-type "
             "should be non-null and point to Metadata nodes",
             &I, MD, BaseNode, AccessType);

  if (!IsNewFormat) {
    AssertTBAA(isValidScalarTBAANode(AccessType),
               "Access type node must be a valid scalar type", &I, MD,
               AccessType);
  }

  auto *OffsetCI = mdconst::dyn_extract_or_null<ConstantInt>(MD->getOperand(2));
  AssertTBAA(OffsetCI, "Offset must be constant integer", &I, MD);

  APInt Offset = OffsetCI->getValue();
  bool SeenAccessTypeInPath = false;

  SmallPtrSet<MDNode *, 4> StructPath;

  for (/* empty */; BaseNode && !IsRootTBAANode(BaseNode);
       BaseNode = getFieldNodeFromTBAABaseNode(I, BaseNode, Offset,
                                               IsNewFormat)) {
    if (!StructPath.insert(BaseNode).second) {
      CheckFailed("Cycle detected in struct path", &I, MD);
      return false;
    }

    bool Invalid;
    unsigned BaseNodeBitWidth;
    std::tie(Invalid, BaseNodeBitWidth) = verifyTBAABaseNode(I, BaseNode,
                                                             IsNewFormat);

    // If the base node is invalid in itself, then we've already printed all the
    // errors we wanted to print.
    if (Invalid)
      return false;

    SeenAccessTypeInPath |= BaseNode == AccessType;

    if (isValidScalarTBAANode(BaseNode) || BaseNode == AccessType)
      AssertTBAA(Offset == 0, "Offset not zero at the point of scalar access",
                 &I, MD, &Offset);

    AssertTBAA(BaseNodeBitWidth == Offset.getBitWidth() ||
                   (BaseNodeBitWidth == 0 && Offset == 0) ||
                   (IsNewFormat && BaseNodeBitWidth == ~0u),
               "Access bit-width not the same as description bit-width", &I, MD,
               BaseNodeBitWidth, Offset.getBitWidth());

    if (IsNewFormat && SeenAccessTypeInPath)
      break;
  }

  AssertTBAA(SeenAccessTypeInPath, "Did not see access type in access path!",
             &I, MD);
  return true;
}

char VerifierLegacyPass::ID = 0;
INITIALIZE_PASS(VerifierLegacyPass, "verify", "Module Verifier", false, false)

FunctionPass *llvm::createVerifierPass(bool FatalErrors) {
  return new VerifierLegacyPass(FatalErrors);
}

AnalysisKey VerifierAnalysis::Key;
VerifierAnalysis::Result VerifierAnalysis::run(Module &M,
                                               ModuleAnalysisManager &) {
  Result Res;
  Res.IRBroken = llvm::verifyModule(M, &dbgs(), &Res.DebugInfoBroken);
  return Res;
}

VerifierAnalysis::Result VerifierAnalysis::run(Function &F,
                                               FunctionAnalysisManager &) {
  return { llvm::verifyFunction(F, &dbgs()), false };
}

PreservedAnalyses VerifierPass::run(Module &M, ModuleAnalysisManager &AM) {
  auto Res = AM.getResult<VerifierAnalysis>(M);
  if (FatalErrors && (Res.IRBroken || Res.DebugInfoBroken))
    report_fatal_error("Broken module found, compilation aborted!");

  return PreservedAnalyses::all();
}

PreservedAnalyses VerifierPass::run(Function &F, FunctionAnalysisManager &AM) {
  auto res = AM.getResult<VerifierAnalysis>(F);
  if (res.IRBroken && FatalErrors)
    report_fatal_error("Broken function found, compilation aborted!");

  return PreservedAnalyses::all();
}<|MERGE_RESOLUTION|>--- conflicted
+++ resolved
@@ -3269,12 +3269,9 @@
   bool FoundDeoptBundle = false, FoundFuncletBundle = false,
        FoundGCTransitionBundle = false, FoundCFGuardTargetBundle = false,
        FoundPreallocatedBundle = false, FoundGCLiveBundle = false,
-<<<<<<< HEAD
-       FoundCFPExceptBundle = false, FoundCFPRoundBundle = false;
+       FoundCFPExceptBundle = false, FoundCFPRoundBundle = false,
+       FoundAttachedCallBundle = false;
   ;
-=======
-       FoundAttachedCallBundle = false;
->>>>>>> f9b55f84
   for (unsigned i = 0, e = Call.getNumOperandBundles(); i < e; ++i) {
     OperandBundleUse BU = Call.getOperandBundleAt(i);
     uint32_t Tag = BU.getTagID();
@@ -3315,7 +3312,10 @@
       Assert(!FoundGCLiveBundle, "Multiple gc-live operand bundles",
              Call);
       FoundGCLiveBundle = true;
-<<<<<<< HEAD
+    } else if (Tag == LLVMContext::OB_clang_arc_attachedcall) {
+      Assert(!FoundAttachedCallBundle,
+             "Multiple \"clang.arc.attachedcall\" operand bundles", Call);
+      FoundAttachedCallBundle = true;
     } else if (Tag == LLVMContext::OB_cfp_round) {
       Assert(!FoundCFPRoundBundle, "Multiple cfp-round operand bundles",
              Call);
@@ -3324,12 +3324,6 @@
       Assert(!FoundCFPExceptBundle, "Multiple cfp-except operand bundles",
              Call);
       FoundCFPExceptBundle = true;
-=======
-    } else if (Tag == LLVMContext::OB_clang_arc_attachedcall) {
-      Assert(!FoundAttachedCallBundle,
-             "Multiple \"clang.arc.attachedcall\" operand bundles", Call);
-      FoundAttachedCallBundle = true;
->>>>>>> f9b55f84
     }
   }
 
