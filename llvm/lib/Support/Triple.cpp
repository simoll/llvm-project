//===--- Triple.cpp - Target triple helper class --------------------------===//
//
// Part of the LLVM Project, under the Apache License v2.0 with LLVM Exceptions.
// See https://llvm.org/LICENSE.txt for license information.
// SPDX-License-Identifier: Apache-2.0 WITH LLVM-exception
//
//===----------------------------------------------------------------------===//

#include "llvm/ADT/Triple.h"
#include "llvm/ADT/STLExtras.h"
#include "llvm/ADT/SmallString.h"
#include "llvm/ADT/StringSwitch.h"
#include "llvm/Support/ErrorHandling.h"
#include "llvm/Support/Host.h"
#include "llvm/Support/TargetParser.h"
#include <cstring>
using namespace llvm;

StringRef Triple::getArchTypeName(ArchType Kind) {
  switch (Kind) {
  case UnknownArch:    return "unknown";

  case aarch64:        return "aarch64";
  case aarch64_32:     return "aarch64_32";
  case aarch64_be:     return "aarch64_be";
  case amdgcn:         return "amdgcn";
  case amdil64:        return "amdil64";
  case amdil:          return "amdil";
  case arc:            return "arc";
  case arm:            return "arm";
  case armeb:          return "armeb";
  case avr:            return "avr";
  case bpfeb:          return "bpfeb";
  case bpfel:          return "bpfel";
  case hexagon:        return "hexagon";
  case hsail64:        return "hsail64";
  case hsail:          return "hsail";
  case kalimba:        return "kalimba";
  case lanai:          return "lanai";
  case le32:           return "le32";
  case le64:           return "le64";
  case mips64:         return "mips64";
  case mips64el:       return "mips64el";
  case mips:           return "mips";
  case mipsel:         return "mipsel";
  case msp430:         return "msp430";
  case nvptx64:        return "nvptx64";
  case nvptx:          return "nvptx";
  case ppc64:          return "powerpc64";
  case ppc64le:        return "powerpc64le";
  case ppc:            return "powerpc";
  case r600:           return "r600";
  case renderscript32: return "renderscript32";
  case renderscript64: return "renderscript64";
  case riscv32:        return "riscv32";
  case riscv64:        return "riscv64";
  case shave:          return "shave";
  case sparc:          return "sparc";
  case sparcel:        return "sparcel";
  case sparcv9:        return "sparcv9";
  case spir64:         return "spir64";
  case spir:           return "spir";
  case systemz:        return "s390x";
  case tce:            return "tce";
  case tcele:          return "tcele";
  case thumb:          return "thumb";
  case thumbeb:        return "thumbeb";
  case ve:             return "ve";
  case wasm32:         return "wasm32";
  case wasm64:         return "wasm64";
  case x86:            return "i386";
  case x86_64:         return "x86_64";
  case xcore:          return "xcore";
<<<<<<< HEAD
  case nvptx:          return "nvptx";
  case nvptx64:        return "nvptx64";
  case le32:           return "le32";
  case le64:           return "le64";
  case amdil:          return "amdil";
  case amdil64:        return "amdil64";
  case hsail:          return "hsail";
  case hsail64:        return "hsail64";
  case spir:           return "spir";
  case spir64:         return "spir64";
  case kalimba:        return "kalimba";
  case lanai:          return "lanai";
  case shave:          return "shave";
  case wasm32:         return "wasm32";
  case wasm64:         return "wasm64";
  case renderscript32: return "renderscript32";
  case renderscript64: return "renderscript64";
  case ve:             return "ve";
=======
>>>>>>> 228ea1a4
  }

  llvm_unreachable("Invalid ArchType!");
}

StringRef Triple::getArchTypePrefix(ArchType Kind) {
  switch (Kind) {
  default:
    return StringRef();

  case aarch64:
  case aarch64_be:
  case aarch64_32:  return "aarch64";

  case arc:         return "arc";

  case arm:
  case armeb:
  case thumb:
  case thumbeb:     return "arm";

  case avr:         return "avr";

  case ppc64:
  case ppc64le:
  case ppc:         return "ppc";

  case mips:
  case mipsel:
  case mips64:
  case mips64el:    return "mips";

  case hexagon:     return "hexagon";

  case amdgcn:      return "amdgcn";
  case r600:        return "r600";

  case bpfel:
  case bpfeb:       return "bpf";

  case sparcv9:
  case sparcel:
  case sparc:       return "sparc";

  case systemz:     return "s390";

  case x86:
  case x86_64:      return "x86";

  case xcore:       return "xcore";

  // NVPTX intrinsics are namespaced under nvvm.
  case nvptx:       return "nvvm";
  case nvptx64:     return "nvvm";

  case le32:        return "le32";
  case le64:        return "le64";

  case amdil:
  case amdil64:     return "amdil";

  case hsail:
  case hsail64:     return "hsail";

  case spir:
  case spir64:      return "spir";
  case kalimba:     return "kalimba";
  case lanai:       return "lanai";
  case shave:       return "shave";
  case wasm32:
  case wasm64:      return "wasm";

  case riscv32:
  case riscv64:     return "riscv";

  case ve:          return "ve";
  }
}

StringRef Triple::getVendorTypeName(VendorType Kind) {
  switch (Kind) {
  case UnknownVendor: return "unknown";

  case AMD: return "amd";
  case Apple: return "apple";
  case BGP: return "bgp";
  case BGQ: return "bgq";
  case CSR: return "csr";
  case Freescale: return "fsl";
  case IBM: return "ibm";
  case ImaginationTechnologies: return "img";
  case Mesa: return "mesa";
  case MipsTechnologies: return "mti";
  case Myriad: return "myriad";
  case NVIDIA: return "nvidia";
  case OpenEmbedded: return "oe";
  case PC: return "pc";
  case SCEI: return "scei";
  case SUSE: return "suse";
  }

  llvm_unreachable("Invalid VendorType!");
}

StringRef Triple::getOSTypeName(OSType Kind) {
  switch (Kind) {
  case UnknownOS: return "unknown";

  case AIX: return "aix";
  case AMDHSA: return "amdhsa";
  case AMDPAL: return "amdpal";
  case Ananas: return "ananas";
  case CNK: return "cnk";
  case CUDA: return "cuda";
  case CloudABI: return "cloudabi";
  case Contiki: return "contiki";
  case Darwin: return "darwin";
  case DragonFly: return "dragonfly";
  case ELFIAMCU: return "elfiamcu";
  case Emscripten: return "emscripten";
  case FreeBSD: return "freebsd";
  case Fuchsia: return "fuchsia";
  case Haiku: return "haiku";
  case HermitCore: return "hermit";
  case Hurd: return "hurd";
  case IOS: return "ios";
  case KFreeBSD: return "kfreebsd";
  case Linux: return "linux";
  case Lv2: return "lv2";
  case MacOSX: return "macosx";
  case Mesa3D: return "mesa3d";
  case Minix: return "minix";
  case NVCL: return "nvcl";
  case NaCl: return "nacl";
  case NetBSD: return "netbsd";
  case OpenBSD: return "openbsd";
  case PS4: return "ps4";
  case RTEMS: return "rtems";
  case Solaris: return "solaris";
  case TvOS: return "tvos";
  case WASI: return "wasi";
  case WatchOS: return "watchos";
  case Win32: return "windows";
  }

  llvm_unreachable("Invalid OSType");
}

StringRef Triple::getEnvironmentTypeName(EnvironmentType Kind) {
  switch (Kind) {
  case UnknownEnvironment: return "unknown";
  case Android: return "android";
  case CODE16: return "code16";
  case CoreCLR: return "coreclr";
  case Cygnus: return "cygnus";
  case EABI: return "eabi";
  case EABIHF: return "eabihf";
  case GNU: return "gnu";
  case GNUABI64: return "gnuabi64";
  case GNUABIN32: return "gnuabin32";
  case GNUEABI: return "gnueabi";
  case GNUEABIHF: return "gnueabihf";
  case GNUX32: return "gnux32";
  case Itanium: return "itanium";
  case MSVC: return "msvc";
  case MacABI: return "macabi";
  case Musl: return "musl";
  case MuslEABI: return "musleabi";
  case MuslEABIHF: return "musleabihf";
  case Simulator: return "simulator";
  }

  llvm_unreachable("Invalid EnvironmentType!");
}

static Triple::ArchType parseBPFArch(StringRef ArchName) {
  if (ArchName.equals("bpf")) {
    if (sys::IsLittleEndianHost)
      return Triple::bpfel;
    else
      return Triple::bpfeb;
  } else if (ArchName.equals("bpf_be") || ArchName.equals("bpfeb")) {
    return Triple::bpfeb;
  } else if (ArchName.equals("bpf_le") || ArchName.equals("bpfel")) {
    return Triple::bpfel;
  } else {
    return Triple::UnknownArch;
  }
}

Triple::ArchType Triple::getArchTypeForLLVMName(StringRef Name) {
  Triple::ArchType BPFArch(parseBPFArch(Name));
  return StringSwitch<Triple::ArchType>(Name)
    .Case("aarch64", aarch64)
    .Case("aarch64_be", aarch64_be)
    .Case("aarch64_32", aarch64_32)
    .Case("arc", arc)
    .Case("arm64", aarch64) // "arm64" is an alias for "aarch64"
    .Case("arm64_32", aarch64_32)
    .Case("arm", arm)
    .Case("armeb", armeb)
    .Case("avr", avr)
    .StartsWith("bpf", BPFArch)
    .Case("mips", mips)
    .Case("mipsel", mipsel)
    .Case("mips64", mips64)
    .Case("mips64el", mips64el)
    .Case("msp430", msp430)
    .Case("ppc64", ppc64)
    .Case("ppc32", ppc)
    .Case("ppc", ppc)
    .Case("ppc64le", ppc64le)
    .Case("r600", r600)
    .Case("amdgcn", amdgcn)
    .Case("riscv32", riscv32)
    .Case("riscv64", riscv64)
    .Case("hexagon", hexagon)
    .Case("sparc", sparc)
    .Case("sparcel", sparcel)
    .Case("sparcv9", sparcv9)
    .Case("systemz", systemz)
    .Case("tce", tce)
    .Case("tcele", tcele)
    .Case("thumb", thumb)
    .Case("thumbeb", thumbeb)
    .Case("x86", x86)
    .Case("x86-64", x86_64)
    .Case("xcore", xcore)
    .Case("nvptx", nvptx)
    .Case("nvptx64", nvptx64)
    .Case("le32", le32)
    .Case("le64", le64)
    .Case("amdil", amdil)
    .Case("amdil64", amdil64)
    .Case("hsail", hsail)
    .Case("hsail64", hsail64)
    .Case("spir", spir)
    .Case("spir64", spir64)
    .Case("kalimba", kalimba)
    .Case("lanai", lanai)
    .Case("shave", shave)
    .Case("wasm32", wasm32)
    .Case("wasm64", wasm64)
    .Case("renderscript32", renderscript32)
    .Case("renderscript64", renderscript64)
    .Case("ve", ve)
    .Default(UnknownArch);
}

static Triple::ArchType parseARMArch(StringRef ArchName) {
  ARM::ISAKind ISA = ARM::parseArchISA(ArchName);
  ARM::EndianKind ENDIAN = ARM::parseArchEndian(ArchName);

  Triple::ArchType arch = Triple::UnknownArch;
  switch (ENDIAN) {
  case ARM::EndianKind::LITTLE: {
    switch (ISA) {
    case ARM::ISAKind::ARM:
      arch = Triple::arm;
      break;
    case ARM::ISAKind::THUMB:
      arch = Triple::thumb;
      break;
    case ARM::ISAKind::AARCH64:
      arch = Triple::aarch64;
      break;
    case ARM::ISAKind::INVALID:
      break;
    }
    break;
  }
  case ARM::EndianKind::BIG: {
    switch (ISA) {
    case ARM::ISAKind::ARM:
      arch = Triple::armeb;
      break;
    case ARM::ISAKind::THUMB:
      arch = Triple::thumbeb;
      break;
    case ARM::ISAKind::AARCH64:
      arch = Triple::aarch64_be;
      break;
    case ARM::ISAKind::INVALID:
      break;
    }
    break;
  }
  case ARM::EndianKind::INVALID: {
    break;
  }
  }

  ArchName = ARM::getCanonicalArchName(ArchName);
  if (ArchName.empty())
    return Triple::UnknownArch;

  // Thumb only exists in v4+
  if (ISA == ARM::ISAKind::THUMB &&
      (ArchName.startswith("v2") || ArchName.startswith("v3")))
    return Triple::UnknownArch;

  // Thumb only for v6m
  ARM::ProfileKind Profile = ARM::parseArchProfile(ArchName);
  unsigned Version = ARM::parseArchVersion(ArchName);
  if (Profile == ARM::ProfileKind::M && Version == 6) {
    if (ENDIAN == ARM::EndianKind::BIG)
      return Triple::thumbeb;
    else
      return Triple::thumb;
  }

  return arch;
}

static Triple::ArchType parseArch(StringRef ArchName) {
  auto AT = StringSwitch<Triple::ArchType>(ArchName)
    .Cases("i386", "i486", "i586", "i686", Triple::x86)
    // FIXME: Do we need to support these?
    .Cases("i786", "i886", "i986", Triple::x86)
    .Cases("amd64", "x86_64", "x86_64h", Triple::x86_64)
    .Cases("powerpc", "powerpcspe", "ppc", "ppc32", Triple::ppc)
    .Cases("powerpc64", "ppu", "ppc64", Triple::ppc64)
    .Cases("powerpc64le", "ppc64le", Triple::ppc64le)
    .Case("xscale", Triple::arm)
    .Case("xscaleeb", Triple::armeb)
    .Case("aarch64", Triple::aarch64)
    .Case("aarch64_be", Triple::aarch64_be)
    .Case("aarch64_32", Triple::aarch64_32)
    .Case("arc", Triple::arc)
    .Case("arm64", Triple::aarch64)
    .Case("arm64_32", Triple::aarch64_32)
    .Case("arm", Triple::arm)
    .Case("armeb", Triple::armeb)
    .Case("thumb", Triple::thumb)
    .Case("thumbeb", Triple::thumbeb)
    .Case("avr", Triple::avr)
    .Case("msp430", Triple::msp430)
    .Cases("mips", "mipseb", "mipsallegrex", "mipsisa32r6",
           "mipsr6", Triple::mips)
    .Cases("mipsel", "mipsallegrexel", "mipsisa32r6el", "mipsr6el",
           Triple::mipsel)
    .Cases("mips64", "mips64eb", "mipsn32", "mipsisa64r6",
           "mips64r6", "mipsn32r6", Triple::mips64)
    .Cases("mips64el", "mipsn32el", "mipsisa64r6el", "mips64r6el",
           "mipsn32r6el", Triple::mips64el)
    .Case("r600", Triple::r600)
    .Case("amdgcn", Triple::amdgcn)
    .Case("riscv32", Triple::riscv32)
    .Case("riscv64", Triple::riscv64)
    .Case("hexagon", Triple::hexagon)
    .Cases("s390x", "systemz", Triple::systemz)
    .Case("sparc", Triple::sparc)
    .Case("sparcel", Triple::sparcel)
    .Cases("sparcv9", "sparc64", Triple::sparcv9)
    .Case("tce", Triple::tce)
    .Case("tcele", Triple::tcele)
    .Case("xcore", Triple::xcore)
    .Case("nvptx", Triple::nvptx)
    .Case("nvptx64", Triple::nvptx64)
    .Case("le32", Triple::le32)
    .Case("le64", Triple::le64)
    .Case("amdil", Triple::amdil)
    .Case("amdil64", Triple::amdil64)
    .Case("hsail", Triple::hsail)
    .Case("hsail64", Triple::hsail64)
    .Case("spir", Triple::spir)
    .Case("spir64", Triple::spir64)
    .StartsWith("kalimba", Triple::kalimba)
    .Case("lanai", Triple::lanai)
    .Case("renderscript32", Triple::renderscript32)
    .Case("renderscript64", Triple::renderscript64)
    .Case("shave", Triple::shave)
    .Case("ve", Triple::ve)
    .Case("wasm32", Triple::wasm32)
    .Case("wasm64", Triple::wasm64)
<<<<<<< HEAD
    .Case("renderscript32", Triple::renderscript32)
    .Case("renderscript64", Triple::renderscript64)
    .Case("ve", Triple::ve)
=======
>>>>>>> 228ea1a4
    .Default(Triple::UnknownArch);

  // Some architectures require special parsing logic just to compute the
  // ArchType result.
  if (AT == Triple::UnknownArch) {
    if (ArchName.startswith("arm") || ArchName.startswith("thumb") ||
        ArchName.startswith("aarch64"))
      return parseARMArch(ArchName);
    if (ArchName.startswith("bpf"))
      return parseBPFArch(ArchName);
  }

  return AT;
}

static Triple::VendorType parseVendor(StringRef VendorName) {
  return StringSwitch<Triple::VendorType>(VendorName)
    .Case("apple", Triple::Apple)
    .Case("pc", Triple::PC)
    .Case("scei", Triple::SCEI)
    .Case("bgp", Triple::BGP)
    .Case("bgq", Triple::BGQ)
    .Case("fsl", Triple::Freescale)
    .Case("ibm", Triple::IBM)
    .Case("img", Triple::ImaginationTechnologies)
    .Case("mti", Triple::MipsTechnologies)
    .Case("nvidia", Triple::NVIDIA)
    .Case("csr", Triple::CSR)
    .Case("myriad", Triple::Myriad)
    .Case("amd", Triple::AMD)
    .Case("mesa", Triple::Mesa)
    .Case("suse", Triple::SUSE)
    .Case("oe", Triple::OpenEmbedded)
    .Default(Triple::UnknownVendor);
}

static Triple::OSType parseOS(StringRef OSName) {
  return StringSwitch<Triple::OSType>(OSName)
    .StartsWith("ananas", Triple::Ananas)
    .StartsWith("cloudabi", Triple::CloudABI)
    .StartsWith("darwin", Triple::Darwin)
    .StartsWith("dragonfly", Triple::DragonFly)
    .StartsWith("freebsd", Triple::FreeBSD)
    .StartsWith("fuchsia", Triple::Fuchsia)
    .StartsWith("ios", Triple::IOS)
    .StartsWith("kfreebsd", Triple::KFreeBSD)
    .StartsWith("linux", Triple::Linux)
    .StartsWith("lv2", Triple::Lv2)
    .StartsWith("macos", Triple::MacOSX)
    .StartsWith("netbsd", Triple::NetBSD)
    .StartsWith("openbsd", Triple::OpenBSD)
    .StartsWith("solaris", Triple::Solaris)
    .StartsWith("win32", Triple::Win32)
    .StartsWith("windows", Triple::Win32)
    .StartsWith("haiku", Triple::Haiku)
    .StartsWith("minix", Triple::Minix)
    .StartsWith("rtems", Triple::RTEMS)
    .StartsWith("nacl", Triple::NaCl)
    .StartsWith("cnk", Triple::CNK)
    .StartsWith("aix", Triple::AIX)
    .StartsWith("cuda", Triple::CUDA)
    .StartsWith("nvcl", Triple::NVCL)
    .StartsWith("amdhsa", Triple::AMDHSA)
    .StartsWith("ps4", Triple::PS4)
    .StartsWith("elfiamcu", Triple::ELFIAMCU)
    .StartsWith("tvos", Triple::TvOS)
    .StartsWith("watchos", Triple::WatchOS)
    .StartsWith("mesa3d", Triple::Mesa3D)
    .StartsWith("contiki", Triple::Contiki)
    .StartsWith("amdpal", Triple::AMDPAL)
    .StartsWith("hermit", Triple::HermitCore)
    .StartsWith("hurd", Triple::Hurd)
    .StartsWith("wasi", Triple::WASI)
    .StartsWith("emscripten", Triple::Emscripten)
    .Default(Triple::UnknownOS);
}

static Triple::EnvironmentType parseEnvironment(StringRef EnvironmentName) {
  return StringSwitch<Triple::EnvironmentType>(EnvironmentName)
    .StartsWith("eabihf", Triple::EABIHF)
    .StartsWith("eabi", Triple::EABI)
    .StartsWith("gnuabin32", Triple::GNUABIN32)
    .StartsWith("gnuabi64", Triple::GNUABI64)
    .StartsWith("gnueabihf", Triple::GNUEABIHF)
    .StartsWith("gnueabi", Triple::GNUEABI)
    .StartsWith("gnux32", Triple::GNUX32)
    .StartsWith("code16", Triple::CODE16)
    .StartsWith("gnu", Triple::GNU)
    .StartsWith("android", Triple::Android)
    .StartsWith("musleabihf", Triple::MuslEABIHF)
    .StartsWith("musleabi", Triple::MuslEABI)
    .StartsWith("musl", Triple::Musl)
    .StartsWith("msvc", Triple::MSVC)
    .StartsWith("itanium", Triple::Itanium)
    .StartsWith("cygnus", Triple::Cygnus)
    .StartsWith("coreclr", Triple::CoreCLR)
    .StartsWith("simulator", Triple::Simulator)
    .StartsWith("macabi", Triple::MacABI)
    .Default(Triple::UnknownEnvironment);
}

static Triple::ObjectFormatType parseFormat(StringRef EnvironmentName) {
  return StringSwitch<Triple::ObjectFormatType>(EnvironmentName)
    // "xcoff" must come before "coff" because of the order-dependendent
    // pattern matching.
    .EndsWith("xcoff", Triple::XCOFF)
    .EndsWith("coff", Triple::COFF)
    .EndsWith("elf", Triple::ELF)
    .EndsWith("macho", Triple::MachO)
    .EndsWith("wasm", Triple::Wasm)
    .Default(Triple::UnknownObjectFormat);
}

static Triple::SubArchType parseSubArch(StringRef SubArchName) {
  if (SubArchName.startswith("mips") &&
      (SubArchName.endswith("r6el") || SubArchName.endswith("r6")))
    return Triple::MipsSubArch_r6;

  if (SubArchName == "powerpcspe")
    return Triple::PPCSubArch_spe;

  StringRef ARMSubArch = ARM::getCanonicalArchName(SubArchName);

  // For now, this is the small part. Early return.
  if (ARMSubArch.empty())
    return StringSwitch<Triple::SubArchType>(SubArchName)
      .EndsWith("kalimba3", Triple::KalimbaSubArch_v3)
      .EndsWith("kalimba4", Triple::KalimbaSubArch_v4)
      .EndsWith("kalimba5", Triple::KalimbaSubArch_v5)
      .Default(Triple::NoSubArch);

  // ARM sub arch.
  switch(ARM::parseArch(ARMSubArch)) {
  case ARM::ArchKind::ARMV4:
    return Triple::NoSubArch;
  case ARM::ArchKind::ARMV4T:
    return Triple::ARMSubArch_v4t;
  case ARM::ArchKind::ARMV5T:
    return Triple::ARMSubArch_v5;
  case ARM::ArchKind::ARMV5TE:
  case ARM::ArchKind::IWMMXT:
  case ARM::ArchKind::IWMMXT2:
  case ARM::ArchKind::XSCALE:
  case ARM::ArchKind::ARMV5TEJ:
    return Triple::ARMSubArch_v5te;
  case ARM::ArchKind::ARMV6:
    return Triple::ARMSubArch_v6;
  case ARM::ArchKind::ARMV6K:
  case ARM::ArchKind::ARMV6KZ:
    return Triple::ARMSubArch_v6k;
  case ARM::ArchKind::ARMV6T2:
    return Triple::ARMSubArch_v6t2;
  case ARM::ArchKind::ARMV6M:
    return Triple::ARMSubArch_v6m;
  case ARM::ArchKind::ARMV7A:
  case ARM::ArchKind::ARMV7R:
    return Triple::ARMSubArch_v7;
  case ARM::ArchKind::ARMV7VE:
    return Triple::ARMSubArch_v7ve;
  case ARM::ArchKind::ARMV7K:
    return Triple::ARMSubArch_v7k;
  case ARM::ArchKind::ARMV7M:
    return Triple::ARMSubArch_v7m;
  case ARM::ArchKind::ARMV7S:
    return Triple::ARMSubArch_v7s;
  case ARM::ArchKind::ARMV7EM:
    return Triple::ARMSubArch_v7em;
  case ARM::ArchKind::ARMV8A:
    return Triple::ARMSubArch_v8;
  case ARM::ArchKind::ARMV8_1A:
    return Triple::ARMSubArch_v8_1a;
  case ARM::ArchKind::ARMV8_2A:
    return Triple::ARMSubArch_v8_2a;
  case ARM::ArchKind::ARMV8_3A:
    return Triple::ARMSubArch_v8_3a;
  case ARM::ArchKind::ARMV8_4A:
    return Triple::ARMSubArch_v8_4a;
  case ARM::ArchKind::ARMV8_5A:
    return Triple::ARMSubArch_v8_5a;
  case ARM::ArchKind::ARMV8R:
    return Triple::ARMSubArch_v8r;
  case ARM::ArchKind::ARMV8MBaseline:
    return Triple::ARMSubArch_v8m_baseline;
  case ARM::ArchKind::ARMV8MMainline:
    return Triple::ARMSubArch_v8m_mainline;
  case ARM::ArchKind::ARMV8_1MMainline:
    return Triple::ARMSubArch_v8_1m_mainline;
  default:
    return Triple::NoSubArch;
  }
}

static StringRef getObjectFormatTypeName(Triple::ObjectFormatType Kind) {
  switch (Kind) {
  case Triple::UnknownObjectFormat: return "";
  case Triple::COFF:  return "coff";
  case Triple::ELF:   return "elf";
  case Triple::MachO: return "macho";
  case Triple::Wasm:  return "wasm";
  case Triple::XCOFF: return "xcoff";
  }
  llvm_unreachable("unknown object format type");
}

static Triple::ObjectFormatType getDefaultFormat(const Triple &T) {
  switch (T.getArch()) {
  case Triple::UnknownArch:
  case Triple::aarch64:
  case Triple::aarch64_32:
  case Triple::arm:
  case Triple::thumb:
  case Triple::x86:
  case Triple::x86_64:
    if (T.isOSDarwin())
      return Triple::MachO;
    else if (T.isOSWindows())
      return Triple::COFF;
    return Triple::ELF;

  case Triple::aarch64_be:
  case Triple::amdgcn:
  case Triple::amdil64:
  case Triple::amdil:
  case Triple::arc:
  case Triple::armeb:
  case Triple::avr:
  case Triple::bpfeb:
  case Triple::bpfel:
  case Triple::hexagon:
  case Triple::hsail64:
  case Triple::hsail:
  case Triple::kalimba:
  case Triple::lanai:
  case Triple::le32:
  case Triple::le64:
  case Triple::mips64:
  case Triple::mips64el:
  case Triple::mips:
  case Triple::mipsel:
  case Triple::msp430:
  case Triple::nvptx64:
  case Triple::nvptx:
  case Triple::ppc64le:
  case Triple::r600:
  case Triple::renderscript32:
  case Triple::renderscript64:
  case Triple::riscv32:
  case Triple::riscv64:
  case Triple::shave:
  case Triple::sparc:
  case Triple::sparcel:
  case Triple::sparcv9:
  case Triple::spir64:
  case Triple::spir:
  case Triple::systemz:
  case Triple::tce:
  case Triple::tcele:
  case Triple::thumbeb:
  case Triple::ve:
  case Triple::xcore:
  case Triple::ve:
    return Triple::ELF;

  case Triple::ppc64:
  case Triple::ppc:
    if (T.isOSDarwin())
      return Triple::MachO;
    else if (T.isOSAIX())
      return Triple::XCOFF;
    return Triple::ELF;

  case Triple::wasm32:
  case Triple::wasm64:
    return Triple::Wasm;
  }
  llvm_unreachable("unknown architecture");
}

/// Construct a triple from the string representation provided.
///
/// This stores the string representation and parses the various pieces into
/// enum members.
Triple::Triple(const Twine &Str)
    : Data(Str.str()), Arch(UnknownArch), SubArch(NoSubArch),
      Vendor(UnknownVendor), OS(UnknownOS), Environment(UnknownEnvironment),
      ObjectFormat(UnknownObjectFormat) {
  // Do minimal parsing by hand here.
  SmallVector<StringRef, 4> Components;
  StringRef(Data).split(Components, '-', /*MaxSplit*/ 3);
  if (Components.size() > 0) {
    Arch = parseArch(Components[0]);
    SubArch = parseSubArch(Components[0]);
    if (Components.size() > 1) {
      Vendor = parseVendor(Components[1]);
      if (Components.size() > 2) {
        OS = parseOS(Components[2]);
        if (Components.size() > 3) {
          Environment = parseEnvironment(Components[3]);
          ObjectFormat = parseFormat(Components[3]);
        }
      }
    } else {
      Environment =
          StringSwitch<Triple::EnvironmentType>(Components[0])
              .StartsWith("mipsn32", Triple::GNUABIN32)
              .StartsWith("mips64", Triple::GNUABI64)
              .StartsWith("mipsisa64", Triple::GNUABI64)
              .StartsWith("mipsisa32", Triple::GNU)
              .Cases("mips", "mipsel", "mipsr6", "mipsr6el", Triple::GNU)
              .Default(UnknownEnvironment);
    }
  }
  if (ObjectFormat == UnknownObjectFormat)
    ObjectFormat = getDefaultFormat(*this);
}

/// Construct a triple from string representations of the architecture,
/// vendor, and OS.
///
/// This joins each argument into a canonical string representation and parses
/// them into enum members. It leaves the environment unknown and omits it from
/// the string representation.
Triple::Triple(const Twine &ArchStr, const Twine &VendorStr, const Twine &OSStr)
    : Data((ArchStr + Twine('-') + VendorStr + Twine('-') + OSStr).str()),
      Arch(parseArch(ArchStr.str())),
      SubArch(parseSubArch(ArchStr.str())),
      Vendor(parseVendor(VendorStr.str())),
      OS(parseOS(OSStr.str())),
      Environment(), ObjectFormat(Triple::UnknownObjectFormat) {
  ObjectFormat = getDefaultFormat(*this);
}

/// Construct a triple from string representations of the architecture,
/// vendor, OS, and environment.
///
/// This joins each argument into a canonical string representation and parses
/// them into enum members.
Triple::Triple(const Twine &ArchStr, const Twine &VendorStr, const Twine &OSStr,
               const Twine &EnvironmentStr)
    : Data((ArchStr + Twine('-') + VendorStr + Twine('-') + OSStr + Twine('-') +
            EnvironmentStr).str()),
      Arch(parseArch(ArchStr.str())),
      SubArch(parseSubArch(ArchStr.str())),
      Vendor(parseVendor(VendorStr.str())),
      OS(parseOS(OSStr.str())),
      Environment(parseEnvironment(EnvironmentStr.str())),
      ObjectFormat(parseFormat(EnvironmentStr.str())) {
  if (ObjectFormat == Triple::UnknownObjectFormat)
    ObjectFormat = getDefaultFormat(*this);
}

std::string Triple::normalize(StringRef Str) {
  bool IsMinGW32 = false;
  bool IsCygwin = false;

  // Parse into components.
  SmallVector<StringRef, 4> Components;
  Str.split(Components, '-');

  // If the first component corresponds to a known architecture, preferentially
  // use it for the architecture.  If the second component corresponds to a
  // known vendor, preferentially use it for the vendor, etc.  This avoids silly
  // component movement when a component parses as (eg) both a valid arch and a
  // valid os.
  ArchType Arch = UnknownArch;
  if (Components.size() > 0)
    Arch = parseArch(Components[0]);
  VendorType Vendor = UnknownVendor;
  if (Components.size() > 1)
    Vendor = parseVendor(Components[1]);
  OSType OS = UnknownOS;
  if (Components.size() > 2) {
    OS = parseOS(Components[2]);
    IsCygwin = Components[2].startswith("cygwin");
    IsMinGW32 = Components[2].startswith("mingw");
  }
  EnvironmentType Environment = UnknownEnvironment;
  if (Components.size() > 3)
    Environment = parseEnvironment(Components[3]);
  ObjectFormatType ObjectFormat = UnknownObjectFormat;
  if (Components.size() > 4)
    ObjectFormat = parseFormat(Components[4]);

  // Note which components are already in their final position.  These will not
  // be moved.
  bool Found[4];
  Found[0] = Arch != UnknownArch;
  Found[1] = Vendor != UnknownVendor;
  Found[2] = OS != UnknownOS;
  Found[3] = Environment != UnknownEnvironment;

  // If they are not there already, permute the components into their canonical
  // positions by seeing if they parse as a valid architecture, and if so moving
  // the component to the architecture position etc.
  for (unsigned Pos = 0; Pos != array_lengthof(Found); ++Pos) {
    if (Found[Pos])
      continue; // Already in the canonical position.

    for (unsigned Idx = 0; Idx != Components.size(); ++Idx) {
      // Do not reparse any components that already matched.
      if (Idx < array_lengthof(Found) && Found[Idx])
        continue;

      // Does this component parse as valid for the target position?
      bool Valid = false;
      StringRef Comp = Components[Idx];
      switch (Pos) {
      default: llvm_unreachable("unexpected component type!");
      case 0:
        Arch = parseArch(Comp);
        Valid = Arch != UnknownArch;
        break;
      case 1:
        Vendor = parseVendor(Comp);
        Valid = Vendor != UnknownVendor;
        break;
      case 2:
        OS = parseOS(Comp);
        IsCygwin = Comp.startswith("cygwin");
        IsMinGW32 = Comp.startswith("mingw");
        Valid = OS != UnknownOS || IsCygwin || IsMinGW32;
        break;
      case 3:
        Environment = parseEnvironment(Comp);
        Valid = Environment != UnknownEnvironment;
        if (!Valid) {
          ObjectFormat = parseFormat(Comp);
          Valid = ObjectFormat != UnknownObjectFormat;
        }
        break;
      }
      if (!Valid)
        continue; // Nope, try the next component.

      // Move the component to the target position, pushing any non-fixed
      // components that are in the way to the right.  This tends to give
      // good results in the common cases of a forgotten vendor component
      // or a wrongly positioned environment.
      if (Pos < Idx) {
        // Insert left, pushing the existing components to the right.  For
        // example, a-b-i386 -> i386-a-b when moving i386 to the front.
        StringRef CurrentComponent(""); // The empty component.
        // Replace the component we are moving with an empty component.
        std::swap(CurrentComponent, Components[Idx]);
        // Insert the component being moved at Pos, displacing any existing
        // components to the right.
        for (unsigned i = Pos; !CurrentComponent.empty(); ++i) {
          // Skip over any fixed components.
          while (i < array_lengthof(Found) && Found[i])
            ++i;
          // Place the component at the new position, getting the component
          // that was at this position - it will be moved right.
          std::swap(CurrentComponent, Components[i]);
        }
      } else if (Pos > Idx) {
        // Push right by inserting empty components until the component at Idx
        // reaches the target position Pos.  For example, pc-a -> -pc-a when
        // moving pc to the second position.
        do {
          // Insert one empty component at Idx.
          StringRef CurrentComponent(""); // The empty component.
          for (unsigned i = Idx; i < Components.size();) {
            // Place the component at the new position, getting the component
            // that was at this position - it will be moved right.
            std::swap(CurrentComponent, Components[i]);
            // If it was placed on top of an empty component then we are done.
            if (CurrentComponent.empty())
              break;
            // Advance to the next component, skipping any fixed components.
            while (++i < array_lengthof(Found) && Found[i])
              ;
          }
          // The last component was pushed off the end - append it.
          if (!CurrentComponent.empty())
            Components.push_back(CurrentComponent);

          // Advance Idx to the component's new position.
          while (++Idx < array_lengthof(Found) && Found[Idx])
            ;
        } while (Idx < Pos); // Add more until the final position is reached.
      }
      assert(Pos < Components.size() && Components[Pos] == Comp &&
             "Component moved wrong!");
      Found[Pos] = true;
      break;
    }
  }

  // Replace empty components with "unknown" value.
  for (unsigned i = 0, e = Components.size(); i < e; ++i) {
    if (Components[i].empty())
      Components[i] = "unknown";
  }

  // Special case logic goes here.  At this point Arch, Vendor and OS have the
  // correct values for the computed components.
  std::string NormalizedEnvironment;
  if (Environment == Triple::Android && Components[3].startswith("androideabi")) {
    StringRef AndroidVersion = Components[3].drop_front(strlen("androideabi"));
    if (AndroidVersion.empty()) {
      Components[3] = "android";
    } else {
      NormalizedEnvironment = Twine("android", AndroidVersion).str();
      Components[3] = NormalizedEnvironment;
    }
  }

  // SUSE uses "gnueabi" to mean "gnueabihf"
  if (Vendor == Triple::SUSE && Environment == llvm::Triple::GNUEABI)
    Components[3] = "gnueabihf";

  if (OS == Triple::Win32) {
    Components.resize(4);
    Components[2] = "windows";
    if (Environment == UnknownEnvironment) {
      if (ObjectFormat == UnknownObjectFormat || ObjectFormat == Triple::COFF)
        Components[3] = "msvc";
      else
        Components[3] = getObjectFormatTypeName(ObjectFormat);
    }
  } else if (IsMinGW32) {
    Components.resize(4);
    Components[2] = "windows";
    Components[3] = "gnu";
  } else if (IsCygwin) {
    Components.resize(4);
    Components[2] = "windows";
    Components[3] = "cygnus";
  }
  if (IsMinGW32 || IsCygwin ||
      (OS == Triple::Win32 && Environment != UnknownEnvironment)) {
    if (ObjectFormat != UnknownObjectFormat && ObjectFormat != Triple::COFF) {
      Components.resize(5);
      Components[4] = getObjectFormatTypeName(ObjectFormat);
    }
  }

  // Stick the corrected components back together to form the normalized string.
  std::string Normalized;
  for (unsigned i = 0, e = Components.size(); i != e; ++i) {
    if (i) Normalized += '-';
    Normalized += Components[i];
  }
  return Normalized;
}

StringRef Triple::getArchName() const {
  return StringRef(Data).split('-').first;           // Isolate first component
}

StringRef Triple::getVendorName() const {
  StringRef Tmp = StringRef(Data).split('-').second; // Strip first component
  return Tmp.split('-').first;                       // Isolate second component
}

StringRef Triple::getOSName() const {
  StringRef Tmp = StringRef(Data).split('-').second; // Strip first component
  Tmp = Tmp.split('-').second;                       // Strip second component
  return Tmp.split('-').first;                       // Isolate third component
}

StringRef Triple::getEnvironmentName() const {
  StringRef Tmp = StringRef(Data).split('-').second; // Strip first component
  Tmp = Tmp.split('-').second;                       // Strip second component
  return Tmp.split('-').second;                      // Strip third component
}

StringRef Triple::getOSAndEnvironmentName() const {
  StringRef Tmp = StringRef(Data).split('-').second; // Strip first component
  return Tmp.split('-').second;                      // Strip second component
}

static unsigned EatNumber(StringRef &Str) {
  assert(!Str.empty() && Str[0] >= '0' && Str[0] <= '9' && "Not a number");
  unsigned Result = 0;

  do {
    // Consume the leading digit.
    Result = Result*10 + (Str[0] - '0');

    // Eat the digit.
    Str = Str.substr(1);
  } while (!Str.empty() && Str[0] >= '0' && Str[0] <= '9');

  return Result;
}

static void parseVersionFromName(StringRef Name, unsigned &Major,
                                 unsigned &Minor, unsigned &Micro) {
  // Any unset version defaults to 0.
  Major = Minor = Micro = 0;

  // Parse up to three components.
  unsigned *Components[3] = {&Major, &Minor, &Micro};
  for (unsigned i = 0; i != 3; ++i) {
    if (Name.empty() || Name[0] < '0' || Name[0] > '9')
      break;

    // Consume the leading number.
    *Components[i] = EatNumber(Name);

    // Consume the separator, if present.
    if (Name.startswith("."))
      Name = Name.substr(1);
  }
}

void Triple::getEnvironmentVersion(unsigned &Major, unsigned &Minor,
                                   unsigned &Micro) const {
  StringRef EnvironmentName = getEnvironmentName();
  StringRef EnvironmentTypeName = getEnvironmentTypeName(getEnvironment());
  if (EnvironmentName.startswith(EnvironmentTypeName))
    EnvironmentName = EnvironmentName.substr(EnvironmentTypeName.size());

  parseVersionFromName(EnvironmentName, Major, Minor, Micro);
}

void Triple::getOSVersion(unsigned &Major, unsigned &Minor,
                          unsigned &Micro) const {
  StringRef OSName = getOSName();
  // Assume that the OS portion of the triple starts with the canonical name.
  StringRef OSTypeName = getOSTypeName(getOS());
  if (OSName.startswith(OSTypeName))
    OSName = OSName.substr(OSTypeName.size());
  else if (getOS() == MacOSX)
    OSName.consume_front("macos");

  parseVersionFromName(OSName, Major, Minor, Micro);
}

bool Triple::getMacOSXVersion(unsigned &Major, unsigned &Minor,
                              unsigned &Micro) const {
  getOSVersion(Major, Minor, Micro);

  switch (getOS()) {
  default: llvm_unreachable("unexpected OS for Darwin triple");
  case Darwin:
    // Default to darwin8, i.e., MacOSX 10.4.
    if (Major == 0)
      Major = 8;
    // Darwin version numbers are skewed from OS X versions.
    if (Major < 4)
      return false;
    Micro = 0;
    Minor = Major - 4;
    Major = 10;
    break;
  case MacOSX:
    // Default to 10.4.
    if (Major == 0) {
      Major = 10;
      Minor = 4;
    }
    if (Major != 10)
      return false;
    break;
  case IOS:
  case TvOS:
  case WatchOS:
    // Ignore the version from the triple.  This is only handled because the
    // the clang driver combines OS X and IOS support into a common Darwin
    // toolchain that wants to know the OS X version number even when targeting
    // IOS.
    Major = 10;
    Minor = 4;
    Micro = 0;
    break;
  }
  return true;
}

void Triple::getiOSVersion(unsigned &Major, unsigned &Minor,
                           unsigned &Micro) const {
  switch (getOS()) {
  default: llvm_unreachable("unexpected OS for Darwin triple");
  case Darwin:
  case MacOSX:
    // Ignore the version from the triple.  This is only handled because the
    // the clang driver combines OS X and IOS support into a common Darwin
    // toolchain that wants to know the iOS version number even when targeting
    // OS X.
    Major = 5;
    Minor = 0;
    Micro = 0;
    break;
  case IOS:
  case TvOS:
    getOSVersion(Major, Minor, Micro);
    // Default to 5.0 (or 7.0 for arm64).
    if (Major == 0)
      Major = (getArch() == aarch64) ? 7 : 5;
    break;
  case WatchOS:
    llvm_unreachable("conflicting triple info");
  }
}

void Triple::getWatchOSVersion(unsigned &Major, unsigned &Minor,
                               unsigned &Micro) const {
  switch (getOS()) {
  default: llvm_unreachable("unexpected OS for Darwin triple");
  case Darwin:
  case MacOSX:
    // Ignore the version from the triple.  This is only handled because the
    // the clang driver combines OS X and IOS support into a common Darwin
    // toolchain that wants to know the iOS version number even when targeting
    // OS X.
    Major = 2;
    Minor = 0;
    Micro = 0;
    break;
  case WatchOS:
    getOSVersion(Major, Minor, Micro);
    if (Major == 0)
      Major = 2;
    break;
  case IOS:
    llvm_unreachable("conflicting triple info");
  }
}

void Triple::setTriple(const Twine &Str) {
  *this = Triple(Str);
}

void Triple::setArch(ArchType Kind) {
  setArchName(getArchTypeName(Kind));
}

void Triple::setVendor(VendorType Kind) {
  setVendorName(getVendorTypeName(Kind));
}

void Triple::setOS(OSType Kind) {
  setOSName(getOSTypeName(Kind));
}

void Triple::setEnvironment(EnvironmentType Kind) {
  if (ObjectFormat == getDefaultFormat(*this))
    return setEnvironmentName(getEnvironmentTypeName(Kind));

  setEnvironmentName((getEnvironmentTypeName(Kind) + Twine("-") +
                      getObjectFormatTypeName(ObjectFormat)).str());
}

void Triple::setObjectFormat(ObjectFormatType Kind) {
  if (Environment == UnknownEnvironment)
    return setEnvironmentName(getObjectFormatTypeName(Kind));

  setEnvironmentName((getEnvironmentTypeName(Environment) + Twine("-") +
                      getObjectFormatTypeName(Kind)).str());
}

void Triple::setArchName(StringRef Str) {
  // Work around a miscompilation bug for Twines in gcc 4.0.3.
  SmallString<64> Triple;
  Triple += Str;
  Triple += "-";
  Triple += getVendorName();
  Triple += "-";
  Triple += getOSAndEnvironmentName();
  setTriple(Triple);
}

void Triple::setVendorName(StringRef Str) {
  setTriple(getArchName() + "-" + Str + "-" + getOSAndEnvironmentName());
}

void Triple::setOSName(StringRef Str) {
  if (hasEnvironment())
    setTriple(getArchName() + "-" + getVendorName() + "-" + Str +
              "-" + getEnvironmentName());
  else
    setTriple(getArchName() + "-" + getVendorName() + "-" + Str);
}

void Triple::setEnvironmentName(StringRef Str) {
  setTriple(getArchName() + "-" + getVendorName() + "-" + getOSName() +
            "-" + Str);
}

void Triple::setOSAndEnvironmentName(StringRef Str) {
  setTriple(getArchName() + "-" + getVendorName() + "-" + Str);
}

static unsigned getArchPointerBitWidth(llvm::Triple::ArchType Arch) {
  switch (Arch) {
  case llvm::Triple::UnknownArch:
    return 0;

  case llvm::Triple::avr:
  case llvm::Triple::msp430:
    return 16;

  case llvm::Triple::aarch64_32:
  case llvm::Triple::amdil:
  case llvm::Triple::arc:
  case llvm::Triple::arm:
  case llvm::Triple::armeb:
  case llvm::Triple::hexagon:
  case llvm::Triple::hsail:
  case llvm::Triple::kalimba:
  case llvm::Triple::lanai:
  case llvm::Triple::le32:
  case llvm::Triple::mips:
  case llvm::Triple::mipsel:
  case llvm::Triple::nvptx:
  case llvm::Triple::ppc:
  case llvm::Triple::r600:
  case llvm::Triple::renderscript32:
  case llvm::Triple::riscv32:
  case llvm::Triple::shave:
  case llvm::Triple::sparc:
  case llvm::Triple::sparcel:
  case llvm::Triple::spir:
  case llvm::Triple::tce:
  case llvm::Triple::tcele:
  case llvm::Triple::thumb:
  case llvm::Triple::thumbeb:
  case llvm::Triple::wasm32:
  case llvm::Triple::x86:
  case llvm::Triple::xcore:
    return 32;

  case llvm::Triple::aarch64:
  case llvm::Triple::aarch64_be:
  case llvm::Triple::amdgcn:
  case llvm::Triple::amdil64:
  case llvm::Triple::bpfeb:
  case llvm::Triple::bpfel:
  case llvm::Triple::hsail64:
  case llvm::Triple::le64:
  case llvm::Triple::mips64:
  case llvm::Triple::mips64el:
  case llvm::Triple::nvptx64:
  case llvm::Triple::ppc64:
  case llvm::Triple::ppc64le:
  case llvm::Triple::renderscript64:
  case llvm::Triple::riscv64:
  case llvm::Triple::sparcv9:
  case llvm::Triple::spir64:
  case llvm::Triple::systemz:
  case llvm::Triple::ve:
  case llvm::Triple::wasm64:
<<<<<<< HEAD
  case llvm::Triple::renderscript64:
  case llvm::Triple::ve:
=======
  case llvm::Triple::x86_64:
>>>>>>> 228ea1a4
    return 64;
  }
  llvm_unreachable("Invalid architecture value");
}

bool Triple::isArch64Bit() const {
  return getArchPointerBitWidth(getArch()) == 64;
}

bool Triple::isArch32Bit() const {
  return getArchPointerBitWidth(getArch()) == 32;
}

bool Triple::isArch16Bit() const {
  return getArchPointerBitWidth(getArch()) == 16;
}

Triple Triple::get32BitArchVariant() const {
  Triple T(*this);
  switch (getArch()) {
  case Triple::UnknownArch:
  case Triple::amdgcn:
  case Triple::avr:
  case Triple::bpfeb:
  case Triple::bpfel:
  case Triple::msp430:
  case Triple::ppc64le:
<<<<<<< HEAD
=======
  case Triple::systemz:
>>>>>>> 228ea1a4
  case Triple::ve:
    T.setArch(UnknownArch);
    break;

  case Triple::aarch64_32:
  case Triple::amdil:
  case Triple::arc:
  case Triple::arm:
  case Triple::armeb:
  case Triple::hexagon:
  case Triple::hsail:
  case Triple::kalimba:
  case Triple::lanai:
  case Triple::le32:
  case Triple::mips:
  case Triple::mipsel:
  case Triple::nvptx:
  case Triple::ppc:
  case Triple::r600:
  case Triple::renderscript32:
  case Triple::riscv32:
  case Triple::shave:
  case Triple::sparc:
  case Triple::sparcel:
  case Triple::spir:
  case Triple::tce:
  case Triple::tcele:
  case Triple::thumb:
  case Triple::thumbeb:
  case Triple::wasm32:
  case Triple::x86:
  case Triple::xcore:
    // Already 32-bit.
    break;

  case Triple::aarch64:        T.setArch(Triple::arm);     break;
  case Triple::aarch64_be:     T.setArch(Triple::armeb);   break;
  case Triple::amdil64:        T.setArch(Triple::amdil);   break;
  case Triple::hsail64:        T.setArch(Triple::hsail);   break;
  case Triple::le64:           T.setArch(Triple::le32);    break;
  case Triple::mips64:         T.setArch(Triple::mips);    break;
  case Triple::mips64el:       T.setArch(Triple::mipsel);  break;
  case Triple::nvptx64:        T.setArch(Triple::nvptx);   break;
  case Triple::ppc64:          T.setArch(Triple::ppc);     break;
  case Triple::renderscript64: T.setArch(Triple::renderscript32); break;
  case Triple::riscv64:        T.setArch(Triple::riscv32); break;
  case Triple::sparcv9:        T.setArch(Triple::sparc);   break;
  case Triple::spir64:         T.setArch(Triple::spir);    break;
  case Triple::wasm64:         T.setArch(Triple::wasm32);  break;
  case Triple::x86_64:         T.setArch(Triple::x86);     break;
  }
  return T;
}

Triple Triple::get64BitArchVariant() const {
  Triple T(*this);
  switch (getArch()) {
  case Triple::UnknownArch:
  case Triple::arc:
  case Triple::avr:
  case Triple::hexagon:
  case Triple::kalimba:
  case Triple::lanai:
  case Triple::msp430:
  case Triple::r600:
  case Triple::shave:
  case Triple::sparcel:
  case Triple::tce:
  case Triple::tcele:
  case Triple::xcore:
    T.setArch(UnknownArch);
    break;

  case Triple::aarch64:
  case Triple::aarch64_be:
  case Triple::amdgcn:
  case Triple::amdil64:
  case Triple::bpfeb:
  case Triple::bpfel:
  case Triple::hsail64:
  case Triple::le64:
  case Triple::mips64:
  case Triple::mips64el:
  case Triple::nvptx64:
  case Triple::ppc64:
  case Triple::ppc64le:
  case Triple::renderscript64:
  case Triple::riscv64:
  case Triple::sparcv9:
  case Triple::spir64:
  case Triple::systemz:
  case Triple::ve:
  case Triple::wasm64:
<<<<<<< HEAD
  case Triple::renderscript64:
  case Triple::ve:
=======
  case Triple::x86_64:
>>>>>>> 228ea1a4
    // Already 64-bit.
    break;

  case Triple::aarch64_32:      T.setArch(Triple::aarch64);    break;
  case Triple::amdil:           T.setArch(Triple::amdil64);    break;
  case Triple::arm:             T.setArch(Triple::aarch64);    break;
  case Triple::armeb:           T.setArch(Triple::aarch64_be); break;
  case Triple::hsail:           T.setArch(Triple::hsail64);    break;
  case Triple::le32:            T.setArch(Triple::le64);       break;
  case Triple::mips:            T.setArch(Triple::mips64);     break;
  case Triple::mipsel:          T.setArch(Triple::mips64el);   break;
  case Triple::nvptx:           T.setArch(Triple::nvptx64);    break;
  case Triple::ppc:             T.setArch(Triple::ppc64);      break;
  case Triple::renderscript32:  T.setArch(Triple::renderscript64);     break;
  case Triple::riscv32:         T.setArch(Triple::riscv64);    break;
  case Triple::sparc:           T.setArch(Triple::sparcv9);    break;
  case Triple::spir:            T.setArch(Triple::spir64);     break;
  case Triple::thumb:           T.setArch(Triple::aarch64);    break;
  case Triple::thumbeb:         T.setArch(Triple::aarch64_be); break;
  case Triple::wasm32:          T.setArch(Triple::wasm64);     break;
  case Triple::x86:             T.setArch(Triple::x86_64);     break;
  }
  return T;
}

Triple Triple::getBigEndianArchVariant() const {
  Triple T(*this);
  // Already big endian.
  if (!isLittleEndian())
    return T;
  switch (getArch()) {
  case Triple::UnknownArch:
  case Triple::amdgcn:
  case Triple::amdil64:
  case Triple::amdil:
  case Triple::avr:
  case Triple::hexagon:
  case Triple::hsail64:
  case Triple::hsail:
  case Triple::kalimba:
  case Triple::le32:
  case Triple::le64:
  case Triple::msp430:
  case Triple::nvptx64:
  case Triple::nvptx:
  case Triple::r600:
  case Triple::renderscript32:
  case Triple::renderscript64:
  case Triple::riscv32:
  case Triple::riscv64:
  case Triple::shave:
  case Triple::spir64:
  case Triple::spir:
  case Triple::wasm32:
  case Triple::wasm64:
  case Triple::x86:
  case Triple::x86_64:
  case Triple::xcore:
<<<<<<< HEAD
  case Triple::renderscript32:
  case Triple::renderscript64:
=======
>>>>>>> 228ea1a4
  case Triple::ve:

  // ARM is intentionally unsupported here, changing the architecture would
  // drop any arch suffixes.
  case Triple::arm:
  case Triple::thumb:
    T.setArch(UnknownArch);
    break;

  case Triple::aarch64: T.setArch(Triple::aarch64_be); break;
  case Triple::bpfel:   T.setArch(Triple::bpfeb);      break;
  case Triple::mips64el:T.setArch(Triple::mips64);     break;
  case Triple::mipsel:  T.setArch(Triple::mips);       break;
  case Triple::ppc64le: T.setArch(Triple::ppc64);      break;
  case Triple::sparcel: T.setArch(Triple::sparc);      break;
  case Triple::tcele:   T.setArch(Triple::tce);        break;
  default:
    llvm_unreachable("getBigEndianArchVariant: unknown triple.");
  }
  return T;
}

Triple Triple::getLittleEndianArchVariant() const {
  Triple T(*this);
  if (isLittleEndian())
    return T;

  switch (getArch()) {
  case Triple::UnknownArch:
  case Triple::lanai:
  case Triple::ppc:
  case Triple::sparcv9:
  case Triple::systemz:

  // ARM is intentionally unsupported here, changing the architecture would
  // drop any arch suffixes.
  case Triple::armeb:
  case Triple::thumbeb:
    T.setArch(UnknownArch);
    break;

  case Triple::aarch64_be: T.setArch(Triple::aarch64);  break;
  case Triple::bpfeb:      T.setArch(Triple::bpfel);    break;
  case Triple::mips64:     T.setArch(Triple::mips64el); break;
  case Triple::mips:       T.setArch(Triple::mipsel);   break;
  case Triple::ppc64:      T.setArch(Triple::ppc64le);  break;
  case Triple::sparc:      T.setArch(Triple::sparcel);  break;
  case Triple::tce:        T.setArch(Triple::tcele);    break;
  default:
    llvm_unreachable("getLittleEndianArchVariant: unknown triple.");
  }
  return T;
}

bool Triple::isLittleEndian() const {
  switch (getArch()) {
  case Triple::aarch64:
  case Triple::aarch64_32:
  case Triple::amdgcn:
  case Triple::amdil64:
  case Triple::amdil:
  case Triple::arm:
  case Triple::avr:
  case Triple::bpfel:
  case Triple::hexagon:
  case Triple::hsail64:
  case Triple::hsail:
  case Triple::kalimba:
  case Triple::le32:
  case Triple::le64:
  case Triple::mips64el:
  case Triple::mipsel:
  case Triple::msp430:
  case Triple::nvptx64:
  case Triple::nvptx:
  case Triple::ppc64le:
  case Triple::r600:
  case Triple::renderscript32:
  case Triple::renderscript64:
  case Triple::riscv32:
  case Triple::riscv64:
  case Triple::shave:
  case Triple::sparcel:
  case Triple::spir64:
  case Triple::spir:
  case Triple::tcele:
  case Triple::thumb:
  case Triple::ve:
  case Triple::wasm32:
  case Triple::wasm64:
  case Triple::x86:
  case Triple::x86_64:
  case Triple::xcore:
<<<<<<< HEAD
  case Triple::tcele:
  case Triple::renderscript32:
  case Triple::renderscript64:
  case Triple::ve:
=======
>>>>>>> 228ea1a4
    return true;
  default:
    return false;
  }
}

bool Triple::isCompatibleWith(const Triple &Other) const {
  // ARM and Thumb triples are compatible, if subarch, vendor and OS match.
  if ((getArch() == Triple::thumb && Other.getArch() == Triple::arm) ||
      (getArch() == Triple::arm && Other.getArch() == Triple::thumb) ||
      (getArch() == Triple::thumbeb && Other.getArch() == Triple::armeb) ||
      (getArch() == Triple::armeb && Other.getArch() == Triple::thumbeb)) {
    if (getVendor() == Triple::Apple)
      return getSubArch() == Other.getSubArch() &&
             getVendor() == Other.getVendor() && getOS() == Other.getOS();
    else
      return getSubArch() == Other.getSubArch() &&
             getVendor() == Other.getVendor() && getOS() == Other.getOS() &&
             getEnvironment() == Other.getEnvironment() &&
             getObjectFormat() == Other.getObjectFormat();
  }

  // If vendor is apple, ignore the version number.
  if (getVendor() == Triple::Apple)
    return getArch() == Other.getArch() && getSubArch() == Other.getSubArch() &&
           getVendor() == Other.getVendor() && getOS() == Other.getOS();

  return *this == Other;
}

std::string Triple::merge(const Triple &Other) const {
  // If vendor is apple, pick the triple with the larger version number.
  if (getVendor() == Triple::Apple)
    if (Other.isOSVersionLT(*this))
      return str();

  return Other.str();
}

StringRef Triple::getARMCPUForArch(StringRef MArch) const {
  if (MArch.empty())
    MArch = getArchName();
  MArch = ARM::getCanonicalArchName(MArch);

  // Some defaults are forced.
  switch (getOS()) {
  case llvm::Triple::FreeBSD:
  case llvm::Triple::NetBSD:
    if (!MArch.empty() && MArch == "v6")
      return "arm1176jzf-s";
    break;
  case llvm::Triple::Win32:
    // FIXME: this is invalid for WindowsCE
    return "cortex-a9";
  case llvm::Triple::IOS:
  case llvm::Triple::MacOSX:
  case llvm::Triple::TvOS:
  case llvm::Triple::WatchOS:
    if (MArch == "v7k")
      return "cortex-a7";
    break;
  default:
    break;
  }

  if (MArch.empty())
    return StringRef();

  StringRef CPU = ARM::getDefaultCPU(MArch);
  if (!CPU.empty() && !CPU.equals("invalid"))
    return CPU;

  // If no specific architecture version is requested, return the minimum CPU
  // required by the OS and environment.
  switch (getOS()) {
  case llvm::Triple::NetBSD:
    switch (getEnvironment()) {
    case llvm::Triple::EABI:
    case llvm::Triple::EABIHF:
    case llvm::Triple::GNUEABI:
    case llvm::Triple::GNUEABIHF:
      return "arm926ej-s";
    default:
      return "strongarm";
    }
  case llvm::Triple::NaCl:
  case llvm::Triple::OpenBSD:
    return "cortex-a8";
  default:
    switch (getEnvironment()) {
    case llvm::Triple::EABIHF:
    case llvm::Triple::GNUEABIHF:
    case llvm::Triple::MuslEABIHF:
      return "arm1176jzf-s";
    default:
      return "arm7tdmi";
    }
  }

  llvm_unreachable("invalid arch name");
}<|MERGE_RESOLUTION|>--- conflicted
+++ resolved
@@ -71,27 +71,6 @@
   case x86:            return "i386";
   case x86_64:         return "x86_64";
   case xcore:          return "xcore";
-<<<<<<< HEAD
-  case nvptx:          return "nvptx";
-  case nvptx64:        return "nvptx64";
-  case le32:           return "le32";
-  case le64:           return "le64";
-  case amdil:          return "amdil";
-  case amdil64:        return "amdil64";
-  case hsail:          return "hsail";
-  case hsail64:        return "hsail64";
-  case spir:           return "spir";
-  case spir64:         return "spir64";
-  case kalimba:        return "kalimba";
-  case lanai:          return "lanai";
-  case shave:          return "shave";
-  case wasm32:         return "wasm32";
-  case wasm64:         return "wasm64";
-  case renderscript32: return "renderscript32";
-  case renderscript64: return "renderscript64";
-  case ve:             return "ve";
-=======
->>>>>>> 228ea1a4
   }
 
   llvm_unreachable("Invalid ArchType!");
@@ -467,12 +446,6 @@
     .Case("ve", Triple::ve)
     .Case("wasm32", Triple::wasm32)
     .Case("wasm64", Triple::wasm64)
-<<<<<<< HEAD
-    .Case("renderscript32", Triple::renderscript32)
-    .Case("renderscript64", Triple::renderscript64)
-    .Case("ve", Triple::ve)
-=======
->>>>>>> 228ea1a4
     .Default(Triple::UnknownArch);
 
   // Some architectures require special parsing logic just to compute the
@@ -733,7 +706,6 @@
   case Triple::thumbeb:
   case Triple::ve:
   case Triple::xcore:
-  case Triple::ve:
     return Triple::ELF;
 
   case Triple::ppc64:
@@ -1317,12 +1289,7 @@
   case llvm::Triple::systemz:
   case llvm::Triple::ve:
   case llvm::Triple::wasm64:
-<<<<<<< HEAD
-  case llvm::Triple::renderscript64:
-  case llvm::Triple::ve:
-=======
   case llvm::Triple::x86_64:
->>>>>>> 228ea1a4
     return 64;
   }
   llvm_unreachable("Invalid architecture value");
@@ -1350,10 +1317,7 @@
   case Triple::bpfel:
   case Triple::msp430:
   case Triple::ppc64le:
-<<<<<<< HEAD
-=======
   case Triple::systemz:
->>>>>>> 228ea1a4
   case Triple::ve:
     T.setArch(UnknownArch);
     break;
@@ -1447,12 +1411,7 @@
   case Triple::systemz:
   case Triple::ve:
   case Triple::wasm64:
-<<<<<<< HEAD
-  case Triple::renderscript64:
-  case Triple::ve:
-=======
   case Triple::x86_64:
->>>>>>> 228ea1a4
     // Already 64-bit.
     break;
 
@@ -1511,11 +1470,6 @@
   case Triple::x86:
   case Triple::x86_64:
   case Triple::xcore:
-<<<<<<< HEAD
-  case Triple::renderscript32:
-  case Triple::renderscript64:
-=======
->>>>>>> 228ea1a4
   case Triple::ve:
 
   // ARM is intentionally unsupported here, changing the architecture would
@@ -1609,13 +1563,6 @@
   case Triple::x86:
   case Triple::x86_64:
   case Triple::xcore:
-<<<<<<< HEAD
-  case Triple::tcele:
-  case Triple::renderscript32:
-  case Triple::renderscript64:
-  case Triple::ve:
-=======
->>>>>>> 228ea1a4
     return true;
   default:
     return false;
