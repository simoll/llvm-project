--- conflicted
+++ resolved
@@ -743,7 +743,6 @@
             Diag(clang::diag::err_drv_invalid_omp_target) << Val;
           else {
             const ToolChain *TC;
-<<<<<<< HEAD
             //MR_MARKER: TODO: use Arch + OS (not Environment)
             if (TT.getArch() == llvm::Triple::aurora) {
               const ToolChain *HostTC =
@@ -756,14 +755,9 @@
                   *this, TT, *HostTC, C.getInputArgs());
               TC = AuroraTC.get();
             }
-            // CUDA toolchains have to be selected differently. They pair host
-            // and device in their implementation.
-            else if (TT.isNVPTX()) {
-=======
             // Device toolchains have to be selected differently. They pair host
             // and device in their implementation.
-            if (TT.isNVPTX() || TT.isAMDGCN()) {
->>>>>>> a159f91c
+            else if (TT.isNVPTX() || TT.isAMDGCN()) {
               const ToolChain *HostTC =
                   C.getSingleOffloadToolChain<Action::OFK_Host>();
               assert(HostTC && "Host toolchain should be always defined.");
