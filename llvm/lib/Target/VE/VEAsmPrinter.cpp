//===-- VEAsmPrinter.cpp - VE LLVM assembly writer ------------------------===//
//
// Part of the LLVM Project, under the Apache License v2.0 with LLVM Exceptions.
// See https://llvm.org/LICENSE.txt for license information.
// SPDX-License-Identifier: Apache-2.0 WITH LLVM-exception
//
//===----------------------------------------------------------------------===//
//
// This file contains a printer that converts from our internal representation
// of machine-dependent LLVM code to GAS-format VE assembly language.
//
//===----------------------------------------------------------------------===//

#include "MCTargetDesc/VEInstPrinter.h"
#include "MCTargetDesc/VEMCExpr.h"
#include "MCTargetDesc/VETargetStreamer.h"
#include "VE.h"
#include "VEInstrInfo.h"
#include "VETargetMachine.h"
#include "TargetInfo/VETargetInfo.h"
#include "llvm/CodeGen/AsmPrinter.h"
#include "llvm/CodeGen/MachineInstr.h"
#include "llvm/CodeGen/MachineModuleInfoImpls.h"
#include "llvm/CodeGen/MachineRegisterInfo.h"
#include "llvm/CodeGen/TargetLoweringObjectFileImpl.h"
#include "llvm/IR/Mangler.h"
#include "llvm/MC/MCAsmInfo.h"
#include "llvm/MC/MCContext.h"
#include "llvm/MC/MCInst.h"
#include "llvm/MC/MCInstBuilder.h"
#include "llvm/MC/MCStreamer.h"
#include "llvm/MC/MCSymbol.h"
#include "llvm/Support/TargetRegistry.h"
#include "llvm/Support/raw_ostream.h"
using namespace llvm;

#define DEBUG_TYPE "ve-asmprinter"

namespace {
class VEAsmPrinter : public AsmPrinter {
  VETargetStreamer &getTargetStreamer() {
    return static_cast<VETargetStreamer &>(*OutStreamer->getTargetStreamer());
  }

public:
  explicit VEAsmPrinter(TargetMachine &TM, std::unique_ptr<MCStreamer> Streamer)
      : AsmPrinter(TM, std::move(Streamer)) {}

  StringRef getPassName() const override { return "VE Assembly Printer"; }

<<<<<<< HEAD
  void printOperand(const MachineInstr *MI, int opNum, raw_ostream &OS);
  void printMemASXOperand(const MachineInstr *MI, int opNum, raw_ostream &OS,
                          const char *Modifier = nullptr);
  void printMemASOperand(const MachineInstr *MI, int opNum, raw_ostream &OS,
                         const char *Modifier = nullptr);

  void EmitInstruction(const MachineInstr *MI) override;
=======
  void emitInstruction(const MachineInstr *MI) override;
>>>>>>> bcd24b2d

  static const char *getRegisterName(unsigned RegNo) {
    return VEInstPrinter::getRegisterName(RegNo);
  }
  bool PrintAsmOperand(const MachineInstr *MI, unsigned OpNo,
                       const char *ExtraCode, raw_ostream &O) override;
  bool PrintAsmMemoryOperand(const MachineInstr *MI, unsigned OpNo,
                             const char *ExtraCode, raw_ostream &O) override;

  void LowerGETGOTAndEmitMCInsts(const MachineInstr *MI,
                                 const MCSubtargetInfo &STI);
  void LowerGETFunPLTAndEmitMCInsts(const MachineInstr *MI,
                                    const MCSubtargetInfo &STI);
  void LowerGETTLSAddrAndEmitMCInsts(const MachineInstr *MI,
                                     const MCSubtargetInfo &STI);
};
} // end of anonymous namespace

<<<<<<< HEAD
static MCOperand createVEMCOperand(VEMCExpr::VariantKind Kind,
                                      MCSymbol *Sym, MCContext &OutContext) {
  const MCSymbolRefExpr *MCSym = MCSymbolRefExpr::create(Sym,
                                                         OutContext);
  const VEMCExpr *expr = VEMCExpr::create(Kind, MCSym, OutContext);
  return MCOperand::createExpr(expr);

}

static MCOperand createGOTRelExprOp(VEMCExpr::VariantKind Kind,
                                    MCSymbol *GOTLabel,
                                    MCContext &OutContext)
{
  const MCSymbolRefExpr *GOT = MCSymbolRefExpr::create(GOTLabel, OutContext);
  const VEMCExpr *expr = VEMCExpr::create(Kind, GOT, OutContext);
  return MCOperand::createExpr(expr);
}

static void EmitSIC(MCStreamer &OutStreamer,
                    MCOperand &RD, const MCSubtargetInfo &STI) {
  MCInst SICInst;
  SICInst.setOpcode(VE::SIC);
  SICInst.addOperand(RD);
  OutStreamer.EmitInstruction(SICInst, STI);
}

static void EmitBSIC(MCStreamer &OutStreamer,
                    MCOperand &R1, MCOperand &R2, const MCSubtargetInfo &STI) {
  MCInst BSICInst;
  BSICInst.setOpcode(VE::BSIC);
  BSICInst.addOperand(R1);
  BSICInst.addOperand(R2);
  OutStreamer.EmitInstruction(BSICInst, STI);
}

static void EmitLEAzzi(MCStreamer &OutStreamer,
                    MCOperand &Imm, MCOperand &RD,
                    const MCSubtargetInfo &STI)
{
  MCInst LEAInst;
  LEAInst.setOpcode(VE::LEAzii);
  LEAInst.addOperand(RD);
  MCOperand czero = MCOperand::createImm(0);
  LEAInst.addOperand(czero);
  LEAInst.addOperand(czero);
  LEAInst.addOperand(Imm);
  OutStreamer.EmitInstruction(LEAInst, STI);
}

static void EmitLEASLzzi(MCStreamer &OutStreamer,
                      MCOperand &Imm, MCOperand &RD,
                      const MCSubtargetInfo &STI)
{
  MCInst LEASLInst;
  LEASLInst.setOpcode(VE::LEASLzii);
  LEASLInst.addOperand(RD);
  MCOperand czero = MCOperand::createImm(0);
  LEASLInst.addOperand(czero);
  LEASLInst.addOperand(czero);
  LEASLInst.addOperand(Imm);
  OutStreamer.EmitInstruction(LEASLInst, STI);
}

static void EmitLEAzii(MCStreamer &OutStreamer,
                       MCOperand &RS1, MCOperand &Imm, MCOperand &RD,
                       const MCSubtargetInfo &STI)
{
  MCInst LEAInst;
  LEAInst.setOpcode(VE::LEAzii);
  LEAInst.addOperand(RD);
  MCOperand czero = MCOperand::createImm(0);
  LEAInst.addOperand(czero);
  LEAInst.addOperand(RS1);
  LEAInst.addOperand(Imm);
  OutStreamer.EmitInstruction(LEAInst, STI);
}

static void EmitLEASLrri(MCStreamer &OutStreamer,
                         MCOperand &Dest, MCOperand &Base,
                         MCOperand &Index, MCOperand &Imm,
                         const MCSubtargetInfo &STI)
{
  MCInst LEASLInst;
  LEASLInst.setOpcode(VE::LEASLrri);
  LEASLInst.addOperand(Dest);
  LEASLInst.addOperand(Base);
  LEASLInst.addOperand(Index);
  LEASLInst.addOperand(Imm);
  OutStreamer.EmitInstruction(LEASLInst, STI);
}

static void EmitBinary(MCStreamer &OutStreamer, unsigned Opcode,
                       MCOperand &RS1, MCOperand &Src2, MCOperand &RD,
                       const MCSubtargetInfo &STI)
{
  MCInst Inst;
  Inst.setOpcode(Opcode);
  Inst.addOperand(RD);
  Inst.addOperand(RS1);
  Inst.addOperand(Src2);
  OutStreamer.EmitInstruction(Inst, STI);
}

static void EmitANDrm0(MCStreamer &OutStreamer,
                       MCOperand &RS1, MCOperand &Imm, MCOperand &RD,
                       const MCSubtargetInfo &STI) {
  EmitBinary(OutStreamer, VE::ANDrm0, RS1, Imm, RD, STI);
}

#if 0
static void EmitOR(MCStreamer &OutStreamer,
                   MCOperand &RS1, MCOperand &Imm, MCOperand &RD,
                   const MCSubtargetInfo &STI) {
  EmitBinary(OutStreamer, VE::ORri, RS1, Imm, RD, STI);
}

static void EmitADD(MCStreamer &OutStreamer,
                    MCOperand &RS1, MCOperand &RS2, MCOperand &RD,
                    const MCSubtargetInfo &STI) {
  EmitBinary(OutStreamer, VE::ADDrr, RS1, RS2, RD, STI);
}

static void EmitSHL(MCStreamer &OutStreamer,
                    MCOperand &RS1, MCOperand &Imm, MCOperand &RD,
                    const MCSubtargetInfo &STI) {
  EmitBinary(OutStreamer, VE::SLLri, RS1, Imm, RD, STI);
}
#endif

static void EmitHiLo(MCStreamer &OutStreamer,  MCSymbol *GOTSym,
                     VEMCExpr::VariantKind HiKind,
                     VEMCExpr::VariantKind LoKind,
                     MCOperand &RD,
                     MCContext &OutContext,
                     const MCSubtargetInfo &STI) {

  MCOperand hi = createVEMCOperand(HiKind, GOTSym, OutContext);
  MCOperand lo = createVEMCOperand(LoKind, GOTSym, OutContext);
  MCOperand ci32 = MCOperand::createImm(32);
  EmitLEAzzi(OutStreamer, lo, RD, STI);
  EmitANDrm0(OutStreamer, RD, ci32, RD, STI);
  EmitLEASLzzi(OutStreamer, hi, RD, STI);
}

void VEAsmPrinter::LowerGETGOTAndEmitMCInsts(const MachineInstr *MI,
                                             const MCSubtargetInfo &STI)
{
  MCSymbol *GOTLabel   =
    OutContext.getOrCreateSymbol(Twine("_GLOBAL_OFFSET_TABLE_"));

  const MachineOperand &MO = MI->getOperand(0);
  MCOperand MCRegOP = MCOperand::createReg(MO.getReg());


  if (!isPositionIndependent()) {
    // Just load the address of GOT to MCRegOP.
    switch(TM.getCodeModel()) {
    default:
      llvm_unreachable("Unsupported absolute code model");
    case CodeModel::Small:
    case CodeModel::Medium:
    case CodeModel::Large:
      EmitHiLo(*OutStreamer, GOTLabel,
               VEMCExpr::VK_VE_HI32, VEMCExpr::VK_VE_LO32,
               MCRegOP, OutContext, STI);
      break;
    }
    return;
  }

  MCOperand RegGOT   = MCOperand::createReg(VE::SX15);  // GOT
  MCOperand RegPLT   = MCOperand::createReg(VE::SX16);  // PLT

  // lea %got, _GLOBAL_OFFSET_TABLE_@PC_LO(-24)
  // and %got, %got, (32)0
  // sic %plt
  // lea.sl %got, _GLOBAL_OFFSET_TABLE_@PC_HI(%plt, %got)
  MCOperand cim24 = MCOperand::createImm(-24);
  MCOperand loImm = createGOTRelExprOp(VEMCExpr::VK_VE_PC_LO32,
                                       GOTLabel,
                                       OutContext);
  EmitLEAzii(*OutStreamer, cim24, loImm, MCRegOP, STI);
  MCOperand ci32 = MCOperand::createImm(32);
  EmitANDrm0(*OutStreamer, MCRegOP, ci32, MCRegOP, STI);
  EmitSIC(*OutStreamer, RegPLT, STI);
  MCOperand hiImm = createGOTRelExprOp(VEMCExpr::VK_VE_PC_HI32,
                                       GOTLabel,
                                       OutContext);
  EmitLEASLrri(*OutStreamer, RegGOT, MCRegOP, RegPLT, hiImm, STI);
}

void VEAsmPrinter::LowerGETFunPLTAndEmitMCInsts(const MachineInstr *MI,
                                                const MCSubtargetInfo &STI)
{
  const MachineOperand &MO = MI->getOperand(0);
  MCOperand MCRegOP = MCOperand::createReg(MO.getReg());
  const MachineOperand &Addr = MI->getOperand(1);
  MCSymbol* AddrSym = nullptr;

  switch (Addr.getType()) {
  default:
    llvm_unreachable ("<unknown operand type>");
    return;
  case MachineOperand::MO_MachineBasicBlock:
    report_fatal_error("MBB is not supporeted yet");
    return;
  case MachineOperand::MO_ConstantPoolIndex:
    report_fatal_error("ConstantPool is not supporeted yet");
    return;
  case MachineOperand::MO_ExternalSymbol:
    AddrSym = GetExternalSymbolSymbol(Addr.getSymbolName());
    break;
  case MachineOperand::MO_GlobalAddress:
    AddrSym = getSymbol(Addr.getGlobal());
    break;
  }

  if (!isPositionIndependent()) {
    llvm_unreachable("Unsupported uses of %plt in not PIC code");
    return;
  }

  MCOperand RegPLT   = MCOperand::createReg(VE::SX16);  // PLT

  // lea %dst, %plt_lo(func)(-24)
  // and %dst, %dst, (32)0
  // sic %plt                            ; FIXME: is it safe to use %plt here?
  // lea.sl %dst, %plt_hi(func)(%plt, %dst)
  MCOperand cim24 = MCOperand::createImm(-24);
  MCOperand loImm = createGOTRelExprOp(VEMCExpr::VK_VE_PLT_LO32,
                                       AddrSym,
                                       OutContext);
  EmitLEAzii(*OutStreamer, cim24, loImm, MCRegOP, STI);
  MCOperand ci32 = MCOperand::createImm(32);
  EmitANDrm0(*OutStreamer, MCRegOP, ci32, MCRegOP, STI);
  EmitSIC(*OutStreamer, RegPLT, STI);
  MCOperand hiImm = createGOTRelExprOp(VEMCExpr::VK_VE_PLT_HI32,
                                       AddrSym,
                                       OutContext);
  EmitLEASLrri(*OutStreamer, MCRegOP, MCRegOP, RegPLT, hiImm, STI);
}

void VEAsmPrinter::LowerGETTLSAddrAndEmitMCInsts(const MachineInstr *MI,
                                                 const MCSubtargetInfo &STI)
{
  const MachineOperand &Addr = MI->getOperand(0);
  MCSymbol* AddrSym = nullptr;

  switch (Addr.getType()) {
  default:
    llvm_unreachable ("<unknown operand type>");
    return;
  case MachineOperand::MO_MachineBasicBlock:
    report_fatal_error("MBB is not supporeted yet");
    return;
  case MachineOperand::MO_ConstantPoolIndex:
    report_fatal_error("ConstantPool is not supporeted yet");
    return;
  case MachineOperand::MO_ExternalSymbol:
    AddrSym = GetExternalSymbolSymbol(Addr.getSymbolName());
    break;
  case MachineOperand::MO_GlobalAddress:
    AddrSym = getSymbol(Addr.getGlobal());
    break;
  }

  MCOperand RegLR   = MCOperand::createReg(VE::SX10);   // LR
  MCOperand RegS0   = MCOperand::createReg(VE::SX0);    // S0
  MCOperand RegS12  = MCOperand::createReg(VE::SX12);   // S12
  MCSymbol *GetTLSLabel   =
    OutContext.getOrCreateSymbol(Twine("__tls_get_addr"));

  // lea %s0, sym@tls_gd_lo(-24)
  // and %s0, %s0, (32)0
  // sic %lr
  // lea.sl %s0, sym@tls_gd_hi(%lr, %s0)
  // lea %s12, __tls_get_addr@plt_lo(8)
  // and %s12, %s12, (32)0
  // lea.sl %s12, __tls_get_addr@plt_hi(%lr, %s12)
  // bsic %lr, (, %s12)
  MCOperand cim24 = MCOperand::createImm(-24);
  MCOperand loImm = createGOTRelExprOp(VEMCExpr::VK_VE_TLS_GD_LO32,
                                       AddrSym,
                                       OutContext);
  EmitLEAzii(*OutStreamer, cim24, loImm, RegS0, STI);
  MCOperand ci32 = MCOperand::createImm(32);
  EmitANDrm0(*OutStreamer, RegS0, ci32, RegS0, STI);
  EmitSIC(*OutStreamer, RegLR, STI);
  MCOperand hiImm = createGOTRelExprOp(VEMCExpr::VK_VE_TLS_GD_HI32,
                                       AddrSym,
                                       OutContext);
  EmitLEASLrri(*OutStreamer, RegS0, RegS0, RegLR, hiImm, STI);
  MCOperand ci8 = MCOperand::createImm(8);
  MCOperand loImm2 = createGOTRelExprOp(VEMCExpr::VK_VE_PLT_LO32,
                                        GetTLSLabel,
                                        OutContext);
  EmitLEAzii(*OutStreamer, ci8, loImm2, RegS12, STI);
  EmitANDrm0(*OutStreamer, RegS12, ci32, RegS12, STI);
  MCOperand hiImm2 = createGOTRelExprOp(VEMCExpr::VK_VE_PLT_HI32,
                                        GetTLSLabel,
                                        OutContext);
  EmitLEASLrri(*OutStreamer, RegS12, RegS12, RegLR, hiImm2, STI);
  EmitBSIC(*OutStreamer, RegLR, RegS12, STI);
}

void VEAsmPrinter::EmitInstruction(const MachineInstr *MI) {
=======
void VEAsmPrinter::emitInstruction(const MachineInstr *MI) {
>>>>>>> bcd24b2d

  switch (MI->getOpcode()) {
  default:
    break;
  case TargetOpcode::DBG_VALUE:
    // FIXME: Debug Value.
    return;
  case VE::GETGOT:
    LowerGETGOTAndEmitMCInsts(MI, getSubtargetInfo());
    return;
  case VE::GETFUNPLT:
    LowerGETFunPLTAndEmitMCInsts(MI, getSubtargetInfo());
    return;
  case VE::GETTLSADDR:
    LowerGETTLSAddrAndEmitMCInsts(MI, getSubtargetInfo());
    return;
  // Emit nothing here but a comment if we can.
  case VE::MEMBARRIER:
    OutStreamer->emitRawComment("MEMBARRIER");
    return;
  }
  MachineBasicBlock::const_instr_iterator I = MI->getIterator();
  MachineBasicBlock::const_instr_iterator E = MI->getParent()->instr_end();
  do {
    MCInst TmpInst;
    LowerVEMachineInstrToMCInst(&*I, TmpInst, *this);
    EmitToStreamer(*OutStreamer, TmpInst);
  } while ((++I != E) && I->isInsideBundle()); // Delay slot check.
}

void VEAsmPrinter::printOperand(const MachineInstr *MI, int opNum,
                                   raw_ostream &O) {
  const DataLayout &DL = getDataLayout();
  const MachineOperand &MO = MI->getOperand (opNum);
  VEMCExpr::VariantKind TF = (VEMCExpr::VariantKind) MO.getTargetFlags();

#ifndef NDEBUG
  // Verify the target flags.
  if (MO.isGlobal() || MO.isSymbol() || MO.isCPI()) {
#if 0
    if (MI->getOpcode() == SP::CALL)
      assert(TF == VEMCExpr::VK_VE_None &&
             "Cannot handle target flags on call address");
    else if (MI->getOpcode() == VE::LEASL)
      assert((TF == VEMCExpr::VK_VE_HI
              || TF == VEMCExpr::VK_VE_H44
              || TF == VEMCExpr::VK_VE_HH
              || TF == VEMCExpr::VK_VE_TLS_GD_HI22
              || TF == VEMCExpr::VK_VE_TLS_LDM_HI22
              || TF == VEMCExpr::VK_VE_TLS_LDO_HIX22
              || TF == VEMCExpr::VK_VE_TLS_IE_HI22
              || TF == VEMCExpr::VK_VE_TLS_LE_HIX22) &&
             "Invalid target flags for address operand on sethi");
    else if (MI->getOpcode() == SP::TLS_CALL)
      assert((TF == VEMCExpr::VK_VE_None
              || TF == VEMCExpr::VK_VE_TLS_GD_CALL
              || TF == VEMCExpr::VK_VE_TLS_LDM_CALL) &&
             "Cannot handle target flags on tls call address");
    else if (MI->getOpcode() == SP::TLS_ADDrr)
      assert((TF == VEMCExpr::VK_VE_TLS_GD_ADD
              || TF == VEMCExpr::VK_VE_TLS_LDM_ADD
              || TF == VEMCExpr::VK_VE_TLS_LDO_ADD
              || TF == VEMCExpr::VK_VE_TLS_IE_ADD) &&
             "Cannot handle target flags on add for TLS");
    else if (MI->getOpcode() == SP::TLS_LDrr)
      assert(TF == VEMCExpr::VK_VE_TLS_IE_LD &&
             "Cannot handle target flags on ld for TLS");
    else if (MI->getOpcode() == SP::TLS_LDXrr)
      assert(TF == VEMCExpr::VK_VE_TLS_IE_LDX &&
             "Cannot handle target flags on ldx for TLS");
    else if (MI->getOpcode() == SP::XORri || MI->getOpcode() == SP::XORXri)
      assert((TF == VEMCExpr::VK_VE_TLS_LDO_LOX10
              || TF == VEMCExpr::VK_VE_TLS_LE_LOX10) &&
             "Cannot handle target flags on xor for TLS");
    else
      assert((TF == VEMCExpr::VK_VE_LO
              || TF == VEMCExpr::VK_VE_M44
              || TF == VEMCExpr::VK_VE_L44
              || TF == VEMCExpr::VK_VE_HM
              || TF == VEMCExpr::VK_VE_TLS_GD_LO10
              || TF == VEMCExpr::VK_VE_TLS_LDM_LO10
              || TF == VEMCExpr::VK_VE_TLS_IE_LO10 ) &&
             "Invalid target flags for small address operand");
#endif
  }
#endif


  bool CloseParen = VEMCExpr::printVariantKind(O, TF);

  switch (MO.getType()) {
  case MachineOperand::MO_Register:
    O << "%" << StringRef(getRegisterName(MO.getReg())).lower();
    break;

  case MachineOperand::MO_Immediate:
    O << (int)MO.getImm();
    break;
  case MachineOperand::MO_MachineBasicBlock:
    MO.getMBB()->getSymbol()->print(O, MAI);
    return;
  case MachineOperand::MO_GlobalAddress:
    getSymbol(MO.getGlobal())->print(O, MAI);
    break;
  case MachineOperand::MO_BlockAddress:
    O <<  GetBlockAddressSymbol(MO.getBlockAddress())->getName();
    break;
  case MachineOperand::MO_ExternalSymbol:
    O << MO.getSymbolName();
    break;
  case MachineOperand::MO_ConstantPoolIndex:
    O << DL.getPrivateGlobalPrefix() << "CPI" << getFunctionNumber() << "_"
      << MO.getIndex();
    break;
  case MachineOperand::MO_Metadata:
    MO.getMetadata()->printAsOperand(O, MMI->getModule());
    break;
  default:
    llvm_unreachable("<unknown operand type>");
  }
  if (CloseParen) O << ")";
  VEMCExpr::printVariantKindSuffix(O, TF);
}

void VEAsmPrinter::printMemASXOperand(const MachineInstr *MI, int opNum,
                                      raw_ostream &O, const char *Modifier) {
  // If this is an ADD operand, emit it like normal operands.
  if (Modifier && !strcmp(Modifier, "arith")) {
    printOperand(MI, opNum, O);
    O << ", ";
    printOperand(MI, opNum+1, O);
    return;
  }

  if (MI->getOperand(opNum+2).isImm() &&
      MI->getOperand(opNum+2).getImm() == 0) {
    // don't print "+0"
  } else {
    printOperand(MI, opNum+2, O);
  }
  if (MI->getOperand(opNum+1).isImm() &&
      MI->getOperand(opNum+1).getImm() == 0 &&
      MI->getOperand(opNum).isImm() &&
      MI->getOperand(opNum).getImm() == 0) {
    if (MI->getOperand(opNum+2).isImm() &&
        MI->getOperand(opNum+2).getImm() == 0) {
      O << "0";
    } else {
      // don't print "(0)"
    }
  } else {
    O << "(";
    if (MI->getOperand(opNum+1).isImm() &&
        MI->getOperand(opNum+1).getImm() == 0) {
      // don't print "+0"
    } else {
      printOperand(MI, opNum+1, O);
    }
    if (MI->getOperand(opNum).isImm() &&
        MI->getOperand(opNum).getImm() == 0) {
      // don't print "+0"
    } else {
      O << ", ";
      printOperand(MI, opNum, O);
    }
    O << ")";
  }
}

void VEAsmPrinter::printMemASOperand(const MachineInstr *MI, int opNum,
                                      raw_ostream &O, const char *Modifier) {
  // If this is an ADD operand, emit it like normal operands.
  if (Modifier && !strcmp(Modifier, "arith")) {
    printOperand(MI, opNum, O);
    O << ", ";
    printOperand(MI, opNum+2, O);
    return;
  }

  if (MI->getOperand(opNum+2).isImm() &&
      MI->getOperand(opNum+2).getImm() == 0) {
    // don't print "+0"
  } else {
    printOperand(MI, opNum+2, O);
  }
  assert(MI->getOperand(opNum+1).isImm() &&
         MI->getOperand(opNum+1).getImm() == 0 &&
         "AS format must have 0 index");
  if (MI->getOperand(opNum).isImm() &&
      MI->getOperand(opNum).getImm() == 0) {
    if (MI->getOperand(opNum+2).isImm() &&
        MI->getOperand(opNum+2).getImm() == 0) {
      O << "0";
    } else {
      // don't print "(0)"
    }
  } else {
    O << "(";
    printOperand(MI, opNum, O);
    O << ")";
  }
}

/// PrintAsmOperand - Print out an operand for an inline asm expression.
///
bool VEAsmPrinter::PrintAsmOperand(const MachineInstr *MI, unsigned OpNo,
                                   const char *ExtraCode,
                                   raw_ostream &O) {
  if (ExtraCode && ExtraCode[0]) {
    if (ExtraCode[1] != 0) return true; // Unknown modifier.

    switch (ExtraCode[0]) {
    default:
      // See if this is a generic print operand
      return AsmPrinter::PrintAsmOperand(MI, OpNo, ExtraCode, O);
    case 'f':
    case 'r':
     break;
    }
  }

  printOperand(MI, OpNo, O);

  return false;
}

bool VEAsmPrinter::PrintAsmMemoryOperand(const MachineInstr *MI, unsigned OpNo,
                                         const char *ExtraCode,
                                         raw_ostream &O) {
  if (ExtraCode && ExtraCode[0])
    return true;  // Unknown modifier

  O << '[';
  printMemASXOperand(MI, OpNo, O);
  O << ']';

  return false;
}

// Force static initialization.
extern "C" void LLVMInitializeVEAsmPrinter() {
  RegisterAsmPrinter<VEAsmPrinter> X(getTheVETarget());
}<|MERGE_RESOLUTION|>--- conflicted
+++ resolved
@@ -48,17 +48,13 @@
 
   StringRef getPassName() const override { return "VE Assembly Printer"; }
 
-<<<<<<< HEAD
   void printOperand(const MachineInstr *MI, int opNum, raw_ostream &OS);
   void printMemASXOperand(const MachineInstr *MI, int opNum, raw_ostream &OS,
                           const char *Modifier = nullptr);
   void printMemASOperand(const MachineInstr *MI, int opNum, raw_ostream &OS,
                          const char *Modifier = nullptr);
 
-  void EmitInstruction(const MachineInstr *MI) override;
-=======
   void emitInstruction(const MachineInstr *MI) override;
->>>>>>> bcd24b2d
 
   static const char *getRegisterName(unsigned RegNo) {
     return VEInstPrinter::getRegisterName(RegNo);
@@ -77,7 +73,6 @@
 };
 } // end of anonymous namespace
 
-<<<<<<< HEAD
 static MCOperand createVEMCOperand(VEMCExpr::VariantKind Kind,
                                       MCSymbol *Sym, MCContext &OutContext) {
   const MCSymbolRefExpr *MCSym = MCSymbolRefExpr::create(Sym,
@@ -101,7 +96,7 @@
   MCInst SICInst;
   SICInst.setOpcode(VE::SIC);
   SICInst.addOperand(RD);
-  OutStreamer.EmitInstruction(SICInst, STI);
+  OutStreamer.emitInstruction(SICInst, STI);
 }
 
 static void EmitBSIC(MCStreamer &OutStreamer,
@@ -110,7 +105,7 @@
   BSICInst.setOpcode(VE::BSIC);
   BSICInst.addOperand(R1);
   BSICInst.addOperand(R2);
-  OutStreamer.EmitInstruction(BSICInst, STI);
+  OutStreamer.emitInstruction(BSICInst, STI);
 }
 
 static void EmitLEAzzi(MCStreamer &OutStreamer,
@@ -124,7 +119,7 @@
   LEAInst.addOperand(czero);
   LEAInst.addOperand(czero);
   LEAInst.addOperand(Imm);
-  OutStreamer.EmitInstruction(LEAInst, STI);
+  OutStreamer.emitInstruction(LEAInst, STI);
 }
 
 static void EmitLEASLzzi(MCStreamer &OutStreamer,
@@ -138,7 +133,7 @@
   LEASLInst.addOperand(czero);
   LEASLInst.addOperand(czero);
   LEASLInst.addOperand(Imm);
-  OutStreamer.EmitInstruction(LEASLInst, STI);
+  OutStreamer.emitInstruction(LEASLInst, STI);
 }
 
 static void EmitLEAzii(MCStreamer &OutStreamer,
@@ -152,7 +147,7 @@
   LEAInst.addOperand(czero);
   LEAInst.addOperand(RS1);
   LEAInst.addOperand(Imm);
-  OutStreamer.EmitInstruction(LEAInst, STI);
+  OutStreamer.emitInstruction(LEAInst, STI);
 }
 
 static void EmitLEASLrri(MCStreamer &OutStreamer,
@@ -166,7 +161,7 @@
   LEASLInst.addOperand(Base);
   LEASLInst.addOperand(Index);
   LEASLInst.addOperand(Imm);
-  OutStreamer.EmitInstruction(LEASLInst, STI);
+  OutStreamer.emitInstruction(LEASLInst, STI);
 }
 
 static void EmitBinary(MCStreamer &OutStreamer, unsigned Opcode,
@@ -178,7 +173,7 @@
   Inst.addOperand(RD);
   Inst.addOperand(RS1);
   Inst.addOperand(Src2);
-  OutStreamer.EmitInstruction(Inst, STI);
+  OutStreamer.emitInstruction(Inst, STI);
 }
 
 static void EmitANDrm0(MCStreamer &OutStreamer,
@@ -383,10 +378,7 @@
   EmitBSIC(*OutStreamer, RegLR, RegS12, STI);
 }
 
-void VEAsmPrinter::EmitInstruction(const MachineInstr *MI) {
-=======
 void VEAsmPrinter::emitInstruction(const MachineInstr *MI) {
->>>>>>> bcd24b2d
 
   switch (MI->getOpcode()) {
   default:
