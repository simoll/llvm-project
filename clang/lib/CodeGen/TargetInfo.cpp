--- conflicted
+++ resolved
@@ -10764,36 +10764,20 @@
 } // end anonymous namespace
 
 ABIArgInfo VEABIInfo::classifyReturnType(QualType Ty) const {
-<<<<<<< HEAD
-  uint64_t Size = getContext().getTypeSize(Ty);
-  if (Size < 64 && Ty->isIntegerType())
-    return ABIArgInfo::getExtend(Ty);
-  if (Ty->isAnyComplexType())
-    return ABIArgInfo::getDirect();
-=======
   if (Ty->isAnyComplexType())
     return ABIArgInfo::getDirect();
   uint64_t Size = getContext().getTypeSize(Ty);
   if (Size < 64 && Ty->isIntegerType())
     return ABIArgInfo::getExtend(Ty);
->>>>>>> ed66df67
   return DefaultABIInfo::classifyReturnType(Ty);
 }
 
 ABIArgInfo VEABIInfo::classifyArgumentType(QualType Ty) const {
-<<<<<<< HEAD
-  uint64_t Size = getContext().getTypeSize(Ty);
-  if (Size < 64 && Ty->isIntegerType())
-    return ABIArgInfo::getExtend(Ty);
-  if (Ty->isAnyComplexType())
-    return ABIArgInfo::getDirect();
-=======
   if (Ty->isAnyComplexType())
     return ABIArgInfo::getDirect();
   uint64_t Size = getContext().getTypeSize(Ty);
   if (Size < 64 && Ty->isIntegerType())
     return ABIArgInfo::getExtend(Ty);
->>>>>>> ed66df67
   return DefaultABIInfo::classifyArgumentType(Ty);
 }
 
