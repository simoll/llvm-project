--- conflicted
+++ resolved
@@ -859,7 +859,7 @@
   CallInst *CreateAssumption(Value *Cond,
                              ArrayRef<OperandBundleDef> OpBundles = llvm::None);
 
-<<<<<<< HEAD
+
   /// Call an arithmetic VP intrinsic.
   Instruction *CreateVectorPredicatedInst(unsigned OC, ArrayRef<Value *>,
                              Instruction *FMFSource = nullptr,
@@ -876,14 +876,13 @@
                                    Value *FirstOp, Value *SndOp, Value *Mask,
                                    Value *VectorLength,
                                    const Twine &Name = "");
-=======
+
   /// Create a llvm.experimental.noalias.scope.decl intrinsic call.
   Instruction *CreateNoAliasScopeDeclaration(Value *Scope);
   Instruction *CreateNoAliasScopeDeclaration(MDNode *ScopeTag) {
     return CreateNoAliasScopeDeclaration(
         MetadataAsValue::get(Context, ScopeTag));
   }
->>>>>>> 6456c4de
 
   /// Create a call to the experimental.gc.statepoint intrinsic to
   /// start a new statepoint sequence.
