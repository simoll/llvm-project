; RUN: llc < %s -mtriple=ve-unknown-unknown | FileCheck %s

declare i128 @llvm.bswap.i128(i128)
declare i64 @llvm.bswap.i64(i64)
declare i32 @llvm.bswap.i32(i32)
declare i16 @llvm.bswap.i16(i16)

define i128 @func128(i128 %p) {
; CHECK-LABEL: func128:
; CHECK:       .LBB{{[0-9]+}}_2:
; CHECK-NEXT:    bswp %s2, %s1, 0
; CHECK-NEXT:    bswp %s1, %s0, 0
; CHECK-NEXT:    or %s0, 0, %s2
; CHECK-NEXT:    or %s11, 0, %s9
  %r = tail call i128 @llvm.bswap.i128(i128 %p)
  ret i128 %r
}

define i64 @func64(i64 %p) {
; CHECK-LABEL: func64:
; CHECK:       .LBB{{[0-9]+}}_2:
; CHECK-NEXT:    bswp %s0, %s0, 0
; CHECK-NEXT:    or %s11, 0, %s9
  %r = tail call i64 @llvm.bswap.i64(i64 %p)
  ret i64 %r
}

<<<<<<< HEAD
define i32 @func32(i32 %p) {
; CHECK-LABEL: func32:
=======
define signext i32 @func32s(i32 signext %p) {
; CHECK-LABEL: func32s:
>>>>>>> 68cb29ef
; CHECK:       .LBB{{[0-9]+}}_2:
; CHECK-NEXT:    bswp %s0, %s0, 1
; CHECK-NEXT:    adds.w.sx %s0, %s0, (0)1
; CHECK-NEXT:    or %s11, 0, %s9
  %r = tail call i32 @llvm.bswap.i32(i32 %p)
  ret i32 %r
}

<<<<<<< HEAD
=======
define zeroext i32 @func32z(i32 zeroext %p) {
; CHECK-LABEL: func32z:
; CHECK:       .LBB{{[0-9]+}}_2:
; CHECK-NEXT:    bswp %s0, %s0, 1
; CHECK-NEXT:    adds.w.zx %s0, %s0, (0)1
; CHECK-NEXT:    or %s11, 0, %s9
  %r = tail call i32 @llvm.bswap.i32(i32 %p)
  ret i32 %r
}

>>>>>>> 68cb29ef
define signext i16 @func16s(i16 signext %p) {
; CHECK-LABEL: func16s:
; CHECK:       .LBB{{[0-9]+}}_2:
; CHECK-NEXT:    bswp %s0, %s0, 1
; CHECK-NEXT:    and %s0, %s0, (32)0
; CHECK-NEXT:    srl %s0, %s0, 16
; CHECK-NEXT:    sll %s0, %s0, 48
; CHECK-NEXT:    sra.l %s0, %s0, 48
; CHECK-NEXT:    or %s11, 0, %s9
  %r = tail call i16 @llvm.bswap.i16(i16 %p)
  ret i16 %r
}

define zeroext i16 @func16z(i16 zeroext %p) {
; CHECK-LABEL: func16z:
; CHECK:       .LBB{{[0-9]+}}_2:
; CHECK-NEXT:    bswp %s0, %s0, 1
; CHECK-NEXT:    and %s0, %s0, (32)0
; CHECK-NEXT:    srl %s0, %s0, 16
; CHECK-NEXT:    adds.w.zx %s0, %s0, (0)1
; CHECK-NEXT:    or %s11, 0, %s9
  %r = tail call i16 @llvm.bswap.i16(i16 %p)
  ret i16 %r
}

define i128 @func128i() {
; CHECK-LABEL: func128i:
; CHECK:       .LBB{{[0-9]+}}_2:
; CHECK-NEXT:    or %s0, 0, (0)1
; CHECK-NEXT:    lea.sl %s1, -16777216
; CHECK-NEXT:    or %s11, 0, %s9
  %r = tail call i128 @llvm.bswap.i128(i128 255)
  ret i128 %r
}

define i64 @func64i() {
; CHECK-LABEL: func64i:
; CHECK:       .LBB{{[0-9]+}}_2:
; CHECK-NEXT:    lea.sl %s0, -16777216
; CHECK-NEXT:    or %s11, 0, %s9
  %r = tail call i64 @llvm.bswap.i64(i64 255)
  ret i64 %r
}

define signext i32 @func32si() {
; CHECK-LABEL: func32si:
; CHECK:       .LBB{{[0-9]+}}_2:
; CHECK-NEXT:    lea %s0, -16777216
; CHECK-NEXT:    or %s11, 0, %s9
  %r = tail call i32 @llvm.bswap.i32(i32 255)
  ret i32 %r
}

define zeroext i32 @func32zi() {
; CHECK-LABEL: func32zi:
; CHECK:       .LBB{{[0-9]+}}_2:
; CHECK-NEXT:    lea %s0, -16777216
; CHECK-NEXT:    and %s0, %s0, (32)0
; CHECK-NEXT:    or %s11, 0, %s9
  %r = tail call i32 @llvm.bswap.i32(i32 255)
  ret i32 %r
}

define signext i16 @func16si() {
; CHECK-LABEL: func16si:
; CHECK:       .LBB{{[0-9]+}}_2:
; CHECK-NEXT:    lea %s0, -256
; CHECK-NEXT:    or %s11, 0, %s9
  %r = tail call i16 @llvm.bswap.i16(i16 255)
  ret i16 %r
}

define zeroext i16 @func16zi() {
; CHECK-LABEL: func16zi:
; CHECK:       .LBB{{[0-9]+}}_2:
; CHECK-NEXT:    lea %s0, 65280
; CHECK-NEXT:    or %s11, 0, %s9
  %r = tail call i16 @llvm.bswap.i16(i16 255)
  ret i16 %r
}<|MERGE_RESOLUTION|>--- conflicted
+++ resolved
@@ -25,13 +25,8 @@
   ret i64 %r
 }
 
-<<<<<<< HEAD
-define i32 @func32(i32 %p) {
-; CHECK-LABEL: func32:
-=======
 define signext i32 @func32s(i32 signext %p) {
 ; CHECK-LABEL: func32s:
->>>>>>> 68cb29ef
 ; CHECK:       .LBB{{[0-9]+}}_2:
 ; CHECK-NEXT:    bswp %s0, %s0, 1
 ; CHECK-NEXT:    adds.w.sx %s0, %s0, (0)1
@@ -40,8 +35,6 @@
   ret i32 %r
 }
 
-<<<<<<< HEAD
-=======
 define zeroext i32 @func32z(i32 zeroext %p) {
 ; CHECK-LABEL: func32z:
 ; CHECK:       .LBB{{[0-9]+}}_2:
@@ -52,7 +45,6 @@
   ret i32 %r
 }
 
->>>>>>> 68cb29ef
 define signext i16 @func16s(i16 signext %p) {
 ; CHECK-LABEL: func16s:
 ; CHECK:       .LBB{{[0-9]+}}_2:
