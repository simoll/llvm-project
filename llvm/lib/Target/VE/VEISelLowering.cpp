--- conflicted
+++ resolved
@@ -1089,42 +1089,6 @@
   addRegisterClass(MVT::f32, &VE::F32RegClass);
   addRegisterClass(MVT::f64, &VE::I64RegClass);
   addRegisterClass(MVT::f128, &VE::F128RegClass);
-  addRegisterClass(MVT::v512i32, &VE::V64RegClass);
-  addRegisterClass(MVT::v512f32, &VE::V64RegClass);
-  addRegisterClass(MVT::v256i32, &VE::V64RegClass);
-  addRegisterClass(MVT::v256i64, &VE::V64RegClass);
-  addRegisterClass(MVT::v256f32, &VE::V64RegClass);
-  addRegisterClass(MVT::v256f64, &VE::V64RegClass);
-  addRegisterClass(MVT::v128i32, &VE::V64RegClass);
-  addRegisterClass(MVT::v128i64, &VE::V64RegClass);
-  addRegisterClass(MVT::v128f32, &VE::V64RegClass);
-  addRegisterClass(MVT::v128f64, &VE::V64RegClass);
-  addRegisterClass(MVT::v64i32, &VE::V64RegClass);
-  addRegisterClass(MVT::v64i64, &VE::V64RegClass);
-  addRegisterClass(MVT::v64f32, &VE::V64RegClass);
-  addRegisterClass(MVT::v64f64, &VE::V64RegClass);
-  addRegisterClass(MVT::v32i32, &VE::V64RegClass);
-  addRegisterClass(MVT::v32i64, &VE::V64RegClass);
-  addRegisterClass(MVT::v32f32, &VE::V64RegClass);
-  addRegisterClass(MVT::v32f64, &VE::V64RegClass);
-  addRegisterClass(MVT::v16i32, &VE::V64RegClass);
-  addRegisterClass(MVT::v16i64, &VE::V64RegClass);
-  addRegisterClass(MVT::v16f32, &VE::V64RegClass);
-  addRegisterClass(MVT::v16f64, &VE::V64RegClass);
-  addRegisterClass(MVT::v8i32, &VE::V64RegClass);
-  addRegisterClass(MVT::v8i64, &VE::V64RegClass);
-  addRegisterClass(MVT::v8f32, &VE::V64RegClass);
-  addRegisterClass(MVT::v8f64, &VE::V64RegClass);
-  addRegisterClass(MVT::v4i32, &VE::V64RegClass);
-  addRegisterClass(MVT::v4i64, &VE::V64RegClass);
-  addRegisterClass(MVT::v4f32, &VE::V64RegClass);
-  addRegisterClass(MVT::v4f64, &VE::V64RegClass);
-  addRegisterClass(MVT::v2i32, &VE::V64RegClass);
-  addRegisterClass(MVT::v2i64, &VE::V64RegClass);
-  addRegisterClass(MVT::v2f32, &VE::V64RegClass);
-  addRegisterClass(MVT::v2f64, &VE::V64RegClass);
-  addRegisterClass(MVT::v256i1, &VE::VMRegClass);
-  addRegisterClass(MVT::v512i1, &VE::VM512RegClass);
 
   addRegisterClass(MVT::v2i32, &VE::V64RegClass);
   addRegisterClass(MVT::v4i32, &VE::V64RegClass);
@@ -1224,19 +1188,14 @@
     setOperationAction(ISD::SDIVREM, IntVT, Expand);
     setOperationAction(ISD::UDIVREM, IntVT, Expand);
 
-<<<<<<< HEAD
-    // VE has no MULHU/MULHS/UMUL_LOHI/SMUL_LOHI operations.
-    // TODO: Use MPD/MUL instructions to implement SMUL_LOHI/UMUL_LOHI for
-    //       i32 type.
-=======
     // VE has no SHL_PARTS/SRA_PARTS/SRL_PARTS operations.
     setOperationAction(ISD::SHL_PARTS, IntVT, Expand);
     setOperationAction(ISD::SRA_PARTS, IntVT, Expand);
     setOperationAction(ISD::SRL_PARTS, IntVT, Expand);
 
-    // VE has no MULHU/S or U/SMUL_LOHI operations.
-    // TODO: Use MPD instruction to implement SMUL_LOHI for i32 type.
->>>>>>> 94c18d91
+    // VE has no MULHU/MULHS/UMUL_LOHI/SMUL_LOHI operations.
+    // TODO: Use MPD/MUL instructions to implement SMUL_LOHI/UMUL_LOHI for
+    //       i32 type.
     setOperationAction(ISD::MULHU, IntVT, Expand);
     setOperationAction(ISD::MULHS, IntVT, Expand);
     setOperationAction(ISD::UMUL_LOHI, IntVT, Expand);
@@ -1315,79 +1274,15 @@
   }
   /// } Floating-point Ops
 
-<<<<<<< HEAD
-  // VE has FP_EXTEND/FP_ROUND
-  setOperationAction(ISD::FSQRT, MVT::f128, Expand);
-  setOperationAction(ISD::FP_EXTEND, MVT::f128, Legal);
-  setOperationAction(ISD::FP_ROUND,  MVT::f128, Legal);
-
-  // VE doesn't have BRCOND
-  setOperationAction(ISD::BRCOND, MVT::Other, Expand);
-
-  // BRIND/BR_JT are not implemented yet.
-  //   FIXME: BRIND instruction is implemented, but JumpTable is not yet.
-  setOperationAction(ISD::BRIND,  MVT::Other, Expand);
-  setOperationAction(ISD::BR_JT,  MVT::Other, Expand);
-
-  setOperationAction(ISD::EH_SJLJ_SETJMP, MVT::i32, Custom);
-  setOperationAction(ISD::EH_SJLJ_LONGJMP, MVT::Other, Custom);
-  setOperationAction(ISD::EH_SJLJ_SETUP_DISPATCH, MVT::Other, Custom);
-  if (TM.Options.ExceptionModel == ExceptionHandling::SjLj)
-    setLibcallName(RTLIB::UNWIND_RESUME, "_Unwind_SjLj_Resume");
-
-  setTargetDAGCombine(ISD::FADD);
-  //setTargetDAGCombine(ISD::FMA);
-
-  // ATOMICs.
-  // Atomics are supported on VE.
-  setMaxAtomicSizeInBitsSupported(64);
-  setMinCmpXchgSizeInBits(32);
-  setSupportsUnalignedAtomics(false);
-
-  // Use custom inserter, LowerATOMIC_FENCE, for ATOMIC_FENCE.
-  setOperationAction(ISD::ATOMIC_FENCE, MVT::Other, Custom);
-
-  for (MVT VT : MVT::integer_valuetypes()) {
-    // Several atomic operations are converted to VE instructions well.
-    // Additional memory fences are generated in emitLeadingfence and
-    // emitTrailingFence functions.
-    setOperationAction(ISD::ATOMIC_LOAD, VT, Legal);
-    setOperationAction(ISD::ATOMIC_STORE, VT, Legal);
-    setOperationAction(ISD::ATOMIC_CMP_SWAP, VT, Legal);
-    setOperationAction(ISD::ATOMIC_SWAP, VT, Custom);
-
-    setOperationAction(ISD::ATOMIC_CMP_SWAP_WITH_SUCCESS, VT, Expand);
-
-    // FIXME: not supported "atmam" isntructions yet
-    setOperationAction(ISD::ATOMIC_LOAD_ADD, VT, Expand);
-    setOperationAction(ISD::ATOMIC_LOAD_SUB, VT, Expand);
-    setOperationAction(ISD::ATOMIC_LOAD_AND, VT, Expand);
-    setOperationAction(ISD::ATOMIC_LOAD_OR, VT, Expand);
-
-    // VE doesn't have follwing instructions
-    setOperationAction(ISD::ATOMIC_LOAD_CLR, VT, Expand);
-    setOperationAction(ISD::ATOMIC_LOAD_XOR, VT, Expand);
-    setOperationAction(ISD::ATOMIC_LOAD_NAND, VT, Expand);
-    setOperationAction(ISD::ATOMIC_LOAD_MIN, VT, Expand);
-    setOperationAction(ISD::ATOMIC_LOAD_MAX, VT, Expand);
-    setOperationAction(ISD::ATOMIC_LOAD_UMIN, VT, Expand);
-    setOperationAction(ISD::ATOMIC_LOAD_UMAX, VT, Expand);
-  }
-
-  // FIXME: VE's I128 stuff is not investivated yet
-  if (!1) {
-    // These libcalls are not available in 32-bit.
-    setLibcallName(RTLIB::SHL_I128, nullptr);
-    setLibcallName(RTLIB::SRL_I128, nullptr);
-    setLibcallName(RTLIB::SRA_I128, nullptr);
-  }
-
+  /// Floating-point math functions {
+
+  // VE doesn't have following floating point math functions.
   for (MVT VT : MVT::fp_valuetypes()) {
+    setOperationAction(ISD::FCOPYSIGN, VT, Expand);
+
     // VE has no sclar FMA instruction
     setOperationAction(ISD::FMA, VT, Expand);
     setOperationAction(ISD::FMAD, VT, Expand);
-    setOperationAction(ISD::FREM, VT, Expand);
-    setOperationAction(ISD::FNEG, VT, Expand);
     setOperationAction(ISD::FABS, VT, Expand);
     setOperationAction(ISD::FSQRT, VT, Expand);
     setOperationAction(ISD::FSIN, VT, Expand);
@@ -1417,19 +1312,69 @@
     setOperationAction(ISD::FSINCOS, VT, Expand);
   }
 
-  // FIXME: VE's FCOPYSIGN is not investivated yet
-  setOperationAction(ISD::FCOPYSIGN, MVT::f128, Expand);
-  setOperationAction(ISD::FCOPYSIGN, MVT::f64, Expand);
-  setOperationAction(ISD::FCOPYSIGN, MVT::f32, Expand);
-
-  // FIXME: VE's SHL_PARTS and others are not investigated yet.
-  setOperationAction(ISD::SHL_PARTS, MVT::i32, Expand);
-  setOperationAction(ISD::SRA_PARTS, MVT::i32, Expand);
-  setOperationAction(ISD::SRL_PARTS, MVT::i32, Expand);
-  if (1) {
-    setOperationAction(ISD::SHL_PARTS, MVT::i64, Expand);
-    setOperationAction(ISD::SRA_PARTS, MVT::i64, Expand);
-    setOperationAction(ISD::SRL_PARTS, MVT::i64, Expand);
+  /// } Floating-point math functions
+
+  // VE has FP_EXTEND/FP_ROUND
+  setOperationAction(ISD::FSQRT, MVT::f128, Expand);
+  setOperationAction(ISD::FP_EXTEND, MVT::f128, Legal);
+  setOperationAction(ISD::FP_ROUND,  MVT::f128, Legal);
+
+  // BRIND/BR_JT are not implemented yet.
+  //   FIXME: BRIND instruction is implemented, but JumpTable is not yet.
+  setOperationAction(ISD::BRIND,  MVT::Other, Expand);
+  setOperationAction(ISD::BR_JT,  MVT::Other, Expand);
+
+  setOperationAction(ISD::EH_SJLJ_SETJMP, MVT::i32, Custom);
+  setOperationAction(ISD::EH_SJLJ_LONGJMP, MVT::Other, Custom);
+  setOperationAction(ISD::EH_SJLJ_SETUP_DISPATCH, MVT::Other, Custom);
+  if (TM.Options.ExceptionModel == ExceptionHandling::SjLj)
+    setLibcallName(RTLIB::UNWIND_RESUME, "_Unwind_SjLj_Resume");
+
+  setTargetDAGCombine(ISD::FADD);
+  //setTargetDAGCombine(ISD::FMA);
+
+  // ATOMICs.
+  // Atomics are supported on VE.
+  setMaxAtomicSizeInBitsSupported(64);
+  setMinCmpXchgSizeInBits(32);
+  setSupportsUnalignedAtomics(false);
+
+  // Use custom inserter, LowerATOMIC_FENCE, for ATOMIC_FENCE.
+  setOperationAction(ISD::ATOMIC_FENCE, MVT::Other, Custom);
+
+  for (MVT VT : MVT::integer_valuetypes()) {
+    // Several atomic operations are converted to VE instructions well.
+    // Additional memory fences are generated in emitLeadingfence and
+    // emitTrailingFence functions.
+    setOperationAction(ISD::ATOMIC_LOAD, VT, Legal);
+    setOperationAction(ISD::ATOMIC_STORE, VT, Legal);
+    setOperationAction(ISD::ATOMIC_CMP_SWAP, VT, Legal);
+    setOperationAction(ISD::ATOMIC_SWAP, VT, Custom);
+
+    setOperationAction(ISD::ATOMIC_CMP_SWAP_WITH_SUCCESS, VT, Expand);
+
+    // FIXME: not supported "atmam" isntructions yet
+    setOperationAction(ISD::ATOMIC_LOAD_ADD, VT, Expand);
+    setOperationAction(ISD::ATOMIC_LOAD_SUB, VT, Expand);
+    setOperationAction(ISD::ATOMIC_LOAD_AND, VT, Expand);
+    setOperationAction(ISD::ATOMIC_LOAD_OR, VT, Expand);
+
+    // VE doesn't have follwing instructions
+    setOperationAction(ISD::ATOMIC_LOAD_CLR, VT, Expand);
+    setOperationAction(ISD::ATOMIC_LOAD_XOR, VT, Expand);
+    setOperationAction(ISD::ATOMIC_LOAD_NAND, VT, Expand);
+    setOperationAction(ISD::ATOMIC_LOAD_MIN, VT, Expand);
+    setOperationAction(ISD::ATOMIC_LOAD_MAX, VT, Expand);
+    setOperationAction(ISD::ATOMIC_LOAD_UMIN, VT, Expand);
+    setOperationAction(ISD::ATOMIC_LOAD_UMAX, VT, Expand);
+  }
+
+  // FIXME: VE's I128 stuff is not investivated yet
+  if (!1) {
+    // These libcalls are not available in 32-bit.
+    setLibcallName(RTLIB::SHL_I128, nullptr);
+    setLibcallName(RTLIB::SRL_I128, nullptr);
+    setLibcallName(RTLIB::SRA_I128, nullptr);
   }
 
   // FIXME: temporary disabling Custom BITCAST since such BITCAST
@@ -1627,16 +1572,6 @@
     setOperationAction(ISD::FMAXIMUM, VT, Expand);
     setOperationAction(ISD::FSINCOS, VT, Expand);
   }
-=======
-  /// Floating-point math functions {
-
-  // VE doesn't have following floating point math functions.
-  for (MVT VT : MVT::fp_valuetypes()) {
-    setOperationAction(ISD::FCOPYSIGN, VT, Expand);
-  }
-
-  /// } Floating-point math functions
->>>>>>> 94c18d91
 
   setStackPointerRegisterToSaveRestore(VE::SX11);
 
