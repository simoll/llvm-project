//===- VEMachineFunctionInfo.h - VE Machine Function Info -------*- C++ -*-===//
//
// Part of the LLVM Project, under the Apache License v2.0 with LLVM Exceptions.
// See https://llvm.org/LICENSE.txt for license information.
// SPDX-License-Identifier: Apache-2.0 WITH LLVM-exception
//
//===----------------------------------------------------------------------===//
//
// This file declares  VE specific per-machine-function information.
//
//===----------------------------------------------------------------------===//
#ifndef LLVM_LIB_TARGET_VE_VEMACHINEFUNCTIONINFO_H
#define LLVM_LIB_TARGET_VE_VEMACHINEFUNCTIONINFO_H

#include "llvm/CodeGen/MachineFunction.h"

namespace llvm {

class VEMachineFunctionInfo : public MachineFunctionInfo {
  virtual void anchor();

private:
<<<<<<< HEAD
  unsigned GlobalBaseReg;

  /// VectorLengthReg - Holds the virtual register for VL register.
  unsigned VectorLengthReg;
=======
  // GlobalBaseReg - Holds the physical reigster for the base register.
  Register GlobalBaseReg;
>>>>>>> 67c10f34

  /// VectorLengthReg - Holds the virtual register for VL register.
  unsigned VectorLengthReg;

  /// VarArgsFrameOffset - Frame offset to start of varargs area.
  int VarArgsFrameOffset;

  /// SRetReturnReg - Holds the virtual register into which the sret
  /// argument is passed.
  unsigned SRetReturnReg;

  /// IsLeafProc - True if the function is a leaf procedure.
  bool IsLeafProc;

public:
  VEMachineFunctionInfo()
<<<<<<< HEAD
      : GlobalBaseReg(0), VectorLengthReg(0), VarArgsFrameOffset(0),
        SRetReturnReg(0), IsLeafProc(false) {}
  explicit VEMachineFunctionInfo(MachineFunction &MF)
      : GlobalBaseReg(0), VectorLengthReg(0), VarArgsFrameOffset(0),
=======
      : GlobalBaseReg(), VectorLengthReg(0), VarArgsFrameOffset(0),
        SRetReturnReg(0), IsLeafProc(false) {}
  explicit VEMachineFunctionInfo(MachineFunction &MF)
      : GlobalBaseReg(), VectorLengthReg(0), VarArgsFrameOffset(0),
>>>>>>> 67c10f34
        SRetReturnReg(0), IsLeafProc(false) {}

  unsigned getGlobalBaseReg() const { return GlobalBaseReg; }
  void setGlobalBaseReg(unsigned Reg) { GlobalBaseReg = Reg; }

  unsigned getVectorLengthReg() const { return VectorLengthReg; }
  void setVectorLengthReg(unsigned Reg) { VectorLengthReg = Reg; }

  unsigned getVectorLengthReg() const { return VectorLengthReg; }
  void setVectorLengthReg(unsigned Reg) { VectorLengthReg = Reg; }

  int getVarArgsFrameOffset() const { return VarArgsFrameOffset; }
  void setVarArgsFrameOffset(int Offset) { VarArgsFrameOffset = Offset; }

  unsigned getSRetReturnReg() const { return SRetReturnReg; }
  void setSRetReturnReg(unsigned Reg) { SRetReturnReg = Reg; }

  void setLeafProc(bool rhs) { IsLeafProc = rhs; }
  bool isLeafProc() const { return IsLeafProc; }
};
} // namespace llvm

#endif<|MERGE_RESOLUTION|>--- conflicted
+++ resolved
@@ -20,15 +20,8 @@
   virtual void anchor();
 
 private:
-<<<<<<< HEAD
-  unsigned GlobalBaseReg;
-
-  /// VectorLengthReg - Holds the virtual register for VL register.
-  unsigned VectorLengthReg;
-=======
   // GlobalBaseReg - Holds the physical reigster for the base register.
   Register GlobalBaseReg;
->>>>>>> 67c10f34
 
   /// VectorLengthReg - Holds the virtual register for VL register.
   unsigned VectorLengthReg;
@@ -45,24 +38,14 @@
 
 public:
   VEMachineFunctionInfo()
-<<<<<<< HEAD
-      : GlobalBaseReg(0), VectorLengthReg(0), VarArgsFrameOffset(0),
-        SRetReturnReg(0), IsLeafProc(false) {}
-  explicit VEMachineFunctionInfo(MachineFunction &MF)
-      : GlobalBaseReg(0), VectorLengthReg(0), VarArgsFrameOffset(0),
-=======
       : GlobalBaseReg(), VectorLengthReg(0), VarArgsFrameOffset(0),
         SRetReturnReg(0), IsLeafProc(false) {}
   explicit VEMachineFunctionInfo(MachineFunction &MF)
       : GlobalBaseReg(), VectorLengthReg(0), VarArgsFrameOffset(0),
->>>>>>> 67c10f34
         SRetReturnReg(0), IsLeafProc(false) {}
 
-  unsigned getGlobalBaseReg() const { return GlobalBaseReg; }
-  void setGlobalBaseReg(unsigned Reg) { GlobalBaseReg = Reg; }
-
-  unsigned getVectorLengthReg() const { return VectorLengthReg; }
-  void setVectorLengthReg(unsigned Reg) { VectorLengthReg = Reg; }
+  Register getGlobalBaseReg() const { return GlobalBaseReg; }
+  void setGlobalBaseReg(Register Reg) { GlobalBaseReg = Reg; }
 
   unsigned getVectorLengthReg() const { return VectorLengthReg; }
   void setVectorLengthReg(unsigned Reg) { VectorLengthReg = Reg; }
