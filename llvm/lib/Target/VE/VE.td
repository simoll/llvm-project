--- conflicted
+++ resolved
@@ -19,7 +19,6 @@
 // VE Subtarget features.
 //
 
-<<<<<<< HEAD
 def FeaturePackedMode
   : SubtargetFeature<"packed", "PackedMode", "true",
                      "Enable v512 packed mode (experimental)">;
@@ -31,14 +30,6 @@
 def FeatureVELIntrin
   : SubtargetFeature<"velintrin", "VELIntrinsicMode", "true",
                      "Enable VEL intrinsics">;
-=======
-def FeatureVectorize
-  : SubtargetFeature<"vec", "Vectorize", "true",
-                     "Try to vectorize (experimental)">;
-
-def IsVectorizeSubTarget : Predicate<"Subtarget->vectorize()">;
-def IsNotVectorizeSubTarget : Predicate<"!Subtarget->vectorize()">;
->>>>>>> afe1ed36
 
 //===----------------------------------------------------------------------===//
 // Register File, Calling Conv, Instruction Descriptions
@@ -52,14 +43,10 @@
 def VEInstrInfo : InstrInfo;
 
 def VEAsmParser : AsmParser {
-<<<<<<< HEAD
-  bit ShouldEmitMatchRegisterName = 0;
-=======
   // Use both VE register name matcher to accept "S0~S63" register names
   // and default register matcher to accept other registeres.
   let AllowDuplicateRegisterNames = 1;
   let ShouldEmitMatchRegisterAltName = 1;
->>>>>>> afe1ed36
 }
 
 //===----------------------------------------------------------------------===//
@@ -69,11 +56,7 @@
 class Proc<string Name, list<SubtargetFeature> Features>
  : Processor<Name, NoItineraries, Features>;
 
-<<<<<<< HEAD
 def : Proc<"ve",             [FeatureEnableVPU]>;
-=======
-def : Proc<"ve",             []>;
->>>>>>> afe1ed36
 // def : Processor<"ve", VEItinerary, []>;
 // def : ProcessorModel<"ve", VESchedModel, []>;
 
