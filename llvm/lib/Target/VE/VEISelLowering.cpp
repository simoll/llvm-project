//===-- VEISelLowering.cpp - VE DAG Lowering Implementation ---------------===//
//
// Part of the LLVM Project, under the Apache License v2.0 with LLVM Exceptions.
// See https://llvm.org/LICENSE.txt for license information.
// SPDX-License-Identifier: Apache-2.0 WITH LLVM-exception
//
//===----------------------------------------------------------------------===//
//
// This file implements the interfaces that VE uses to lower LLVM code into a
// selection DAG.
//
//===----------------------------------------------------------------------===//

#include "VEISelLowering.h"
#include "VEInstrBuilder.h"
#include "MCTargetDesc/VEMCExpr.h"
#include "VEMachineFunctionInfo.h"
#include "VERegisterInfo.h"
#include "VETargetMachine.h"
// #include "VETargetObjectFile.h"
#include "llvm/ADT/StringSwitch.h"
#include "llvm/CodeGen/CallingConvLower.h"
#include "llvm/CodeGen/MachineFrameInfo.h"
#include "llvm/CodeGen/MachineFunction.h"
#include "llvm/CodeGen/MachineInstrBuilder.h"
#include "llvm/CodeGen/MachineJumpTableInfo.h"
#include "llvm/CodeGen/MachineModuleInfo.h"
#include "llvm/CodeGen/MachineRegisterInfo.h"
#include "llvm/CodeGen/SelectionDAG.h"
#include "llvm/CodeGen/TargetLoweringObjectFileImpl.h"
#include "llvm/IR/DerivedTypes.h"
#include "llvm/IR/Function.h"
#include "llvm/IR/Module.h"
#include "llvm/IR/Intrinsics.h"
#include "llvm/IR/IntrinsicsVE.h"
#include "llvm/Support/ErrorHandling.h"
#include "llvm/Support/KnownBits.h"
using namespace llvm;

#define DEBUG_TYPE "ve-isel"

//===----------------------------------------------------------------------===//
// Calling Convention Implementation
//===----------------------------------------------------------------------===//

#include "VEGenCallingConv.inc"

bool VETargetLowering::CanLowerReturn(
    CallingConv::ID CallConv, MachineFunction &MF, bool IsVarArg,
    const SmallVectorImpl<ISD::OutputArg> &Outs, LLVMContext &Context) const {
  CCAssignFn *RetCC = RetCC_VE;
  SmallVector<CCValAssign, 16> RVLocs;
  CCState CCInfo(CallConv, IsVarArg, MF, RVLocs, Context);
  return CCInfo.CheckReturn(Outs, RetCC);
}

SDValue
VETargetLowering::LowerBitcast(SDValue Op, SelectionDAG &DAG) const {
  if (Op.getSimpleValueType() == MVT::v256i64 && Op.getOperand(0).getSimpleValueType() == MVT::v256f64) {
    LLVM_DEBUG(dbgs() << "Lowering bitcast of similar types.\n");
    return Op.getOperand(0);
  } else {
    return Op;
  }
}

SDValue
VETargetLowering::LowerMGATHER_MSCATTER(SDValue Op, SelectionDAG &DAG) const {
  LLVM_DEBUG(dbgs() << "Lowering gather or scatter\n");
  SDLoc dl(Op);
  //dbgs() << "\nNext Instr:\n";
  //Op.dumpr(&DAG);

  MaskedGatherScatterSDNode *N = cast<MaskedGatherScatterSDNode>(Op.getNode());

  SDValue Index = N->getIndex();
  SDValue BasePtr = N->getBasePtr();
  SDValue Mask = N->getMask();
  SDValue Chain = N->getChain();

  SDValue PassThru;
  SDValue Source;

  if (Op.getOpcode() == ISD::MGATHER) {
    MaskedGatherSDNode *N = cast<MaskedGatherSDNode>(Op.getNode());
    PassThru = N->getPassThru();
  } else if (Op.getOpcode() == ISD::MSCATTER) {
    MaskedScatterSDNode *N = cast<MaskedScatterSDNode>(Op.getNode());
    Source = N->getValue();
  } else {
    return SDValue();
  }

  MVT IndexVT = Index.getSimpleValueType();
  //MVT MaskVT = Mask.getSimpleValueType();
  //MVT BasePtrVT = BasePtr.getSimpleValueType();

  // vindex = vindex + baseptr;
  SDValue BaseBroadcast = DAG.getNode(VEISD::VEC_BROADCAST, dl, IndexVT, BasePtr);
  SDValue ScaleBroadcast = DAG.getNode(VEISD::VEC_BROADCAST, dl, IndexVT, N->getScale());

  SDValue index_addr = DAG.getNode(ISD::MUL, dl, IndexVT, {Index, ScaleBroadcast});

  SDValue addresses = DAG.getNode(ISD::ADD, dl, IndexVT, {BaseBroadcast, index_addr});

  // TODO: vmx = svm (mask);
  //Mask.dumpr(&DAG);
  if (Mask.getOpcode() != ISD::BUILD_VECTOR || Mask.getNumOperands() != 256) {
    LLVM_DEBUG(dbgs() << "Cannot handle gathers with complex masks.\n");
    return SDValue();
  }
  for (unsigned i = 0; i < 256; i++) {
    const SDValue Operand = Mask.getOperand(i);
    if (Operand.getOpcode() != ISD::Constant) {
      LLVM_DEBUG(dbgs() << "Cannot handle gather masks with complex elements.\n");
      return SDValue();
    }
    if (Mask.getConstantOperandVal(i) != 1) {
      LLVM_DEBUG(dbgs() << "Cannot handle gather masks with elements != 1.\n");
      return SDValue();
    }
  }

  if (Op.getOpcode() == ISD::MGATHER) {
    // vt = vgt (vindex, vmx, cs=0, sx=0, sy=0, sw=0);
    SDValue load = DAG.getNode(VEISD::VEC_GATHER, dl, Op.getNode()->getVTList(), {Chain, addresses});
    //load.dumpr(&DAG);

    // TODO: merge (vt, default, vmx);
    //PassThru.dumpr(&DAG);
    // We can safely ignore PassThru right now, the mask is guaranteed to be constant 1s.

    return load;
  } else {
    SDValue store = DAG.getNode(VEISD::VEC_SCATTER, dl, Op.getNode()->getVTList(), {Chain, Source, addresses});
    //store.dumpr(&DAG);
    return store;
  }
}

SDValue
VETargetLowering::LowerMLOAD(SDValue Op, SelectionDAG &DAG) const {
  LLVM_DEBUG(dbgs() << "Lowering MLOAD\n");
  LLVM_DEBUG(Op.dumpr(&DAG));
  SDLoc dl(Op);

  MaskedLoadSDNode *N = cast<MaskedLoadSDNode>(Op.getNode());

  SDValue BasePtr = N->getBasePtr();
  SDValue Mask = N->getMask();
  SDValue Chain = N->getChain();
  SDValue PassThru = N->getPassThru();

  MachinePointerInfo info = N->getPointerInfo();

  if (Mask.getOpcode() != ISD::BUILD_VECTOR || Mask.getNumOperands() != 256) {
    LLVM_DEBUG(dbgs() << "Cannot handle gathers with complex masks.\n");
    return SDValue();
  }

  int firstzero = 256;

  for (unsigned i = 0; i < 256; i++) {
    const SDValue Operand = Mask.getOperand(i);
    if (Operand.getOpcode() != ISD::Constant) {
      LLVM_DEBUG(dbgs() << "Cannot handle load masks with complex elements.\n");
      return SDValue();
    }
    if (Mask.getConstantOperandVal(i) != 1) {
      if (firstzero == 256)
        firstzero = i;
      if (!PassThru.isUndef() && !PassThru.getOperand(i).isUndef()) {
        LLVM_DEBUG(dbgs() << "Cannot handle passthru.\n");
        return SDValue();
      }
    } else {
      if (firstzero != 256) {
        LLVM_DEBUG(dbgs() << "Cannot handle mixed load masks.\n");
        return SDValue();
      }
    }
  }

  EVT i32 = EVT::getIntegerVT(*DAG.getContext(), 32);

  // FIXME: LVL instruction has output VL now, need to update VEC_LVL too.
  Chain = DAG.getNode(VEISD::VEC_LVL, dl, MVT::Other, {Chain, DAG.getConstant(firstzero, dl, i32)});

  SDValue load = DAG.getLoad(Op.getSimpleValueType(), dl, Chain, BasePtr, info);

  // FIXME: LVL instruction has output VL now, need to update VEC_LVL too.
  Chain = DAG.getNode(VEISD::VEC_LVL, dl, MVT::Other, {load.getValue(1), DAG.getConstant(256, dl, i32)});

  SDValue merge = DAG.getMergeValues({load, Chain}, dl);
  LLVM_DEBUG(dbgs() << "Becomes\n");
  LLVM_DEBUG(merge.dumpr(&DAG));
  return merge;
}

static bool isBroadCastOrS2V(BuildVectorSDNode *BVN,
                             bool &AllUndef, bool &S2V, unsigned &FirstDef) {
  // Check UNDEF or FirstDef
  AllUndef = true;
  S2V = false;
  FirstDef = 0;
  for (unsigned i = 0; i < BVN->getNumOperands(); ++i) {
    if (!BVN->getOperand(i).isUndef()) {
      AllUndef = false;
      FirstDef = i;
      break;
    }
  }
  if (AllUndef)
    return true;
  // Check scalar_to_vector (single def at first, and the rests are undef)
  if (FirstDef == 0) {
      S2V = true;
      for (unsigned i = FirstDef + 1; i < BVN->getNumOperands(); ++i) {
        if (!BVN->getOperand(i).isUndef()) {
          S2V = false;
          break;
        }
      }
      if (S2V)
        return true;
  }
  // Check boradcast
  for (unsigned i = FirstDef + 1; i < BVN->getNumOperands(); ++i) {
    if (BVN->getOperand(FirstDef) != BVN->getOperand(i) &&
        !BVN->getOperand(i).isUndef()) {
      return false;
    }
  }
  return true;
}

SDValue
VETargetLowering::LowerBUILD_VECTOR(SDValue Op, SelectionDAG &DAG) const {
  LLVM_DEBUG(dbgs() << "Lowering BUILD_VECTOR\n");
  BuildVectorSDNode *BVN = cast<BuildVectorSDNode>(Op.getNode());

  SDLoc DL(Op);

  // match VEC_BROADCAST
  bool AllUndef;
  bool S2V;
  unsigned FirstDef;
  if (isBroadCastOrS2V(BVN, AllUndef, S2V, FirstDef)) {
    if (AllUndef) {
      LLVM_DEBUG(dbgs() << "AllUndef: VEC_BROADCAST ");
      LLVM_DEBUG(BVN->getOperand(0)->dump());
      return DAG.getNode(VEISD::VEC_BROADCAST, DL, Op.getSimpleValueType(),
                         BVN->getOperand(0));
    } else if (S2V) {
      LLVM_DEBUG(dbgs() << "isS2V: scalar_to_vector ");
      LLVM_DEBUG(BVN->getOperand(FirstDef)->dump());
      return DAG.getNode(ISD::SCALAR_TO_VECTOR, DL, Op.getSimpleValueType(),
                         BVN->getOperand(FirstDef));
    } else {
      LLVM_DEBUG(dbgs() << "isBroadCast: VEC_BROADCAST ");
      LLVM_DEBUG(BVN->getOperand(FirstDef)->dump());
      return DAG.getNode(VEISD::VEC_BROADCAST, DL, Op.getSimpleValueType(),
                         BVN->getOperand(FirstDef));
    }
  }

#if 0
  if (BVN->isConstant()) {
    // All values are either a constant value or undef, so optimize it...
  }
#endif

// match VEC_SEQ(stride) patterns
  // identify a constant stride vector
  bool hasConstantStride = true;

  // whether the constant is a repetition of ascending indices, eg <0, 1, 2, 3, 0, 1, 2, 3, ..>
  bool hasBlockStride = false;

  // whether the constant is an ascending sequence of repeated indices, eg <0, 0, 1, 1, 2, 2, 3, 3 ..>
  bool hasBlockStride2 = false;

  bool firstStride = true;
  int64_t blockLength = 0;
  int64_t stride = 0;
  int64_t lastElemValue = 0;
  MVT elemTy;

  for (unsigned i = 0; i < BVN->getNumOperands(); ++i) {
    if (hasBlockStride) {
      if (i % blockLength == 0)
        stride = 1;
      else
        stride = 0;
    }

    if (BVN->getOperand(i).isUndef()) {
      if (hasBlockStride2 && i % blockLength == 0)
        lastElemValue = 0;
      else
        lastElemValue += stride;
      continue;
    }

    // is this an immediate constant value?
    auto * constNumElem = dyn_cast<ConstantSDNode>(BVN->getOperand(i));
    if (!constNumElem) {
      hasConstantStride = false;
      hasBlockStride = false;
      hasBlockStride2 = false;
      break;
    }

    // read value
    int64_t elemValue = constNumElem->getSExtValue();
    elemTy = constNumElem->getSimpleValueType(0);

    if (i == FirstDef) {
      // FIXME: Currently, this code requies that first value of vseq
      // is zero.  This is possible to enhance like thses instructions:
      //        VSEQ $v0
      //        VBRD $v1, 2
      //        VADD $v0, $v0, $v1
      if (elemValue != 0) {
        hasConstantStride = false;
        hasBlockStride = false;
        hasBlockStride2 = false;
        break;
      }
    } else if (i > FirstDef && firstStride) {
      // first stride
      stride = (elemValue - lastElemValue) / (i - FirstDef);
      firstStride = false;
    } else if (i > FirstDef) {
      // later stride
      if (hasBlockStride2 && elemValue == 0 && i % blockLength == 0) {
        lastElemValue = 0;
        continue;
      }
      int64_t thisStride = elemValue - lastElemValue;
      if (thisStride != stride) {
        hasConstantStride = false;
        if (!hasBlockStride && thisStride == 1 && stride == 0 && lastElemValue == 0) {
          hasBlockStride = true;
          blockLength = i;
        } else if (!hasBlockStride2 && elemValue == 0 && lastElemValue + 1 == i) {
          hasBlockStride2 = true;
          blockLength = i;
        } else {
          // not blockStride anymore.  e.g. { 0, 1, 2, 3, 0, 0, 0, 0 }
          hasBlockStride = false;
          hasBlockStride2 = false;
          break;
        }
      }
    }

    // track last elem value
    lastElemValue = elemValue;
  }

  // detected a proper stride pattern
  if (hasConstantStride) {
    SDValue seq = DAG.getNode(VEISD::VEC_SEQ, DL, Op.getSimpleValueType(),
                                  DAG.getConstant(1, DL, elemTy)); // TODO draw strideTy from elements
    if (stride == 1) {
      LLVM_DEBUG(dbgs() << "ConstantStride: VEC_SEQ\n");
      LLVM_DEBUG(seq.dump());
      return seq;
    }

    SDValue const_stride = DAG.getNode(VEISD::VEC_BROADCAST, DL, Op.getSimpleValueType(), DAG.getConstant(stride, DL, elemTy));
    SDValue ret = DAG.getNode(ISD::MUL, DL, Op.getSimpleValueType(), {seq, const_stride});
    LLVM_DEBUG(dbgs() << "ConstantStride: VEC_SEQ * VEC_BROADCAST\n");
    LLVM_DEBUG(const_stride.dump());
    LLVM_DEBUG(ret.dump());
    return ret;
  }

  // codegen for <0, 0, .., 0, 0, 1, 1, .., 1, 1, .....> constant patterns
  // constant == VSEQ >> log2(blockLength)
  if (hasBlockStride) {
    int64_t blockLengthLog = log2(blockLength);

    if (pow(2, blockLengthLog) == blockLength) {
      SDValue sequence = DAG.getNode(VEISD::VEC_SEQ, DL, Op.getSimpleValueType(), DAG.getConstant(1, DL, elemTy));
      SDValue shiftbroadcast = DAG.getNode(VEISD::VEC_BROADCAST, DL, Op.getSimpleValueType(), DAG.getConstant(blockLengthLog, DL, elemTy));

      SDValue shift = DAG.getNode(ISD::SRL, DL, Op.getSimpleValueType(), {sequence, shiftbroadcast});
      LLVM_DEBUG(dbgs() << "BlockStride: VEC_SEQ >> VEC_BROADCAST\n");
      LLVM_DEBUG(sequence.dump());
      LLVM_DEBUG(shiftbroadcast.dump());
      LLVM_DEBUG(shift.dump());
      return shift;
    }
  }

  // codegen for <0, 1, .., 15, 0, 1, .., ..... > constant patterns
  // constant == VSEQ % blockLength
  if (hasBlockStride2) {
    int64_t blockLengthLog = log2(blockLength);

    if (pow(2, blockLengthLog) == blockLength) {
      SDValue sequence = DAG.getNode(VEISD::VEC_SEQ, DL, Op.getSimpleValueType(), DAG.getConstant(1, DL, elemTy));
      SDValue modulobroadcast = DAG.getNode(VEISD::VEC_BROADCAST, DL, Op.getSimpleValueType(), DAG.getConstant(blockLength - 1, DL, elemTy));

      SDValue modulo = DAG.getNode(ISD::AND, DL, Op.getSimpleValueType(), {sequence, modulobroadcast});

      LLVM_DEBUG(dbgs() << "BlockStride2: VEC_SEQ & VEC_BROADCAST\n");
      LLVM_DEBUG(sequence.dump());
      LLVM_DEBUG(modulobroadcast.dump());
      LLVM_DEBUG(modulo.dump());
      return modulo;
    }
  }

  // Otherwise, generate element-wise insertions.
  SDValue newVector = SDValue(DAG.getMachineNode(TargetOpcode::IMPLICIT_DEF,
                                                 DL, Op.getSimpleValueType()),
                              0);

  for (unsigned i = 0; i < BVN->getNumOperands(); ++i) {
    newVector = DAG.getNode(
        ISD::INSERT_VECTOR_ELT, DL, Op.getSimpleValueType(),
        newVector, BVN->getOperand(i),
        DAG.getConstant(i, DL, EVT::getIntegerVT(*DAG.getContext(), 64))
    );
  }
  return newVector;
}

SDValue
VETargetLowering::LowerReturn(SDValue Chain, CallingConv::ID CallConv,
                              bool IsVarArg,
                              const SmallVectorImpl<ISD::OutputArg> &Outs,
                              const SmallVectorImpl<SDValue> &OutVals,
                              const SDLoc &DL, SelectionDAG &DAG) const {
  // CCValAssign - represent the assignment of the return value to locations.
  SmallVector<CCValAssign, 16> RVLocs;

  // CCState - Info about the registers and stack slot.
  CCState CCInfo(CallConv, IsVarArg, DAG.getMachineFunction(), RVLocs,
                 *DAG.getContext());

  // Analyze return values.
  CCInfo.AnalyzeReturn(Outs, RetCC_VE);

  SDValue Flag;
  SmallVector<SDValue, 4> RetOps(1, Chain);

  // Copy the result values into the output registers.
  for (unsigned i = 0; i != RVLocs.size(); ++i) {
    CCValAssign &VA = RVLocs[i];
    assert(VA.isRegLoc() && "Can only return in registers!");
    SDValue OutVal = OutVals[i];

    // Integer return values must be sign or zero extended by the callee.
    switch (VA.getLocInfo()) {
    case CCValAssign::Full:
      break;
    case CCValAssign::SExt:
      OutVal = DAG.getNode(ISD::SIGN_EXTEND, DL, VA.getLocVT(), OutVal);
      break;
    case CCValAssign::ZExt:
      OutVal = DAG.getNode(ISD::ZERO_EXTEND, DL, VA.getLocVT(), OutVal);
      break;
    case CCValAssign::AExt:
      OutVal = DAG.getNode(ISD::ANY_EXTEND, DL, VA.getLocVT(), OutVal);
      break;
    case CCValAssign::BCvt: {
      // Convert a float return value to i64 with padding.
      //     63     31   0
      //    +------+------+
      //    | float|   0  |
      //    +------+------+
      assert(VA.getLocVT() == MVT::i64);
      assert(VA.getValVT() == MVT::f32);
      SDValue Undef = SDValue(
          DAG.getMachineNode(TargetOpcode::IMPLICIT_DEF, DL, MVT::i64), 0);
      SDValue Sub_f32 = DAG.getTargetConstant(VE::sub_f32, DL, MVT::i32);
      OutVal = SDValue(DAG.getMachineNode(TargetOpcode::INSERT_SUBREG, DL,
                                          MVT::i64, Undef, OutVal, Sub_f32),
                       0);
      break;
    }
    default:
      llvm_unreachable("Unknown loc info!");
    }

    assert(!VA.needsCustom() && "Unexpected custom lowering");

    Chain = DAG.getCopyToReg(Chain, DL, VA.getLocReg(), OutVal, Flag);

    // Guarantee that all emitted copies are stuck together with flags.
    Flag = Chain.getValue(1);
    RetOps.push_back(DAG.getRegister(VA.getLocReg(), VA.getLocVT()));
  }

  RetOps[0] = Chain; // Update chain.

  // Add the flag if we have it.
  if (Flag.getNode())
    RetOps.push_back(Flag);

  return DAG.getNode(VEISD::RET_FLAG, DL, MVT::Other, RetOps);
}

SDValue VETargetLowering::LowerFormalArguments(
    SDValue Chain, CallingConv::ID CallConv, bool IsVarArg,
    const SmallVectorImpl<ISD::InputArg> &Ins, const SDLoc &DL,
    SelectionDAG &DAG, SmallVectorImpl<SDValue> &InVals) const {
  MachineFunction &MF = DAG.getMachineFunction();

  // Get the base offset of the incoming arguments stack space.
  unsigned ArgsBaseOffset = 176;
  // Get the size of the preserved arguments area
  unsigned ArgsPreserved = 64;

  // Analyze arguments according to CC_VE.
  SmallVector<CCValAssign, 16> ArgLocs;
  CCState CCInfo(CallConv, IsVarArg, DAG.getMachineFunction(), ArgLocs,
                 *DAG.getContext());
  // Allocate the preserved area first.
  CCInfo.AllocateStack(ArgsPreserved, Align(8));
  // We already allocated the preserved area, so the stack offset computed
  // by CC_VE would be correct now.
  CCInfo.AnalyzeFormalArguments(Ins, CC_VE);

  for (unsigned i = 0, e = ArgLocs.size(); i != e; ++i) {
    CCValAssign &VA = ArgLocs[i];
    if (VA.isRegLoc()) {
      // This argument is passed in a register.
      // All integer register arguments are promoted by the caller to i64.

      // Create a virtual register for the promoted live-in value.
      unsigned VReg = MF.addLiveIn(VA.getLocReg(),
                                   getRegClassFor(VA.getLocVT()));
      SDValue Arg = DAG.getCopyFromReg(Chain, DL, VReg, VA.getLocVT());

      assert(!VA.needsCustom() && "Unexpected custom lowering");

      // The caller promoted the argument, so insert an Assert?ext SDNode so we
      // won't promote the value again in this function.
      switch (VA.getLocInfo()) {
      case CCValAssign::SExt:
        Arg = DAG.getNode(ISD::AssertSext, DL, VA.getLocVT(), Arg,
                          DAG.getValueType(VA.getValVT()));
        break;
      case CCValAssign::ZExt:
        Arg = DAG.getNode(ISD::AssertZext, DL, VA.getLocVT(), Arg,
                          DAG.getValueType(VA.getValVT()));
        break;
      case CCValAssign::BCvt: {
        // Extract a float argument from i64 with padding.
        //     63     31   0
        //    +------+------+
        //    | float|   0  |
        //    +------+------+
        assert(VA.getLocVT() == MVT::i64);
        assert(VA.getValVT() == MVT::f32);
        SDValue Sub_f32 = DAG.getTargetConstant(VE::sub_f32, DL, MVT::i32);
        Arg = SDValue(DAG.getMachineNode(TargetOpcode::EXTRACT_SUBREG, DL,
                                         MVT::f32, Arg, Sub_f32),
                      0);
        break;
      }
      default:
        break;
      }

      // Truncate the register down to the argument type.
      if (VA.isExtInLoc())
        Arg = DAG.getNode(ISD::TRUNCATE, DL, VA.getValVT(), Arg);

      InVals.push_back(Arg);
      continue;
    }

    // The registers are exhausted. This argument was passed on the stack.
    assert(VA.isMemLoc());
    // The CC_VE_Full/Half functions compute stack offsets relative to the
    // beginning of the arguments area at %fp+176.
    unsigned Offset = VA.getLocMemOffset() + ArgsBaseOffset;
    unsigned ValSize = VA.getValVT().getSizeInBits() / 8;

    // Adjust offset for a float argument by adding 4 since the argument is
    // stored in 8 bytes buffer with offset like below.  LLVM generates
    // 4 bytes load instruction, so need to adjust offset here.  This
    // adjustment is required in only LowerFormalArguments.  In LowerCall,
    // a float argument is converted to i64 first, and stored as 8 bytes
    // data, which is required by ABI, so no need for adjustment.
    //    0      4
    //    +------+------+
    //    | empty| float|
    //    +------+------+
    if (VA.getValVT() == MVT::f32)
      Offset += 4;

    int FI = MF.getFrameInfo().CreateFixedObject(ValSize, Offset, true);
    InVals.push_back(
        DAG.getLoad(VA.getValVT(), DL, Chain,
                    DAG.getFrameIndex(FI, getPointerTy(MF.getDataLayout())),
                    MachinePointerInfo::getFixedStack(MF, FI)));
  }

  if (!IsVarArg)
    return Chain;

  // This function takes variable arguments, some of which may have been passed
  // in registers %s0-%s8.
  //
  // The va_start intrinsic needs to know the offset to the first variable
  // argument.
  // TODO: need to calculate offset correctly once we support f128.
  unsigned ArgOffset = ArgLocs.size() * 8;
  VEMachineFunctionInfo *FuncInfo = MF.getInfo<VEMachineFunctionInfo>();
  // Skip the 176 bytes of register save area.
  FuncInfo->setVarArgsFrameOffset(ArgOffset + ArgsBaseOffset);

  return Chain;
}

// FIXME? Maybe this could be a TableGen attribute on some registers and
// this table could be generated automatically from RegInfo.
Register VETargetLowering::getRegisterByName(const char *RegName, LLT VT,
                                             const MachineFunction &MF) const {
  Register Reg = StringSwitch<Register>(RegName)
                     .Case("sp", VE::SX11)    // Stack pointer
                     .Case("fp", VE::SX9)     // Frame pointer
                     .Case("sl", VE::SX8)     // Stack limit
                     .Case("lr", VE::SX10)    // Link register
                     .Case("tp", VE::SX14)    // Thread pointer
                     .Case("outer", VE::SX12) // Outer regiser
                     .Case("info", VE::SX17)  // Info area register
                     .Case("got", VE::SX15)   // Global offset table register
                     .Case("plt", VE::SX16) // Procedure linkage table register
                     .Case("usrcc", VE::USRCC)  // User clock counter
                     .Default(0);

  if (Reg)
    return Reg;

  report_fatal_error("Invalid register name global variable");
}

// This functions returns true if CalleeName is a ABI function that returns
// a long double (fp128).
static bool isFP128ABICall(const char *CalleeName)
{
  static const char *const ABICalls[] =
    {  "_Q_add", "_Q_sub", "_Q_mul", "_Q_div",
       "_Q_sqrt", "_Q_neg",
       "_Q_itoq", "_Q_stoq", "_Q_dtoq", "_Q_utoq",
       "_Q_lltoq", "_Q_ulltoq",
       nullptr
    };
  for (const char * const *I = ABICalls; *I != nullptr; ++I)
    if (strcmp(CalleeName, *I) == 0)
      return true;
  return false;
}

unsigned
VETargetLowering::getSRetArgSize(SelectionDAG &DAG, SDValue Callee) const
{
  const Function *CalleeFn = nullptr;
  if (GlobalAddressSDNode *G = dyn_cast<GlobalAddressSDNode>(Callee)) {
    CalleeFn = dyn_cast<Function>(G->getGlobal());
  } else if (ExternalSymbolSDNode *E =
             dyn_cast<ExternalSymbolSDNode>(Callee)) {
    const Function &F = DAG.getMachineFunction().getFunction();
    const Module *M = F.getParent();
    const char *CalleeName = E->getSymbol();
    CalleeFn = M->getFunction(CalleeName);
    if (!CalleeFn && isFP128ABICall(CalleeName))
      return 16; // Return sizeof(fp128)
  }

  if (!CalleeFn)
    return 0;

  // It would be nice to check for the sret attribute on CalleeFn here,
  // but since it is not part of the function type, any check will misfire.

  PointerType *Ty = cast<PointerType>(CalleeFn->arg_begin()->getType());
  Type *ElementTy = Ty->getElementType();
  return DAG.getDataLayout().getTypeAllocSize(ElementTy);
}

//===----------------------------------------------------------------------===//
// TargetLowering Implementation
//===----------------------------------------------------------------------===//

SDValue VETargetLowering::LowerCall(TargetLowering::CallLoweringInfo &CLI,
                                    SmallVectorImpl<SDValue> &InVals) const {
  SelectionDAG &DAG = CLI.DAG;
  SDLoc DL = CLI.DL;
  SDValue Chain = CLI.Chain;
  auto PtrVT = getPointerTy(DAG.getDataLayout());

  // VE target does not yet support tail call optimization.
  CLI.IsTailCall = false;

  // Get the base offset of the outgoing arguments stack space.
  unsigned ArgsBaseOffset = 176;
  // Get the size of the preserved arguments area
  unsigned ArgsPreserved = 8 * 8u;

  // Analyze operands of the call, assigning locations to each operand.
  SmallVector<CCValAssign, 16> ArgLocs;
  CCState CCInfo(CLI.CallConv, CLI.IsVarArg, DAG.getMachineFunction(), ArgLocs,
                 *DAG.getContext());
  // Allocate the preserved area first.
  CCInfo.AllocateStack(ArgsPreserved, Align(8));
  // We already allocated the preserved area, so the stack offset computed
  // by CC_VE would be correct now.
  CCInfo.AnalyzeCallOperands(CLI.Outs, CC_VE);

  // VE requires to use both register and stack for varargs or no-prototyped
  // functions.
  bool UseBoth = CLI.IsVarArg;

  // Analyze operands again if it is required to store BOTH.
  SmallVector<CCValAssign, 16> ArgLocs2;
  CCState CCInfo2(CLI.CallConv, CLI.IsVarArg, DAG.getMachineFunction(),
                  ArgLocs2, *DAG.getContext());
  if (UseBoth)
    CCInfo2.AnalyzeCallOperands(CLI.Outs, CC_VE2);

  // Get the size of the outgoing arguments stack space requirement.
  unsigned ArgsSize = CCInfo.getNextStackOffset();

  // Keep stack frames 16-byte aligned.
  ArgsSize = alignTo(ArgsSize, 16);

  // Adjust the stack pointer to make room for the arguments.
  // FIXME: Use hasReservedCallFrame to avoid %sp adjustments around all calls
  // with more than 6 arguments.
  Chain = DAG.getCALLSEQ_START(Chain, ArgsSize, 0, DL);

  // Collect the set of registers to pass to the function and their values.
  // This will be emitted as a sequence of CopyToReg nodes glued to the call
  // instruction.
  SmallVector<std::pair<unsigned, SDValue>, 8> RegsToPass;

  // Collect chains from all the memory opeations that copy arguments to the
  // stack. They must follow the stack pointer adjustment above and precede the
  // call instruction itself.
  SmallVector<SDValue, 8> MemOpChains;

  // VE needs to get address of callee function in a register
  // So, prepare to copy it to SX12 here.

  // If the callee is a GlobalAddress node (quite common, every direct call is)
  // turn it into a TargetGlobalAddress node so that legalize doesn't hack it.
  // Likewise ExternalSymbol -> TargetExternalSymbol.
  SDValue Callee = CLI.Callee;

  bool IsPICCall = isPositionIndependent();

  // PC-relative references to external symbols should go through $stub.
  // If so, we need to prepare GlobalBaseReg first.
  const TargetMachine &TM = DAG.getTarget();
  const Module *Mod = DAG.getMachineFunction().getFunction().getParent();
  const GlobalValue *GV = nullptr;
  auto *CalleeG = dyn_cast<GlobalAddressSDNode>(Callee);
  if (CalleeG)
    GV = CalleeG->getGlobal();
  bool Local = TM.shouldAssumeDSOLocal(*Mod, GV);
  bool UsePlt = !Local;
  MachineFunction &MF = DAG.getMachineFunction();

  // Turn GlobalAddress/ExternalSymbol node into a value node
  // containing the address of them here.
  if (CalleeG) {
    if (IsPICCall) {
      if (UsePlt)
        Subtarget->getInstrInfo()->getGlobalBaseReg(&MF);
      Callee = DAG.getTargetGlobalAddress(GV, DL, PtrVT, 0, 0);
      Callee = DAG.getNode(VEISD::GETFUNPLT, DL, PtrVT, Callee);
    } else {
      Callee =
          makeHiLoPair(Callee, VEMCExpr::VK_VE_HI32, VEMCExpr::VK_VE_LO32, DAG);
    }
  } else if (ExternalSymbolSDNode *E = dyn_cast<ExternalSymbolSDNode>(Callee)) {
    if (IsPICCall) {
      if (UsePlt)
        Subtarget->getInstrInfo()->getGlobalBaseReg(&MF);
      Callee = DAG.getTargetExternalSymbol(E->getSymbol(), PtrVT, 0);
      Callee = DAG.getNode(VEISD::GETFUNPLT, DL, PtrVT, Callee);
    } else {
      Callee =
          makeHiLoPair(Callee, VEMCExpr::VK_VE_HI32, VEMCExpr::VK_VE_LO32, DAG);
    }
  }

  RegsToPass.push_back(std::make_pair(VE::SX12, Callee));

  for (unsigned i = 0, e = ArgLocs.size(); i != e; ++i) {
    CCValAssign &VA = ArgLocs[i];
    SDValue Arg = CLI.OutVals[i];

    // Promote the value if needed.
    switch (VA.getLocInfo()) {
    default:
      llvm_unreachable("Unknown location info!");
    case CCValAssign::Full:
      break;
    case CCValAssign::SExt:
      Arg = DAG.getNode(ISD::SIGN_EXTEND, DL, VA.getLocVT(), Arg);
      break;
    case CCValAssign::ZExt:
      Arg = DAG.getNode(ISD::ZERO_EXTEND, DL, VA.getLocVT(), Arg);
      break;
    case CCValAssign::AExt:
      Arg = DAG.getNode(ISD::ANY_EXTEND, DL, VA.getLocVT(), Arg);
      break;
    case CCValAssign::BCvt: {
      // Convert a float argument to i64 with padding.
      //     63     31   0
      //    +------+------+
      //    | float|   0  |
      //    +------+------+
      assert(VA.getLocVT() == MVT::i64);
      assert(VA.getValVT() == MVT::f32);
      SDValue Undef = SDValue(
          DAG.getMachineNode(TargetOpcode::IMPLICIT_DEF, DL, MVT::i64), 0);
      SDValue Sub_f32 = DAG.getTargetConstant(VE::sub_f32, DL, MVT::i32);
      Arg = SDValue(DAG.getMachineNode(TargetOpcode::INSERT_SUBREG, DL,
                                       MVT::i64, Undef, Arg, Sub_f32),
                    0);
      break;
    }
    }

    if (VA.isRegLoc()) {
      assert(!VA.needsCustom() && "Unexpected custom lowering");
      RegsToPass.push_back(std::make_pair(VA.getLocReg(), Arg));
      if (!UseBoth)
        continue;
      VA = ArgLocs2[i];
    }

    assert(VA.isMemLoc());

    // Create a store off the stack pointer for this argument.
    SDValue StackPtr = DAG.getRegister(VE::SX11, PtrVT);
    // The argument area starts at %fp+176 in the callee frame,
    // %sp+176 in ours.
    SDValue PtrOff =
        DAG.getIntPtrConstant(VA.getLocMemOffset() + ArgsBaseOffset, DL);
    PtrOff = DAG.getNode(ISD::ADD, DL, PtrVT, StackPtr, PtrOff);
    MemOpChains.push_back(
        DAG.getStore(Chain, DL, Arg, PtrOff, MachinePointerInfo()));
  }

  // Emit all stores, make sure they occur before the call.
  if (!MemOpChains.empty())
    Chain = DAG.getNode(ISD::TokenFactor, DL, MVT::Other, MemOpChains);

  // Build a sequence of CopyToReg nodes glued together with token chain and
  // glue operands which copy the outgoing args into registers. The InGlue is
  // necessary since all emitted instructions must be stuck together in order
  // to pass the live physical registers.
  SDValue InGlue;
  for (unsigned i = 0, e = RegsToPass.size(); i != e; ++i) {
    Chain = DAG.getCopyToReg(Chain, DL, RegsToPass[i].first,
                             RegsToPass[i].second, InGlue);
    InGlue = Chain.getValue(1);
  }

  // Build the operands for the call instruction itself.
  SmallVector<SDValue, 8> Ops;
  Ops.push_back(Chain);
  for (unsigned i = 0, e = RegsToPass.size(); i != e; ++i)
    Ops.push_back(DAG.getRegister(RegsToPass[i].first,
                                  RegsToPass[i].second.getValueType()));

  // Add a register mask operand representing the call-preserved registers.
  const VERegisterInfo *TRI = Subtarget->getRegisterInfo();
  const uint32_t *Mask =
      TRI->getCallPreservedMask(DAG.getMachineFunction(), CLI.CallConv);
  assert(Mask && "Missing call preserved mask for calling convention");
  Ops.push_back(DAG.getRegisterMask(Mask));

  // Make sure the CopyToReg nodes are glued to the call instruction which
  // consumes the registers.
  if (InGlue.getNode())
    Ops.push_back(InGlue);

  // Now the call itself.
  SDVTList NodeTys = DAG.getVTList(MVT::Other, MVT::Glue);
  Chain = DAG.getNode(VEISD::CALL, DL, NodeTys, Ops);
  InGlue = Chain.getValue(1);

  // Revert the stack pointer immediately after the call.
  Chain = DAG.getCALLSEQ_END(Chain, DAG.getIntPtrConstant(ArgsSize, DL, true),
                             DAG.getIntPtrConstant(0, DL, true), InGlue, DL);
  InGlue = Chain.getValue(1);

  // Now extract the return values. This is more or less the same as
  // LowerFormalArguments.

  // Assign locations to each value returned by this call.
  SmallVector<CCValAssign, 16> RVLocs;
  CCState RVInfo(CLI.CallConv, CLI.IsVarArg, DAG.getMachineFunction(), RVLocs,
                 *DAG.getContext());

  // Set inreg flag manually for codegen generated library calls that
  // return float.
  if (CLI.Ins.size() == 1 && CLI.Ins[0].VT == MVT::f32 && !CLI.CB)
    CLI.Ins[0].Flags.setInReg();

  RVInfo.AnalyzeCallResult(CLI.Ins, RetCC_VE);

  // Copy all of the result registers out of their specified physreg.
  for (unsigned i = 0; i != RVLocs.size(); ++i) {
    CCValAssign &VA = RVLocs[i];
    unsigned Reg = VA.getLocReg();

    // When returning 'inreg {i32, i32 }', two consecutive i32 arguments can
    // reside in the same register in the high and low bits. Reuse the
    // CopyFromReg previous node to avoid duplicate copies.
    SDValue RV;
    if (RegisterSDNode *SrcReg = dyn_cast<RegisterSDNode>(Chain.getOperand(1)))
      if (SrcReg->getReg() == Reg && Chain->getOpcode() == ISD::CopyFromReg)
        RV = Chain.getValue(0);

    // But usually we'll create a new CopyFromReg for a different register.
    if (!RV.getNode()) {
      RV = DAG.getCopyFromReg(Chain, DL, Reg, RVLocs[i].getLocVT(), InGlue);
      Chain = RV.getValue(1);
      InGlue = Chain.getValue(2);
    }

    // Get the high bits for i32 struct elements.
    if (VA.getValVT() == MVT::i32 && VA.needsCustom())
      RV = DAG.getNode(ISD::SRL, DL, VA.getLocVT(), RV,
                       DAG.getConstant(32, DL, MVT::i32));

    // The callee promoted the return value, so insert an Assert?ext SDNode so
    // we won't promote the value again in this function.
    switch (VA.getLocInfo()) {
    case CCValAssign::SExt:
      RV = DAG.getNode(ISD::AssertSext, DL, VA.getLocVT(), RV,
                       DAG.getValueType(VA.getValVT()));
      break;
    case CCValAssign::ZExt:
      RV = DAG.getNode(ISD::AssertZext, DL, VA.getLocVT(), RV,
                       DAG.getValueType(VA.getValVT()));
      break;
    case CCValAssign::BCvt: {
      // Extract a float return value from i64 with padding.
      //     63     31   0
      //    +------+------+
      //    | float|   0  |
      //    +------+------+
      assert(VA.getLocVT() == MVT::i64);
      assert(VA.getValVT() == MVT::f32);
      SDValue Sub_f32 = DAG.getTargetConstant(VE::sub_f32, DL, MVT::i32);
      RV = SDValue(DAG.getMachineNode(TargetOpcode::EXTRACT_SUBREG, DL,
                                      MVT::f32, RV, Sub_f32),
                   0);
      break;
    }
    default:
      break;
    }

    // Truncate the register down to the return value type.
    if (VA.isExtInLoc())
      RV = DAG.getNode(ISD::TRUNCATE, DL, VA.getValVT(), RV);

    InVals.push_back(RV);
  }

  return Chain;
}

bool VETargetLowering::isOffsetFoldingLegal(
    const GlobalAddressSDNode *GA) const {
  // VE uses 64 bit addressing, so we need multiple instructions to generate
  // an address.  Folding address with offset increases the number of
  // instructions, so that we disable it here.  Offsets will be folded in
  // the DAG combine later if it worth to do so.
  return false;
}

/// isFPImmLegal - Returns true if the target can instruction select the
/// specified FP immediate natively. If false, the legalizer will
/// materialize the FP immediate as a load from a constant pool.
bool VETargetLowering::isFPImmLegal(const APFloat &Imm, EVT VT,
                                    bool ForCodeSize) const {
  return VT == MVT::f32 || VT == MVT::f64;
}

/// Determine if the target supports unaligned memory accesses.
///
/// This function returns true if the target allows unaligned memory accesses
/// of the specified type in the given address space. If true, it also returns
/// whether the unaligned memory access is "fast" in the last argument by
/// reference. This is used, for example, in situations where an array
/// copy/move/set is converted to a sequence of store operations. Its use
/// helps to ensure that such replacements don't generate code that causes an
/// alignment error (trap) on the target machine.
bool VETargetLowering::allowsMisalignedMemoryAccesses(EVT VT,
                                                      unsigned AddrSpace,
                                                      unsigned Align,
                                                      MachineMemOperand::Flags,
                                                      bool *Fast) const {
  // VE requires aligned accesses for vector accesses
  if (VT.isVector())
    return false;

  if (Fast) {
    // It's fast anytime on VE
    *Fast = true;
  }
  return true;
}

bool VETargetLowering::canMergeStoresTo(unsigned AddressSpace, EVT MemVT,
                                        const SelectionDAG &DAG) const {
  // VE's vectorization is experimental, so disable to use vector stores
  // if vectorize feature is disabled.
  if (!Subtarget->vectorize()) {
    if (MemVT.isVector()) {
      return false;
    }
  }

  // Do not merge to float value size (128 bytes) if no implicit
  // float attribute is set.
  bool NoFloat = DAG.getMachineFunction().getFunction().hasFnAttribute(
      Attribute::NoImplicitFloat);

  if (NoFloat) {
    unsigned MaxIntSize = 64;
    return (MemVT.getSizeInBits() <= MaxIntSize);
  }
  return true;
}

bool VETargetLowering::hasAndNot(SDValue Y) const {
  EVT VT = Y.getValueType();

  // VE doesn't have vector and not instruction.
  if (VT.isVector())
    return false;

  // VE allows different immediate values for X and Y where ~X & Y.
  // Only simm7 works for X, and only mimm works for Y on VE.  However, this
  // function is used to check whether an immediate value is OK for and-not
  // instruction as both X and Y.  Generating additional instruction to
  // retrieve an immediate value is no good since the purpose of this
  // function is to convert a series of 3 instructions to another series of
  // 3 instructions with better parallelism.  Therefore, we return false
  // for all immediate values now.
  // FIXME: Change hasAndNot function to have two operands to make it work
  //        correctly with Aurora VE.
  if (isa<ConstantSDNode>(Y))
    return false;

  // It's ok for generic registers.
  return true;
}

TargetLowering::AtomicExpansionKind
VETargetLowering::shouldExpandAtomicRMWInIR(AtomicRMWInst *AI) const {
  if (AI->getOperation() == AtomicRMWInst::Xchg){
    const DataLayout &DL = AI->getModule()->getDataLayout();
    if (DL.getTypeStoreSize(AI->getValOperand()->getType()) == 2)
      return AtomicExpansionKind::CmpXChg; // Uses cas instruction for 2byte atomic_swap
    return AtomicExpansionKind::None; // Uses ts1am instruction
  }
  return AtomicExpansionKind::CmpXChg;
}

VETargetLowering::VETargetLowering(const TargetMachine &TM,
                                   const VESubtarget &STI)
    : TargetLowering(TM), Subtarget(&STI) {
  // VE does not have i1 type, so use i32 for setcc operations results.
  setBooleanContents(ZeroOrOneBooleanContent);
  setBooleanVectorContents(ZeroOrOneBooleanContent);

  // Set up the register classes.
  addRegisterClass(MVT::i32, &VE::I32RegClass);
  addRegisterClass(MVT::i64, &VE::I64RegClass);
  addRegisterClass(MVT::f32, &VE::F32RegClass);
  addRegisterClass(MVT::f64, &VE::I64RegClass);
  addRegisterClass(MVT::f128, &VE::F128RegClass);

  addRegisterClass(MVT::v2i32, &VE::V64RegClass);
  addRegisterClass(MVT::v4i32, &VE::V64RegClass);
  addRegisterClass(MVT::v8i32, &VE::V64RegClass);
  addRegisterClass(MVT::v16i32, &VE::V64RegClass);
  addRegisterClass(MVT::v32i32, &VE::V64RegClass);
  addRegisterClass(MVT::v64i32, &VE::V64RegClass);
  addRegisterClass(MVT::v128i32, &VE::V64RegClass);
  addRegisterClass(MVT::v256i32, &VE::V64RegClass);
  addRegisterClass(MVT::v512i32, &VE::V64RegClass);

  addRegisterClass(MVT::v2i64, &VE::V64RegClass);
  addRegisterClass(MVT::v4i64, &VE::V64RegClass);
  addRegisterClass(MVT::v8i64, &VE::V64RegClass);
  addRegisterClass(MVT::v16i64, &VE::V64RegClass);
  addRegisterClass(MVT::v32i64, &VE::V64RegClass);
  addRegisterClass(MVT::v64i64, &VE::V64RegClass);
  addRegisterClass(MVT::v128i64, &VE::V64RegClass);
  addRegisterClass(MVT::v256i64, &VE::V64RegClass);

  addRegisterClass(MVT::v2f32, &VE::V64RegClass);
  addRegisterClass(MVT::v4f32, &VE::V64RegClass);
  addRegisterClass(MVT::v8f32, &VE::V64RegClass);
  addRegisterClass(MVT::v16f32, &VE::V64RegClass);
  addRegisterClass(MVT::v32f32, &VE::V64RegClass);
  addRegisterClass(MVT::v64f32, &VE::V64RegClass);
  addRegisterClass(MVT::v128f32, &VE::V64RegClass);
  addRegisterClass(MVT::v256f32, &VE::V64RegClass);
  addRegisterClass(MVT::v512f32, &VE::V64RegClass);

  addRegisterClass(MVT::v2f64, &VE::V64RegClass);
  addRegisterClass(MVT::v4f64, &VE::V64RegClass);
  addRegisterClass(MVT::v8f64, &VE::V64RegClass);
  addRegisterClass(MVT::v16f64, &VE::V64RegClass);
  addRegisterClass(MVT::v32f64, &VE::V64RegClass);
  addRegisterClass(MVT::v64f64, &VE::V64RegClass);
  addRegisterClass(MVT::v128f64, &VE::V64RegClass);
  addRegisterClass(MVT::v256f64, &VE::V64RegClass);

  addRegisterClass(MVT::v256i1, &VE::VMRegClass);
  addRegisterClass(MVT::v512i1, &VE::VM512RegClass);

  /// Load & Store {

  // VE doesn't have i1 sign extending load.
  for (MVT VT : MVT::integer_valuetypes()) {
    setLoadExtAction(ISD::SEXTLOAD, VT, MVT::i1, Promote);
    setLoadExtAction(ISD::ZEXTLOAD, VT, MVT::i1, Promote);
    setLoadExtAction(ISD::EXTLOAD, VT, MVT::i1, Promote);
  }

  // VE doesn't have floating point extload/truncstore, so expand them.
  for (MVT FPVT : MVT::fp_valuetypes()) {
    for (MVT OtherFPVT : MVT::fp_valuetypes()) {
      setLoadExtAction(ISD::EXTLOAD, FPVT, OtherFPVT, Expand);
      setTruncStoreAction(FPVT, OtherFPVT, Expand);
    }
  }

  // VE doesn't have fp128 load/store, so expand them in custom lower.
  setOperationAction(ISD::LOAD, MVT::f128, Custom);
  setOperationAction(ISD::STORE, MVT::f128, Custom);

  /// } Load & Store

  // Custom legalize address nodes into LO/HI parts.
  MVT PtrVT = MVT::getIntegerVT(TM.getPointerSizeInBits(0));
  setOperationAction(ISD::BlockAddress, PtrVT, Custom);
  setOperationAction(ISD::GlobalAddress, PtrVT, Custom);
  setOperationAction(ISD::GlobalTLSAddress, PtrVT, Custom);
  setOperationAction(ISD::ConstantPool, PtrVT, Custom);

  /// VAARG handling {
  setOperationAction(ISD::VASTART, MVT::Other, Custom);
  // VAARG needs to be lowered to access with 8 bytes alignment.
  setOperationAction(ISD::VAARG, MVT::Other, Custom);
  // Use the default implementation.
  setOperationAction(ISD::VACOPY, MVT::Other, Expand);
  setOperationAction(ISD::VAEND, MVT::Other, Expand);
  /// } VAARG handling

  /// Stack {
  setOperationAction(ISD::DYNAMIC_STACKALLOC, MVT::i32, Custom);
  setOperationAction(ISD::DYNAMIC_STACKALLOC, MVT::i64, Custom);
  /// } Stack

  /// Branch {
  // VE doesn't have BRCOND
  setOperationAction(ISD::BRCOND, MVT::Other, Expand);
  /// } Branch

  /// Int Ops {
  for (MVT IntVT : {MVT::i32, MVT::i64}) {
    // VE has no REM or DIVREM operations.
    setOperationAction(ISD::UREM, IntVT, Expand);
    setOperationAction(ISD::SREM, IntVT, Expand);
    setOperationAction(ISD::SDIVREM, IntVT, Expand);
    setOperationAction(ISD::UDIVREM, IntVT, Expand);

    // VE has no SHL_PARTS/SRA_PARTS/SRL_PARTS operations.
    setOperationAction(ISD::SHL_PARTS, IntVT, Expand);
    setOperationAction(ISD::SRA_PARTS, IntVT, Expand);
    setOperationAction(ISD::SRL_PARTS, IntVT, Expand);

    // VE has no MULHU/MULHS/UMUL_LOHI/SMUL_LOHI operations.
    // TODO: Use MPD/MUL instructions to implement SMUL_LOHI/UMUL_LOHI for
    //       i32 type.
    setOperationAction(ISD::MULHU, IntVT, Expand);
    setOperationAction(ISD::MULHS, IntVT, Expand);
    setOperationAction(ISD::UMUL_LOHI, IntVT, Expand);
    setOperationAction(ISD::SMUL_LOHI, IntVT, Expand);

    // VE has no CTTZ, ROTL, ROTR operations.
    setOperationAction(ISD::CTTZ, IntVT, Expand);
    setOperationAction(ISD::ROTL, IntVT, Expand);
    setOperationAction(ISD::ROTR, IntVT, Expand);

    // VE has 64 bits instruction which works as i64 BSWAP operation.  This
    // instruction works fine as i32 BSWAP operation with an additional
    // parameter.  Use isel patterns to lower BSWAP.
    setOperationAction(ISD::BSWAP, IntVT, Legal);

    // VE has only 64 bits instructions which work as i64 BITREVERSE/CTLZ/CTPOP
    // operations.  Use isel patterns for i64, promote for i32.
    LegalizeAction Act = (IntVT == MVT::i32) ? Promote : Legal;
    setOperationAction(ISD::BITREVERSE, IntVT, Act);
    setOperationAction(ISD::CTLZ, IntVT, Act);
    setOperationAction(ISD::CTLZ_ZERO_UNDEF, IntVT, Act);
    setOperationAction(ISD::CTPOP, IntVT, Act);

    // VE has only 64 bits instructions which work as i64 AND/OR/XOR operations.
    // Use isel patterns for i64, promote for i32.
    setOperationAction(ISD::AND, IntVT, Act);
    setOperationAction(ISD::OR, IntVT, Act);
    setOperationAction(ISD::XOR, IntVT, Act);

    // Legal smax and smin
    setOperationAction(ISD::SMAX, IntVT, Legal);
    setOperationAction(ISD::SMIN, IntVT, Legal);
  }

  // Operations not supported by VE.
  setOperationAction(ISD::SIGN_EXTEND_INREG, MVT::i1, Expand);

  // Used by legalize types to correctly generate the setcc result.
  // Without this, every float setcc comes with a AND/OR with the result,
  // we don't want this, since the fpcmp result goes to a flag register,
  // which is used implicitly by brcond and select operations.
  AddPromotedToType(ISD::SETCC, MVT::i1, MVT::i32);

  /// } Int Ops

  /// Conversion {
  // VE doesn't have instructions for fp<->uint, so expand them by llvm
  setOperationAction(ISD::FP_TO_UINT, MVT::i32, Promote); // use i64
  setOperationAction(ISD::UINT_TO_FP, MVT::i32, Promote); // use i64
  setOperationAction(ISD::FP_TO_UINT, MVT::i64, Expand);
  setOperationAction(ISD::UINT_TO_FP, MVT::i64, Expand);

  // fp16 not supported
  for (MVT FPVT : MVT::fp_valuetypes()) {
    setOperationAction(ISD::FP16_TO_FP, FPVT, Expand);
    setOperationAction(ISD::FP_TO_FP16, FPVT, Expand);
  }
  /// } Conversion

  /// Floating-point Ops {
  /// Note: Floating-point operations are fneg, fadd, fsub, fmul, fdiv, frem,
  ///       and fcmp.

  // VE doesn't have following floating point operations.
  for (MVT VT : MVT::fp_valuetypes()) {
    setOperationAction(ISD::FNEG, VT, Expand);
    setOperationAction(ISD::FREM, VT, Expand);
  }

  // VE doesn't have fdiv of f128.
  setOperationAction(ISD::FDIV, MVT::f128, Expand);

  for (MVT FPVT : {MVT::f32, MVT::f64}) {
    // f32 and f64 uses ConstantFP.  f128 uses ConstantPool.
    setOperationAction(ISD::ConstantFP, FPVT, Legal);
  }
  /// } Floating-point Ops

  /// Floating-point math functions {

  // VE doesn't have following floating point math functions.
  for (MVT VT : MVT::fp_valuetypes()) {
    setOperationAction(ISD::FABS, VT, Expand);
    setOperationAction(ISD::FCOPYSIGN, VT, Expand);
<<<<<<< HEAD

    // VE has no sclar FMA instruction
    setOperationAction(ISD::FMA, VT, Expand);
    setOperationAction(ISD::FMAD, VT, Expand);
    setOperationAction(ISD::FABS, VT, Expand);
    setOperationAction(ISD::FSQRT, VT, Expand);
    setOperationAction(ISD::FSIN, VT, Expand);
    setOperationAction(ISD::FCOS, VT, Expand);
    setOperationAction(ISD::FPOWI, VT, Expand);
    setOperationAction(ISD::FPOW, VT, Expand);
    setOperationAction(ISD::FLOG, VT, Expand);
    setOperationAction(ISD::FLOG2, VT, Expand);
    setOperationAction(ISD::FLOG10, VT, Expand);
    setOperationAction(ISD::FEXP, VT, Expand);
    setOperationAction(ISD::FEXP2, VT, Expand);
    setOperationAction(ISD::FCEIL, VT, Expand);
    setOperationAction(ISD::FTRUNC, VT, Expand);
    setOperationAction(ISD::FRINT, VT, Expand);
    setOperationAction(ISD::FNEARBYINT, VT, Expand);
    setOperationAction(ISD::FROUND, VT, Expand);
    setOperationAction(ISD::FFLOOR, VT, Expand);
    if (VT == MVT::f128) {
      setOperationAction(ISD::FMINNUM, VT, Expand);
      setOperationAction(ISD::FMAXNUM, VT, Expand);
    } else {
      setOperationAction(ISD::FMINNUM, VT, Legal);
      setOperationAction(ISD::FMAXNUM, VT, Legal);
    }
    setOperationAction(ISD::FMINIMUM, VT, Expand);
    setOperationAction(ISD::FMAXIMUM, VT, Expand);
    setOperationAction(ISD::FSINCOS, VT, Expand);
=======
    setOperationAction(ISD::FCOS, VT, Expand);
    setOperationAction(ISD::FSIN, VT, Expand);
    setOperationAction(ISD::FSQRT, VT, Expand);
>>>>>>> 7ecd60bb
  }

  /// } Floating-point math functions

  // VE has FP_EXTEND/FP_ROUND
  setOperationAction(ISD::FSQRT, MVT::f128, Expand);
  setOperationAction(ISD::FP_EXTEND, MVT::f128, Legal);
  setOperationAction(ISD::FP_ROUND,  MVT::f128, Legal);

  // BRIND/BR_JT are not implemented yet.
  //   FIXME: BRIND instruction is implemented, but JumpTable is not yet.
  setOperationAction(ISD::BRIND,  MVT::Other, Expand);
  setOperationAction(ISD::BR_JT,  MVT::Other, Expand);

  setOperationAction(ISD::EH_SJLJ_SETJMP, MVT::i32, Custom);
  setOperationAction(ISD::EH_SJLJ_LONGJMP, MVT::Other, Custom);
  setOperationAction(ISD::EH_SJLJ_SETUP_DISPATCH, MVT::Other, Custom);
  if (TM.Options.ExceptionModel == ExceptionHandling::SjLj)
    setLibcallName(RTLIB::UNWIND_RESUME, "_Unwind_SjLj_Resume");

  setTargetDAGCombine(ISD::FADD);
  //setTargetDAGCombine(ISD::FMA);

  // ATOMICs.
  // Atomics are supported on VE.
  setMaxAtomicSizeInBitsSupported(64);
  setMinCmpXchgSizeInBits(32);
  setSupportsUnalignedAtomics(false);

  // Use custom inserter, LowerATOMIC_FENCE, for ATOMIC_FENCE.
  setOperationAction(ISD::ATOMIC_FENCE, MVT::Other, Custom);

  for (MVT VT : MVT::integer_valuetypes()) {
    // Several atomic operations are converted to VE instructions well.
    // Additional memory fences are generated in emitLeadingfence and
    // emitTrailingFence functions.
    setOperationAction(ISD::ATOMIC_LOAD, VT, Legal);
    setOperationAction(ISD::ATOMIC_STORE, VT, Legal);
    setOperationAction(ISD::ATOMIC_CMP_SWAP, VT, Legal);
    setOperationAction(ISD::ATOMIC_SWAP, VT, Custom);

    setOperationAction(ISD::ATOMIC_CMP_SWAP_WITH_SUCCESS, VT, Expand);

    // FIXME: not supported "atmam" isntructions yet
    setOperationAction(ISD::ATOMIC_LOAD_ADD, VT, Expand);
    setOperationAction(ISD::ATOMIC_LOAD_SUB, VT, Expand);
    setOperationAction(ISD::ATOMIC_LOAD_AND, VT, Expand);
    setOperationAction(ISD::ATOMIC_LOAD_OR, VT, Expand);

    // VE doesn't have follwing instructions
    setOperationAction(ISD::ATOMIC_LOAD_CLR, VT, Expand);
    setOperationAction(ISD::ATOMIC_LOAD_XOR, VT, Expand);
    setOperationAction(ISD::ATOMIC_LOAD_NAND, VT, Expand);
    setOperationAction(ISD::ATOMIC_LOAD_MIN, VT, Expand);
    setOperationAction(ISD::ATOMIC_LOAD_MAX, VT, Expand);
    setOperationAction(ISD::ATOMIC_LOAD_UMIN, VT, Expand);
    setOperationAction(ISD::ATOMIC_LOAD_UMAX, VT, Expand);
  }

  // FIXME: VE's I128 stuff is not investivated yet
  if (!1) {
    // These libcalls are not available in 32-bit.
    setLibcallName(RTLIB::SHL_I128, nullptr);
    setLibcallName(RTLIB::SRL_I128, nullptr);
    setLibcallName(RTLIB::SRA_I128, nullptr);
  }

  // FIXME: temporary disabling Custom BITCAST since such BITCAST
  // is generated by only LowerBUILD_VECTOR temporary disabled.
#if 0
  // Bits operations
  setOperationAction(ISD::BITCAST, MVT::v256i64, Custom);
#endif

  // Use the default implementation.
  setOperationAction(ISD::STACKSAVE         , MVT::Other, Expand);
  setOperationAction(ISD::STACKRESTORE      , MVT::Other, Expand);

  // Expand DYNAMIC_STACKALLOC
  setOperationAction(ISD::DYNAMIC_STACKALLOC, MVT::i32, Custom);
  setOperationAction(ISD::DYNAMIC_STACKALLOC, MVT::i64, Custom);

  for (MVT VT : MVT::vector_valuetypes()) {
    if (VT.getVectorElementType() == MVT::i1 ||
        VT.getVectorElementType() == MVT::i8 ||
        VT.getVectorElementType() == MVT::i16) {
      // VE uses vXi1 types but has no generic operations.
      // VE doesn't support vXi8 and vXi16 value types.
      // So, we mark them all as expanded.

      // Expand all vector-i8/i16-vector truncstore and extload
      for (MVT OuterVT : MVT::vector_valuetypes()) {
        setTruncStoreAction(OuterVT, VT, Expand);
        setLoadExtAction(ISD::SEXTLOAD, OuterVT, VT, Expand);
        setLoadExtAction(ISD::ZEXTLOAD, OuterVT, VT, Expand);
        setLoadExtAction(ISD::EXTLOAD, OuterVT, VT, Expand);
      }
      // SExt i1 and ZExt i1 are legal.
      if (VT.getVectorElementType() == MVT::i1) {
        setOperationAction(ISD::SIGN_EXTEND, VT, Legal);
        setOperationAction(ISD::ZERO_EXTEND, VT, Legal);
        setOperationAction(ISD::INSERT_VECTOR_ELT,  VT, Expand);
        setOperationAction(ISD::EXTRACT_VECTOR_ELT, VT, Custom);
      } else {
        setOperationAction(ISD::SIGN_EXTEND, VT, Expand);
        setOperationAction(ISD::ZERO_EXTEND, VT, Expand);
        setOperationAction(ISD::INSERT_VECTOR_ELT,  VT, Expand);
        setOperationAction(ISD::EXTRACT_VECTOR_ELT, VT, Expand);
      }

      // STORE for vXi1 needs to be custom lowered to expand multiple
      // instructions.
      if (VT.getVectorElementType() == MVT::i1) {
        setOperationAction(ISD::STORE, VT, Custom);
        setOperationAction(ISD::LOAD, VT, Custom);
      }

      setOperationAction(ISD::SCALAR_TO_VECTOR,   VT, Expand);
      if (VT.getVectorElementType() == MVT::i1) {
        setOperationAction(ISD::BUILD_VECTOR, VT, Custom);
      } else {
        setOperationAction(ISD::BUILD_VECTOR, VT, Expand);
      }
      setOperationAction(ISD::CONCAT_VECTORS,     VT, Expand);
      setOperationAction(ISD::INSERT_SUBVECTOR,   VT, Expand);
      setOperationAction(ISD::EXTRACT_SUBVECTOR,  VT, Expand);
      setOperationAction(ISD::VECTOR_SHUFFLE,     VT, Expand);

      setOperationAction(ISD::FP_EXTEND, VT, Expand);
      setOperationAction(ISD::FP_ROUND,  VT, Expand);

      setOperationAction(ISD::FABS,  VT, Expand);
      setOperationAction(ISD::FNEG,  VT, Expand);
      setOperationAction(ISD::FADD,  VT, Expand);
      setOperationAction(ISD::FSUB,  VT, Expand);
      setOperationAction(ISD::FMUL,  VT, Expand);
      setOperationAction(ISD::FDIV,  VT, Expand);
      setOperationAction(ISD::ADD,   VT, Expand);
      setOperationAction(ISD::SUB,   VT, Expand);
      setOperationAction(ISD::MUL,   VT, Expand);
      setOperationAction(ISD::SDIV,  VT, Expand);
      setOperationAction(ISD::UDIV,  VT, Expand);

      setOperationAction(ISD::SHL,   VT, Expand);

      setOperationAction(ISD::MSCATTER, VT, Expand);
      setOperationAction(ISD::MGATHER,  VT, Expand);
      setOperationAction(ISD::MLOAD,    VT, Expand);

      // VE vector unit supports only setcc and vselect
      setOperationAction(ISD::SELECT_CC, VT, Expand);

      // VE doesn't have instructions for fp<->uint, so expand them by llvm
      setOperationAction(ISD::FP_TO_UINT, VT, Promote); // use i64
      setOperationAction(ISD::UINT_TO_FP, VT, Promote); // use i64
    } else {
      setOperationAction(ISD::SCALAR_TO_VECTOR,   VT, Legal);
      setOperationAction(ISD::INSERT_VECTOR_ELT,  VT, Custom);
      setOperationAction(ISD::EXTRACT_VECTOR_ELT, VT, Custom);
      setOperationAction(ISD::BUILD_VECTOR,       VT, Custom);
      setOperationAction(ISD::CONCAT_VECTORS,     VT, Expand);
      setOperationAction(ISD::INSERT_SUBVECTOR,   VT, Expand);
      setOperationAction(ISD::EXTRACT_SUBVECTOR,  VT, Expand);
      setOperationAction(ISD::VECTOR_SHUFFLE,     VT, Custom);

      setOperationAction(ISD::FP_EXTEND, VT, Legal);
      setOperationAction(ISD::FP_ROUND,  VT, Legal);

      // currently unsupported math functions
      setOperationAction(ISD::FABS,  VT, Expand);

      // supported calculations
      setOperationAction(ISD::FNEG,  VT, Legal);
      setOperationAction(ISD::FADD,  VT, Legal);
      setOperationAction(ISD::FSUB,  VT, Legal);
      setOperationAction(ISD::FMUL,  VT, Legal);
      setOperationAction(ISD::FDIV,  VT, Legal);
      setOperationAction(ISD::ADD,   VT, Legal);
      setOperationAction(ISD::SUB,   VT, Legal);
      setOperationAction(ISD::MUL,   VT, Legal);
      setOperationAction(ISD::SDIV,  VT, Legal);
      setOperationAction(ISD::UDIV,  VT, Legal);

      setOperationAction(ISD::SHL,   VT, Legal);

      setOperationAction(ISD::MSCATTER,   VT, Custom);
      setOperationAction(ISD::MGATHER,   VT, Custom);
      setOperationAction(ISD::MLOAD, VT, Custom);

      // VE vector unit supports only setcc and vselect
      setOperationAction(ISD::SELECT_CC, VT, Expand);

      // VE doesn't have instructions for fp<->uint, so expand them by llvm
      if (VT.getVectorElementType() == MVT::i32) {
        setOperationAction(ISD::FP_TO_UINT, VT, Promote); // use i64
        setOperationAction(ISD::UINT_TO_FP, VT, Promote); // use i64
      } else {
        setOperationAction(ISD::FP_TO_UINT, VT, Expand);
        setOperationAction(ISD::UINT_TO_FP, VT, Expand);
      }
    }
  }

  // VE has no packed MUL, SDIV, or UDIV operations.
  for (MVT VT : { MVT::v512i32, MVT::v512f32 }) {
    setOperationAction(ISD::MUL,   VT, Expand);
    setOperationAction(ISD::SDIV,  VT, Expand);
    setOperationAction(ISD::UDIV,  VT, Expand);
  }

  // VE has no REM or DIVREM operations.
  for (MVT VT : MVT::vector_valuetypes()) {
    setOperationAction(ISD::UREM, VT, Expand);
    setOperationAction(ISD::SREM, VT, Expand);
    setOperationAction(ISD::SDIVREM, VT, Expand);
    setOperationAction(ISD::UDIVREM, VT, Expand);
  }

  // Other configurations related to f128.
  setOperationAction(ISD::BR_CC,     MVT::f128, Legal);

  setOperationAction(ISD::INTRINSIC_VOID, MVT::Other, Custom);
  setOperationAction(ISD::INTRINSIC_W_CHAIN, MVT::Other, Custom);
  setOperationAction(ISD::INTRINSIC_WO_CHAIN, MVT::Other, Custom);

  // TRAP to expand (which turns it into abort).
  setOperationAction(ISD::TRAP, MVT::Other, Expand);

  // On most systems, DEBUGTRAP and TRAP have no difference. The "Expand"
  // here is to inform DAG Legalizer to replace DEBUGTRAP with TRAP.
  setOperationAction(ISD::DEBUGTRAP, MVT::Other, Expand);

// vector fma // TESTING
  for (MVT VT : MVT::vector_valuetypes()) {
    setOperationAction(ISD::FMA, VT, Legal);
    //setOperationAction(ISD::FMAD, VT, Legal);
    setOperationAction(ISD::FMAD, VT, Expand);
    setOperationAction(ISD::FREM, VT, Expand);
    setOperationAction(ISD::FNEG, VT, Expand);
    setOperationAction(ISD::FABS, VT, Expand);
    setOperationAction(ISD::FSQRT, VT, Expand);
    setOperationAction(ISD::FSIN, VT, Expand);
    setOperationAction(ISD::FCOS, VT, Expand);
    setOperationAction(ISD::FPOWI, VT, Expand);
    setOperationAction(ISD::FPOW, VT, Expand);
    setOperationAction(ISD::FLOG, VT, Expand);
    setOperationAction(ISD::FLOG2, VT, Expand);
    setOperationAction(ISD::FLOG10, VT, Expand);
    setOperationAction(ISD::FEXP, VT, Expand);
    setOperationAction(ISD::FEXP2, VT, Expand);
    setOperationAction(ISD::FCEIL, VT, Expand);
    setOperationAction(ISD::FTRUNC, VT, Expand);
    setOperationAction(ISD::FRINT, VT, Expand);
    setOperationAction(ISD::FNEARBYINT, VT, Expand);
    setOperationAction(ISD::FROUND, VT, Expand);
    setOperationAction(ISD::FFLOOR, VT, Expand);
    setOperationAction(ISD::FMINNUM, VT, Expand);
    setOperationAction(ISD::FMAXNUM, VT, Expand);
    setOperationAction(ISD::FMINIMUM, VT, Expand);
    setOperationAction(ISD::FMAXIMUM, VT, Expand);
    setOperationAction(ISD::FSINCOS, VT, Expand);
  }

  setStackPointerRegisterToSaveRestore(VE::SX11);

  // We have target-specific dag combine patterns for the following nodes:
  setTargetDAGCombine(ISD::SIGN_EXTEND);
  setTargetDAGCombine(ISD::ZERO_EXTEND);
  setTargetDAGCombine(ISD::ANY_EXTEND);
  setTargetDAGCombine(ISD::TRUNCATE);

  setTargetDAGCombine(ISD::SETCC);
  setTargetDAGCombine(ISD::SELECT_CC);

  // Set function alignment to 16 bytes
  setMinFunctionAlignment(Align(16));

  // VE stores all argument by 8 bytes alignment
  setMinStackArgumentAlignment(Align(8));

  // VE uses generic registers as conditional registers.
  setHasMultipleConditionRegisters(true);

  computeRegisterProperties(Subtarget->getRegisterInfo());
}

const char *VETargetLowering::getTargetNodeName(unsigned Opcode) const {
#define TARGET_NODE_CASE(NAME)                                                 \
  case VEISD::NAME:                                                            \
    return "VEISD::" #NAME;
  switch ((VEISD::NodeType)Opcode) {
  case VEISD::FIRST_NUMBER:
    break;
    TARGET_NODE_CASE(Lo)
    TARGET_NODE_CASE(Hi)
    TARGET_NODE_CASE(GETFUNPLT)
    TARGET_NODE_CASE(GETSTACKTOP)
    TARGET_NODE_CASE(GETTLSADDR)
    TARGET_NODE_CASE(CALL)
    TARGET_NODE_CASE(RET_FLAG)
    TARGET_NODE_CASE(EQV)
    TARGET_NODE_CASE(XOR)
    TARGET_NODE_CASE(CMPI)
    TARGET_NODE_CASE(CMPU)
    TARGET_NODE_CASE(CMPF)
    TARGET_NODE_CASE(CMPQ)
    TARGET_NODE_CASE(CMOV)
    TARGET_NODE_CASE(EH_SJLJ_SETJMP)
    TARGET_NODE_CASE(EH_SJLJ_LONGJMP)
    TARGET_NODE_CASE(EH_SJLJ_SETUP_DISPATCH)
    TARGET_NODE_CASE(MEMBARRIER)
    TARGET_NODE_CASE(GLOBAL_BASE_REG)
    TARGET_NODE_CASE(FLUSHW)
    TARGET_NODE_CASE(VEC_BROADCAST)
    TARGET_NODE_CASE(VEC_LVL)
    TARGET_NODE_CASE(VEC_SEQ)
    TARGET_NODE_CASE(VEC_VMV)
    TARGET_NODE_CASE(VEC_SCATTER)
    TARGET_NODE_CASE(VEC_GATHER)
    TARGET_NODE_CASE(Wrapper)
    TARGET_NODE_CASE(TS1AM)
  }
#undef TARGET_NODE_CASE
  return nullptr;
}

EVT VETargetLowering::getSetCCResultType(const DataLayout &, LLVMContext &,
                                         EVT VT) const {
  if (!VT.isVector())
    return MVT::i32;
  return VT.changeVectorElementTypeToInteger();
}

/// isMaskedValueZeroForTargetNode - Return true if 'Op & Mask' is known to
/// be zero. Op is expected to be a target specific node. Used by DAG
/// combiner.
void VETargetLowering::computeKnownBitsForTargetNode
                                (const SDValue Op,
                                 KnownBits &Known,
                                 const APInt &DemandedElts,
                                 const SelectionDAG &DAG,
                                 unsigned Depth) const {
  KnownBits Known2;
  Known.resetAll();

  switch (Op.getOpcode()) {
  default: break;
  case VEISD::CMOV:
    // CMOV is a following instruction, so pick t and f and calculate KnownBits.
    //   res = CMOV comp, t, f, cond
    Known = DAG.computeKnownBits(Op.getOperand(2), Depth + 1);
    Known2 = DAG.computeKnownBits(Op.getOperand(1), Depth + 1);

    // Only known if known in both the LHS and RHS.
    Known.One &= Known2.One;
    Known.Zero &= Known2.Zero;
    break;
  }
}

// Convert to a target node and set target flags.
SDValue VETargetLowering::withTargetFlags(SDValue Op, unsigned TF,
                                          SelectionDAG &DAG) const {
  if (const GlobalAddressSDNode *GA = dyn_cast<GlobalAddressSDNode>(Op))
    return DAG.getTargetGlobalAddress(GA->getGlobal(), SDLoc(GA),
                                      GA->getValueType(0), GA->getOffset(), TF);

  if (const BlockAddressSDNode *BA = dyn_cast<BlockAddressSDNode>(Op))
    return DAG.getTargetBlockAddress(BA->getBlockAddress(), Op.getValueType(),
                                     0, TF);

  if (const ConstantPoolSDNode *CP = dyn_cast<ConstantPoolSDNode>(Op))
    return DAG.getTargetConstantPool(CP->getConstVal(), CP->getValueType(0),
                                     CP->getAlign(), CP->getOffset(), TF);

  if (const ExternalSymbolSDNode *ES = dyn_cast<ExternalSymbolSDNode>(Op))
    return DAG.getTargetExternalSymbol(ES->getSymbol(), ES->getValueType(0),
                                       TF);

  llvm_unreachable("Unhandled address SDNode");
}

// Split Op into high and low parts according to HiTF and LoTF.
// Return an ADD node combining the parts.
SDValue VETargetLowering::makeHiLoPair(SDValue Op, unsigned HiTF, unsigned LoTF,
                                       SelectionDAG &DAG) const {
  SDLoc DL(Op);
  EVT VT = Op.getValueType();
  SDValue Hi = DAG.getNode(VEISD::Hi, DL, VT, withTargetFlags(Op, HiTF, DAG));
  SDValue Lo = DAG.getNode(VEISD::Lo, DL, VT, withTargetFlags(Op, LoTF, DAG));
  return DAG.getNode(ISD::ADD, DL, VT, Hi, Lo);
}

// Build SDNodes for producing an address from a GlobalAddress, ConstantPool,
// or ExternalSymbol SDNode.
SDValue VETargetLowering::makeAddress(SDValue Op, SelectionDAG &DAG) const {
  SDLoc DL(Op);
  EVT PtrVT = Op.getValueType();

  // Handle PIC mode first. VE needs a got load for every variable!
  if (isPositionIndependent()) {
    // GLOBAL_BASE_REG codegen'ed with call. Inform MFI that this
    // function has calls.
    MachineFrameInfo &MFI = DAG.getMachineFunction().getFrameInfo();
    MFI.setHasCalls(true);
    auto GlobalN = dyn_cast<GlobalAddressSDNode>(Op);

    if (isa<ConstantPoolSDNode>(Op) ||
        (GlobalN && GlobalN->getGlobal()->hasLocalLinkage())) {
      // Create following instructions for local linkage PIC code.
      //     lea %s35, %gotoff_lo(.LCPI0_0)
      //     and %s35, %s35, (32)0
      //     lea.sl %s35, %gotoff_hi(.LCPI0_0)(%s35)
      //     adds.l %s35, %s15, %s35                  ; %s15 is GOT
      // FIXME: use lea.sl %s35, %gotoff_hi(.LCPI0_0)(%s35, %s15)
      SDValue HiLo = makeHiLoPair(Op, VEMCExpr::VK_VE_GOTOFF_HI32,
                                  VEMCExpr::VK_VE_GOTOFF_LO32, DAG);
      SDValue GlobalBase = DAG.getNode(VEISD::GLOBAL_BASE_REG, DL, PtrVT);
      return DAG.getNode(ISD::ADD, DL, PtrVT, GlobalBase, HiLo);
    }
    // Create following instructions for not local linkage PIC code.
    //     lea %s35, %got_lo(.LCPI0_0)
    //     and %s35, %s35, (32)0
    //     lea.sl %s35, %got_hi(.LCPI0_0)(%s35)
    //     adds.l %s35, %s15, %s35                  ; %s15 is GOT
    //     ld     %s35, (,%s35)
    // FIXME: use lea.sl %s35, %gotoff_hi(.LCPI0_0)(%s35, %s15)
    SDValue HiLo = makeHiLoPair(Op, VEMCExpr::VK_VE_GOT_HI32,
                                VEMCExpr::VK_VE_GOT_LO32, DAG);
    SDValue GlobalBase = DAG.getNode(VEISD::GLOBAL_BASE_REG, DL, PtrVT);
    SDValue AbsAddr = DAG.getNode(ISD::ADD, DL, PtrVT, GlobalBase, HiLo);
    return DAG.getLoad(PtrVT, DL, DAG.getEntryNode(), AbsAddr,
                       MachinePointerInfo::getGOT(DAG.getMachineFunction()));
  }

  // This is one of the absolute code models.
  switch (getTargetMachine().getCodeModel()) {
  default:
    llvm_unreachable("Unsupported absolute code model");
  case CodeModel::Small:
  case CodeModel::Medium:
  case CodeModel::Large:
    // abs64.
    return makeHiLoPair(Op, VEMCExpr::VK_VE_HI32, VEMCExpr::VK_VE_LO32, DAG);
  }
}

/// Custom Lower {

SDValue VETargetLowering::lowerGlobalAddress(SDValue Op,
                                             SelectionDAG &DAG) const {
  return makeAddress(Op, DAG);
}

SDValue VETargetLowering::lowerBlockAddress(SDValue Op,
                                            SelectionDAG &DAG) const {
  return makeAddress(Op, DAG);
}

SDValue VETargetLowering::lowerConstantPool(SDValue Op,
                                            SelectionDAG &DAG) const {
  return makeAddress(Op, DAG);
}

SDValue VETargetLowering::LowerConstantPool(SDValue Op,
                                            SelectionDAG &DAG) const {
  return makeAddress(Op, DAG);
}

SDValue
VETargetLowering::lowerToTLSGeneralDynamicModel(SDValue Op,
                                                SelectionDAG &DAG) const {
  SDLoc DL(Op);

  // Generate the following code:
  //   t1: ch,glue = callseq_start t0, 0, 0
  //   t2: i64,ch,glue = VEISD::GETTLSADDR t1, label, t1:1
  //   t3: ch,glue = callseq_end t2, 0, 0, t2:2
  //   t4: i64,ch,glue = CopyFromReg t3, Register:i64 $sx0, t3:1
  SDValue Label = withTargetFlags(Op, 0, DAG);
  EVT PtrVT = Op.getValueType();

  // Lowering the machine isd will make sure everything is in the right
  // location.
  SDValue Chain = DAG.getEntryNode();
  SDVTList NodeTys = DAG.getVTList(MVT::Other, MVT::Glue);
  const uint32_t *Mask = Subtarget->getRegisterInfo()->getCallPreservedMask(
      DAG.getMachineFunction(), CallingConv::C);
  Chain = DAG.getCALLSEQ_START(Chain, 64, 0, DL);
  SDValue Args[] = {Chain, Label, DAG.getRegisterMask(Mask), Chain.getValue(1)};
  Chain = DAG.getNode(VEISD::GETTLSADDR, DL, NodeTys, Args);
  Chain = DAG.getCALLSEQ_END(Chain, DAG.getIntPtrConstant(64, DL, true),
                             DAG.getIntPtrConstant(0, DL, true),
                             Chain.getValue(1), DL);
  Chain = DAG.getCopyFromReg(Chain, DL, VE::SX0, PtrVT, Chain.getValue(1));

  // GETTLSADDR will be codegen'ed as call. Inform MFI that function has calls.
  MachineFrameInfo &MFI = DAG.getMachineFunction().getFrameInfo();
  MFI.setHasCalls(true);

  // Also generate code to prepare a GOT register if it is PIC.
  if (isPositionIndependent()) {
    MachineFunction &MF = DAG.getMachineFunction();
    Subtarget->getInstrInfo()->getGlobalBaseReg(&MF);
  }

  return Chain;
}

SDValue VETargetLowering::LowerToTLSLocalExecModel(SDValue Op,
                                                   SelectionDAG &DAG) const {
  SDLoc dl(Op);
  EVT PtrVT = getPointerTy(DAG.getDataLayout());

  // Generate following code:
  //   lea %s0, Op@tpoff_lo
  //   and %s0, %s0, (32)0
  //   lea.sl %s0, Op@tpoff_hi(%s0)
  //   add %s0, %s0, %tp
  // FIXME: use lea.sl %s0, Op@tpoff_hi(%tp, %s0) for better performance
  SDValue HiLo = makeHiLoPair(Op, VEMCExpr::VK_VE_TPOFF_HI32,
                              VEMCExpr::VK_VE_TPOFF_LO32, DAG);
  return DAG.getNode(ISD::ADD, dl, PtrVT,
                     DAG.getRegister(VE::SX14, PtrVT), HiLo);
}

SDValue VETargetLowering::lowerGlobalTLSAddress(SDValue Op,
                                                SelectionDAG &DAG) const {
#if 1
  // The current implementation of nld (2.26) doesn't allow local exec model
  // code described in VE-tls_v1.1.pdf (*1) as its input. Instead, we always
  // generate the general dynamic model code sequence.
  //
  // *1: https://www.nec.com/en/global/prod/hpc/aurora/document/VE-tls_v1.1.pdf
  return lowerToTLSGeneralDynamicModel(Op, DAG);
#else
  // FIXME: Use either general dynamic model or local exec model when
  //        the nld accepts them.
  GlobalAddressSDNode *GA = cast<GlobalAddressSDNode>(Op);
  const GlobalValue *GV = GA->getGlobal();
  TLSModel::Model model = getTargetMachine().getTLSModel(GV);

  if (model == TLSModel::GeneralDynamic || model == TLSModel::LocalDynamic) {
    return LowerToTLSGeneralDynamicModel(Op, DAG);
  } else if (model == TLSModel::InitialExec || model == TLSModel::LocalExec) {
    return LowerToTLSLocalExecModel(Op, DAG);
  }
  llvm_unreachable("bogus TLS model");
#endif
}

SDValue
VETargetLowering::LowerEH_SJLJ_SETJMP(SDValue Op, SelectionDAG &DAG) const {
  SDLoc dl(Op);
  return DAG.getNode(VEISD::EH_SJLJ_SETJMP, dl,
                     DAG.getVTList(MVT::i32, MVT::Other), Op.getOperand(0),
                     Op.getOperand(1));
}

SDValue
VETargetLowering::LowerEH_SJLJ_LONGJMP(SDValue Op, SelectionDAG &DAG) const {
  SDLoc dl(Op);
  return DAG.getNode(VEISD::EH_SJLJ_LONGJMP, dl, MVT::Other, Op.getOperand(0),
                     Op.getOperand(1));
}

SDValue VETargetLowering::LowerEH_SJLJ_SETUP_DISPATCH(SDValue Op,
                                                      SelectionDAG &DAG) const {
  SDLoc dl(Op);
  return DAG.getNode(VEISD::EH_SJLJ_SETUP_DISPATCH, dl, MVT::Other,
                     Op.getOperand(0));
}

// Lower a f128 load into two f64 loads.
static SDValue lowerLoadF128(SDValue Op, SelectionDAG &DAG) {
  SDLoc DL(Op);
  LoadSDNode *LdNode = dyn_cast<LoadSDNode>(Op.getNode());
  assert(LdNode && LdNode->getOffset().isUndef() && "Unexpected node type");
  unsigned Alignment = LdNode->getAlign().value();
  if (Alignment > 8)
    Alignment = 8;

  SDValue Lo64 =
      DAG.getLoad(MVT::f64, DL, LdNode->getChain(), LdNode->getBasePtr(),
                  LdNode->getPointerInfo(), Alignment,
                  LdNode->isVolatile() ? MachineMemOperand::MOVolatile
                                       : MachineMemOperand::MONone);
  EVT AddrVT = LdNode->getBasePtr().getValueType();
  SDValue HiPtr = DAG.getNode(ISD::ADD, DL, AddrVT, LdNode->getBasePtr(),
                              DAG.getConstant(8, DL, AddrVT));
  SDValue Hi64 =
      DAG.getLoad(MVT::f64, DL, LdNode->getChain(), HiPtr,
                  LdNode->getPointerInfo(), Alignment,
                  LdNode->isVolatile() ? MachineMemOperand::MOVolatile
                                       : MachineMemOperand::MONone);

  SDValue SubRegEven = DAG.getTargetConstant(VE::sub_even, DL, MVT::i32);
  SDValue SubRegOdd = DAG.getTargetConstant(VE::sub_odd, DL, MVT::i32);

  // VE stores Hi64 to 8(addr) and Lo64 to 0(addr)
  SDNode *InFP128 =
      DAG.getMachineNode(TargetOpcode::IMPLICIT_DEF, DL, MVT::f128);
  InFP128 = DAG.getMachineNode(TargetOpcode::INSERT_SUBREG, DL, MVT::f128,
                               SDValue(InFP128, 0), Hi64, SubRegEven);
  InFP128 = DAG.getMachineNode(TargetOpcode::INSERT_SUBREG, DL, MVT::f128,
                               SDValue(InFP128, 0), Lo64, SubRegOdd);
  SDValue OutChains[2] = {SDValue(Lo64.getNode(), 1),
                          SDValue(Hi64.getNode(), 1)};
  SDValue OutChain = DAG.getNode(ISD::TokenFactor, DL, MVT::Other, OutChains);
  SDValue Ops[2] = {SDValue(InFP128, 0), OutChain};
  return DAG.getMergeValues(Ops, DL);
}

// Lower a vXi1 load into following instructions
//   LDrii %1, (,%addr)
//   LVMir  %vm, 0, %1
//   LDrii %2, 8(,%addr)
//   LVMir  %vm, 0, %2
//   ...
static SDValue lowerLoadI1(SDValue Op, SelectionDAG &DAG) {
  SDLoc DL(Op);
  LoadSDNode *LdNode = dyn_cast<LoadSDNode>(Op.getNode());
  assert(LdNode && LdNode->getOffset().isUndef()
         && "Unexpected node type");

  SDValue BasePtr = LdNode->getBasePtr();
  unsigned Alignment = LdNode->getAlign().value();
  if (Alignment > 8)
    Alignment = 8;

  EVT AddrVT = BasePtr.getValueType();
  EVT MemVT = LdNode->getMemoryVT();
  if (MemVT == MVT::v256i1 || MemVT == MVT::v4i64) {
    SDValue OutChains[4];
    SDNode *VM = DAG.getMachineNode(TargetOpcode::IMPLICIT_DEF,
                                    DL, MemVT);
    for (int i = 0; i < 4; ++i) {
      // Generate load dag and prepare chains.
      SDValue Addr = DAG.getNode(ISD::ADD, DL, AddrVT, BasePtr,
                                 DAG.getConstant(8 * i, DL, AddrVT));
      SDValue Val = DAG.getLoad(MVT::i64, DL, LdNode->getChain(), Addr,
          LdNode->getPointerInfo(), Alignment,
          LdNode->isVolatile() ? MachineMemOperand::MOVolatile :
                                 MachineMemOperand::MONone);
      OutChains[i] = SDValue(Val.getNode(), 1);

      VM = DAG.getMachineNode(VE::LVMir_m, DL, MVT::i64,
                              DAG.getTargetConstant(i, DL, MVT::i64),
                              Val, SDValue(VM, 0));
    }
    SDValue OutChain = DAG.getNode(ISD::TokenFactor, DL, MVT::Other, OutChains);
    SDValue Ops[2] = {SDValue(VM,0), OutChain};
    return DAG.getMergeValues(Ops, DL);
  } else if (MemVT == MVT::v512i1 || MemVT == MVT::v8i64) {
    SDValue OutChains[8];
    SDNode *VM = DAG.getMachineNode(TargetOpcode::IMPLICIT_DEF,
                                    DL, MemVT);
    for (int i = 0; i < 8; ++i) {
      // Generate load dag and prepare chains.
      SDValue Addr = DAG.getNode(ISD::ADD, DL, AddrVT, BasePtr,
                                 DAG.getConstant(8 * i, DL, AddrVT));
      SDValue Val = DAG.getLoad(MVT::i64, DL, LdNode->getChain(), Addr,
          LdNode->getPointerInfo(), Alignment,
          LdNode->isVolatile() ? MachineMemOperand::MOVolatile :
                                 MachineMemOperand::MONone);
      OutChains[i] = SDValue(Val.getNode(), 1);

      VM = DAG.getMachineNode(VE::LVMyir_y, DL, MVT::i64,
                              DAG.getTargetConstant(i, DL, MVT::i64),
                              Val, SDValue(VM, 0));
    }
    SDValue OutChain = DAG.getNode(ISD::TokenFactor, DL, MVT::Other, OutChains);
    SDValue Ops[2] = {SDValue(VM,0), OutChain};
    return DAG.getMergeValues(Ops, DL);
  } else {
    // Otherwise, ask llvm to expand it.
    return SDValue();
  }
}

SDValue VETargetLowering::lowerLOAD(SDValue Op, SelectionDAG &DAG) const {
  LoadSDNode *LdNode = cast<LoadSDNode>(Op.getNode());

  SDValue BasePtr = LdNode->getBasePtr();
  if (isa<FrameIndexSDNode>(BasePtr.getNode())) {
    // Do not expand store instruction with frame index here because of
    // dependency problems.  We expand it later in eliminateFrameIndex().
    return Op;
  }

  EVT MemVT = LdNode->getMemoryVT();
  if (MemVT == MVT::f128)
    return lowerLoadF128(Op, DAG);
  if (isVectorMaskType(MemVT))
    return lowerLoadI1(Op, DAG);

  return Op;
}

// Lower a f128 store into two f64 stores.
static SDValue lowerStoreF128(SDValue Op, SelectionDAG &DAG) {
  SDLoc DL(Op);
  StoreSDNode *StNode = dyn_cast<StoreSDNode>(Op.getNode());
  assert(StNode && StNode->getOffset().isUndef() && "Unexpected node type");

  SDValue SubRegEven = DAG.getTargetConstant(VE::sub_even, DL, MVT::i32);
  SDValue SubRegOdd = DAG.getTargetConstant(VE::sub_odd, DL, MVT::i32);

  SDNode *Hi64 = DAG.getMachineNode(TargetOpcode::EXTRACT_SUBREG, DL, MVT::i64,
                                    StNode->getValue(), SubRegEven);
  SDNode *Lo64 = DAG.getMachineNode(TargetOpcode::EXTRACT_SUBREG, DL, MVT::i64,
                                    StNode->getValue(), SubRegOdd);

  unsigned Alignment = StNode->getAlign().value();
  if (Alignment > 8)
    Alignment = 8;

  // VE stores Hi64 to 8(addr) and Lo64 to 0(addr)
  SDValue OutChains[2];
  OutChains[0] =
      DAG.getStore(StNode->getChain(), DL, SDValue(Lo64, 0),
                   StNode->getBasePtr(), MachinePointerInfo(), Alignment,
                   StNode->isVolatile() ? MachineMemOperand::MOVolatile
                                        : MachineMemOperand::MONone);
  EVT AddrVT = StNode->getBasePtr().getValueType();
  SDValue HiPtr = DAG.getNode(ISD::ADD, DL, AddrVT, StNode->getBasePtr(),
                              DAG.getConstant(8, DL, AddrVT));
  OutChains[1] =
      DAG.getStore(StNode->getChain(), DL, SDValue(Hi64, 0), HiPtr,
                   MachinePointerInfo(), Alignment,
                   StNode->isVolatile() ? MachineMemOperand::MOVolatile
                                        : MachineMemOperand::MONone);
  return DAG.getNode(ISD::TokenFactor, DL, MVT::Other, OutChains);
}

// Lower a vXi1 store into following instructions
//   SVMi  %1, %vm, 0
//   STrii %1, (,%addr)
//   SVMi  %2, %vm, 1
//   STrii %2, 8(,%addr)
//   ...
static SDValue lowerStoreI1(SDValue Op, SelectionDAG &DAG) {
  SDLoc DL(Op);
  StoreSDNode *StNode = dyn_cast<StoreSDNode>(Op.getNode());
  assert(StNode && StNode->getOffset().isUndef()
         && "Unexpected node type");

  SDValue BasePtr = StNode->getBasePtr();
  unsigned Alignment = StNode->getAlign().value();
  if (Alignment > 8)
    Alignment = 8;
  EVT AddrVT = BasePtr.getValueType();
  EVT MemVT = StNode->getMemoryVT();
  if (MemVT == MVT::v256i1 || MemVT == MVT::v4i64) {
    SDValue OutChains[4];
    for (int i = 0; i < 4; ++i) {
      SDNode *V = DAG.getMachineNode(VE::SVMmi, DL, MVT::i64,
                                     StNode->getValue(),
                                     DAG.getTargetConstant(i, DL, MVT::i64));
      SDValue Addr = DAG.getNode(ISD::ADD, DL, AddrVT, BasePtr,
                                 DAG.getConstant(8 * i, DL, AddrVT));
      OutChains[i] =
          DAG.getStore(StNode->getChain(), DL, SDValue(V, 0), Addr,
                       MachinePointerInfo(), Alignment,
                       StNode->isVolatile() ? MachineMemOperand::MOVolatile :
                                              MachineMemOperand::MONone);
    }
    return DAG.getNode(ISD::TokenFactor, DL, MVT::Other, OutChains);
  } else if (MemVT == MVT::v512i1 || MemVT == MVT::v8i64) {
    SDValue OutChains[8];
    for (int i = 0; i < 8; ++i) {
      SDNode *V = DAG.getMachineNode(VE::SVMyi, DL, MVT::i64,
                                     StNode->getValue(),
                                     DAG.getTargetConstant(i, DL, MVT::i64));
      SDValue Addr = DAG.getNode(ISD::ADD, DL, AddrVT, BasePtr,
                                 DAG.getConstant(8 * i, DL, AddrVT));
      OutChains[i] =
          DAG.getStore(StNode->getChain(), DL, SDValue(V, 0), Addr,
                       MachinePointerInfo(), Alignment,
                       StNode->isVolatile() ? MachineMemOperand::MOVolatile :
                                              MachineMemOperand::MONone);
    }
    return DAG.getNode(ISD::TokenFactor, DL, MVT::Other, OutChains);
  } else {
    // Otherwise, ask llvm to expand it.
    return SDValue();
  }
}

SDValue VETargetLowering::lowerSTORE(SDValue Op, SelectionDAG &DAG) const {
  StoreSDNode *StNode = cast<StoreSDNode>(Op.getNode());
  assert(StNode && StNode->getOffset().isUndef() && "Unexpected node type");

  SDValue BasePtr = StNode->getBasePtr();
  if (isa<FrameIndexSDNode>(BasePtr.getNode())) {
    // Do not expand store instruction with frame index here because of
    // dependency problems.  We expand it later in eliminateFrameIndex().
    return Op;
  }

  EVT MemVT = StNode->getMemoryVT();
  if (MemVT == MVT::f128)
    return lowerStoreF128(Op, DAG);
  if (isVectorMaskType(MemVT))
    return lowerStoreI1(Op, DAG);

  // Otherwise, ask llvm to expand it.
  return SDValue();
}

SDValue VETargetLowering::lowerVASTART(SDValue Op, SelectionDAG &DAG) const {
  MachineFunction &MF = DAG.getMachineFunction();
  VEMachineFunctionInfo *FuncInfo = MF.getInfo<VEMachineFunctionInfo>();
  auto PtrVT = getPointerTy(DAG.getDataLayout());

  // Need frame address to find the address of VarArgsFrameIndex.
  MF.getFrameInfo().setFrameAddressIsTaken(true);

  // vastart just stores the address of the VarArgsFrameIndex slot into the
  // memory location argument.
  SDLoc DL(Op);
  SDValue Offset =
      DAG.getNode(ISD::ADD, DL, PtrVT, DAG.getRegister(VE::SX9, PtrVT),
                  DAG.getIntPtrConstant(FuncInfo->getVarArgsFrameOffset(), DL));
  const Value *SV = cast<SrcValueSDNode>(Op.getOperand(2))->getValue();
  return DAG.getStore(Op.getOperand(0), DL, Offset, Op.getOperand(1),
                      MachinePointerInfo(SV));
}

SDValue VETargetLowering::lowerVAARG(SDValue Op, SelectionDAG &DAG) const {
  SDNode *Node = Op.getNode();
  EVT VT = Node->getValueType(0);
  SDValue InChain = Node->getOperand(0);
  SDValue VAListPtr = Node->getOperand(1);
  EVT PtrVT = VAListPtr.getValueType();
  const Value *SV = cast<SrcValueSDNode>(Node->getOperand(2))->getValue();
  SDLoc DL(Node);
  SDValue VAList =
      DAG.getLoad(PtrVT, DL, InChain, VAListPtr, MachinePointerInfo(SV));
  SDValue Chain = VAList.getValue(1);
  SDValue NextPtr;

  if (VT == MVT::f128) {
    // VE f128 values must be stored with 16 bytes alignment.  We doesn't
    // know the actual alignment of VAList, so we take alignment of it
    // dyanmically.
    int Align = 16;
    VAList = DAG.getNode(ISD::ADD, DL, PtrVT, VAList,
                         DAG.getConstant(Align - 1, DL, PtrVT));
    VAList = DAG.getNode(ISD::AND, DL, PtrVT, VAList,
                         DAG.getConstant(-Align, DL, PtrVT));
    // Increment the pointer, VAList, by 16 to the next vaarg.
    NextPtr =
        DAG.getNode(ISD::ADD, DL, PtrVT, VAList, DAG.getIntPtrConstant(16, DL));
  } else if (VT == MVT::f32) {
    // float --> need special handling like below.
    //    0      4
    //    +------+------+
    //    | empty| float|
    //    +------+------+
    // Increment the pointer, VAList, by 8 to the next vaarg.
    NextPtr =
        DAG.getNode(ISD::ADD, DL, PtrVT, VAList, DAG.getIntPtrConstant(8, DL));
    // Then, adjust VAList.
    unsigned InternalOffset = 4;
    VAList = DAG.getNode(ISD::ADD, DL, PtrVT, VAList,
                         DAG.getConstant(InternalOffset, DL, PtrVT));
  } else {
    // Increment the pointer, VAList, by 8 to the next vaarg.
    NextPtr =
        DAG.getNode(ISD::ADD, DL, PtrVT, VAList, DAG.getIntPtrConstant(8, DL));
  }

  // Store the incremented VAList to the legalized pointer.
  InChain = DAG.getStore(Chain, DL, NextPtr, VAListPtr, MachinePointerInfo(SV));

  // Load the actual argument out of the pointer VAList.
  // We can't count on greater alignment than the word size.
  return DAG.getLoad(VT, DL, InChain, VAList, MachinePointerInfo(),
                     std::min(PtrVT.getSizeInBits(), VT.getSizeInBits()) / 8);
}

SDValue VETargetLowering::lowerDYNAMIC_STACKALLOC(SDValue Op,
                                                  SelectionDAG &DAG) const {
  // Generate following code.
  //   (void)__llvm_grow_stack(size);
  //   ret = GETSTACKTOP;        // pseudo instruction
  SDLoc DL(Op);

  // Get the inputs.
  SDNode *Node = Op.getNode();
  SDValue Chain = Op.getOperand(0);
  SDValue Size = Op.getOperand(1);
  MaybeAlign Alignment(Op.getConstantOperandVal(2));
  EVT VT = Node->getValueType(0);

  // Chain the dynamic stack allocation so that it doesn't modify the stack
  // pointer when other instructions are using the stack.
  Chain = DAG.getCALLSEQ_START(Chain, 0, 0, DL);

  const TargetFrameLowering &TFI = *Subtarget->getFrameLowering();
  Align StackAlign = TFI.getStackAlign();
  bool NeedsAlign = Alignment.valueOrOne() > StackAlign;

  // Prepare arguments
  TargetLowering::ArgListTy Args;
  TargetLowering::ArgListEntry Entry;
  Entry.Node = Size;
  Entry.Ty = Entry.Node.getValueType().getTypeForEVT(*DAG.getContext());
  Args.push_back(Entry);
  if (NeedsAlign) {
    Entry.Node = DAG.getConstant(~(Alignment->value() - 1ULL), DL, VT);
    Entry.Ty = Entry.Node.getValueType().getTypeForEVT(*DAG.getContext());
    Args.push_back(Entry);
  }
  Type *RetTy = Type::getVoidTy(*DAG.getContext());

  EVT PtrVT = Op.getValueType();
  SDValue Callee;
  if (NeedsAlign) {
    Callee = DAG.getTargetExternalSymbol("__ve_grow_stack_align", PtrVT, 0);
  } else {
    Callee = DAG.getTargetExternalSymbol("__ve_grow_stack", PtrVT, 0);
  }

  TargetLowering::CallLoweringInfo CLI(DAG);
  CLI.setDebugLoc(DL)
      .setChain(Chain)
      .setCallee(CallingConv::PreserveAll, RetTy, Callee, std::move(Args))
      .setDiscardResult(true);
  std::pair<SDValue, SDValue> pair = LowerCallTo(CLI);
  Chain = pair.second;
  SDValue Result = DAG.getNode(VEISD::GETSTACKTOP, DL, VT, Chain);
  if (NeedsAlign) {
    Result = DAG.getNode(ISD::ADD, DL, VT, Result,
                         DAG.getConstant((Alignment->value() - 1ULL), DL, VT));
    Result = DAG.getNode(ISD::AND, DL, VT, Result,
                         DAG.getConstant(~(Alignment->value() - 1ULL), DL, VT));
  }
  //  Chain = Result.getValue(1);
  Chain = DAG.getCALLSEQ_END(Chain, DAG.getIntPtrConstant(0, DL, true),
                             DAG.getIntPtrConstant(0, DL, true), SDValue(), DL);

  SDValue Ops[2] = {Result, Chain};
  return DAG.getMergeValues(Ops, DL);
}

static SDValue LowerFRAMEADDR(SDValue Op, SelectionDAG &DAG,
                              const VETargetLowering &TLI,
                              const VESubtarget *Subtarget) {
  SDLoc dl(Op);
  unsigned Depth = cast<ConstantSDNode>(Op.getOperand(0))->getZExtValue();

  MachineFunction &MF = DAG.getMachineFunction();
  MachineFrameInfo &MFI = MF.getFrameInfo();
  MFI.setFrameAddressIsTaken(true);

  EVT PtrVT = TLI.getPointerTy(MF.getDataLayout());

  const VERegisterInfo *RegInfo = Subtarget->getRegisterInfo();
  unsigned FrameReg = RegInfo->getFrameRegister(MF);
  SDValue FrameAddr = DAG.getCopyFromReg(DAG.getEntryNode(), dl, FrameReg,
                                         PtrVT);
  while (Depth--)
    FrameAddr = DAG.getLoad(Op.getValueType(), dl, DAG.getEntryNode(),
                            FrameAddr, MachinePointerInfo());
  return FrameAddr;
}

static SDValue LowerRETURNADDR(SDValue Op, SelectionDAG &DAG,
                               const VETargetLowering &TLI,
                               const VESubtarget *Subtarget) {
  MachineFunction &MF = DAG.getMachineFunction();
  MachineFrameInfo &MFI = MF.getFrameInfo();
  MFI.setReturnAddressIsTaken(true);

  if (TLI.verifyReturnAddressArgumentIsConstant(Op, DAG))
    return SDValue();

  SDLoc dl(Op);
  unsigned Depth = cast<ConstantSDNode>(Op.getOperand(0))->getZExtValue();

  auto PtrVT = TLI.getPointerTy(MF.getDataLayout());

  if (Depth > 0) {
    SDValue FrameAddr = LowerFRAMEADDR(Op, DAG, TLI, Subtarget);
    SDValue Offset = DAG.getConstant(8, dl, MVT::i64);
    return DAG.getLoad(PtrVT, dl, DAG.getEntryNode(),
                       DAG.getNode(ISD::ADD, dl, PtrVT, FrameAddr, Offset),
                       MachinePointerInfo());
  }

#if 0
  // FIXME: This implementation doesn't work on VE since we doesn't pre-allocate
  //        stack (guess).  Need modifications on stack allocation to follow
  //        other architectures in future.
  // Just load the return address off the stack.
  SDValue RetAddrFI = DAG.getFrameIndex(1, PtrVT);
  return DAG.getLoad(PtrVT, dl, DAG.getEntryNode(), RetAddrFI,
                     MachinePointerInfo());
#else
  SDValue FrameAddr = LowerFRAMEADDR(Op, DAG, TLI, Subtarget);
  SDValue Offset = DAG.getConstant(8, dl, MVT::i64);
  return DAG.getLoad(PtrVT, dl, DAG.getEntryNode(),
                     DAG.getNode(ISD::ADD, dl, PtrVT, FrameAddr, Offset),
                     MachinePointerInfo());
#endif
}

SDValue VETargetLowering::LowerATOMIC_FENCE(SDValue Op,
                                            SelectionDAG &DAG) const {
  SDLoc DL(Op);
  AtomicOrdering FenceOrdering = static_cast<AtomicOrdering>(
    cast<ConstantSDNode>(Op.getOperand(1))->getZExtValue());
  SyncScope::ID FenceSSID = static_cast<SyncScope::ID>(
    cast<ConstantSDNode>(Op.getOperand(2))->getZExtValue());

  // VE uses Release consistency, so need a fence instruction if it is a
  // cross-thread fence.
  if (FenceSSID == SyncScope::System) {
    switch (FenceOrdering) {
    case AtomicOrdering::NotAtomic:
    case AtomicOrdering::Unordered:
    case AtomicOrdering::Monotonic:
      // No need to generate fencem instruction here.
      break;
    case AtomicOrdering::Acquire:
      // Generate "fencem 2" as acquire fence.
      return SDValue(DAG.getMachineNode(VE::FENCEM, DL, MVT::Other,
                                        DAG.getTargetConstant(2, DL, MVT::i32),
                                        Op.getOperand(0)), 0);
    case AtomicOrdering::Release:
      // Generate "fencem 1" as release fence.
      return SDValue(DAG.getMachineNode(VE::FENCEM, DL, MVT::Other,
                                        DAG.getTargetConstant(1, DL, MVT::i32),
                                        Op.getOperand(0)), 0);
    case AtomicOrdering::AcquireRelease:
    case AtomicOrdering::SequentiallyConsistent:
      // Generate "fencem 3" as acq_rel and seq_cst fence.
      // FIXME: "fencem 3" doesn't wait for for PCIe deveices accesses,
      //        so  seq_cst may require more instruction for them.
      return SDValue(DAG.getMachineNode(VE::FENCEM, DL, MVT::Other,
                                        DAG.getTargetConstant(3, DL, MVT::i32),
                                        Op.getOperand(0)), 0);
    }
  }

  // MEMBARRIER is a compiler barrier; it codegens to a no-op.
  return DAG.getNode(VEISD::MEMBARRIER, DL, MVT::Other, Op.getOperand(0));
}

SDValue VETargetLowering::LowerATOMIC_SWAP(SDValue Op,
                                           SelectionDAG &DAG) const {
  AtomicSDNode *N = cast<AtomicSDNode>(Op);

  // Custom Lowering 1 byte ATOMIC_SWAP.
  if (N->getMemoryVT() == MVT::i8) {
    SDLoc DL(Op);

    SDValue Src = N->getOperand(1);
    SDValue Value = N->getOperand(2);

    SDValue Const3 = DAG.getConstant(3, DL, MVT::i64);
    SDValue Const24 = DAG.getConstant(24, DL, MVT::i64);

    // Generate "ts1am" as 1 byte ATOMIC_SWAP.
    SDValue AlignedAddress =
        DAG.getNode(ISD::AND, DL, Src.getValueType(),
                    {Src, DAG.getConstant(-4, DL, MVT::i64)});
    SDValue Remainder =
        DAG.getNode(ISD::AND, DL, Src.getValueType(), {Src, Const3});
    SDValue ShiftedFlag = DAG.getNode(
        ISD::SHL, DL, MVT::i32, {DAG.getConstant(1, DL, MVT::i32), Remainder});
    SDValue ShiftBits = DAG.getNode(ISD::SHL, DL, Remainder.getValueType(),
                                    {Remainder, Const3});
    SDValue NewValue =
        DAG.getNode(ISD::SHL, DL, Value.getValueType(), {Value, ShiftBits});
    SDValue TS1AM =
        DAG.getAtomic(VEISD::TS1AM, DL, N->getMemoryVT(),
                      DAG.getVTList(Op.getNode()->getValueType(0),
                                    Op.getNode()->getValueType(1)),
                      {N->getChain(), AlignedAddress, ShiftedFlag, NewValue},
                      N->getMemOperand());

    // Extract 1 byte result.
    SDValue SUB =
        DAG.getNode(ISD::SUB, DL, Const24.getValueType(), {Const24, ShiftBits});
    SDValue ShiftLeftFor1Byte =
        DAG.getNode(ISD::SHL, DL, TS1AM.getValueType(), {TS1AM, SUB});
    SDValue ShiftRightFor1Byte =
        DAG.getNode(ISD::SRA, DL, ShiftLeftFor1Byte.getValueType(),
                    {ShiftLeftFor1Byte, Const24});

    SDValue Chain = TS1AM.getValue(1);
    return DAG.getMergeValues({ShiftRightFor1Byte, Chain}, DL);
  }
  // Otherwise, let llvm legalize it.
  return Op;
}

static Instruction* callIntrinsic(IRBuilder<> &Builder, Intrinsic::ID Id) {
  Module *M = Builder.GetInsertBlock()->getParent()->getParent();
  Function *Func = Intrinsic::getDeclaration(M, Id);
  return Builder.CreateCall(Func, {});
}

Instruction *VETargetLowering::emitLeadingFence(IRBuilder<> &Builder,
                                                Instruction *Inst,
                                                AtomicOrdering Ord) const {
  switch (Ord) {
  case AtomicOrdering::NotAtomic:
  case AtomicOrdering::Unordered:
    llvm_unreachable("Invalid fence: unordered/non-atomic");
  case AtomicOrdering::Monotonic:
  case AtomicOrdering::Acquire:
    return nullptr; // Nothing to do
  case AtomicOrdering::Release:
  case AtomicOrdering::AcquireRelease:
    return callIntrinsic(Builder, Intrinsic::ve_fencem1);
  case AtomicOrdering::SequentiallyConsistent:
    if (!Inst->hasAtomicStore())
      return nullptr; // Nothing to do
    return callIntrinsic(Builder, Intrinsic::ve_fencem3);
  }
  llvm_unreachable("Unknown fence ordering in emitLeadingFence");
}

Instruction *VETargetLowering::emitTrailingFence(IRBuilder<> &Builder,
                                                 Instruction *Inst,
                                                 AtomicOrdering Ord) const {
  switch (Ord) {
  case AtomicOrdering::NotAtomic:
  case AtomicOrdering::Unordered:
    llvm_unreachable("Invalid fence: unordered/not-atomic");
  case AtomicOrdering::Monotonic:
  case AtomicOrdering::Release:
    return nullptr; // Nothing to do
  case AtomicOrdering::Acquire:
  case AtomicOrdering::AcquireRelease:
    return callIntrinsic(Builder, Intrinsic::ve_fencem2);
  case AtomicOrdering::SequentiallyConsistent:
    return callIntrinsic(Builder, Intrinsic::ve_fencem3);
  }
  llvm_unreachable("Unknown fence ordering in emitTrailingFence");
}


SDValue VETargetLowering::LowerINTRINSIC_WO_CHAIN(SDValue Op,
                                                  SelectionDAG &DAG) const {
  SDLoc dl(Op);
  unsigned IntNo = cast<ConstantSDNode>(Op.getOperand(0))->getZExtValue();
  switch (IntNo) {
  default: return SDValue();    // Don't custom lower most intrinsics.
  case Intrinsic::thread_pointer: {
    report_fatal_error("Intrinsic::thread_point is not implemented yet");
#if 0
    EVT PtrVT = getPointerTy(DAG.getDataLayout());
    return DAG.getRegister(SP::G7, PtrVT);
#endif
  }
  case Intrinsic::eh_sjlj_lsda: {
    MachineFunction &MF = DAG.getMachineFunction();
    const TargetLowering &TLI = DAG.getTargetLoweringInfo();
    MVT PtrVT = TLI.getPointerTy(DAG.getDataLayout());
    const VETargetMachine *TM =
      static_cast<const VETargetMachine*>(&DAG.getTarget());

    // Creat GCC_except_tableXX string.  The real symbol for that will be
    // generated in EHStreamer::emitExceptionTable() later.  So, we just
    // borrow it's name here.
    TM->getStrList()->push_back(std::string(
      (Twine("GCC_except_table") + Twine(MF.getFunctionNumber())).str()));
    SDValue Addr = DAG.getTargetExternalSymbol(TM->getStrList()->back().c_str(),
                                               PtrVT, 0);
    if (isPositionIndependent()) {
      Addr = makeHiLoPair(Addr, VEMCExpr::VK_VE_GOTOFF_HI32,
                          VEMCExpr::VK_VE_GOTOFF_LO32, DAG);
      SDValue GlobalBase = DAG.getNode(VEISD::GLOBAL_BASE_REG, dl, PtrVT);
      return DAG.getNode(ISD::ADD, dl, PtrVT, GlobalBase, Addr);
    } else {
      return makeHiLoPair(Addr, VEMCExpr::VK_VE_HI32,
                          VEMCExpr::VK_VE_LO32, DAG);
    }
  }
  }
}

SDValue VETargetLowering::LowerINTRINSIC_W_CHAIN(SDValue Op,
                                                 SelectionDAG &DAG) const {
  SDLoc dl(Op);
  unsigned IntNo = cast<ConstantSDNode>(Op.getOperand(1))->getZExtValue();
  switch (IntNo) {
  default: return SDValue();    // Don't custom lower most intrinsics.
  }
}

SDValue VETargetLowering::LowerINTRINSIC_VOID(SDValue Op,
                                              SelectionDAG &DAG) const {
  SDLoc dl(Op);
  unsigned IntNo = cast<ConstantSDNode>(Op.getOperand(1))->getZExtValue();
  switch (IntNo) {
  default: return SDValue();    // Don't custom lower most intrinsics.
  }
}

// Should we expand the build vector with shuffles?
bool VETargetLowering::shouldExpandBuildVectorWithShuffles(
  EVT VT, unsigned DefinedValues) const {
#if 1
  // FIXME: Change this to true or expression once we implement custom
  // expansion of VECTOR_SHUFFLE completely.

  // Not use VECTOR_SHUFFLE to expand BUILD_VECTOR atm.  Because, it causes
  // infinity expand loop between both instructions since VECTOR_SHUFFLE
  // is not implemented completely yet.
  return false;
#else
  return DefinedValues < 3;
#endif
}

SDValue VETargetLowering::LowerINSERT_VECTOR_ELT(SDValue Op,
                                                 SelectionDAG &DAG) const {
  assert(Op.getOpcode() == ISD::INSERT_VECTOR_ELT && "Unknown opcode!");
  EVT VT = Op.getOperand(0).getValueType();

  // Special treatements for packed V64 types.
  if (VT == MVT::v512i32 || VT == MVT::v512f32) {
    // Example of codes:
    //   %packed_v = extractelt %vr, %idx / 2
    //   %packed_v &= 0xffffffff << ((%idx % 2) ? 0 : 32)
    //   %packed_v |= %val << (%idx % 2 * 32)
    //   %vr = insertelt %vr, %packed_v, %idx / 2

    SDValue Vec = Op.getOperand(0);
    SDValue Val = Op.getOperand(1);
    SDValue Idx = Op.getOperand(2);
    EVT i64 = EVT::getIntegerVT(*DAG.getContext(), 64);
    EVT i32 = EVT::getIntegerVT(*DAG.getContext(), 32);
    SDLoc dl(Op);
    // In v512i32 and v512f32, both i32 and f32 values are placed from Low32,
    // therefore convert f32 to i32 first.
    SDValue I32Val = Val;
    if (VT == MVT::v512f32) {
      I32Val = DAG.getBitcast(i32, Val);
    }
    SDValue Result = Op;
    if (0 /* Idx->isConstant()*/) {
      // FIXME: optimized implementation using constant values
    } else {
      SDValue SetEq = DAG.getCondCode(ISD::SETEQ);
      // SDValue CcEq = DAG.getConstant(VECC::CC_IEQ, dl, i64);
      SDValue ZeroConst = DAG.getConstant(0, dl, i64);
      SDValue OneConst = DAG.getConstant(1, dl, i64);
      SDValue ThirtyTwoConst = DAG.getConstant(32, dl, i64);
      SDValue HighMask = DAG.getConstant(0xFFFFFFFF00000000, dl, i64);
      SDValue HalfIdx = DAG.getNode(ISD::SRL, dl, i64,
        { Idx, OneConst });
      SDValue PackedVal = SDValue(DAG.getMachineNode(VE::LVSvr, dl, i64,
        { Vec, HalfIdx }), 0);
      SDValue IdxLSB = DAG.getNode(ISD::AND, dl, i64,
        { Idx, OneConst });
      SDValue ShiftIdx = DAG.getNode(ISD::SELECT_CC, dl, i64,
        { IdxLSB, ZeroConst, ZeroConst, ThirtyTwoConst, SetEq });
      SDValue Mask = DAG.getNode(ISD::SRL, dl, i64,
        { HighMask, ShiftIdx });
      SDValue MaskedVal = DAG.getNode(ISD::AND, dl, i64,
        { PackedVal, Mask });
      SDValue BaseVal = SDValue(DAG.getMachineNode(
          TargetOpcode::IMPLICIT_DEF, dl, MVT::i64), 0);
      // In v512i32 and v512f32, Both i32 and f32 values are placed from Low32.
      SDValue SubLow32 = DAG.getTargetConstant(VE::sub_i32, dl, MVT::i32);
      SDValue I64Val = SDValue(DAG.getMachineNode(
          TargetOpcode::INSERT_SUBREG, dl, MVT::i64, BaseVal,
          I32Val, SubLow32), 0);
      SDValue ShiftedVal = DAG.getNode(ISD::SHL, dl, i64,
        { I64Val, ShiftIdx });
      SDValue CombinedVal = DAG.getNode(ISD::OR, dl, i64,
        { ShiftedVal, MaskedVal });
      Result = SDValue(DAG.getMachineNode(VE::LSVrr_v, dl,
        Vec.getSimpleValueType(),
        { HalfIdx, CombinedVal, Vec }), 0);
    }
    return Result;
  }

  // Insertion is legal for other V64 types.
  return Op;
}

SDValue VETargetLowering::LowerVECTOR_SHUFFLE(SDValue Op, SelectionDAG &DAG) const {
  LLVM_DEBUG(dbgs() << "Lowering Shuffle\n");
  SDLoc dl(Op);
  ShuffleVectorSDNode *ShuffleInstr = cast<ShuffleVectorSDNode>(Op.getNode());

  SDValue firstVec = ShuffleInstr->getOperand(0);
  int firstVecLength = firstVec.getSimpleValueType().getVectorNumElements();
  SDValue secondVec = ShuffleInstr->getOperand(1);
  int secondVecLength = secondVec.getSimpleValueType().getVectorNumElements();

  MVT ElementType = Op.getSimpleValueType().getScalarType();
  int resultSize = Op.getSimpleValueType().getVectorNumElements();

  if (ShuffleInstr->isSplat()) {
    int index = ShuffleInstr->getSplatIndex();
    if (index >= firstVecLength) {
      index -= firstVecLength;
      SDValue elem = DAG.getNode(ISD::EXTRACT_VECTOR_ELT, dl, ElementType, {secondVec, DAG.getConstant(index, dl, EVT::getIntegerVT(*DAG.getContext(), 64))});
      return DAG.getNode(VEISD::VEC_BROADCAST, dl, Op.getSimpleValueType(), elem);
    } else {
      SDValue elem = DAG.getNode(ISD::EXTRACT_VECTOR_ELT, dl, ElementType, {firstVec, DAG.getConstant(index, dl, EVT::getIntegerVT(*DAG.getContext(), 64))});
      return DAG.getNode(VEISD::VEC_BROADCAST, dl, Op.getSimpleValueType(), elem);
    }
  }

  // Supports v256 shuffles only atm.
  if (firstVecLength != 256 || secondVecLength != 256 || resultSize != 256) {
    LLVM_DEBUG(dbgs() << "Invalid vector lengths\n");
    return SDValue();
  }

  int firstrot = 256;
  int secondrot = 256;
  int firstsecond = 256;
  bool inv_order;

  if (ShuffleInstr->getMaskElt(0) < 256) {
    inv_order = false;
  } else {
    inv_order = true;
  }

  for (int i = 0; i < 256; i++) {
    int mask_value = ShuffleInstr->getMaskElt(i);

    if (mask_value < 0) // Undef
      continue;

    if (mask_value < 256) {
      if (firstsecond != 256 && !inv_order) {
        LLVM_DEBUG(dbgs() << "Mixing\n");
        return SDValue();
      }

      if (firstsecond == 256 && inv_order)
        firstsecond = i;

      if (firstrot == 256)
        firstrot = i - mask_value;
      else if (firstrot != i - mask_value) {
        LLVM_DEBUG(dbgs() << "Bad first rot\n");
        return SDValue();
      }
    } else { //mask_value >= 256
      if (firstsecond != 256 && inv_order) {
        LLVM_DEBUG(dbgs() << "Mixing\n");
        return SDValue();
      }

      if (firstsecond == 256 && !inv_order)
        firstsecond = i;

      mask_value -= 256;

      if (secondrot == 256)
        secondrot = i - mask_value;
      else if (secondrot != i - mask_value) {
        LLVM_DEBUG(dbgs() << "Bad second rot\n");
        return SDValue();
      }
    }
  }

  if (firstrot < 0)
    firstrot *= -1;
  else
    firstrot = 256 - firstrot;
  if (secondrot < 0)
    secondrot *= -1;
  else
    secondrot = 256 - secondrot;

  EVT i32 = EVT::getIntegerVT(*DAG.getContext(), 32);
  EVT i64 = EVT::getIntegerVT(*DAG.getContext(), 64);
  EVT v256i1 = EVT::getVectorVT(*DAG.getContext(), EVT::getIntegerVT(*DAG.getContext(), 1), 256);

  SDValue VL = SDValue(
    DAG.getMachineNode(VE::LEAzii, dl, MVT::i64,
                       DAG.getTargetConstant(0, dl, MVT::i32),
                       DAG.getTargetConstant(0, dl, MVT::i32),
                       DAG.getTargetConstant(resultSize, dl, MVT::i32)), 0);
  SDValue SubLow32 = DAG.getTargetConstant(VE::sub_i32, dl, MVT::i32);
  VL = SDValue(DAG.getMachineNode(
      TargetOpcode::EXTRACT_SUBREG, dl, i32,
      VL, SubLow32), 0);
  //SDValue VL = DAG.getTargetConstant(resultSize, dl, MVT::i32);
  SDValue firstrotated
	  = firstrot % 256 != 0
	  ? SDValue(DAG.getMachineNode(VE::VMVivl, dl, firstVec.getSimpleValueType(),
				  {DAG.getConstant(firstrot % 256, dl, i32), firstVec, VL}), 0)
	  : firstVec;
  SDValue secondrotated
	  = secondrot % 256 != 0
	  ? SDValue(DAG.getMachineNode(VE::VMVivl, dl, secondVec.getSimpleValueType(),
				  {DAG.getConstant(secondrot % 256, dl, i32), secondVec, VL}), 0)
	  : secondVec;

  int block = firstsecond / 64;
  int secondblock = firstsecond % 64;

  SDValue Mask = DAG.getUNDEF(v256i1);

  for (int i = 0; i < block; i++) {
    //set blocks to all 0s
    SDValue mask = inv_order ? DAG.getConstant(0xffffffffffffffff, dl, i64) : DAG.getConstant(0, dl, i64);
    SDValue index = DAG.getTargetConstant(i, dl, i64);
    Mask = SDValue(DAG.getMachineNode(VE::LVMir_m, dl, v256i1,
                                      {index, mask, Mask}), 0);
  }

  SDValue mask = DAG.getConstant(0xffffffffffffffff, dl, i64);
  if (!inv_order)
    mask = DAG.getNode(ISD::SRL, dl, i64, {mask, DAG.getConstant(secondblock, dl, i64)});
  else
    mask = DAG.getNode(ISD::SHL, dl, i64, {mask, DAG.getConstant(64 - secondblock, dl, i64)});
  Mask = SDValue(DAG.getMachineNode(VE::LVMir_m, dl, v256i1,
      {DAG.getTargetConstant(block, dl, i64), mask, Mask}), 0);

  for (int i = block + 1; i < 4; i++) {
    //set blocks to all 1s
    SDValue mask = inv_order ? DAG.getConstant(0, dl, i64) : DAG.getConstant(0xffffffffffffffff, dl, i64);
    SDValue index = DAG.getTargetConstant(i, dl, i64);
    Mask = SDValue(DAG.getMachineNode(VE::LVMir_m, dl, v256i1,
                                      {index, mask, Mask}), 0);
  }

  SDValue returnValue = SDValue(DAG.getMachineNode(VE::VMRGvvml, dl, Op.getSimpleValueType(),
			  {firstrotated, secondrotated, Mask, VL}), 0);
  return returnValue;
}

SDValue VETargetLowering::LowerEXTRACT_VECTOR_ELT(SDValue Op,
                                                  SelectionDAG &DAG) const {
  assert(Op.getOpcode() == ISD::EXTRACT_VECTOR_ELT && "Unknown opcode!");
  EVT VT = Op.getOperand(0).getValueType();

  // Special treatements for packed V64 types.
  if (VT == MVT::v512i32 || VT == MVT::v512f32) {
    // Example of codes:
    //   %packed_v = extractelt %vr, %idx / 2
    //   %v = %packed_v >> (%idx % 2 * 32)
    //   %res = %v & 0xffffffff

    SDValue Vec = Op.getOperand(0);
    SDValue Idx = Op.getOperand(1);
    EVT i64 = EVT::getIntegerVT(*DAG.getContext(), 64);
    EVT i32 = EVT::getIntegerVT(*DAG.getContext(), 32);
    EVT f32 = EVT::getFloatingPointVT(32);
    SDLoc dl(Op);
    SDValue Result = Op;
    if (0 /* Idx->isConstant() */) {
      // FIXME: optimized implementation using constant values
    } else {
      SDValue SetEq = DAG.getCondCode(ISD::SETEQ);
      SDValue ZeroConst = DAG.getConstant(0, dl, i64);
      SDValue OneConst = DAG.getConstant(1, dl, i64);
      SDValue ThirtyTwoConst = DAG.getConstant(32, dl, i64);
      SDValue LowBits = DAG.getConstant(0xFFFFFFFF, dl, i64);
      SDValue HalfIdx = DAG.getNode(ISD::SRL, dl, i64,
        { Idx, OneConst });
      SDValue PackedVal = SDValue(DAG.getMachineNode(VE::LVSvr, dl, i64,
        { Vec, HalfIdx }), 0);
      SDValue IdxLSB = DAG.getNode(ISD::AND, dl, i64,
        { Idx, OneConst });
      SDValue ShiftIdx = DAG.getNode(ISD::SELECT_CC, dl, i64,
        { IdxLSB, ZeroConst, ZeroConst, ThirtyTwoConst, SetEq });
      SDValue ShiftedVal = DAG.getNode(ISD::SRL, dl, i64,
        { PackedVal, ShiftIdx });
      SDValue MaskedVal = DAG.getNode(ISD::AND, dl, i64,
        { ShiftedVal, LowBits });
      // In v512i32 and v512f32, Both i32 and f32 values are placed from Low32.
      SDValue SubLow32 = DAG.getTargetConstant(VE::sub_i32, dl, MVT::i32);
      Result = SDValue(DAG.getMachineNode(
          TargetOpcode::EXTRACT_SUBREG, dl, i32,
          MaskedVal, SubLow32), 0);
      if (VT == MVT::v512f32) {
        Result = DAG.getBitcast(f32, Result);
      }
    }
    return Result;
  }

  // Extraction is legal for other V64 types.
  return Op;
}

SDValue VETargetLowering::LowerOperation(SDValue Op, SelectionDAG &DAG) const {
  switch (Op.getOpcode()) {
  default:
    llvm_unreachable("Should not custom lower this!");
  case ISD::ATOMIC_FENCE:
    return LowerATOMIC_FENCE(Op, DAG);
  case ISD::ATOMIC_SWAP:
    return LowerATOMIC_SWAP(Op, DAG);
  case ISD::BITCAST:
    return LowerBitcast(Op, DAG);
  case ISD::BlockAddress:
    return lowerBlockAddress(Op, DAG);
  case ISD::BUILD_VECTOR:
    return LowerBUILD_VECTOR(Op, DAG);
  case ISD::ConstantPool:
    return lowerConstantPool(Op, DAG);
  case ISD::DYNAMIC_STACKALLOC:
    return lowerDYNAMIC_STACKALLOC(Op, DAG);
  case ISD::EH_SJLJ_SETJMP:
    return LowerEH_SJLJ_SETJMP(Op, DAG);
  case ISD::EH_SJLJ_LONGJMP:
    return LowerEH_SJLJ_LONGJMP(Op, DAG);
  case ISD::EH_SJLJ_SETUP_DISPATCH:
    return LowerEH_SJLJ_SETUP_DISPATCH(Op, DAG);
  case ISD::EXTRACT_VECTOR_ELT:
    return LowerEXTRACT_VECTOR_ELT(Op, DAG);
  case ISD::FRAMEADDR:
    return LowerFRAMEADDR(Op, DAG, *this, Subtarget);
  case ISD::GlobalAddress:
    return lowerGlobalAddress(Op, DAG);
  case ISD::GlobalTLSAddress:
    return lowerGlobalTLSAddress(Op, DAG);
  case ISD::INSERT_VECTOR_ELT:
    return LowerINSERT_VECTOR_ELT(Op, DAG);
  case ISD::INTRINSIC_VOID:
    return LowerINTRINSIC_VOID(Op, DAG);
  case ISD::INTRINSIC_W_CHAIN:
    return LowerINTRINSIC_W_CHAIN(Op, DAG);
  case ISD::INTRINSIC_WO_CHAIN:
    return LowerINTRINSIC_WO_CHAIN(Op, DAG);
  case ISD::LOAD:
    return lowerLOAD(Op, DAG);
  case ISD::MGATHER:
  case ISD::MSCATTER:
    return LowerMGATHER_MSCATTER(Op, DAG);
  case ISD::MLOAD:
    return LowerMLOAD(Op, DAG);
  case ISD::RETURNADDR:
    return LowerRETURNADDR(Op, DAG, *this, Subtarget);
  case ISD::STORE:
    return lowerSTORE(Op, DAG);
  case ISD::VASTART:
    return lowerVASTART(Op, DAG);
  case ISD::VAARG:
    return lowerVAARG(Op, DAG);
  case ISD::VECTOR_SHUFFLE:
    return LowerVECTOR_SHUFFLE(Op, DAG);
  }
}
/// } Custom Lower

/// Return the entry encoding for a jump table in the
/// current function.  The returned value is a member of the
/// MachineJumpTableInfo::JTEntryKind enum.
unsigned VETargetLowering::getJumpTableEncoding() const {
  // VE doesn't support GOT32 style of labels in the current version of nas.
  // So, we generates a following entry for each jump table.
  //    .4bytes  .LBB0_2-<function name>
  if (isPositionIndependent())
    return MachineJumpTableInfo::EK_Custom32;

  // Otherwise, use the normal jump table encoding heuristics.
  return TargetLowering::getJumpTableEncoding();
}

const MCExpr *
VETargetLowering::LowerCustomJumpTableEntry(const MachineJumpTableInfo *MJTI,
                                            const MachineBasicBlock *MBB,
                                            unsigned uid,MCContext &Ctx) const{
  assert(isPositionIndependent());
  // VE doesn't support GOT32 style of labels in the current version of nas.
  // So, we generates a following entry for each jump table.
  //    .4bytes  .LBB0_2-<function name>
  auto Value = MCSymbolRefExpr::create(MBB->getSymbol(), Ctx);
  MCSymbol *Sym = Ctx.getOrCreateSymbol(MBB->getParent()->getName().data());
  auto Base = MCSymbolRefExpr::create(Sym, Ctx);
  return MCBinaryExpr::createSub(Value, Base, Ctx);
}

void VETargetLowering::SetupEntryBlockForSjLj(MachineInstr &MI,
                                              MachineBasicBlock *MBB,
                                              MachineBasicBlock *DispatchBB,
                                              int FI) const {
  DebugLoc DL = MI.getDebugLoc();
  MachineFunction *MF = MBB->getParent();
  MachineRegisterInfo *MRI = &MF->getRegInfo();
  const VEInstrInfo *TII = Subtarget->getInstrInfo();

  const TargetRegisterClass *TRC = &VE::I64RegClass;
  unsigned Tmp1 = MRI->createVirtualRegister(TRC);
  unsigned Tmp2 = MRI->createVirtualRegister(TRC);
  unsigned VR = MRI->createVirtualRegister(TRC);
  unsigned Op = VE::STrii;

  if (isPositionIndependent()) {
    // Create following instructions for local linkage PIC code.
    //     lea %Tmp1, DispatchBB@gotoff_lo
    //     and %Tmp2, %Tmp1, (32)0
    //     lea.sl %Tmp3, DispatchBB@gotoff_hi(%Tmp2)
    //     adds.l %VR, %s15, %Tmp3                  ; %s15 is GOT
    // FIXME: use lea.sl %BReg, .LJTI0_0@gotoff_hi(%Tmp2, %s15)
    unsigned Tmp3 = MRI->createVirtualRegister(&VE::I64RegClass);
    BuildMI(*MBB, MI, DL, TII->get(VE::LEAzii), Tmp1)
        .addImm(0).addImm(0).addMBB(DispatchBB, VEMCExpr::VK_VE_GOTOFF_LO32);
    BuildMI(*MBB, MI, DL, TII->get(VE::ANDrm), Tmp2)
        .addReg(Tmp1).addImm(M0(32));
    BuildMI(*MBB, MI, DL, TII->get(VE::LEASLrii), Tmp3)
        .addReg(Tmp2).addImm(0).addMBB(DispatchBB, VEMCExpr::VK_VE_GOTOFF_HI32);
    BuildMI(*MBB, MI, DL, TII->get(VE::ADDSLrr), VR)
        .addReg(VE::SX15).addReg(Tmp3);
  } else {
    // lea     %Tmp1, DispatchBB@lo
    // and     %Tmp2, %Tmp1, (32)0
    // lea.sl  %VR, DispatchBB@hi(%Tmp2)
    BuildMI(*MBB, MI, DL, TII->get(VE::LEAzii), Tmp1)
        .addImm(0).addImm(0).addMBB(DispatchBB, VEMCExpr::VK_VE_LO32);
    BuildMI(*MBB, MI, DL, TII->get(VE::ANDrm), Tmp2)
        .addReg(Tmp1).addImm(M0(32));
    BuildMI(*MBB, MI, DL, TII->get(VE::LEASLrii), VR)
        .addReg(Tmp2).addImm(0).addMBB(DispatchBB, VEMCExpr::VK_VE_HI32);
  }

  MachineInstrBuilder MIB = BuildMI(*MBB, MI, DL, TII->get(Op));
  addFrameReference(MIB, FI, 56 + 16);
  MIB.addReg(VR);
}

MachineBasicBlock *
VETargetLowering::emitEHSjLjSetJmp(MachineInstr &MI,
                                   MachineBasicBlock *MBB) const {
  DebugLoc DL = MI.getDebugLoc();
  MachineFunction *MF = MBB->getParent();
  const TargetInstrInfo *TII = Subtarget->getInstrInfo();
  const TargetRegisterInfo *TRI = Subtarget->getRegisterInfo();
  MachineRegisterInfo &MRI = MF->getRegInfo();

  const BasicBlock *BB = MBB->getBasicBlock();
  MachineFunction::iterator I = ++MBB->getIterator();

  // Memory Reference
  SmallVector<MachineMemOperand *, 2> MMOs(MI.memoperands_begin(),
                                           MI.memoperands_end());
  unsigned BufReg = MI.getOperand(1).getReg();

  unsigned DstReg;

  DstReg = MI.getOperand(0).getReg();
  const TargetRegisterClass *RC = MRI.getRegClass(DstReg);
  assert(TRI->isTypeLegalForClass(*RC, MVT::i32) && "Invalid destination!");
  (void)TRI;
  Register mainDstReg = MRI.createVirtualRegister(RC);
  Register restoreDstReg = MRI.createVirtualRegister(RC);

  // For v = setjmp(buf), we generate
  //
  // thisMBB:
  //  buf[3] = %s17 iff %s17 is used as BP
  //  buf[1] = restoreMBB
  //  SjLjSetup restoreMBB
  //
  // mainMBB:
  //  v_main = 0
  //
  // sinkMBB:
  //  v = phi(main, restore)
  //
  // restoreMBB:
  //  %s17 = buf[3] = iff %s17 is used as BP
  //  v_restore = 1

  MachineBasicBlock *thisMBB = MBB;
  MachineBasicBlock *mainMBB = MF->CreateMachineBasicBlock(BB);
  MachineBasicBlock *sinkMBB = MF->CreateMachineBasicBlock(BB);
  MachineBasicBlock *restoreMBB = MF->CreateMachineBasicBlock(BB);
  MF->insert(I, mainMBB);
  MF->insert(I, sinkMBB);
  MF->push_back(restoreMBB);
  restoreMBB->setHasAddressTaken();

  // Transfer the remainder of BB and its successor edges to sinkMBB.
  sinkMBB->splice(sinkMBB->begin(), MBB,
                  std::next(MachineBasicBlock::iterator(MI)), MBB->end());
  sinkMBB->transferSuccessorsAndUpdatePHIs(MBB);

  // thisMBB:
  unsigned LabelReg = MRI.createVirtualRegister(&VE::I64RegClass);
  unsigned Tmp1 = MRI.createVirtualRegister(&VE::I64RegClass);
  unsigned Tmp2 = MRI.createVirtualRegister(&VE::I64RegClass);

  if (isPositionIndependent()) {
    // Create following instructions for local linkage PIC code.
    //     lea %Tmp1, restoreMBB@gotoff_lo
    //     and %Tmp2, %Tmp1, (32)0
    //     lea.sl %Tmp3, restoreMBB@gotoff_hi(%Tmp2)
    //     adds.l %LabelReg, %s15, %Tmp3                  ; %s15 is GOT
    // FIXME: use lea.sl %BReg, .LJTI0_0@gotoff_hi(%Tmp2, %s15)
    unsigned Tmp3 = MRI.createVirtualRegister(&VE::I64RegClass);
    BuildMI(*MBB, MI, DL, TII->get(VE::LEAzii), Tmp1)
        .addImm(0).addImm(0).addMBB(restoreMBB, VEMCExpr::VK_VE_GOTOFF_LO32);
    BuildMI(*MBB, MI, DL, TII->get(VE::ANDrm), Tmp2)
        .addReg(Tmp1).addImm(M0(32));
    BuildMI(*MBB, MI, DL, TII->get(VE::LEASLrii), Tmp3)
        .addReg(Tmp2).addImm(0).addMBB(restoreMBB, VEMCExpr::VK_VE_GOTOFF_HI32);
    BuildMI(*MBB, MI, DL, TII->get(VE::ADDSLrr), LabelReg)
        .addReg(VE::SX15).addReg(Tmp3);
  } else {
    // lea     %Tmp1, restoreMBB@lo
    // and     %Tmp2, %Tmp1, (32)0
    // lea.sl  %LabelReg, restoreMBB@hi(%Tmp2)
    BuildMI(*MBB, MI, DL, TII->get(VE::LEAzii), Tmp1)
        .addImm(0).addImm(0).addMBB(restoreMBB, VEMCExpr::VK_VE_LO32);
    BuildMI(*MBB, MI, DL, TII->get(VE::ANDrm), Tmp2)
        .addReg(Tmp1).addImm(M0(32));
    BuildMI(*MBB, MI, DL, TII->get(VE::LEASLrii), LabelReg)
        .addReg(Tmp2).addImm(0).addMBB(restoreMBB, VEMCExpr::VK_VE_HI32);
  }

  // Store BP
  const VEFrameLowering *TFI = Subtarget->getFrameLowering();
  if (TFI->hasBP(*MF)) {
    // store BP in buf[3]
    MachineInstrBuilder MIB = BuildMI(*MBB, MI, DL, TII->get(VE::STrii));
    MIB.addReg(BufReg);
    MIB.addImm(0);
    MIB.addImm(24);
    MIB.addReg(VE::SX17);
    MIB.setMemRefs(MMOs);
  }

  // Store IP
  MachineInstrBuilder MIB = BuildMI(*MBB, MI, DL, TII->get(VE::STrii));
  MIB.add(MI.getOperand(1));
  MIB.addImm(0);
  MIB.addImm(8);
  MIB.addReg(LabelReg);
  MIB.setMemRefs(MMOs);

  // SP/FP are already stored in jmpbuf before `llvm.eh.sjlj.setjmp`.

  // Setup
  MIB = BuildMI(*thisMBB, MI, DL, TII->get(VE::EH_SjLj_Setup))
          .addMBB(restoreMBB);

  const VERegisterInfo *RegInfo = Subtarget->getRegisterInfo();
  MIB.addRegMask(RegInfo->getNoPreservedMask());
  thisMBB->addSuccessor(mainMBB);
  thisMBB->addSuccessor(restoreMBB);

  // mainMBB:
  BuildMI(mainMBB, DL, TII->get(VE::LEAzii), mainDstReg)
      .addImm(0).addImm(0).addImm(0);
  mainMBB->addSuccessor(sinkMBB);

  // sinkMBB:
  BuildMI(*sinkMBB, sinkMBB->begin(), DL,
          TII->get(VE::PHI), DstReg)
    .addReg(mainDstReg).addMBB(mainMBB)
    .addReg(restoreDstReg).addMBB(restoreMBB);

  // restoreMBB:
  if (TFI->hasBP(*MF)) {
    // Restore BP from buf[3].  The address of buf is in SX10.
    // FIXME: Better to not use SX10 here
    MachineInstrBuilder MIB = BuildMI(restoreMBB, DL, TII->get(VE::LDrii),
        VE::SX17);
    MIB.addReg(VE::SX10);
    MIB.addImm(0);
    MIB.addImm(24);
    MIB.setMemRefs(MMOs);
  }
  BuildMI(restoreMBB, DL, TII->get(VE::LEAzii), restoreDstReg)
      .addImm(0).addImm(0).addImm(1);
  BuildMI(restoreMBB, DL, TII->get(VE::BRCFLa_t)).addMBB(sinkMBB);
  restoreMBB->addSuccessor(sinkMBB);

  MI.eraseFromParent();
  return sinkMBB;
}

MachineBasicBlock *
VETargetLowering::emitEHSjLjLongJmp(MachineInstr &MI,
                                    MachineBasicBlock *MBB) const {
  DebugLoc DL = MI.getDebugLoc();
  MachineFunction *MF = MBB->getParent();
  const TargetInstrInfo *TII = Subtarget->getInstrInfo();
  MachineRegisterInfo &MRI = MF->getRegInfo();

  // Memory Reference
  SmallVector<MachineMemOperand *, 2> MMOs(MI.memoperands_begin(),
                                           MI.memoperands_end());
  unsigned BufReg = MI.getOperand(0).getReg();

  Register Tmp = MRI.createVirtualRegister(&VE::I64RegClass);
  // Since FP is only updated here but NOT referenced, it's treated as GPR.
  unsigned FP = VE::SX9;
  unsigned SP = VE::SX11;

  MachineInstrBuilder MIB;

  MachineBasicBlock *thisMBB = MBB;

  // Reload FP
  MIB = BuildMI(*thisMBB, MI, DL, TII->get(VE::LDrii), FP);
  MIB.addReg(BufReg);
  MIB.addImm(0);
  MIB.addImm(0);
  MIB.setMemRefs(MMOs);

  // Reload IP
  MIB = BuildMI(*thisMBB, MI, DL, TII->get(VE::LDrii), Tmp);
  MIB.addReg(BufReg);
  MIB.addImm(0);
  MIB.addImm(8);
  MIB.setMemRefs(MMOs);

  // Copy BufReg to SX10 for later use in setjmp
  // FIXME: Better to not use SX10 here
  BuildMI(*thisMBB, MI, DL, TII->get(VE::ORri), VE::SX10)
      .addReg(BufReg).addImm(0);

  // Reload SP
  MIB = BuildMI(*thisMBB, MI, DL, TII->get(VE::LDrii), SP);
  MIB.add(MI.getOperand(0));  // we can preserve the kill flags here.
  MIB.addImm(0);
  MIB.addImm(16);
  MIB.setMemRefs(MMOs);

  // Jump
  BuildMI(*thisMBB, MI, DL, TII->get(VE::BCFLari_t))
      .addReg(Tmp)
      .addImm(0);

  MI.eraseFromParent();
  return thisMBB;
}

MachineBasicBlock *
VETargetLowering::EmitSjLjDispatchBlock(MachineInstr &MI,
                                        MachineBasicBlock *BB) const {
  DebugLoc DL = MI.getDebugLoc();
  MachineFunction *MF = BB->getParent();
  MachineFrameInfo &MFI = MF->getFrameInfo();
  MachineRegisterInfo *MRI = &MF->getRegInfo();
  const VEInstrInfo *TII = Subtarget->getInstrInfo();
  int FI = MFI.getFunctionContextIndex();

  // Get a mapping of the call site numbers to all of the landing pads they're
  // associated with.
  DenseMap<unsigned, SmallVector<MachineBasicBlock *, 2>> CallSiteNumToLPad;
  unsigned MaxCSNum = 0;
  for (auto &MBB : *MF) {
    if (!MBB.isEHPad())
      continue;

    MCSymbol *Sym = nullptr;
    for (const auto &MI : MBB) {
      if (MI.isDebugInstr())
        continue;

      assert(MI.isEHLabel() && "expected EH_LABEL");
      Sym = MI.getOperand(0).getMCSymbol();
      break;
    }

    if (!MF->hasCallSiteLandingPad(Sym))
      continue;

    for (unsigned CSI : MF->getCallSiteLandingPad(Sym)) {
      CallSiteNumToLPad[CSI].push_back(&MBB);
      MaxCSNum = std::max(MaxCSNum, CSI);
    }
  }

  // Get an ordered list of the machine basic blocks for the jump table.
  std::vector<MachineBasicBlock *> LPadList;
  SmallPtrSet<MachineBasicBlock *, 32> InvokeBBs;
  LPadList.reserve(CallSiteNumToLPad.size());

  for (unsigned CSI = 1; CSI <= MaxCSNum; ++CSI) {
    for (auto &LP : CallSiteNumToLPad[CSI]) {
      LPadList.push_back(LP);
      InvokeBBs.insert(LP->pred_begin(), LP->pred_end());
    }
  }

  assert(!LPadList.empty() &&
         "No landing pad destinations for the dispatch jump table!");

  // Create the MBBs for the dispatch code.

  // Shove the dispatch's address into the return slot in the function context.
  MachineBasicBlock *DispatchBB = MF->CreateMachineBasicBlock();
  DispatchBB->setIsEHPad(true);

  MachineBasicBlock *TrapBB = MF->CreateMachineBasicBlock();
  BuildMI(TrapBB, DL, TII->get(VE::TRAP));
  BuildMI(TrapBB, DL, TII->get(VE::NOP));
  DispatchBB->addSuccessor(TrapBB);

  MachineBasicBlock *DispContBB = MF->CreateMachineBasicBlock();
  DispatchBB->addSuccessor(DispContBB);

  // Insert MBBs.
  MF->push_back(DispatchBB);
  MF->push_back(DispContBB);
  MF->push_back(TrapBB);

  // Insert code into the entry block that creates and registers the function
  // context.
  SetupEntryBlockForSjLj(MI, BB, DispatchBB, FI);

  // Create the jump table and associated information
  unsigned JTE = getJumpTableEncoding();
  MachineJumpTableInfo *JTI = MF->getOrCreateJumpTableInfo(JTE);
  unsigned MJTI = JTI->createJumpTableIndex(LPadList);

  const VERegisterInfo &RI = TII->getRegisterInfo();
  // Add a register mask with no preserved registers.  This results in all
  // registers being marked as clobbered.
  BuildMI(DispatchBB, DL, TII->get(VE::NOP))
      .addRegMask(RI.getNoPreservedMask());

  if (isPositionIndependent()) {
    // Force to generate GETGOT, since current implementation doesn't recover
    // GOT register correctly.
    BuildMI(DispatchBB, DL, TII->get(VE::GETGOT), VE::SX15);
  }

  // IReg is used as an index in a memory operand and therefore can't be SP
  unsigned IReg = MRI->createVirtualRegister(&VE::I64RegClass);
  addFrameReference(BuildMI(DispatchBB, DL, TII->get(VE::LDLZXrii), IReg), FI, 8);
  if (LPadList.size() < 64) {
    BuildMI(DispatchBB, DL, TII->get(VE::BRCFLir)).addImm(VECC::CC_ILE)
        .addImm(LPadList.size()).addReg(IReg).addMBB(TrapBB);
  } else {
    assert(LPadList.size() <= 0x7FFFFFFF && "Too large Landing Pad!");
    unsigned TmpReg = MRI->createVirtualRegister(&VE::I64RegClass);
    BuildMI(DispatchBB, DL, TII->get(VE::LEAzii), TmpReg)
        .addImm(0).addImm(0).addImm(LPadList.size());
    BuildMI(DispatchBB, DL, TII->get(VE::BRCFLrr)).addImm(VECC::CC_ILE)
        .addReg(TmpReg).addReg(IReg).addMBB(TrapBB);
  }

  unsigned BReg = MRI->createVirtualRegister(&VE::I64RegClass);

  unsigned Tmp1 = MRI->createVirtualRegister(&VE::I64RegClass);
  unsigned Tmp2 = MRI->createVirtualRegister(&VE::I64RegClass);

  if (isPositionIndependent()) {
    // Create following instructions for local linkage PIC code.
    //     lea %Tmp1, .LJTI0_0@gotoff_lo
    //     and %Tmp2, %Tmp1, (32)0
    //     lea.sl %Tmp3, .LJTI0_0@gotoff_hi(%Tmp2)
    //     adds.l %BReg, %s15, %Tmp3                  ; %s15 is GOT
    // FIXME: use lea.sl %BReg, .LJTI0_0@gotoff_hi(%Tmp2, %s15)
    unsigned Tmp3 = MRI->createVirtualRegister(&VE::I64RegClass);
    BuildMI(DispContBB, DL, TII->get(VE::LEAzii), Tmp1)
        .addImm(0).addImm(0)
        .addJumpTableIndex(MJTI, VEMCExpr::VK_VE_GOTOFF_LO32);
    BuildMI(DispContBB, DL, TII->get(VE::ANDrm), Tmp2)
        .addReg(Tmp1).addImm(M0(32));
    BuildMI(DispContBB, DL, TII->get(VE::LEASLrii), Tmp3)
        .addReg(Tmp2).addImm(0)
        .addJumpTableIndex(MJTI, VEMCExpr::VK_VE_GOTOFF_HI32);
    BuildMI(DispContBB, DL, TII->get(VE::ADDSLrr), BReg)
        .addReg(VE::SX15).addReg(Tmp3);
  } else {
    // lea     %Tmp1, .LJTI0_0@lo
    // and     %Tmp2, %Tmp1, (32)0
    // lea.sl  %BReg, .LJTI0_0@hi(%Tmp2)
    BuildMI(DispContBB, DL, TII->get(VE::LEAzii), Tmp1)
        .addImm(0).addImm(0)
        .addJumpTableIndex(MJTI, VEMCExpr::VK_VE_LO32);
    BuildMI(DispContBB, DL, TII->get(VE::ANDrm), Tmp2)
        .addReg(Tmp1).addImm(M0(32));
    BuildMI(DispContBB, DL, TII->get(VE::LEASLrii), BReg)
        .addReg(Tmp2).addImm(0).addJumpTableIndex(MJTI, VEMCExpr::VK_VE_HI32);
  }

  switch (JTE) {
  case MachineJumpTableInfo::EK_BlockAddress: {
    // Generate simple block address code for no-PIC model.

    unsigned TReg = MRI->createVirtualRegister(&VE::I64RegClass);
    unsigned Tmp1 = MRI->createVirtualRegister(&VE::I64RegClass);
    unsigned Tmp2 = MRI->createVirtualRegister(&VE::I64RegClass);

    // sll     Tmp1, IReg, 3
    BuildMI(DispContBB, DL, TII->get(VE::SLLri), Tmp1)
        .addReg(IReg)
        .addImm(3);
    // FIXME: combine these add and lds into "lds     TReg, *(BReg, Tmp1)"
    // adds.l  Tmp2, BReg, Tmp1
    BuildMI(DispContBB, DL, TII->get(VE::ADDSLrr), Tmp2)
        .addReg(Tmp1)
        .addReg(BReg);
    // lds     TReg, *(Tmp2)
    BuildMI(DispContBB, DL, TII->get(VE::LDrii), TReg)
        .addReg(Tmp2)
        .addImm(0)
        .addImm(0);

    // jmpq *(TReg)
    BuildMI(DispContBB, DL, TII->get(VE::BCFLari_t))
        .addReg(TReg)
        .addImm(0);
    break;
  }
#if 0
  case MachineJumpTableInfo::EK_LabelDifference32: {
    // This code is what regular architecture does, but nas doesn't generate
    // LabelDifference32 correctly, so doesn't use this atm.

    // for the case of PIC, generates these codes
    unsigned OReg = MRI->createVirtualRegister(&VE::I64RegClass);
    unsigned TReg = MRI->createVirtualRegister(&VE::I64RegClass);

    unsigned Tmp1 = MRI->createVirtualRegister(&VE::I64RegClass);
    unsigned Tmp2 = MRI->createVirtualRegister(&VE::I64RegClass);

    // sll     Tmp1, IReg, 2
    BuildMI(DispContBB, DL, TII->get(VE::SLLri), Tmp1)
        .addReg(IReg)
        .addImm(2);
    // FIXME: combine these add and ldl into "ldl     OReg, *(BReg, Tmp1)"
    // add     Tmp2, BReg, Tmp1
    BuildMI(DispContBB, DL, TII->get(VE::ADDSLrr), Tmp2)
        .addReg(Tmp1)
        .addReg(BReg);
    // ldl.sx  OReg, *(Tmp2)
    BuildMI(DispContBB, DL, TII->get(VE::LDLri), OReg)
        .addReg(Tmp2)
        .addImm(0);
    // adds.l  TReg, BReg, OReg
    BuildMI(DispContBB, DL, TII->get(VE::ADDSLrr), TReg)
        .addReg(OReg)
        .addReg(BReg);
    // jmpq *(TReg)
    BuildMI(DispContBB, DL, TII->get(VE::BCFLari_t))
        .addReg(TReg)
        .addImm(0);
    break;
  }
#endif
  case MachineJumpTableInfo::EK_Custom32: {
    // for the case of PIC, generates these codes

    assert(isPositionIndependent());
    unsigned OReg = MRI->createVirtualRegister(&VE::I64RegClass);
    unsigned TReg = MRI->createVirtualRegister(&VE::I64RegClass);

    unsigned Tmp1 = MRI->createVirtualRegister(&VE::I64RegClass);
    unsigned Tmp2 = MRI->createVirtualRegister(&VE::I64RegClass);

    // sll     Tmp1, IReg, 2
    BuildMI(DispContBB, DL, TII->get(VE::SLLri), Tmp1)
        .addReg(IReg)
        .addImm(2);
    // FIXME: combine these add and ldl into "ldl.zx   OReg, *(BReg, Tmp1)"
    // add     Tmp2, BReg, Tmp1
    BuildMI(DispContBB, DL, TII->get(VE::ADDSLrr), Tmp2)
        .addReg(Tmp1)
        .addReg(BReg);
    // ldl.zx  OReg, *(Tmp2)
    BuildMI(DispContBB, DL, TII->get(VE::LDLZXrii), OReg)
        .addReg(Tmp2)
        .addImm(0)
        .addImm(0);

    // Create following instructions for local linkage PIC code.
    //     lea %Tmp3, fun@gotoff_lo
    //     and %Tmp4, %Tmp3, (32)0
    //     lea.sl %Tmp5, fun@gotoff_hi(%Tmp4)
    //     adds.l %BReg2, %s15, %Tmp5                  ; %s15 is GOT
    // FIXME: use lea.sl %BReg2, fun@gotoff_hi(%Tmp4, %s15)
    unsigned Tmp3 = MRI->createVirtualRegister(&VE::I64RegClass);
    unsigned Tmp4 = MRI->createVirtualRegister(&VE::I64RegClass);
    unsigned Tmp5 = MRI->createVirtualRegister(&VE::I64RegClass);
    unsigned BReg2 = MRI->createVirtualRegister(&VE::I64RegClass);
    const char* FunName = DispContBB->getParent()->getName().data();
    BuildMI(DispContBB, DL, TII->get(VE::LEAzii), Tmp3)
        .addImm(0).addImm(0)
        .addExternalSymbol(FunName, VEMCExpr::VK_VE_GOTOFF_LO32);
    BuildMI(DispContBB, DL, TII->get(VE::ANDrm), Tmp4)
        .addReg(Tmp3).addImm(M0(32));
    BuildMI(DispContBB, DL, TII->get(VE::LEASLrii), Tmp5)
        .addReg(Tmp4).addImm(0)
        .addExternalSymbol(FunName, VEMCExpr::VK_VE_GOTOFF_HI32);
    BuildMI(DispContBB, DL, TII->get(VE::ADDSLrr), BReg2)
        .addReg(VE::SX15).addReg(Tmp5);

    // adds.l  TReg, BReg2, OReg
    BuildMI(DispContBB, DL, TII->get(VE::ADDSLrr), TReg)
        .addReg(OReg)
        .addReg(BReg2);
    // jmpq *(TReg)
    BuildMI(DispContBB, DL, TII->get(VE::BCFLari_t))
        .addReg(TReg)
        .addImm(0);
    break;
  }
  default:
    llvm_unreachable("Unexpected jump table encoding");
  }

  // Add the jump table entries as successors to the MBB.
  SmallPtrSet<MachineBasicBlock *, 8> SeenMBBs;
  for (auto &LP : LPadList)
    if (SeenMBBs.insert(LP).second)
      DispContBB->addSuccessor(LP);

  // N.B. the order the invoke BBs are processed in doesn't matter here.
  SmallVector<MachineBasicBlock *, 64> MBBLPads;
  const MCPhysReg *SavedRegs = MF->getRegInfo().getCalleeSavedRegs();
  for (MachineBasicBlock *MBB : InvokeBBs) {
    // Remove the landing pad successor from the invoke block and replace it
    // with the new dispatch block.
    // Keep a copy of Successors since it's modified inside the loop.
    SmallVector<MachineBasicBlock *, 8> Successors(MBB->succ_rbegin(),
                                                   MBB->succ_rend());
    // FIXME: Avoid quadratic complexity.
    for (auto MBBS : Successors) {
      if (MBBS->isEHPad()) {
        MBB->removeSuccessor(MBBS);
        MBBLPads.push_back(MBBS);
      }
    }

    MBB->addSuccessor(DispatchBB);

    // Find the invoke call and mark all of the callee-saved registers as
    // 'implicit defined' so that they're spilled.  This prevents code from
    // moving instructions to before the EH block, where they will never be
    // executed.
    for (auto &II : reverse(*MBB)) {
      if (!II.isCall())
        continue;

      DenseMap<unsigned, bool> DefRegs;
      for (auto &MOp : II.operands())
        if (MOp.isReg())
          DefRegs[MOp.getReg()] = true;

      MachineInstrBuilder MIB(*MF, &II);
      for (unsigned RI = 0; SavedRegs[RI]; ++RI) {
        unsigned Reg = SavedRegs[RI];
        if (!DefRegs[Reg])
          MIB.addReg(Reg, RegState::ImplicitDefine | RegState::Dead);
      }

      break;
    }
  }

  // Mark all former landing pads as non-landing pads.  The dispatch is the only
  // landing pad now.
  for (auto &LP : MBBLPads)
    LP->setIsEHPad(false);

  // The instruction is gone now.
  MI.eraseFromParent();
  return BB;
}

MachineBasicBlock *
VETargetLowering::EmitInstrWithCustomInserter(MachineInstr &MI,
                                              MachineBasicBlock *BB) const {
  switch (MI.getOpcode()) {
  default: llvm_unreachable("Unknown Custom Instruction!");
  case VE::EH_SjLj_Setup_Dispatch:
    return EmitSjLjDispatchBlock(MI, BB);
  case VE::EH_SjLj_LongJmp:
    return emitEHSjLjLongJmp(MI, BB);
  case VE::EH_SjLj_SetJmp:
    return emitEHSjLjSetJmp(MI, BB);
  }
}

static bool isSimm7(SDValue V)
{
  EVT VT = V.getValueType();
  if (VT.isVector())
    return false;

  if (VT.isInteger()) {
    if (ConstantSDNode *C = dyn_cast<ConstantSDNode>(V))
      return isInt<7>(C->getSExtValue());
  } else if (VT.isFloatingPoint()) {
    if (ConstantFPSDNode *C = dyn_cast<ConstantFPSDNode>(V)) {
      const APInt& Imm = C->getValueAPF().bitcastToAPInt();
      uint64_t Val = Imm.getSExtValue();
      if (Imm.getBitWidth() == 32)
        Val <<= 32; // Immediate value of float place at higher bits on VE.
      return isInt<7>(Val);
    }
  }
  return false;
}

/// getImmVal - get immediate representation of integer value
inline static uint64_t getImmVal(const ConstantSDNode *N) {
  return N->getSExtValue();
}

/// getFpImmVal - get immediate representation of floating point value
inline static uint64_t getFpImmVal(const ConstantFPSDNode *N) {
  const APInt& Imm = N->getValueAPF().bitcastToAPInt();
  uint64_t Val = Imm.getZExtValue();
  if (Imm.getBitWidth() == 32) {
    // Immediate value of float place places at higher bits on VE.
    Val <<= 32;
  }
  return Val;
}

static bool isMImm(SDValue V)
{
  EVT VT = V.getValueType();
  if (VT.isVector())
    return false;

  if (VT.isInteger()) {
    if (ConstantSDNode *C = dyn_cast<ConstantSDNode>(V))
      return isMImmVal(getImmVal(C));
  } else if (VT.isFloatingPoint()) {
    if (ConstantFPSDNode *C = dyn_cast<ConstantFPSDNode>(V)) {
      if (VT == MVT::f32) {
        // Float value places at higher bits, so ignore lower 32 bits.
        return isMImm32Val(getFpImmVal(C) >> 32);
      }
      return isMImmVal(getFpImmVal(C));
    }
  }
  return false;
}

static unsigned decideComp(EVT SrcVT, bool Signed) {
  if (SrcVT.isFloatingPoint()) {
    if (SrcVT == MVT::f128)
      return VEISD::CMPQ;
    return VEISD::CMPF;
  }
  return Signed ? VEISD::CMPI : VEISD::CMPU;
}

static EVT decideCompType(EVT SrcVT) {
  if (SrcVT == MVT::f128)
    return MVT::f64;
  return SrcVT;
}

static bool safeWithoutComp(EVT SrcVT, bool Signed) {
  if (SrcVT.isFloatingPoint()) {
    // For the case of floating point setcc, only unordered comparison
    // or general comparison with -enable-no-nans-fp-math option reach
    // here, so it is safe even if values are NaN.  Only f128 doesn't
    // safe since VE uses f64 result of f128 comparison.
    return SrcVT != MVT::f128;
  }
  // For the case of integer setcc, only signed 64 bits comparison is safe.
  // For unsigned, "CMPU 0x80000000, 0" has to be greater than 0, but it becomes
  // less than 0 witout CMPU.  For 32 bits, other half of 32 bits are
  // uncoditional, so it is not safe too without CMPI..
  return (Signed && SrcVT == MVT::i64) ? true : false;
}

static SDValue generateComparison(EVT VT, SDValue LHS, SDValue RHS,
                                  bool Commutable, bool Signed, const SDLoc &DL,
                                  SelectionDAG &DAG) {
  if (Commutable) {
    // VE comparison can holds simm7 at lhs and mimm at rhs.  Swap operands
    // if it matches.
    if (!isSimm7(LHS) && !isMImm(RHS) && (isSimm7(RHS) || isMImm(LHS)))
      std::swap(LHS, RHS);
    assert(!(isNullConstant(LHS) || isNullFPConstant(LHS)) && "lhs is 0!");
  }

  // Compare values.  If RHS is 0 and it is safe to calculate without
  // comparison, we don't generate an instruction for comparison.
  EVT CompVT = decideCompType(VT);
  if (CompVT == VT && safeWithoutComp(VT, Signed) &&
      (isNullConstant(RHS) || isNullFPConstant(RHS))) {
    return LHS;
  }
  return DAG.getNode(decideComp(VT, Signed), DL, CompVT, LHS, RHS);
}

/// This function is called when we have proved that a SETCC node can be
/// replaced by subtraction (and other supporting instructions).
SDValue VETargetLowering::generateEquivalentSub(SDNode *N, bool Signed,
                                                bool Complement, bool Swap,
                                                SelectionDAG &DAG) const {
  assert(N->getOpcode() == ISD::SETCC && "ISD::SETCC Expected.");

  SDLoc DL(N);
  auto Op0 = N->getOperand(0);
  auto Op1 = N->getOperand(1);
  unsigned Size = Op0.getValueSizeInBits();
  EVT SrcVT = Op0.getValueType();
  EVT VT = N->getValueType(0);
  assert(VT == MVT::i32 && "i32 is expected as a result of ISD::SETCC.");

  // Swap if needed. Depends on the condition code.
  if (Swap)
    std::swap(Op0, Op1);

  // Compare values.  If Op1 is 0 and it is safe to calculate without
  // comparison, we don't generate compare instruction.
  EVT CompVT = decideCompType(SrcVT);
  SDValue CompNode =
      generateComparison(SrcVT, Op0, Op1, false, Signed, DL, DAG);
  if (CompVT != MVT::i64) {
    SDValue Undef = SDValue(
        DAG.getMachineNode(TargetOpcode::IMPLICIT_DEF, DL, MVT::i64), 0);
    if (SrcVT == MVT::i32) {
      SDValue Sub_i32 = DAG.getTargetConstant(VE::sub_i32, DL, MVT::i32);
      CompNode = SDValue(DAG.getMachineNode(
          TargetOpcode::INSERT_SUBREG, DL, MVT::i64, Undef,
          CompNode, Sub_i32), 0);
    } else if (SrcVT == MVT::f32) {
      SDValue Sub_f32 = DAG.getTargetConstant(VE::sub_f32, DL, MVT::i32);
      CompNode = SDValue(DAG.getMachineNode(
          TargetOpcode::INSERT_SUBREG, DL, MVT::i64, Undef,
          CompNode, Sub_f32), 0);
      Size = 64; // VE places f32 at higher bits in 64 bit representation.
    } else if (SrcVT == MVT::f64) {
      const TargetRegisterClass *RC = getRegClassFor(MVT::i64);
      CompNode = SDValue(DAG.getMachineNode(TargetOpcode::COPY_TO_REGCLASS, DL,
                                            MVT::i64, CompNode,
                                            DAG.getTargetConstant(RC->getID(),
                                                DL, MVT::i32)), 0);
    } else
      llvm_unreachable("Unknown ValueType!");
  }

  // Move the sign bit to the least significant position and zero out the rest.
  // Now the least significant bit carries the result of original comparison.
  auto Shifted = DAG.getNode(ISD::SRL, DL, MVT::i64, CompNode,
                             DAG.getConstant(Size - 1, DL, MVT::i32));
  auto Final = Shifted;

  // Complement the result if needed. Based on the condition code.
  if (Complement)
    Final = DAG.getNode(ISD::XOR, DL, MVT::i64, Shifted,
                        DAG.getConstant(1, DL, MVT::i64));

  // Final is either 0 or 1, so it is safe for EXTRACT_SUBREG
  SDValue Sub_i32 = DAG.getTargetConstant(VE::sub_i32, DL, MVT::i32);
  Final = SDValue(DAG.getMachineNode(
      TargetOpcode::EXTRACT_SUBREG, DL, VT, Final, Sub_i32), 0);

  return Final;
}

/// This function is called when we have proved that a SETCC node can be
/// replaced by EQV/XOR+CMOV instead of CMP+LEA+CMOV
static SDValue generateEquivalentBitOp(SDNode *N, unsigned Cmp,
                                       SelectionDAG &DAG) {
  assert(N->getOpcode() == ISD::SETCC && "ISD::SETCC Expected.");

  SDLoc DL(N);
  auto Op0 = N->getOperand(0);
  auto Op1 = N->getOperand(1);
  EVT SrcVT = Op0.getValueType();
  EVT VT = N->getValueType(0);
  assert(SrcVT.isScalarInteger() &&
         "Scalar integer is expected as inputs of ISD::SETCC.");
  assert(VT == MVT::i32 && "i32 is expected as a result of ISD::SETCC.");

  // Compare or equiv integers.
  auto CmpNode = DAG.getNode(Cmp, DL, SrcVT, Op0, Op1);

  // Adjust register size for CMOV's base register.
  //   CMOV cmp, 1, base (=cmp)
  auto Base = CmpNode;
  if (VT != SrcVT) {
    // Cmp is equal to 0 iff it is used as base register, so safe to use
    // INSERT_SUBREG/EXTRACT_SUBRAG.
    SDValue Sub_i32 = DAG.getTargetConstant(VE::sub_i32, DL, MVT::i32);
    Base = SDValue(DAG.getMachineNode(
        TargetOpcode::EXTRACT_SUBREG, DL, VT, Base, Sub_i32), 0);
  }
  // Set 1 iff comparison result is not equal to 0.
  auto Cmoved = DAG.getNode(VEISD::CMOV, DL, VT, CmpNode,
                            DAG.getConstant(1, DL, VT), Base,
                            DAG.getConstant(VECC::CC_INE, DL, MVT::i32));

  return Cmoved;
}

/// This function is called when we have proved that a SETCC node can be
/// replaced by CMP+CMOV or CMP+LEA+CMOV.
SDValue VETargetLowering::generateEquivalentCmp(SDNode *N, bool UseCompAsBase,
                                                SelectionDAG &DAG) const {
  assert(N->getOpcode() == ISD::SETCC && "ISD::SETCC Expected.");

  SDLoc DL(N);
  auto Op0 = N->getOperand(0);
  auto Op1 = N->getOperand(1);
  EVT SrcVT = Op0.getValueType();
  EVT VT = N->getValueType(0);
  assert(VT == MVT::i32 && "i32 is expected as a result of ISD::SETCC.");

  // VE instruction can holds simm7 at lhs and mimm at rhs.  Swap operands
  // if it improve instructions.  Both CMP operation is safe to sawp
  // for SETEQ/SETNE.
  if (!isSimm7(Op0) && !isMImm(Op1) && (isSimm7(Op1) || isMImm(Op0)))
    std::swap(Op0, Op1);

  // Compare or equiv integers.
  unsigned Comp = decideComp(SrcVT, true);
  EVT CompVT = decideCompType(SrcVT);
  auto CompNode = DAG.getNode(Comp, DL, CompVT, Op0, Op1);

  // Adjust register size for CMOV's base register.
  //   CMOV cmp, 1, base (=cmp)
  auto Base = CompNode;
  if (UseCompAsBase) {
    // Cmp is equal to 1 iff it is used as base register, so safe to use
    // INSERT_SUBREG/EXTRACT_SUBRAG.
    SDValue Sub_i32 = DAG.getTargetConstant(VE::sub_f32, DL, MVT::i32);
    if (CompVT != MVT::i32) {
      if (CompVT == MVT::i64) {
        Base = SDValue(DAG.getMachineNode(
            TargetOpcode::EXTRACT_SUBREG, DL, VT, Base, Sub_i32), 0);
      } else if (CompVT == MVT::f32) {
        SDValue Sub_f32 = DAG.getTargetConstant(VE::sub_f32, DL, MVT::i32);
        SDValue Undef = SDValue(
            DAG.getMachineNode(TargetOpcode::IMPLICIT_DEF, DL, MVT::i64), 0);
        Base = SDValue(DAG.getMachineNode(
            TargetOpcode::INSERT_SUBREG, DL, MVT::i64, Undef,
            Base, Sub_f32), 0);
        Base = SDValue(DAG.getMachineNode(
            TargetOpcode::EXTRACT_SUBREG, DL, VT, Base, Sub_i32), 0);
      } else if (CompVT == MVT::f64) {
        const TargetRegisterClass *RC = getRegClassFor(MVT::i64);
        Base = SDValue(DAG.getMachineNode(
            TargetOpcode::COPY_TO_REGCLASS, DL, MVT::i64, Base,
            DAG.getTargetConstant(RC->getID(), DL, MVT::i32)), 0);
        Base = SDValue(DAG.getMachineNode(
            TargetOpcode::EXTRACT_SUBREG, DL, VT, Base, Sub_i32), 0);
      } else
        llvm_unreachable("Unknown ValueType!");
    }
  } else {
    Base = DAG.getConstant(0, DL, CompVT);
  }
  // Set 1 iff comparison result is not equal to 0.
  auto Cmoved = DAG.getNode(VEISD::CMOV, DL, VT, CompNode,
                            DAG.getConstant(1, DL, VT), Base,
                            DAG.getConstant(VECC::CC_INE, DL, MVT::i32));

  return Cmoved;
}

/// This function is called when we have proved that a SETCC node can be
/// replaced by leading-zero (and other supporting instructions).
SDValue VETargetLowering::generateEquivalentLdz(SDNode *N, bool Complement,
                                                SelectionDAG &DAG) const {
  assert(N->getOpcode() == ISD::SETCC && "ISD::SETCC Expected.");

  SDLoc DL(N);
  auto Op0 = N->getOperand(0);
  auto Op1 = N->getOperand(1);
  EVT SrcVT = Op0.getValueType();
  EVT VT = N->getValueType(0);
  assert(VT == MVT::i32 && "i32 is expected as a result of ISD::SETCC.");

  // Compare values.  If Op1 is 0 and it is safe to calculate without
  // comparison, we don't generate compare instruction.
  EVT CompVT = decideCompType(SrcVT);
  SDValue CompNode =
      generateComparison(SrcVT, Op0, Op1, true, true, DL, DAG);
  if (CompVT != MVT::i64) {
    SDValue Undef = SDValue(
        DAG.getMachineNode(TargetOpcode::IMPLICIT_DEF, DL, MVT::i64), 0);
    if (SrcVT == MVT::i32) {
      SDValue Sub_i32 = DAG.getTargetConstant(VE::sub_i32, DL, MVT::i32);
      CompNode = SDValue(DAG.getMachineNode(
          TargetOpcode::INSERT_SUBREG, DL, MVT::i64, Undef,
          CompNode, Sub_i32), 0);
    } else if (SrcVT == MVT::f32) {
      SDValue Sub_f32 = DAG.getTargetConstant(VE::sub_f32, DL, MVT::i32);
      CompNode = SDValue(DAG.getMachineNode(
          TargetOpcode::INSERT_SUBREG, DL, MVT::i64, Undef,
          CompNode, Sub_f32), 0);
    } else if (SrcVT == MVT::f64) {
      const TargetRegisterClass *RC = getRegClassFor(MVT::i64);
      CompNode = SDValue(DAG.getMachineNode(TargetOpcode::COPY_TO_REGCLASS, DL,
                                            MVT::i64, CompNode,
                                            DAG.getTargetConstant(RC->getID(),
                                                DL, MVT::i32)), 0);
    } else
      llvm_unreachable("Unknown ValueType!");
  }

  // Count leading 0 in 64 bit register.
  auto LdzNode = DAG.getNode(ISD::CTLZ, DL, MVT::i64, CompNode);

  // If both are equal, ldz returns 64.  Otherwise, less than 64.
  // Move the 6th bit to the least significant position and zero out the rest.
  // Now the least significant bit carries the result of original comparison.
  unsigned Size = CompNode.getValueSizeInBits();
  auto Shifted = DAG.getNode(ISD::SRL, DL, MVT::i64, LdzNode,
                             DAG.getConstant(Log2_32(Size), DL, MVT::i32));
  auto Final = Shifted;

  // Complement the result if needed. Based on the condition code.
  if (Complement)
    Final = DAG.getNode(ISD::XOR, DL, MVT::i64, Shifted,
                        DAG.getConstant(1, DL, MVT::i64));

  // Final is either 0 or 1, so it is safe for EXTRACT_SUBREG
  SDValue Sub_i32 = DAG.getTargetConstant(VE::sub_i32, DL, MVT::i32);
  Final = SDValue(DAG.getMachineNode(
      TargetOpcode::EXTRACT_SUBREG, DL, VT, Final, Sub_i32), 0);

  return Final;
}

// Perform optiization on SetCC similar to PowerPC.
SDValue VETargetLowering::optimizeSetCC(SDNode *N, DAGCombinerInfo &DCI) const {
  assert(N->getOpcode() == ISD::SETCC && "ISD::SETCC Expected.");
  EVT SrcVT = N->getOperand(0).getValueType();

  // FIXME: optimize floating point SetCC.
  if (SrcVT.isFloatingPoint())
    return SDValue();

  // We prefer to do this when all types are legal.
  if (!DCI.isAfterLegalizeDAG())
    return SDValue();

  // For setcc, we generally create following instructions.
  //   CMP       %cmp, %a, %b
  //   LEA       %res, 0
  //   CMOV.cond %res, 1, %cmp
  //
  // However, CMOV is slower than ALU instructions and a LEA result may hold a
  // register for a while if LEA instruction moved around.  It happens often
  // more than what I expected.  So, we are going to optimize these instructions
  // using bit calculations like below.
  //
  // For SETEQ/SETNE, we use LDZ to count the number of bits holding 0.
  //   SETEQ
  //   CMP %t1, %a, %b
  //   LDZ %t2, %t1     ; 64 iff %t1 is equal to 0
  //   SRL %res, %t2, 6 ; 64 becomes 1 now
  //
  //   SETNE
  //   CMP %t1, %a, %b
  //   CMPU %t2, 0, %t1
  //   SRL %res, %t2, 63/31
  //
  // For other comparison, we use sign bit to generate result value.
  //   SETLT                   SETLE
  //   CMP %t1, %a, %b         CMP %t1, %b, %a
  //   SRL %res, %t1, 63/31    SRL %t2, %t1, 63/31
  //                           XOR %res, %t2, 1
  //
  // We can use similar instructions for floating point also iff comparison
  // is unordered.  VE's comparison may return qNaN which MSB is on.
  // FIXME: support floating point.

  ISD::CondCode CC = cast<CondCodeSDNode>(N->getOperand(2))->get();
  SelectionDAG &DAG = DCI.DAG;
  switch (CC) {
  default: break;
  case ISD::SETEQ:
#if 1
    // a == b -> (LDZ (CMP a, b)) >> 6
    //   3 insns are equal to CMP+LEA+CMOV but faster.
    return generateEquivalentLdz(N, false, DAG);
#else
    // a == b -> cmov (a EQV b), 1, (a EQV b), SETNE iff a/b are i64
    //           cmov (a CMP b), 1, 0, SETEQ otherwise
    //   2 insns which is less than CMP+LEA+CMOV
    if (SrcVT == MVT::i64)
      return generateEquivalentBitOp(N, VEISD::EQV, DAG);
    // FIXME: generate CMP+LEA+CMOV here.
    // return generateEquivalentCmp(N, false, DAG);
#endif
    break;
  case ISD::SETNE:
    // Generate code for "setugt a, 0" instead of "setne a, 0" since it is
    // faster on VE.
    if (isNullConstant(N->getOperand(1)))
      return generateEquivalentSub(N, false, false, true, DAG);
    LLVM_FALLTHROUGH;
  case ISD::SETUNE: {
#if 1
    // Generate code for "setugt (cmp a, b), 0" instead of "setne a, b"
    // since it is faster on VE.
    SDLoc DL(N);
    EVT CompVT = decideCompType(SrcVT);
    SDValue CompNode =
        generateComparison(SrcVT, N->getOperand(0), N->getOperand(1), true,
                           true, DL, DAG);
#if 0
    return DAG.getNode(ISD::SETCC, DL, MVT::i32, CompNode,
                       DAG.getConstant(0, DL, CompVT),
                       DAG.getCondCode(ISD::SETUGT));
#else
#if 1
    SDValue SetCC =  DAG.getNode(ISD::SETCC, DL, MVT::i32, CompNode,
                                 DAG.getConstant(0, DL, CompVT),
                                 DAG.getCondCode(ISD::SETUGT));
    return generateEquivalentSub(SetCC.getNode(), false, false, true, DAG);
#if 0
    CompNode = generateComparison(CompVT, DAG.getConstant(0, DL, CompVT),
                                  CompNode, false, false, DL, DAG);
    return generateEquivalentSub(CompNode.getNode(), false, false, true, DAG);
#endif
#endif
#endif
#else
#if 1
    // a != b -> (XOR (LDZ (CMP a, b)) >> 6, 1)
    //   4 insns are more than CMP+LEA+CMOV but faster.
    return generateEquivalentLdz(N, true, DAG);
#else
    // a != b -> cmov (a XOR b), 1, (a XOR b), SETNE iff a/b are i64
    //           cmov (a CMP b), 1, (a CMP b), SETNE otherwise
    //   2 insns which is less than CMP+LEA+CMOV
    if (SrcVT == MVT::i64)
      return generateEquivalentBitOp(N, VEISD::XOR, DAG);
    return generateEquivalentCmp(N, true, DAG);
#endif
#endif
  }
  case ISD::SETLT:
    // a < b -> (CMP a, b) >> size(a)-1
    //   2 insns are less than CMP+LEA+CMOV
    return generateEquivalentSub(N, true, false, false, DAG);
  case ISD::SETGT:
    // a > b -> (CMP b, a) >> size(a)-1
    //   2 insns are less than CMP+LEA+CMOV
    return generateEquivalentSub(N, true, false, true, DAG);
  case ISD::SETLE:
    // a <= b -> (XOR (CMP b, a) >> size(a)-1, 1)
    //   3 insns are equal to CMP+LEA+CMOV but faster.
    return generateEquivalentSub(N, true, true, true, DAG);
  case ISD::SETGE:
    // a >= b -> (XOR (CMP a, b) >> size(a)-1, 1)
    //   3 insns are equal to CMP+LEA+CMOV but faster.
    return generateEquivalentSub(N, true, true, false, DAG);
  case ISD::SETULT:
    // a < b -> (CMP a, b) >> size(a)-1
    return generateEquivalentSub(N, false, false, false, DAG);
  case ISD::SETULE:
    // a <= b -> (XOR (CMP b, a) >> size(a)-1, 1)
    return generateEquivalentSub(N, false, true, true, DAG);
  case ISD::SETUGT:
    // a > b -> (CMP b, a) >> size(a)-1
    return generateEquivalentSub(N, false, false, true, DAG);
  case ISD::SETUGE:
    // a >= b -> (XOR (CMP a, b) >> size(a)-1, 1)
    return generateEquivalentSub(N, false, true, false, DAG);
  }
  return SDValue();
}

SDValue VETargetLowering::combineExtBoolTrunc(SDNode *N,
                                              DAGCombinerInfo &DCI) const {
  SelectionDAG &DAG = DCI.DAG;
  SDLoc DL(N);
  EVT VT = N->getValueType(0);
  EVT SrcVT = N->getOperand(0).getValueType();

  // We prefer to do this when all types are legal.
  if (!DCI.isAfterLegalizeDAG())
    return SDValue();

  if (N->getOperand(0).getOpcode() == ISD::SETCC &&
      SrcVT == MVT::i32 && VT == MVT::i64) {
    // SETCC returns 0 or 1, so all ext is safe to replae to INSERT_SUBREG.
    // But peform this modification after setcc is leagalized to i32.
    SDValue Undef = SDValue(
        DAG.getMachineNode(TargetOpcode::IMPLICIT_DEF, DL, VT), 0);
    SDValue Sub_i32 = DAG.getTargetConstant(VE::sub_i32, DL, MVT::i32);
    return SDValue(DAG.getMachineNode(
        TargetOpcode::INSERT_SUBREG, DL, MVT::i64, Undef,
        N->getOperand(0), Sub_i32), 0);
  }
  return SDValue();
}

static bool isI32Insn(const SDNode *User, const SDNode *N) {
  switch (User->getOpcode()) {
  default:
    return false;
  case ISD::ADD:
  case ISD::SUB:
  case ISD::MUL:
  case ISD::SDIV:
  case ISD::UDIV:
  case ISD::SETCC:
  case ISD::SMIN:
  case ISD::SMAX:
  case ISD::SHL:
  case ISD::SRA:
  case ISD::BSWAP:
  case ISD::SINT_TO_FP:
  case ISD::UINT_TO_FP:
  case ISD::BR_CC:
  case ISD::BITCAST:
  case ISD::ATOMIC_CMP_SWAP:
  case ISD::ATOMIC_SWAP:
  case VEISD::CMPU:
  case VEISD::CMPI:
  case VEISD::VEC_BROADCAST:
    return true;
  case ISD::SRL:
    if (N->getOperand(0).getOpcode() != ISD::SRL)
      return true;
    // (srl (trunc (srl ...))) may be optimized by combining srl, so
    // doesn't optimize trunc now.
    return false;
  case ISD::SELECT_CC:
    if (User->getOperand(2).getNode() != N &&
        User->getOperand(3).getNode() != N)
      return true;
    LLVM_FALLTHROUGH;
  case ISD::AND:
  case ISD::OR:
  case ISD::XOR:
  case ISD::SELECT:
  case ISD::CopyToReg:
    // Check all use of selections, bit operations, and copies.  If all of them
    // are safe, optimize truncate to extract_subreg.
    for (SDNode::use_iterator UI = User->use_begin(), UE = User->use_end();
         UI != UE; ++UI) {
      switch ((*UI)->getOpcode()) {
      default:
        // If the use is an instruction which treats the source operand as i32,
        // it is safe to avoid truncate here.
        if (isI32Insn(*UI, N))
          continue;
        break;
      case ISD::ANY_EXTEND:
      case ISD::SIGN_EXTEND:
      case ISD::ZERO_EXTEND: {
        // Special optimizations to the combination of ext and trunc.
        // (ext ... (select ... (trunc ...))) is safe to avoid truncate here
        // since this truncate instruction clears higher 32 bits which is filled
        // by one of ext instructions later.
        assert(N->getValueType(0) == MVT::i32 &&
               "find truncate to not i32 integer");
        if (User->getOpcode() == ISD::SELECT_CC ||
            User->getOpcode() == ISD::SELECT)
          continue;
        break;
      }
      }
      return false;
    }
    return true;
  }
}

// Optimize TRUNCATE in DAG combining.  Optimizing it in CUSTOM lower is
// sometime too early.  Optimizing it in DAG pattern matching in VEInstrInfo.td
// is sometime too late.  So, doing it at here.
SDValue VETargetLowering::combineTRUNCATE(SDNode *N,
                                          DAGCombinerInfo &DCI) const {
  assert(N->getOpcode() == ISD::TRUNCATE &&
         "Should be called with a TRUNCATE node");

  SelectionDAG &DAG = DCI.DAG;
  SDLoc DL(N);
  EVT VT = N->getValueType(0);

  // We prefer to do this when all types are legal.
  if (!DCI.isAfterLegalizeDAG())
    return SDValue();

  // Skip combine TRUNCATE atm if the operand of TRUNCATE might be a constant.
  if (N->getOperand(0)->getOpcode() == ISD::SELECT_CC &&
      isa<ConstantSDNode>(N->getOperand(0)->getOperand(0)) &&
      isa<ConstantSDNode>(N->getOperand(0)->getOperand(1)))
    return SDValue();

  // Check all use of this TRUNCATE.
  for (SDNode::use_iterator UI = N->use_begin(), UE = N->use_end(); UI != UE;
       ++UI) {
    SDNode *User = *UI;

    // Make sure that we're not going to replace TRUNCATE for non i32
    // instructions.
    //
    // FIXME: Although we could sometimes handle this, and it does occur in
    // practice that one of the condition inputs to the select is also one of
    // the outputs, we currently can't deal with this.
    if (isI32Insn(User, N))
      continue;

    return SDValue();
  }

  SDValue SubI32 = DAG.getTargetConstant(VE::sub_i32, DL, MVT::i32);
  return SDValue(DAG.getMachineNode(TargetOpcode::EXTRACT_SUBREG, DL, VT,
                                    N->getOperand(0), SubI32),
                 0);
}

SDValue VETargetLowering::combineSetCC(SDNode *N,
                                        DAGCombinerInfo &DCI) const {
  assert(N->getOpcode() == ISD::SETCC &&
         "Should be called with a SETCC node");

#if 0
  ISD::CondCode CC = cast<CondCodeSDNode>(N->getOperand(2))->get();
  if (CC == ISD::SETNE || CC == ISD::SETEQ) {
    SDValue LHS = N->getOperand(0);
    SDValue RHS = N->getOperand(1);

    // If there is a '0 - y' pattern, canonicalize the pattern to the RHS.
    if (LHS.getOpcode() == ISD::SUB && isNullConstant(LHS.getOperand(0)) &&
        LHS.hasOneUse())
      std::swap(LHS, RHS);

    // x == 0-y --> x+y == 0
    // x != 0-y --> x+y != 0
    if (RHS.getOpcode() == ISD::SUB && isNullConstant(RHS.getOperand(0)) &&
        RHS.hasOneUse()) {
      SDLoc DL(N);
      SelectionDAG &DAG = DCI.DAG;
      EVT VT = N->getValueType(0);
      EVT OpVT = LHS.getValueType();
      SDValue Add = DAG.getNode(ISD::ADD, DL, OpVT, LHS, RHS.getOperand(1));
      return DAG.getSetCC(DL, VT, Add, DAG.getConstant(0, DL, OpVT), CC);
    }
  }
#endif

  EVT VT = N->getValueType(0);
  if (VT != MVT::i32)
    return SDValue();

  // Check all use of this SETCC.
  for (SDNode::use_iterator UI = N->use_begin(), UE = N->use_end();
       UI != UE; ++UI) {
    SDNode *User = *UI;

    // Make sure that we're not going to promote SETCC for SELECT or BRCOND
    // or BR_CC.
    // FIXME: Although we could sometimes handle this, and it does occur in
    // practice that one of the condition inputs to the select is also one of
    // the outputs, we currently can't deal with this.
    if (User->getOpcode() == ISD::SELECT ||
        User->getOpcode() == ISD::BRCOND) {
      if (User->getOperand(0).getNode() == N)
        return SDValue();
    } else if (User->getOpcode() == ISD::BR_CC) {
      if (User->getOperand(1).getNode() == N ||
          User->getOperand(2).getNode() == N)
        return SDValue();
    } else if (User->getOpcode() == ISD::AND) {
      // Atomic expansion may construct instructions like below.
      //   %cond = SETCC
      //   %and = AND %cond, 1
      //   BR_CC %and
      //
      // This patterns will be combined into a single BR_CC later.
      // So, we defer optimization on SETCC for a while.
      // FIXME: create combine for (AND (SETCC ), 1).
      if (User->getOperand(0).getNode() == N &&
          User->getOperand(1).getValueType().isScalarInteger() &&
          isOneConstant(User->getOperand(1)))
        return SDValue();
    }
  }

  return optimizeSetCC(N, DCI);
}

SDValue VETargetLowering::combineSelectCC(SDNode *N,
                                          DAGCombinerInfo &DCI) const {
  assert(N->getOpcode() == ISD::SELECT_CC &&
         "Should be called with a SELECT_CC node");
  ISD::CondCode CC = cast<CondCodeSDNode>(N->getOperand(4))->get();
  SDValue LHS = N->getOperand(0);
  SDValue RHS = N->getOperand(1);
  SDValue True = N->getOperand(2);
  SDValue False = N->getOperand(3);
  bool Modify = false;

  EVT VT = N->getValueType(0);
  if (VT.isVector())
    return SDValue();

  if (isMImm(True)) {
    // Doesn't swap True and False values.
  } else if (isMImm(False)) {
    // Swap True and False values.  Inverse CC also.
    std::swap(True, False);
    CC = getSetCCInverse(CC, LHS.getValueType());
    Modify = true;
  }

  if (Modify) {
    SDLoc DL(N);
    SelectionDAG &DAG = DCI.DAG;
    return DAG.getSelectCC(SDLoc(N), LHS, RHS, True, False, CC);
  }

  return SDValue();
}

SDValue VETargetLowering::PerformDAGCombine(SDNode *N,
                                            DAGCombinerInfo &DCI) const {
  SDLoc dl(N);
  switch (N->getOpcode()) {
  default:
    break;
  case ISD::ANY_EXTEND:
  case ISD::SIGN_EXTEND:
  case ISD::ZERO_EXTEND:
    return combineExtBoolTrunc(N, DCI);
  case ISD::SETCC:
    return combineSetCC(N, DCI);
  case ISD::SELECT_CC:
    return combineSelectCC(N, DCI);
  case ISD::TRUNCATE:
    return combineTRUNCATE(N, DCI);
  }

  return SDValue();
}

bool VETargetLowering::isTypeDesirableForOp(unsigned Opc, EVT VT) const {
  if (!isTypeLegal(VT))
    return false;

  // There are no i32 bitreverse/ctpop/and/or/xor instructions.
  if (VT == MVT::i32) {
    switch (Opc) {
    default:
      break;
    case ISD::BITREVERSE:
    case ISD::CTPOP:
    case ISD::AND:
    case ISD::OR:
    case ISD::XOR:
      return false;
    }
  }

  // There are no i8/i16 instructions.
  if (VT == MVT::i8 || VT == MVT::i16)
    return false;

  // Any legal type not explicitly accounted for above here is desirable.
  return true;
}

//===----------------------------------------------------------------------===//
//                         VE Inline Assembly Support
//===----------------------------------------------------------------------===//

/// getConstraintType - Given a constraint letter, return the type of
/// constraint it is for this target.
VETargetLowering::ConstraintType
VETargetLowering::getConstraintType(StringRef Constraint) const {
  if (Constraint.size() == 1) {
    switch (Constraint[0]) {
    default:  break;
    case 'r':
    case 'f':
    case 'e':
      return C_RegisterClass;
    case 'I': // SIMM13
      return C_Other;
    }
  }

  return TargetLowering::getConstraintType(Constraint);
}

TargetLowering::ConstraintWeight VETargetLowering::
getSingleConstraintMatchWeight(AsmOperandInfo &info,
                               const char *constraint) const {
  ConstraintWeight weight = CW_Invalid;
  Value *CallOperandVal = info.CallOperandVal;
  // If we don't have a value, we can't do a match,
  // but allow it at the lowest weight.
  if (!CallOperandVal)
    return CW_Default;

  // Look at the constraint type.
  switch (*constraint) {
  default:
    weight = TargetLowering::getSingleConstraintMatchWeight(info, constraint);
    break;
  case 'I': // SIMM13
    if (ConstantInt *C = dyn_cast<ConstantInt>(info.CallOperandVal)) {
      if (isInt<13>(C->getSExtValue()))
        weight = CW_Constant;
    }
    break;
  }
  return weight;
}

/// LowerAsmOperandForConstraint - Lower the specified operand into the Ops
/// vector.  If it is invalid, don't add anything to Ops.
void VETargetLowering::
LowerAsmOperandForConstraint(SDValue Op,
                             std::string &Constraint,
                             std::vector<SDValue> &Ops,
                             SelectionDAG &DAG) const {
  SDValue Result(nullptr, 0);

  // Only support length 1 constraints for now.
  if (Constraint.length() > 1)
    return;

  char ConstraintLetter = Constraint[0];
  switch (ConstraintLetter) {
  default: break;
  case 'I':
    if (ConstantSDNode *C = dyn_cast<ConstantSDNode>(Op)) {
      if (isInt<13>(C->getSExtValue())) {
        Result = DAG.getTargetConstant(C->getSExtValue(), SDLoc(Op),
                                       Op.getValueType());
        break;
      }
      return;
    }
  }

  if (Result.getNode()) {
    Ops.push_back(Result);
    return;
  }
  TargetLowering::LowerAsmOperandForConstraint(Op, Constraint, Ops, DAG);
}

std::pair<unsigned, const TargetRegisterClass *>
VETargetLowering::getRegForInlineAsmConstraint(const TargetRegisterInfo *TRI,
                                                  StringRef Constraint,
                                                  MVT VT) const {
  if (Constraint.size() == 1) {
    switch (Constraint[0]) {
    case 'r':
      return std::make_pair(0U, &VE::I64RegClass);
    case 'f':
      if (VT == MVT::f32 || VT == MVT::f64)
        return std::make_pair(0U, &VE::I64RegClass);
      else if (VT == MVT::f128)
        return std::make_pair(0U, &VE::F128RegClass);
      llvm_unreachable("Unknown ValueType for f-register-type!");
      break;
    case 'e':
      if (VT == MVT::f32 || VT == MVT::f64)
        return std::make_pair(0U, &VE::I64RegClass);
      else if (VT == MVT::f128)
        return std::make_pair(0U, &VE::F128RegClass);
      llvm_unreachable("Unknown ValueType for e-register-type!");
      break;
    }
  } else if (!Constraint.empty() && Constraint.size() <= 5
              && Constraint[0] == '{' && *(Constraint.end()-1) == '}') {
    // constraint = '{r<d>}'
    // Remove the braces from around the name.
    StringRef name(Constraint.data()+1, Constraint.size()-2);
    // Handle register aliases:
    //       r0-r7   -> g0-g7
    //       r8-r15  -> o0-o7
    //       r16-r23 -> l0-l7
    //       r24-r31 -> i0-i7
    uint64_t intVal = 0;
    if (name.substr(0, 1).equals("r")
        && !name.substr(1).getAsInteger(10, intVal) && intVal <= 31) {
      const char regTypes[] = { 'g', 'o', 'l', 'i' };
      char regType = regTypes[intVal/8];
      char regIdx = '0' + (intVal % 8);
      char tmp[] = { '{', regType, regIdx, '}', 0 };
      std::string newConstraint = std::string(tmp);
      return TargetLowering::getRegForInlineAsmConstraint(TRI, newConstraint,
                                                          VT);
    }
  }

  return TargetLowering::getRegForInlineAsmConstraint(TRI, Constraint, VT);
}

void VETargetLowering::ReplaceNodeResults(SDNode *N,
                                             SmallVectorImpl<SDValue>& Results,
                                             SelectionDAG &DAG) const {

  SDLoc dl(N);

  switch (N->getOpcode()) {
  case ISD::ATOMIC_SWAP:
  case ISD::BUILD_VECTOR:
  case ISD::INSERT_VECTOR_ELT:
  case ISD::EXTRACT_VECTOR_ELT:
  case ISD::VECTOR_SHUFFLE:
  case ISD::MSCATTER:
  case ISD::MGATHER:
  case ISD::MLOAD:
    // ask llvm to expand vector related instructions if those are not legal.
    return;
  default:
    LLVM_DEBUG(N->dumpr(&DAG));
    llvm_unreachable("Do not know how to custom type legalize this operation!");
  }
}

// Override to enable LOAD_STACK_GUARD lowering on Linux.
bool VETargetLowering::useLoadStackGuardNode() const {
  if (!Subtarget->isTargetLinux())
    return TargetLowering::useLoadStackGuardNode();
  return true;
}

// Override to disable global variable loading on Linux.
void VETargetLowering::insertSSPDeclarations(Module &M) const {
  if (!Subtarget->isTargetLinux())
    return TargetLowering::insertSSPDeclarations(M);
}

void VETargetLowering::finalizeLowering(MachineFunction& MF) const {
  for (auto &MBB : MF)
    MBB.addLiveIn(VE::VL);
  TargetLoweringBase::finalizeLowering(MF);
}

bool VETargetLowering::isVectorMaskType(EVT VT) const {
  return (VT == MVT::v256i1 || VT == MVT::v512i1);
}<|MERGE_RESOLUTION|>--- conflicted
+++ resolved
@@ -1280,15 +1280,14 @@
   for (MVT VT : MVT::fp_valuetypes()) {
     setOperationAction(ISD::FABS, VT, Expand);
     setOperationAction(ISD::FCOPYSIGN, VT, Expand);
-<<<<<<< HEAD
+    setOperationAction(ISD::FCOS, VT, Expand);
+    setOperationAction(ISD::FSIN, VT, Expand);
+    setOperationAction(ISD::FSQRT, VT, Expand);
 
     // VE has no sclar FMA instruction
     setOperationAction(ISD::FMA, VT, Expand);
     setOperationAction(ISD::FMAD, VT, Expand);
     setOperationAction(ISD::FABS, VT, Expand);
-    setOperationAction(ISD::FSQRT, VT, Expand);
-    setOperationAction(ISD::FSIN, VT, Expand);
-    setOperationAction(ISD::FCOS, VT, Expand);
     setOperationAction(ISD::FPOWI, VT, Expand);
     setOperationAction(ISD::FPOW, VT, Expand);
     setOperationAction(ISD::FLOG, VT, Expand);
@@ -1312,19 +1311,9 @@
     setOperationAction(ISD::FMINIMUM, VT, Expand);
     setOperationAction(ISD::FMAXIMUM, VT, Expand);
     setOperationAction(ISD::FSINCOS, VT, Expand);
-=======
-    setOperationAction(ISD::FCOS, VT, Expand);
-    setOperationAction(ISD::FSIN, VT, Expand);
-    setOperationAction(ISD::FSQRT, VT, Expand);
->>>>>>> 7ecd60bb
   }
 
   /// } Floating-point math functions
-
-  // VE has FP_EXTEND/FP_ROUND
-  setOperationAction(ISD::FSQRT, MVT::f128, Expand);
-  setOperationAction(ISD::FP_EXTEND, MVT::f128, Legal);
-  setOperationAction(ISD::FP_ROUND,  MVT::f128, Legal);
 
   // BRIND/BR_JT are not implemented yet.
   //   FIXME: BRIND instruction is implemented, but JumpTable is not yet.
