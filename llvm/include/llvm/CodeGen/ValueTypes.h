//===- CodeGen/ValueTypes.h - Low-Level Target independ. types --*- C++ -*-===//
//
// Part of the LLVM Project, under the Apache License v2.0 with LLVM Exceptions.
// See https://llvm.org/LICENSE.txt for license information.
// SPDX-License-Identifier: Apache-2.0 WITH LLVM-exception
//
//===----------------------------------------------------------------------===//
//
// This file defines the set of low-level target independent types which various
// values in the code generator are.  This allows the target specific behavior
// of instructions to be described to target independent passes.
//
//===----------------------------------------------------------------------===//

#ifndef LLVM_CODEGEN_VALUETYPES_H
#define LLVM_CODEGEN_VALUETYPES_H

#include "llvm/Support/Compiler.h"
#include "llvm/Support/MachineValueType.h"
#include "llvm/Support/MathExtras.h"
#include "llvm/Support/TypeSize.h"
#include "llvm/Support/WithColor.h"
#include <cassert>
#include <cstdint>
#include <string>

namespace llvm {

  class LLVMContext;
  class Type;

  /// Extended Value Type. Capable of holding value types which are not native
  /// for any processor (such as the i12345 type), as well as the types an MVT
  /// can represent.
  struct EVT {
  private:
    MVT V = MVT::INVALID_SIMPLE_VALUE_TYPE;
    Type *LLVMTy = nullptr;

  public:
    constexpr EVT() = default;
    constexpr EVT(MVT::SimpleValueType SVT) : V(SVT) {}
    constexpr EVT(MVT S) : V(S) {}

    bool operator==(EVT VT) const {
      return !(*this != VT);
    }
    bool operator!=(EVT VT) const {
      if (V.SimpleTy != VT.V.SimpleTy)
        return true;
      if (V.SimpleTy == MVT::INVALID_SIMPLE_VALUE_TYPE)
        return LLVMTy != VT.LLVMTy;
      return false;
    }

    /// Returns the EVT that represents a floating-point type with the given
    /// number of bits. There are two floating-point types with 128 bits - this
    /// returns f128 rather than ppcf128.
    static EVT getFloatingPointVT(unsigned BitWidth) {
      return MVT::getFloatingPointVT(BitWidth);
    }

    /// Returns the EVT that represents an integer with the given number of
    /// bits.
    static EVT getIntegerVT(LLVMContext &Context, unsigned BitWidth) {
      MVT M = MVT::getIntegerVT(BitWidth);
      if (M.SimpleTy != MVT::INVALID_SIMPLE_VALUE_TYPE)
        return M;
      return getExtendedIntegerVT(Context, BitWidth);
    }

    /// Returns the EVT that represents a vector NumElements in length, where
    /// each element is of type VT.
    static EVT getVectorVT(LLVMContext &Context, EVT VT, unsigned NumElements,
                           bool IsScalable = false) {
      MVT M = MVT::getVectorVT(VT.V, NumElements, IsScalable);
      if (M.SimpleTy != MVT::INVALID_SIMPLE_VALUE_TYPE)
        return M;
      return getExtendedVectorVT(Context, VT, NumElements, IsScalable);
    }

    /// Returns the EVT that represents a vector EC.Min elements in length,
    /// where each element is of type VT.
    static EVT getVectorVT(LLVMContext &Context, EVT VT, ElementCount EC) {
      MVT M = MVT::getVectorVT(VT.V, EC);
      if (M.SimpleTy != MVT::INVALID_SIMPLE_VALUE_TYPE)
        return M;
      return getExtendedVectorVT(Context, VT, EC);
    }

    /// Return a vector with the same number of elements as this vector, but
    /// with the element type converted to an integer type with the same
    /// bitwidth.
    EVT changeVectorElementTypeToInteger() const {
      if (!isSimple())
        return changeExtendedVectorElementTypeToInteger();
      MVT EltTy = getSimpleVT().getVectorElementType();
      unsigned BitWidth = EltTy.getSizeInBits();
      MVT IntTy = MVT::getIntegerVT(BitWidth);
      MVT VecTy = MVT::getVectorVT(IntTy, getVectorNumElements(),
                                   isScalableVector());
      assert(VecTy.SimpleTy != MVT::INVALID_SIMPLE_VALUE_TYPE &&
             "Simple vector VT not representable by simple integer vector VT!");
      return VecTy;
    }

    /// Return the type converted to an equivalently sized integer or vector
    /// with integer element type. Similar to changeVectorElementTypeToInteger,
    /// but also handles scalars.
    EVT changeTypeToInteger() {
      if (isVector())
        return changeVectorElementTypeToInteger();

      if (isSimple())
        return MVT::getIntegerVT(getSizeInBits());

      return changeExtendedTypeToInteger();
    }

    /// Test if the given EVT is simple (as opposed to being extended).
    bool isSimple() const {
      return V.SimpleTy != MVT::INVALID_SIMPLE_VALUE_TYPE;
    }

    /// Test if the given EVT is extended (as opposed to being simple).
    bool isExtended() const {
      return !isSimple();
    }

    /// Return true if this is a FP or a vector FP type.
    bool isFloatingPoint() const {
      return isSimple() ? V.isFloatingPoint() : isExtendedFloatingPoint();
    }

    /// Return true if this is an integer or a vector integer type.
    bool isInteger() const {
      return isSimple() ? V.isInteger() : isExtendedInteger();
    }

    /// Return true if this is an integer, but not a vector.
    bool isScalarInteger() const {
      return isSimple() ? V.isScalarInteger() : isExtendedScalarInteger();
    }

    /// Return true if this is a vector value type.
    bool isVector() const {
      return isSimple() ? V.isVector() : isExtendedVector();
    }

    /// Return true if this is a vector type where the runtime
    /// length is machine dependent
    bool isScalableVector() const {
      return isSimple() ? V.isScalableVector() : isExtendedScalableVector();
    }

    bool isFixedLengthVector() const {
      return isSimple() ? V.isFixedLengthVector()
                        : isExtendedFixedLengthVector();
    }

    /// Return true if this is a 16-bit vector type.
    bool is16BitVector() const {
      return isSimple() ? V.is16BitVector() : isExtended16BitVector();
    }

    /// Return true if this is a 32-bit vector type.
    bool is32BitVector() const {
      return isSimple() ? V.is32BitVector() : isExtended32BitVector();
    }

    /// Return true if this is a 64-bit vector type.
    bool is64BitVector() const {
      return isSimple() ? V.is64BitVector() : isExtended64BitVector();
    }

    /// Return true if this is a 128-bit vector type.
    bool is128BitVector() const {
      return isSimple() ? V.is128BitVector() : isExtended128BitVector();
    }

    /// Return true if this is a 256-bit vector type.
    bool is256BitVector() const {
      return isSimple() ? V.is256BitVector() : isExtended256BitVector();
    }

    /// Return true if this is a 512-bit vector type.
    bool is512BitVector() const {
      return isSimple() ? V.is512BitVector() : isExtended512BitVector();
    }

    /// Return true if this is a 1024-bit vector type.
    bool is1024BitVector() const {
      return isSimple() ? V.is1024BitVector() : isExtended1024BitVector();
    }

    /// Return true if this is a 2048-bit vector type.
    bool is2048BitVector() const {
      return isSimple() ? V.is2048BitVector() : isExtended2048BitVector();
    }

    /// Return true if this is a 4096-bit vector type.
    bool is4096BitVector() const {
      return isSimple() ? V.is4096BitVector() : isExtended4096BitVector();
    }

    /// Return true if this is a 8192-bit vector type.
    bool is8192BitVector() const {
      return isSimple() ? V.is8192BitVector() : isExtended8192BitVector();
    }

    /// Return true if this is a 16384-bit vector type.
    bool is16384BitVector() const {
      return isSimple() ? V.is16384BitVector() : isExtended16384BitVector();
    }

    /// Return true if this is an overloaded type for TableGen.
    bool isOverloaded() const {
      return (V==MVT::iAny || V==MVT::fAny || V==MVT::vAny || V==MVT::iPTRAny);
    }

    /// Return true if the bit size is a multiple of 8.
    bool isByteSized() const {
      return getSizeInBits().isByteSized();
    }

    /// Return true if the size is a power-of-two number of bytes.
    bool isRound() const {
      if (isScalableVector())
        return false;
      unsigned BitSize = getSizeInBits();
      return BitSize >= 8 && !(BitSize & (BitSize - 1));
    }

    /// Return true if this has the same number of bits as VT.
    bool bitsEq(EVT VT) const {
      if (EVT::operator==(VT)) return true;
      return getSizeInBits() == VT.getSizeInBits();
    }

    /// Return true if this has more bits than VT.
    bool bitsGT(EVT VT) const {
      if (EVT::operator==(VT)) return false;
      return getSizeInBits() > VT.getSizeInBits();
    }

    /// Return true if this has no less bits than VT.
    bool bitsGE(EVT VT) const {
      if (EVT::operator==(VT)) return true;
      return getSizeInBits() >= VT.getSizeInBits();
    }

    /// Return true if this has less bits than VT.
    bool bitsLT(EVT VT) const {
      if (EVT::operator==(VT)) return false;
      return getSizeInBits() < VT.getSizeInBits();
    }

    /// Return true if this has no more bits than VT.
    bool bitsLE(EVT VT) const {
      if (EVT::operator==(VT)) return true;
      return getSizeInBits() <= VT.getSizeInBits();
    }

    /// Return the SimpleValueType held in the specified simple EVT.
    MVT getSimpleVT() const {
      assert(isSimple() && "Expected a SimpleValueType!");
      return V;
    }

    /// If this is a vector type, return the element type, otherwise return
    /// this.
    EVT getScalarType() const {
      return isVector() ? getVectorElementType() : *this;
    }

    /// Given a vector type, return the type of each element.
    EVT getVectorElementType() const {
      assert(isVector() && "Invalid vector type!");
      if (isSimple())
        return V.getVectorElementType();
      return getExtendedVectorElementType();
    }

    /// Given a vector type, return the number of elements it contains.
    unsigned getVectorNumElements() const {
#ifdef STRICT_FIXED_SIZE_VECTORS
      assert(isFixedLengthVector() && "Invalid vector type!");
#else
      assert(isVector() && "Invalid vector type!");
      if (isScalableVector())
        WithColor::warning()
            << "Possible incorrect use of EVT::getVectorNumElements() for "
               "scalable vector. Scalable flag may be dropped, use"
               "EVT::getVectorElementCount() instead\n";
#endif
      if (isSimple())
        return V.getVectorNumElements();
      return getExtendedVectorNumElements();
    }

    // Given a (possibly scalable) vector type, return the ElementCount
    ElementCount getVectorElementCount() const {
      assert((isVector()) && "Invalid vector type!");
      if (isSimple())
        return V.getVectorElementCount();

      return {getExtendedVectorNumElements(), isExtendedScalableVector()};
    }

    /// Return the size of the specified value type in bits.
    ///
    /// If the value type is a scalable vector type, the scalable property will
    /// be set and the runtime size will be a positive integer multiple of the
    /// base size.
    TypeSize getSizeInBits() const {
      if (isSimple())
        return V.getSizeInBits();
      return getExtendedSizeInBits();
    }

    TypeSize getScalarSizeInBits() const {
      return getScalarType().getSizeInBits();
    }

    /// Return the number of bytes overwritten by a store of the specified value
    /// type.
    ///
    /// If the value type is a scalable vector type, the scalable property will
    /// be set and the runtime size will be a positive integer multiple of the
    /// base size.
    TypeSize getStoreSize() const {
      TypeSize BaseSize = getSizeInBits();
      return {(BaseSize.getKnownMinSize() + 7) / 8, BaseSize.isScalable()};
    }

    /// Return the number of bits overwritten by a store of the specified value
    /// type.
    ///
    /// If the value type is a scalable vector type, the scalable property will
    /// be set and the runtime size will be a positive integer multiple of the
    /// base size.
    TypeSize getStoreSizeInBits() const {
      return getStoreSize() * 8;
    }

    /// Rounds the bit-width of the given integer EVT up to the nearest power of
    /// two (and at least to eight), and returns the integer EVT with that
    /// number of bits.
    EVT getRoundIntegerType(LLVMContext &Context) const {
      assert(isInteger() && !isVector() && "Invalid integer type!");
      unsigned BitWidth = getSizeInBits();
      if (BitWidth <= 8)
        return EVT(MVT::i8);
      return getIntegerVT(Context, 1 << Log2_32_Ceil(BitWidth));
    }

    /// Finds the smallest simple value type that is greater than or equal to
    /// half the width of this EVT. If no simple value type can be found, an
    /// extended integer value type of half the size (rounded up) is returned.
    EVT getHalfSizedIntegerVT(LLVMContext &Context) const {
      assert(isInteger() && !isVector() && "Invalid integer type!");
      unsigned EVTSize = getSizeInBits();
      for (unsigned IntVT = MVT::FIRST_INTEGER_VALUETYPE;
          IntVT <= MVT::LAST_INTEGER_VALUETYPE; ++IntVT) {
        EVT HalfVT = EVT((MVT::SimpleValueType)IntVT);
        if (HalfVT.getSizeInBits() * 2 >= EVTSize)
          return HalfVT;
      }
      return getIntegerVT(Context, (EVTSize + 1) / 2);
    }

    /// Return a VT for an integer vector type with the size of the
    /// elements doubled. The typed returned may be an extended type.
    EVT widenIntegerVectorElementType(LLVMContext &Context) const {
      EVT EltVT = getVectorElementType();
      EltVT = EVT::getIntegerVT(Context, 2 * EltVT.getSizeInBits());
      return EVT::getVectorVT(Context, EltVT, getVectorElementCount());
    }

    // Return a VT for a vector type with the same element type but
    // half the number of elements. The type returned may be an
    // extended type.
    EVT getHalfNumVectorElementsVT(LLVMContext &Context) const {
      EVT EltVT = getVectorElementType();
      auto EltCnt = getVectorElementCount();
      assert(!(EltCnt.Min & 1) && "Splitting vector, but not in half!");
      return EVT::getVectorVT(Context, EltVT, EltCnt / 2);
    }

    /// Returns true if the given vector is a power of 2.
    bool isPow2VectorType() const {
      unsigned NElts = getVectorNumElements();
      return !(NElts & (NElts - 1));
    }

    /// Widens the length of the given vector EVT up to the nearest power of 2
    /// and returns that type.
    EVT getPow2VectorType(LLVMContext &Context) const {
      if (!isPow2VectorType()) {
        unsigned NElts = getVectorNumElements();
        unsigned Pow2NElts = 1 <<  Log2_32_Ceil(NElts);
        return EVT::getVectorVT(Context, getVectorElementType(), Pow2NElts,
                                isScalableVector());
      }
      else {
        return *this;
      }
    }

    /// This function returns value type as a string, e.g. "i32".
    std::string getEVTString() const;

    /// This method returns an LLVM type corresponding to the specified EVT.
    /// For integer types, this returns an unsigned type. Note that this will
    /// abort for types that cannot be represented.
    Type *getTypeForEVT(LLVMContext &Context) const;

    /// Return the value type corresponding to the specified type.
    /// This returns all pointers as iPTR.  If HandleUnknown is true, unknown
    /// types are returned as Other, otherwise they are invalid.
    static EVT getEVT(Type *Ty, bool HandleUnknown = false);

    intptr_t getRawBits() const {
      if (isSimple())
        return V.SimpleTy;
      else
        return (intptr_t)(LLVMTy);
    }

    /// A meaningless but well-behaved order, useful for constructing
    /// containers.
    struct compareRawBits {
      bool operator()(EVT L, EVT R) const {
        if (L.V.SimpleTy == R.V.SimpleTy)
          return L.LLVMTy < R.LLVMTy;
        else
          return L.V.SimpleTy < R.V.SimpleTy;
      }
    };

  private:
    // Methods for handling the Extended-type case in functions above.
    // These are all out-of-line to prevent users of this header file
    // from having a dependency on Type.h.
    EVT changeExtendedTypeToInteger() const;
    EVT changeExtendedVectorElementTypeToInteger() const;
    static EVT getExtendedIntegerVT(LLVMContext &C, unsigned BitWidth);
    static EVT getExtendedVectorVT(LLVMContext &C, EVT VT, unsigned NumElements,
                                   bool IsScalable);
    static EVT getExtendedVectorVT(LLVMContext &Context, EVT VT,
                                   ElementCount EC);
    bool isExtendedFloatingPoint() const LLVM_READONLY;
    bool isExtendedInteger() const LLVM_READONLY;
    bool isExtendedScalarInteger() const LLVM_READONLY;
    bool isExtendedVector() const LLVM_READONLY;
    bool isExtended16BitVector() const LLVM_READONLY;
    bool isExtended32BitVector() const LLVM_READONLY;
    bool isExtended64BitVector() const LLVM_READONLY;
    bool isExtended128BitVector() const LLVM_READONLY;
    bool isExtended256BitVector() const LLVM_READONLY;
    bool isExtended512BitVector() const LLVM_READONLY;
    bool isExtended1024BitVector() const LLVM_READONLY;
    bool isExtended2048BitVector() const LLVM_READONLY;
<<<<<<< HEAD
    bool isExtended4096BitVector() const LLVM_READONLY;
    bool isExtended8192BitVector() const LLVM_READONLY;
    bool isExtended16384BitVector() const LLVM_READONLY;
=======
    bool isExtendedFixedLengthVector() const LLVM_READONLY;
    bool isExtendedScalableVector() const LLVM_READONLY;
>>>>>>> b684c1a5
    EVT getExtendedVectorElementType() const;
    unsigned getExtendedVectorNumElements() const LLVM_READONLY;
    ElementCount getExtendedVectorElementCount() const LLVM_READONLY;
    TypeSize getExtendedSizeInBits() const LLVM_READONLY;
  };

} // end namespace llvm

#endif // LLVM_CODEGEN_VALUETYPES_H<|MERGE_RESOLUTION|>--- conflicted
+++ resolved
@@ -461,14 +461,11 @@
     bool isExtended512BitVector() const LLVM_READONLY;
     bool isExtended1024BitVector() const LLVM_READONLY;
     bool isExtended2048BitVector() const LLVM_READONLY;
-<<<<<<< HEAD
     bool isExtended4096BitVector() const LLVM_READONLY;
     bool isExtended8192BitVector() const LLVM_READONLY;
     bool isExtended16384BitVector() const LLVM_READONLY;
-=======
     bool isExtendedFixedLengthVector() const LLVM_READONLY;
     bool isExtendedScalableVector() const LLVM_READONLY;
->>>>>>> b684c1a5
     EVT getExtendedVectorElementType() const;
     unsigned getExtendedVectorNumElements() const LLVM_READONLY;
     ElementCount getExtendedVectorElementCount() const LLVM_READONLY;
