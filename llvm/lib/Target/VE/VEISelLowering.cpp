//===-- VEISelLowering.cpp - VE DAG Lowering Implementation ---------------===//
//
// Part of the LLVM Project, under the Apache License v2.0 with LLVM Exceptions.
// See https://llvm.org/LICENSE.txt for license information.
// SPDX-License-Identifier: Apache-2.0 WITH LLVM-exception
//
//===----------------------------------------------------------------------===//
//
// This file implements the interfaces that VE uses to lower LLVM code into a
// selection DAG.
//
//===----------------------------------------------------------------------===//

#include "VEISelLowering.h"
#include "VEInstrBuilder.h"
#include "MCTargetDesc/VEMCExpr.h"
#include "VEMachineFunctionInfo.h"
#include "VERegisterInfo.h"
#include "VETargetMachine.h"
// #include "VETargetObjectFile.h"
#include "llvm/ADT/StringSwitch.h"
#include "llvm/CodeGen/CallingConvLower.h"
#include "llvm/CodeGen/MachineFrameInfo.h"
#include "llvm/CodeGen/MachineFunction.h"
#include "llvm/CodeGen/MachineInstrBuilder.h"
#include "llvm/CodeGen/MachineJumpTableInfo.h"
#include "llvm/CodeGen/MachineModuleInfo.h"
#include "llvm/CodeGen/MachineRegisterInfo.h"
#include "llvm/CodeGen/SelectionDAG.h"
#include "llvm/CodeGen/TargetLoweringObjectFileImpl.h"
#include "llvm/IR/DerivedTypes.h"
#include "llvm/IR/Function.h"
#include "llvm/IR/Module.h"
#include "llvm/IR/Intrinsics.h"
#include "llvm/IR/IntrinsicsVE.h"
#include "llvm/Support/ErrorHandling.h"
#include "llvm/Support/KnownBits.h"
using namespace llvm;

#define DEBUG_TYPE "ve-isel"

//===----------------------------------------------------------------------===//
// Calling Convention Implementation
//===----------------------------------------------------------------------===//

#include "VEGenCallingConv.inc"

CCAssignFn *getReturnCC(CallingConv::ID CallConv) {
  switch (CallConv) {
  default:
    return RetCC_VE_C;
  case CallingConv::Fast:
    return RetCC_VE_Fast;
  }
}

CCAssignFn *getParamCC(CallingConv::ID CallConv, bool IsVarArg) {
  if (IsVarArg)
    return CC_VE2;
  switch (CallConv) {
  default:
    return CC_VE_C;
  case CallingConv::Fast:
    return CC_VE_Fast;
  }
}

bool VETargetLowering::CanLowerReturn(
    CallingConv::ID CallConv, MachineFunction &MF, bool IsVarArg,
    const SmallVectorImpl<ISD::OutputArg> &Outs, LLVMContext &Context) const {
  CCAssignFn *RetCC = getReturnCC(CallConv);
  SmallVector<CCValAssign, 16> RVLocs;
  CCState CCInfo(CallConv, IsVarArg, MF, RVLocs, Context);
  return CCInfo.CheckReturn(Outs, RetCC);
}

static const MVT AllVectorVTs[] = {MVT::v256i32, MVT::v512i32, MVT::v256i64,
                                   MVT::v256f32, MVT::v512f32, MVT::v256f64};

static const MVT WholeVectorVTs[] =
    { MVT::v512i32, MVT::v512f32,
      MVT::v256i32, MVT::v256f32, MVT::v256i64, MVT::v256f64,
      MVT::v128i32, MVT::v128f32, MVT::v128i64, MVT::v128f64,
      MVT::v64i32,  MVT::v64f32,  MVT::v64i64,  MVT::v64f64,
      MVT::v32i32,  MVT::v32f32,  MVT::v32i64,  MVT::v32f64,
      MVT::v16i32,  MVT::v16f32,  MVT::v16i64,  MVT::v16f64,
      MVT::v8i32,   MVT::v8f32,   MVT::v8i64,   MVT::v8f64,
      MVT::v4i32,   MVT::v4f32,   MVT::v4i64,   MVT::v4f64,
      MVT::v2i32,   MVT::v2f32,   MVT::v2i64,   MVT::v2f64,
    };

static const MVT All256MaskVTs[] =
    { MVT::v256i1, MVT::v128i1, MVT::v64i1,  MVT::v32i1,
      MVT::v16i1,  MVT::v8i1,   MVT::v4i1,   MVT::v2i1,
    };

void VETargetLowering::initRegisterClasses() {
  // Set up the register classes.
  addRegisterClass(MVT::i32, &VE::I32RegClass);
  addRegisterClass(MVT::i64, &VE::I64RegClass);
  addRegisterClass(MVT::f32, &VE::F32RegClass);
  addRegisterClass(MVT::f64, &VE::I64RegClass);
  addRegisterClass(MVT::f128, &VE::F128RegClass);

  if (Subtarget->vectorize()) {
    for (MVT VecVT : WholeVectorVTs)
      addRegisterClass(VecVT, &VE::V64RegClass);
    addRegisterClass(MVT::v512i1, &VE::VM512RegClass);
    for (MVT MaskVT : All256MaskVTs)
      addRegisterClass(MaskVT, &VE::VMRegClass);
  } else if (Subtarget->enableVPU() || Subtarget->intrinsic()) {
    for (MVT VecVT : AllVectorVTs)
      addRegisterClass(VecVT, &VE::V64RegClass);
    addRegisterClass(MVT::v256i1, &VE::VMRegClass);
    addRegisterClass(MVT::v512i1, &VE::VM512RegClass);
  }
}

void VETargetLowering::initSPUActions() {
  const auto &TM = getTargetMachine();

  /// Load & Store {

  // VE doesn't have i1 sign extending load.
  for (MVT VT : MVT::integer_valuetypes()) {
    setLoadExtAction(ISD::SEXTLOAD, VT, MVT::i1, Promote);
    setLoadExtAction(ISD::ZEXTLOAD, VT, MVT::i1, Promote);
    setLoadExtAction(ISD::EXTLOAD, VT, MVT::i1, Promote);
    // FIXME: upstream has following line.  Need double check.
    // setTruncStoreAction(VT, MVT::i1, Expand);
  }

  // VE doesn't have floating point extload/truncstore, so expand them.
  for (MVT FPVT : MVT::fp_valuetypes()) {
    for (MVT OtherFPVT : MVT::fp_valuetypes()) {
      setLoadExtAction(ISD::EXTLOAD, FPVT, OtherFPVT, Expand);
      setTruncStoreAction(FPVT, OtherFPVT, Expand);
    }
  }

  // VE doesn't have fp128 load/store, so expand them in custom lower.
  setOperationAction(ISD::LOAD, MVT::f128, Custom);
  setOperationAction(ISD::STORE, MVT::f128, Custom);

  /// } Load & Store

  // Custom legalize address nodes into LO/HI parts.
  MVT PtrVT = MVT::getIntegerVT(TM.getPointerSizeInBits(0));
  setOperationAction(ISD::BlockAddress, PtrVT, Custom);
  setOperationAction(ISD::GlobalAddress, PtrVT, Custom);
  setOperationAction(ISD::GlobalTLSAddress, PtrVT, Custom);
  setOperationAction(ISD::ConstantPool, PtrVT, Custom);
  setOperationAction(ISD::JumpTable, PtrVT, Custom);

  /// VAARG handling {
  setOperationAction(ISD::VASTART, MVT::Other, Custom);
  // VAARG needs to be lowered to access with 8 bytes alignment.
  setOperationAction(ISD::VAARG, MVT::Other, Custom);
  // Use the default implementation.
  setOperationAction(ISD::VACOPY, MVT::Other, Expand);
  setOperationAction(ISD::VAEND, MVT::Other, Expand);
  /// } VAARG handling

  /// Stack {
  setOperationAction(ISD::DYNAMIC_STACKALLOC, MVT::i32, Custom);
  setOperationAction(ISD::DYNAMIC_STACKALLOC, MVT::i64, Custom);

  // Use the default implementation.
  setOperationAction(ISD::STACKSAVE, MVT::Other, Expand);
  setOperationAction(ISD::STACKRESTORE, MVT::Other, Expand);
  /// } Stack

  /// Branch {

  // VE doesn't have BRCOND
  setOperationAction(ISD::BRCOND, MVT::Other, Expand);

  // BR_JT is not implemented yet.
  setOperationAction(ISD::BR_JT, MVT::Other, Expand);

  /// } Branch

  /// Int Ops {
  for (MVT IntVT : {MVT::i32, MVT::i64}) {
    // VE has no REM or DIVREM operations.
    setOperationAction(ISD::UREM, IntVT, Expand);
    setOperationAction(ISD::SREM, IntVT, Expand);
    setOperationAction(ISD::SDIVREM, IntVT, Expand);
    setOperationAction(ISD::UDIVREM, IntVT, Expand);

    // VE has no SHL_PARTS/SRA_PARTS/SRL_PARTS operations.
    setOperationAction(ISD::SHL_PARTS, IntVT, Expand);
    setOperationAction(ISD::SRA_PARTS, IntVT, Expand);
    setOperationAction(ISD::SRL_PARTS, IntVT, Expand);

    // VE has no MULHU/MULHS/UMUL_LOHI/SMUL_LOHI operations.
    // TODO: Use MPD/MUL instructions to implement SMUL_LOHI/UMUL_LOHI for
    //       i32 type.
    setOperationAction(ISD::MULHU, IntVT, Expand);
    setOperationAction(ISD::MULHS, IntVT, Expand);
    setOperationAction(ISD::UMUL_LOHI, IntVT, Expand);
    setOperationAction(ISD::SMUL_LOHI, IntVT, Expand);

    // VE has no CTTZ, ROTL, ROTR operations.
    setOperationAction(ISD::CTTZ, IntVT, Expand);
    setOperationAction(ISD::ROTL, IntVT, Expand);
    setOperationAction(ISD::ROTR, IntVT, Expand);

    // VE has 64 bits instruction which works as i64 BSWAP operation.  This
    // instruction works fine as i32 BSWAP operation with an additional
    // parameter.  Use isel patterns to lower BSWAP.
    setOperationAction(ISD::BSWAP, IntVT, Legal);

    // VE has only 64 bits instructions which work as i64 BITREVERSE/CTLZ/CTPOP
    // operations.  Use isel patterns for i64, promote for i32.
    LegalizeAction Act = (IntVT == MVT::i32) ? Promote : Legal;
    setOperationAction(ISD::BITREVERSE, IntVT, Act);
    setOperationAction(ISD::CTLZ, IntVT, Act);
    setOperationAction(ISD::CTLZ_ZERO_UNDEF, IntVT, Act);
    setOperationAction(ISD::CTPOP, IntVT, Act);

    // VE has only 64 bits instructions which work as i64 AND/OR/XOR operations.
    // Use isel patterns for i64, promote for i32.
    setOperationAction(ISD::AND, IntVT, Act);
    setOperationAction(ISD::OR, IntVT, Act);
    setOperationAction(ISD::XOR, IntVT, Act);

    // Legal smax and smin
    setOperationAction(ISD::SMAX, IntVT, Legal);
    setOperationAction(ISD::SMIN, IntVT, Legal);
  }

  // Operations not supported by VE.
  setOperationAction(ISD::SIGN_EXTEND_INREG, MVT::i1, Expand);

  // Used by legalize types to correctly generate the setcc result.
  // Without this, every float setcc comes with a AND/OR with the result,
  // we don't want this, since the fpcmp result goes to a flag register,
  // which is used implicitly by brcond and select operations.
  AddPromotedToType(ISD::SETCC, MVT::i1, MVT::i32);

  /// } Int Ops

  /// Conversion {
  // VE doesn't have instructions for fp<->uint, so expand them by llvm
  setOperationAction(ISD::FP_TO_UINT, MVT::i32, Promote); // use i64
  setOperationAction(ISD::UINT_TO_FP, MVT::i32, Promote); // use i64
  setOperationAction(ISD::FP_TO_UINT, MVT::i64, Expand);
  setOperationAction(ISD::UINT_TO_FP, MVT::i64, Expand);

  // fp16 not supported
  for (MVT FPVT : MVT::fp_valuetypes()) {
    setOperationAction(ISD::FP16_TO_FP, FPVT, Expand);
    setOperationAction(ISD::FP_TO_FP16, FPVT, Expand);
  }
  /// } Conversion

  /// Floating-point Ops {
  /// Note: Floating-point operations are fneg, fadd, fsub, fmul, fdiv, frem,
  ///       and fcmp.

  // VE doesn't have following floating point operations.
  for (MVT VT : MVT::fp_valuetypes()) {
    setOperationAction(ISD::FNEG, VT, Expand);
    setOperationAction(ISD::FREM, VT, Expand);
  }

  // VE doesn't have fdiv of f128.
  setOperationAction(ISD::FDIV, MVT::f128, Expand);

  for (MVT FPVT : {MVT::f32, MVT::f64}) {
    // f32 and f64 uses ConstantFP.  f128 uses ConstantPool.
    setOperationAction(ISD::ConstantFP, FPVT, Legal);
  }
  /// } Floating-point Ops

  /// Floating-point math functions {

  // VE doesn't have following floating point math functions.
  for (MVT VT : MVT::fp_valuetypes()) {
    setOperationAction(ISD::FABS, VT, Expand);
    setOperationAction(ISD::FCOPYSIGN, VT, Expand);
    setOperationAction(ISD::FCOS, VT, Expand);
    setOperationAction(ISD::FSIN, VT, Expand);
    setOperationAction(ISD::FSQRT, VT, Expand);

    // VE has no sclar FMA instruction
    setOperationAction(ISD::FMA, VT, Expand);
    setOperationAction(ISD::FMAD, VT, Expand);
    setOperationAction(ISD::FABS, VT, Expand);
    setOperationAction(ISD::FPOWI, VT, Expand);
    setOperationAction(ISD::FPOW, VT, Expand);
    setOperationAction(ISD::FLOG, VT, Expand);
    setOperationAction(ISD::FLOG2, VT, Expand);
    setOperationAction(ISD::FLOG10, VT, Expand);
    setOperationAction(ISD::FEXP, VT, Expand);
    setOperationAction(ISD::FEXP2, VT, Expand);
    setOperationAction(ISD::FCEIL, VT, Expand);
    setOperationAction(ISD::FTRUNC, VT, Expand);
    setOperationAction(ISD::FRINT, VT, Expand);
    setOperationAction(ISD::FNEARBYINT, VT, Expand);
    setOperationAction(ISD::FROUND, VT, Expand);
    setOperationAction(ISD::FFLOOR, VT, Expand);
    if (VT == MVT::f128) {
      setOperationAction(ISD::FMINNUM, VT, Expand);
      setOperationAction(ISD::FMAXNUM, VT, Expand);
    } else {
      setOperationAction(ISD::FMINNUM, VT, Legal);
      setOperationAction(ISD::FMAXNUM, VT, Legal);
    }
    setOperationAction(ISD::FMINIMUM, VT, Expand);
    setOperationAction(ISD::FMAXIMUM, VT, Expand);
    setOperationAction(ISD::FSINCOS, VT, Expand);
  }

  /// } Floating-point math functions

  setOperationAction(ISD::EH_SJLJ_SETJMP, MVT::i32, Custom);
  setOperationAction(ISD::EH_SJLJ_LONGJMP, MVT::Other, Custom);
  setOperationAction(ISD::EH_SJLJ_SETUP_DISPATCH, MVT::Other, Custom);
  if (TM.Options.ExceptionModel == ExceptionHandling::SjLj)
    setLibcallName(RTLIB::UNWIND_RESUME, "_Unwind_SjLj_Resume");

  setTargetDAGCombine(ISD::FADD);
  //setTargetDAGCombine(ISD::FMA);

  /// Atomic instructions {

  setMaxAtomicSizeInBitsSupported(64);
  setMinCmpXchgSizeInBits(32);
  setSupportsUnalignedAtomics(false);

  // Use custom inserter for ATOMIC_FENCE.
  setOperationAction(ISD::ATOMIC_FENCE, MVT::Other, Custom);

  // Other atomic instructions.
  for (MVT VT : MVT::integer_valuetypes()) {
    // Support i8/i16 atomic swap.
    setOperationAction(ISD::ATOMIC_SWAP, VT, Custom);

    // FIXME: Support "atmam" isntructions.
    setOperationAction(ISD::ATOMIC_LOAD_ADD, VT, Expand);
    setOperationAction(ISD::ATOMIC_LOAD_SUB, VT, Expand);
    setOperationAction(ISD::ATOMIC_LOAD_AND, VT, Expand);
    setOperationAction(ISD::ATOMIC_LOAD_OR, VT, Expand);

    // VE doesn't have follwing instructions.
    setOperationAction(ISD::ATOMIC_CMP_SWAP_WITH_SUCCESS, VT, Expand);
    setOperationAction(ISD::ATOMIC_LOAD_CLR, VT, Expand);
    setOperationAction(ISD::ATOMIC_LOAD_XOR, VT, Expand);
    setOperationAction(ISD::ATOMIC_LOAD_NAND, VT, Expand);
    setOperationAction(ISD::ATOMIC_LOAD_MIN, VT, Expand);
    setOperationAction(ISD::ATOMIC_LOAD_MAX, VT, Expand);
    setOperationAction(ISD::ATOMIC_LOAD_UMIN, VT, Expand);
    setOperationAction(ISD::ATOMIC_LOAD_UMAX, VT, Expand);
  }

  /// } Atomic isntructions

  /// Others.

  // FIXME: VE's I128 stuff is not investivated yet
  if (!1) {
    // These libcalls are not available in 32-bit.
    setLibcallName(RTLIB::SHL_I128, nullptr);
    setLibcallName(RTLIB::SRL_I128, nullptr);
    setLibcallName(RTLIB::SRA_I128, nullptr);
  }

  // Use the default implementation.
  setOperationAction(ISD::STACKSAVE         , MVT::Other, Expand);
  setOperationAction(ISD::STACKRESTORE      , MVT::Other, Expand);

  // Expand DYNAMIC_STACKALLOC
  setOperationAction(ISD::DYNAMIC_STACKALLOC, MVT::i32, Custom);
  setOperationAction(ISD::DYNAMIC_STACKALLOC, MVT::i64, Custom);

  // Other configurations related to f128.
  setOperationAction(ISD::BR_CC,     MVT::f128, Legal);

  setOperationAction(ISD::INTRINSIC_VOID, MVT::Other, Custom);
  setOperationAction(ISD::INTRINSIC_W_CHAIN, MVT::Other, Custom);
  setOperationAction(ISD::INTRINSIC_WO_CHAIN, MVT::Other, Custom);

  // TRAP to expand (which turns it into abort).
  setOperationAction(ISD::TRAP, MVT::Other, Expand);

  // On most systems, DEBUGTRAP and TRAP have no difference. The "Expand"
  // here is to inform DAG Legalizer to replace DEBUGTRAP with TRAP.
  setOperationAction(ISD::DEBUGTRAP, MVT::Other, Expand);
}

void VETargetLowering::initVPUActions() {
  if (!Subtarget->enableVPU())
    return;
  for (MVT LegalVecVT : AllVectorVTs) {
    setOperationAction(ISD::BUILD_VECTOR, LegalVecVT, Custom);
    // Translate all vector instructions with legal element types to VVP_*
    // nodes.
    // TODO We will custom-widen into VVP_* nodes in the future. While we are
    // buildling the infrastructure for this, we only do this for legal vector
    // VTs.
#define ADD_VVP_OP(VVP_NAME, ISD_NAME)                                         \
  setOperationAction(ISD::ISD_NAME, LegalVecVT, Custom);
#include "VVPNodes.def"
  }
}

/// Register vector actions for intrinsic instructions which are used under
/// -mattr=+intrin.
void VETargetLowering::initIntrinsicActions() {
  if (!Subtarget->intrinsic())
    return;

  for (MVT VT : { MVT::v256i1, MVT::v512i1 }) {
    setOperationAction(ISD::STORE, VT, Custom);
    setOperationAction(ISD::LOAD, VT, Custom);
    setOperationAction(ISD::BUILD_VECTOR, VT, Custom);
  }
}

SDValue
VETargetLowering::LowerReturn(SDValue Chain, CallingConv::ID CallConv,
                              bool IsVarArg,
                              const SmallVectorImpl<ISD::OutputArg> &Outs,
                              const SmallVectorImpl<SDValue> &OutVals,
                              const SDLoc &DL, SelectionDAG &DAG) const {
  // CCValAssign - represent the assignment of the return value to locations.
  SmallVector<CCValAssign, 16> RVLocs;

  // CCState - Info about the registers and stack slot.
  CCState CCInfo(CallConv, IsVarArg, DAG.getMachineFunction(), RVLocs,
                 *DAG.getContext());

  // Analyze return values.
  CCInfo.AnalyzeReturn(Outs, getReturnCC(CallConv));

  SDValue Flag;
  SmallVector<SDValue, 4> RetOps(1, Chain);

  // Copy the result values into the output registers.
  for (unsigned i = 0; i != RVLocs.size(); ++i) {
    CCValAssign &VA = RVLocs[i];
    assert(VA.isRegLoc() && "Can only return in registers!");
    SDValue OutVal = OutVals[i];

    // Integer return values must be sign or zero extended by the callee.
    switch (VA.getLocInfo()) {
    case CCValAssign::Full:
      break;
    case CCValAssign::SExt:
      OutVal = DAG.getNode(ISD::SIGN_EXTEND, DL, VA.getLocVT(), OutVal);
      break;
    case CCValAssign::ZExt:
      OutVal = DAG.getNode(ISD::ZERO_EXTEND, DL, VA.getLocVT(), OutVal);
      break;
    case CCValAssign::AExt:
      OutVal = DAG.getNode(ISD::ANY_EXTEND, DL, VA.getLocVT(), OutVal);
      break;
    case CCValAssign::BCvt: {
      // Convert a float return value to i64 with padding.
      //     63     31   0
      //    +------+------+
      //    | float|   0  |
      //    +------+------+
      assert(VA.getLocVT() == MVT::i64);
      assert(VA.getValVT() == MVT::f32);
      SDValue Undef = SDValue(
          DAG.getMachineNode(TargetOpcode::IMPLICIT_DEF, DL, MVT::i64), 0);
      SDValue Sub_f32 = DAG.getTargetConstant(VE::sub_f32, DL, MVT::i32);
      OutVal = SDValue(DAG.getMachineNode(TargetOpcode::INSERT_SUBREG, DL,
                                          MVT::i64, Undef, OutVal, Sub_f32),
                       0);
      break;
    }
    default:
      llvm_unreachable("Unknown loc info!");
    }

    assert(!VA.needsCustom() && "Unexpected custom lowering");

    Chain = DAG.getCopyToReg(Chain, DL, VA.getLocReg(), OutVal, Flag);

    // Guarantee that all emitted copies are stuck together with flags.
    Flag = Chain.getValue(1);
    RetOps.push_back(DAG.getRegister(VA.getLocReg(), VA.getLocVT()));
  }

  RetOps[0] = Chain; // Update chain.

  // Add the flag if we have it.
  if (Flag.getNode())
    RetOps.push_back(Flag);

  return DAG.getNode(VEISD::RET_FLAG, DL, MVT::Other, RetOps);
}

SDValue VETargetLowering::LowerFormalArguments(
    SDValue Chain, CallingConv::ID CallConv, bool IsVarArg,
    const SmallVectorImpl<ISD::InputArg> &Ins, const SDLoc &DL,
    SelectionDAG &DAG, SmallVectorImpl<SDValue> &InVals) const {
  MachineFunction &MF = DAG.getMachineFunction();

  // Get the base offset of the incoming arguments stack space.
  unsigned ArgsBaseOffset = Subtarget->getRsaSize();
  // Get the size of the preserved arguments area
  unsigned ArgsPreserved = 64;

  // Analyze arguments according to CC_VE.
  SmallVector<CCValAssign, 16> ArgLocs;
  CCState CCInfo(CallConv, IsVarArg, DAG.getMachineFunction(), ArgLocs,
                 *DAG.getContext());
  // Allocate the preserved area first.
  CCInfo.AllocateStack(ArgsPreserved, Align(8));
  // We already allocated the preserved area, so the stack offset computed
  // by CC_VE would be correct now.
  CCInfo.AnalyzeFormalArguments(Ins, getParamCC(CallConv, false));

  for (unsigned i = 0, e = ArgLocs.size(); i != e; ++i) {
    CCValAssign &VA = ArgLocs[i];
    if (VA.isRegLoc()) {
      // This argument is passed in a register.
      // All integer register arguments are promoted by the caller to i64.

      // Create a virtual register for the promoted live-in value.
      unsigned VReg =
          MF.addLiveIn(VA.getLocReg(), getRegClassFor(VA.getLocVT()));
      SDValue Arg = DAG.getCopyFromReg(Chain, DL, VReg, VA.getLocVT());

      assert(!VA.needsCustom() && "Unexpected custom lowering");

      // The caller promoted the argument, so insert an Assert?ext SDNode so we
      // won't promote the value again in this function.
      switch (VA.getLocInfo()) {
      case CCValAssign::SExt:
        Arg = DAG.getNode(ISD::AssertSext, DL, VA.getLocVT(), Arg,
                          DAG.getValueType(VA.getValVT()));
        break;
      case CCValAssign::ZExt:
        Arg = DAG.getNode(ISD::AssertZext, DL, VA.getLocVT(), Arg,
                          DAG.getValueType(VA.getValVT()));
        break;
      case CCValAssign::BCvt: {
        // Extract a float argument from i64 with padding.
        //     63     31   0
        //    +------+------+
        //    | float|   0  |
        //    +------+------+
        assert(VA.getLocVT() == MVT::i64);
        assert(VA.getValVT() == MVT::f32);
        SDValue Sub_f32 = DAG.getTargetConstant(VE::sub_f32, DL, MVT::i32);
        Arg = SDValue(DAG.getMachineNode(TargetOpcode::EXTRACT_SUBREG, DL,
                                         MVT::f32, Arg, Sub_f32),
                      0);
        break;
      }
      default:
        break;
      }

      // Truncate the register down to the argument type.
      if (VA.isExtInLoc())
        Arg = DAG.getNode(ISD::TRUNCATE, DL, VA.getValVT(), Arg);

      InVals.push_back(Arg);
      continue;
    }

    // The registers are exhausted. This argument was passed on the stack.
    assert(VA.isMemLoc());
    // The CC_VE_Full/Half functions compute stack offsets relative to the
    // beginning of the arguments area at %fp + the size of reserved area.
    unsigned Offset = VA.getLocMemOffset() + ArgsBaseOffset;
    unsigned ValSize = VA.getValVT().getSizeInBits() / 8;

    // Adjust offset for a float argument by adding 4 since the argument is
    // stored in 8 bytes buffer with offset like below.  LLVM generates
    // 4 bytes load instruction, so need to adjust offset here.  This
    // adjustment is required in only LowerFormalArguments.  In LowerCall,
    // a float argument is converted to i64 first, and stored as 8 bytes
    // data, which is required by ABI, so no need for adjustment.
    //    0      4
    //    +------+------+
    //    | empty| float|
    //    +------+------+
    if (VA.getValVT() == MVT::f32)
      Offset += 4;

    int FI = MF.getFrameInfo().CreateFixedObject(ValSize, Offset, true);
    InVals.push_back(
        DAG.getLoad(VA.getValVT(), DL, Chain,
                    DAG.getFrameIndex(FI, getPointerTy(MF.getDataLayout())),
                    MachinePointerInfo::getFixedStack(MF, FI)));
  }

  if (!IsVarArg)
    return Chain;

  // This function takes variable arguments, some of which may have been passed
  // in registers %s0-%s8.
  //
  // The va_start intrinsic needs to know the offset to the first variable
  // argument.
  // TODO: need to calculate offset correctly once we support f128.
  unsigned ArgOffset = ArgLocs.size() * 8;
  VEMachineFunctionInfo *FuncInfo = MF.getInfo<VEMachineFunctionInfo>();
  // Skip the reserved area at the top of stack.
  FuncInfo->setVarArgsFrameOffset(ArgOffset + ArgsBaseOffset);

  return Chain;
}

// FIXME? Maybe this could be a TableGen attribute on some registers and
// this table could be generated automatically from RegInfo.
Register VETargetLowering::getRegisterByName(const char *RegName, LLT VT,
                                             const MachineFunction &MF) const {
  Register Reg = StringSwitch<Register>(RegName)
                     .Case("sp", VE::SX11)    // Stack pointer
                     .Case("fp", VE::SX9)     // Frame pointer
                     .Case("sl", VE::SX8)     // Stack limit
                     .Case("lr", VE::SX10)    // Link register
                     .Case("tp", VE::SX14)    // Thread pointer
                     .Case("outer", VE::SX12) // Outer regiser
                     .Case("info", VE::SX17)  // Info area register
                     .Case("got", VE::SX15)   // Global offset table register
                     .Case("plt", VE::SX16) // Procedure linkage table register
                     .Case("usrcc", VE::USRCC)  // User clock counter
                     .Default(0);

  if (Reg)
    return Reg;

  report_fatal_error("Invalid register name global variable");
}

// This functions returns true if CalleeName is a ABI function that returns
// a long double (fp128).
static bool isFP128ABICall(const char *CalleeName)
{
  static const char *const ABICalls[] =
    {  "_Q_add", "_Q_sub", "_Q_mul", "_Q_div",
       "_Q_sqrt", "_Q_neg",
       "_Q_itoq", "_Q_stoq", "_Q_dtoq", "_Q_utoq",
       "_Q_lltoq", "_Q_ulltoq",
       nullptr
    };
  for (const char * const *I = ABICalls; *I != nullptr; ++I)
    if (strcmp(CalleeName, *I) == 0)
      return true;
  return false;
}

unsigned
VETargetLowering::getSRetArgSize(SelectionDAG &DAG, SDValue Callee) const
{
  const Function *CalleeFn = nullptr;
  if (GlobalAddressSDNode *G = dyn_cast<GlobalAddressSDNode>(Callee)) {
    CalleeFn = dyn_cast<Function>(G->getGlobal());
  } else if (ExternalSymbolSDNode *E =
             dyn_cast<ExternalSymbolSDNode>(Callee)) {
    const Function &F = DAG.getMachineFunction().getFunction();
    const Module *M = F.getParent();
    const char *CalleeName = E->getSymbol();
    CalleeFn = M->getFunction(CalleeName);
    if (!CalleeFn && isFP128ABICall(CalleeName))
      return 16; // Return sizeof(fp128)
  }

  if (!CalleeFn)
    return 0;

  // It would be nice to check for the sret attribute on CalleeFn here,
  // but since it is not part of the function type, any check will misfire.

  PointerType *Ty = cast<PointerType>(CalleeFn->arg_begin()->getType());
  Type *ElementTy = Ty->getElementType();
  return DAG.getDataLayout().getTypeAllocSize(ElementTy);
}

//===----------------------------------------------------------------------===//
// TargetLowering Implementation
//===----------------------------------------------------------------------===//

SDValue VETargetLowering::LowerCall(TargetLowering::CallLoweringInfo &CLI,
                                    SmallVectorImpl<SDValue> &InVals) const {
  SelectionDAG &DAG = CLI.DAG;
  SDLoc DL = CLI.DL;
  SDValue Chain = CLI.Chain;
  auto PtrVT = getPointerTy(DAG.getDataLayout());

  // VE target does not yet support tail call optimization.
  CLI.IsTailCall = false;

  // Get the base offset of the outgoing arguments stack space.
  unsigned ArgsBaseOffset = Subtarget->getRsaSize();
  // Get the size of the preserved arguments area
  unsigned ArgsPreserved = 8 * 8u;

  // Analyze operands of the call, assigning locations to each operand.
  SmallVector<CCValAssign, 16> ArgLocs;
  CCState CCInfo(CLI.CallConv, CLI.IsVarArg, DAG.getMachineFunction(), ArgLocs,
                 *DAG.getContext());
  // Allocate the preserved area first.
  CCInfo.AllocateStack(ArgsPreserved, Align(8));
  // We already allocated the preserved area, so the stack offset computed
  // by CC_VE would be correct now.
  CCInfo.AnalyzeCallOperands(CLI.Outs, getParamCC(CLI.CallConv, false));

  // VE requires to use both register and stack for varargs or no-prototyped
  // functions.
  bool UseBoth = CLI.IsVarArg;

  // Analyze operands again if it is required to store BOTH.
  SmallVector<CCValAssign, 16> ArgLocs2;
  CCState CCInfo2(CLI.CallConv, CLI.IsVarArg, DAG.getMachineFunction(),
                  ArgLocs2, *DAG.getContext());
  if (UseBoth)
    CCInfo2.AnalyzeCallOperands(CLI.Outs, getParamCC(CLI.CallConv, true));

  // Get the size of the outgoing arguments stack space requirement.
  unsigned ArgsSize = CCInfo.getNextStackOffset();

  // Keep stack frames 16-byte aligned.
  ArgsSize = alignTo(ArgsSize, 16);

  // Adjust the stack pointer to make room for the arguments.
  // FIXME: Use hasReservedCallFrame to avoid %sp adjustments around all calls
  // with more than 6 arguments.
  Chain = DAG.getCALLSEQ_START(Chain, ArgsSize, 0, DL);

  // Collect the set of registers to pass to the function and their values.
  // This will be emitted as a sequence of CopyToReg nodes glued to the call
  // instruction.
  SmallVector<std::pair<unsigned, SDValue>, 8> RegsToPass;

  // Collect chains from all the memory opeations that copy arguments to the
  // stack. They must follow the stack pointer adjustment above and precede the
  // call instruction itself.
  SmallVector<SDValue, 8> MemOpChains;

  // VE needs to get address of callee function in a register
  // So, prepare to copy it to SX12 here.

  // If the callee is a GlobalAddress node (quite common, every direct call is)
  // turn it into a TargetGlobalAddress node so that legalize doesn't hack it.
  // Likewise ExternalSymbol -> TargetExternalSymbol.
  SDValue Callee = CLI.Callee;

  bool IsPICCall = isPositionIndependent();

  // PC-relative references to external symbols should go through $stub.
  // If so, we need to prepare GlobalBaseReg first.
  const TargetMachine &TM = DAG.getTarget();
  const Module *Mod = DAG.getMachineFunction().getFunction().getParent();
  const GlobalValue *GV = nullptr;
  auto *CalleeG = dyn_cast<GlobalAddressSDNode>(Callee);
  if (CalleeG)
    GV = CalleeG->getGlobal();
  bool Local = TM.shouldAssumeDSOLocal(*Mod, GV);
  bool UsePlt = !Local;
  MachineFunction &MF = DAG.getMachineFunction();

  // Turn GlobalAddress/ExternalSymbol node into a value node
  // containing the address of them here.
  if (CalleeG) {
    if (IsPICCall) {
      if (UsePlt)
        Subtarget->getInstrInfo()->getGlobalBaseReg(&MF);
      Callee = DAG.getTargetGlobalAddress(GV, DL, PtrVT, 0, 0);
      Callee = DAG.getNode(VEISD::GETFUNPLT, DL, PtrVT, Callee);
    } else {
      Callee =
          makeHiLoPair(Callee, VEMCExpr::VK_VE_HI32, VEMCExpr::VK_VE_LO32, DAG);
    }
  } else if (ExternalSymbolSDNode *E = dyn_cast<ExternalSymbolSDNode>(Callee)) {
    if (IsPICCall) {
      if (UsePlt)
        Subtarget->getInstrInfo()->getGlobalBaseReg(&MF);
      Callee = DAG.getTargetExternalSymbol(E->getSymbol(), PtrVT, 0);
      Callee = DAG.getNode(VEISD::GETFUNPLT, DL, PtrVT, Callee);
    } else {
      Callee =
          makeHiLoPair(Callee, VEMCExpr::VK_VE_HI32, VEMCExpr::VK_VE_LO32, DAG);
    }
  }

  RegsToPass.push_back(std::make_pair(VE::SX12, Callee));

  for (unsigned i = 0, e = ArgLocs.size(); i != e; ++i) {
    CCValAssign &VA = ArgLocs[i];
    SDValue Arg = CLI.OutVals[i];

    // Promote the value if needed.
    switch (VA.getLocInfo()) {
    default:
      llvm_unreachable("Unknown location info!");
    case CCValAssign::Full:
      break;
    case CCValAssign::SExt:
      Arg = DAG.getNode(ISD::SIGN_EXTEND, DL, VA.getLocVT(), Arg);
      break;
    case CCValAssign::ZExt:
      Arg = DAG.getNode(ISD::ZERO_EXTEND, DL, VA.getLocVT(), Arg);
      break;
    case CCValAssign::AExt:
      Arg = DAG.getNode(ISD::ANY_EXTEND, DL, VA.getLocVT(), Arg);
      break;
    case CCValAssign::BCvt: {
      // Convert a float argument to i64 with padding.
      //     63     31   0
      //    +------+------+
      //    | float|   0  |
      //    +------+------+
      assert(VA.getLocVT() == MVT::i64);
      assert(VA.getValVT() == MVT::f32);
      SDValue Undef = SDValue(
          DAG.getMachineNode(TargetOpcode::IMPLICIT_DEF, DL, MVT::i64), 0);
      SDValue Sub_f32 = DAG.getTargetConstant(VE::sub_f32, DL, MVT::i32);
      Arg = SDValue(DAG.getMachineNode(TargetOpcode::INSERT_SUBREG, DL,
                                       MVT::i64, Undef, Arg, Sub_f32),
                    0);
      break;
    }
    }

    if (VA.isRegLoc()) {
      assert(!VA.needsCustom() && "Unexpected custom lowering");
      RegsToPass.push_back(std::make_pair(VA.getLocReg(), Arg));
      if (!UseBoth)
        continue;
      VA = ArgLocs2[i];
    }

    assert(VA.isMemLoc());

    // Create a store off the stack pointer for this argument.
    SDValue StackPtr = DAG.getRegister(VE::SX11, PtrVT);
    // The argument area starts at %fp/%sp + the size of reserved area.
    SDValue PtrOff =
        DAG.getIntPtrConstant(VA.getLocMemOffset() + ArgsBaseOffset, DL);
    PtrOff = DAG.getNode(ISD::ADD, DL, PtrVT, StackPtr, PtrOff);
    MemOpChains.push_back(
        DAG.getStore(Chain, DL, Arg, PtrOff, MachinePointerInfo()));
  }

  // Emit all stores, make sure they occur before the call.
  if (!MemOpChains.empty())
    Chain = DAG.getNode(ISD::TokenFactor, DL, MVT::Other, MemOpChains);

  // Build a sequence of CopyToReg nodes glued together with token chain and
  // glue operands which copy the outgoing args into registers. The InGlue is
  // necessary since all emitted instructions must be stuck together in order
  // to pass the live physical registers.
  SDValue InGlue;
  for (unsigned i = 0, e = RegsToPass.size(); i != e; ++i) {
    Chain = DAG.getCopyToReg(Chain, DL, RegsToPass[i].first,
                             RegsToPass[i].second, InGlue);
    InGlue = Chain.getValue(1);
  }

  // Build the operands for the call instruction itself.
  SmallVector<SDValue, 8> Ops;
  Ops.push_back(Chain);
  for (unsigned i = 0, e = RegsToPass.size(); i != e; ++i)
    Ops.push_back(DAG.getRegister(RegsToPass[i].first,
                                  RegsToPass[i].second.getValueType()));

  // Add a register mask operand representing the call-preserved registers.
  const VERegisterInfo *TRI = Subtarget->getRegisterInfo();
  const uint32_t *Mask =
      TRI->getCallPreservedMask(DAG.getMachineFunction(), CLI.CallConv);
  assert(Mask && "Missing call preserved mask for calling convention");
  Ops.push_back(DAG.getRegisterMask(Mask));

  // Make sure the CopyToReg nodes are glued to the call instruction which
  // consumes the registers.
  if (InGlue.getNode())
    Ops.push_back(InGlue);

  // Now the call itself.
  SDVTList NodeTys = DAG.getVTList(MVT::Other, MVT::Glue);
  Chain = DAG.getNode(VEISD::CALL, DL, NodeTys, Ops);
  InGlue = Chain.getValue(1);

  // Revert the stack pointer immediately after the call.
  Chain = DAG.getCALLSEQ_END(Chain, DAG.getIntPtrConstant(ArgsSize, DL, true),
                             DAG.getIntPtrConstant(0, DL, true), InGlue, DL);
  InGlue = Chain.getValue(1);

  // Now extract the return values. This is more or less the same as
  // LowerFormalArguments.

  // Assign locations to each value returned by this call.
  SmallVector<CCValAssign, 16> RVLocs;
  CCState RVInfo(CLI.CallConv, CLI.IsVarArg, DAG.getMachineFunction(), RVLocs,
                 *DAG.getContext());

  // Set inreg flag manually for codegen generated library calls that
  // return float.
  if (CLI.Ins.size() == 1 && CLI.Ins[0].VT == MVT::f32 && !CLI.CB)
    CLI.Ins[0].Flags.setInReg();

  RVInfo.AnalyzeCallResult(CLI.Ins, getReturnCC(CLI.CallConv));

  // Copy all of the result registers out of their specified physreg.
  for (unsigned i = 0; i != RVLocs.size(); ++i) {
    CCValAssign &VA = RVLocs[i];
    unsigned Reg = VA.getLocReg();

    // When returning 'inreg {i32, i32 }', two consecutive i32 arguments can
    // reside in the same register in the high and low bits. Reuse the
    // CopyFromReg previous node to avoid duplicate copies.
    SDValue RV;
    if (RegisterSDNode *SrcReg = dyn_cast<RegisterSDNode>(Chain.getOperand(1)))
      if (SrcReg->getReg() == Reg && Chain->getOpcode() == ISD::CopyFromReg)
        RV = Chain.getValue(0);

    // But usually we'll create a new CopyFromReg for a different register.
    if (!RV.getNode()) {
      RV = DAG.getCopyFromReg(Chain, DL, Reg, RVLocs[i].getLocVT(), InGlue);
      Chain = RV.getValue(1);
      InGlue = Chain.getValue(2);
    }

    // Get the high bits for i32 struct elements.
    if (VA.getValVT() == MVT::i32 && VA.needsCustom())
      RV = DAG.getNode(ISD::SRL, DL, VA.getLocVT(), RV,
                       DAG.getConstant(32, DL, MVT::i32));

    // The callee promoted the return value, so insert an Assert?ext SDNode so
    // we won't promote the value again in this function.
    switch (VA.getLocInfo()) {
    case CCValAssign::SExt:
      RV = DAG.getNode(ISD::AssertSext, DL, VA.getLocVT(), RV,
                       DAG.getValueType(VA.getValVT()));
      break;
    case CCValAssign::ZExt:
      RV = DAG.getNode(ISD::AssertZext, DL, VA.getLocVT(), RV,
                       DAG.getValueType(VA.getValVT()));
      break;
    case CCValAssign::BCvt: {
      // Extract a float return value from i64 with padding.
      //     63     31   0
      //    +------+------+
      //    | float|   0  |
      //    +------+------+
      assert(VA.getLocVT() == MVT::i64);
      assert(VA.getValVT() == MVT::f32);
      SDValue Sub_f32 = DAG.getTargetConstant(VE::sub_f32, DL, MVT::i32);
      RV = SDValue(DAG.getMachineNode(TargetOpcode::EXTRACT_SUBREG, DL,
                                      MVT::f32, RV, Sub_f32),
                   0);
      break;
    }
    default:
      break;
    }

    // Truncate the register down to the return value type.
    if (VA.isExtInLoc())
      RV = DAG.getNode(ISD::TRUNCATE, DL, VA.getValVT(), RV);

    InVals.push_back(RV);
  }

  return Chain;
}

bool VETargetLowering::isOffsetFoldingLegal(
    const GlobalAddressSDNode *GA) const {
  // VE uses 64 bit addressing, so we need multiple instructions to generate
  // an address.  Folding address with offset increases the number of
  // instructions, so that we disable it here.  Offsets will be folded in
  // the DAG combine later if it worth to do so.
  return false;
}

/// isFPImmLegal - Returns true if the target can instruction select the
/// specified FP immediate natively. If false, the legalizer will
/// materialize the FP immediate as a load from a constant pool.
bool VETargetLowering::isFPImmLegal(const APFloat &Imm, EVT VT,
                                    bool ForCodeSize) const {
  return VT == MVT::f32 || VT == MVT::f64;
}

/// Determine if the target supports unaligned memory accesses.
///
/// This function returns true if the target allows unaligned memory accesses
/// of the specified type in the given address space. If true, it also returns
/// whether the unaligned memory access is "fast" in the last argument by
/// reference. This is used, for example, in situations where an array
/// copy/move/set is converted to a sequence of store operations. Its use
/// helps to ensure that such replacements don't generate code that causes an
/// alignment error (trap) on the target machine.
bool VETargetLowering::allowsMisalignedMemoryAccesses(EVT VT,
                                                      unsigned AddrSpace,
                                                      unsigned Align,
                                                      MachineMemOperand::Flags,
                                                      bool *Fast) const {
  // VE requires aligned accesses for vector accesses
  if (VT.isVector())
    return false;

  if (Fast) {
    // It's fast anytime on VE
    *Fast = true;
  }
  return true;
}

bool VETargetLowering::canMergeStoresTo(unsigned AddressSpace, EVT MemVT,
                                        const SelectionDAG &DAG) const {
  // VE's vectorization is experimental, so disable to use vector stores
  // if vectorize feature is disabled.
  if (!Subtarget->vectorize()) {
    if (MemVT.isVector()) {
      return false;
    }
  }

  // Do not merge to float value size (128 bytes) if no implicit
  // float attribute is set.
  bool NoFloat = DAG.getMachineFunction().getFunction().hasFnAttribute(
      Attribute::NoImplicitFloat);

  if (NoFloat) {
    unsigned MaxIntSize = 64;
    return (MemVT.getSizeInBits() <= MaxIntSize);
  }
  return true;
}

VETargetLowering::VETargetLowering(const TargetMachine &TM,
                                   const VESubtarget &STI)
    : TargetLowering(TM), Subtarget(&STI) {
  // VE does not have i1 type, so use i32 for setcc operations results.
  setBooleanContents(ZeroOrOneBooleanContent);
  setBooleanVectorContents(ZeroOrOneBooleanContent);

  initRegisterClasses();
  initSPUActions();
  initVPUActions();
  initIntrinsicActions();
  initExperimentalVectorActions();

  setStackPointerRegisterToSaveRestore(VE::SX11);

  // We have target-specific dag combine patterns for the following nodes:
  setTargetDAGCombine(ISD::SIGN_EXTEND);
  setTargetDAGCombine(ISD::ZERO_EXTEND);
  setTargetDAGCombine(ISD::ANY_EXTEND);
  setTargetDAGCombine(ISD::TRUNCATE);

  setTargetDAGCombine(ISD::SETCC);
  setTargetDAGCombine(ISD::SELECT_CC);

  // Set function alignment to 16 bytes
  setMinFunctionAlignment(Align(16));

  // VE stores all argument by 8 bytes alignment
  setMinStackArgumentAlignment(Align(8));

  // VE uses generic registers as conditional registers.
  setHasMultipleConditionRegisters(true);

  computeRegisterProperties(Subtarget->getRegisterInfo());
}

const char *VETargetLowering::getTargetNodeName(unsigned Opcode) const {
#define TARGET_NODE_CASE(NAME)                                                 \
  case VEISD::NAME:                                                            \
    return "VEISD::" #NAME;
  switch ((VEISD::NodeType)Opcode) {
  case VEISD::FIRST_NUMBER:
    break;
    TARGET_NODE_CASE(CALL)
    TARGET_NODE_CASE(GETFUNPLT)
    TARGET_NODE_CASE(GETSTACKTOP)
    TARGET_NODE_CASE(GETTLSADDR)
    TARGET_NODE_CASE(GLOBAL_BASE_REG)
    TARGET_NODE_CASE(Hi)
    TARGET_NODE_CASE(Lo)
    TARGET_NODE_CASE(MEMBARRIER)
    TARGET_NODE_CASE(RET_FLAG)
    TARGET_NODE_CASE(TS1AM)
    TARGET_NODE_CASE(VEC_BROADCAST)
    TARGET_NODE_CASE(EQV)
    TARGET_NODE_CASE(XOR)
    TARGET_NODE_CASE(CMPI)
    TARGET_NODE_CASE(CMPU)
    TARGET_NODE_CASE(CMPF)
    TARGET_NODE_CASE(CMPQ)
    TARGET_NODE_CASE(CMOV)
    TARGET_NODE_CASE(EH_SJLJ_SETJMP)
    TARGET_NODE_CASE(EH_SJLJ_LONGJMP)
    TARGET_NODE_CASE(EH_SJLJ_SETUP_DISPATCH)
    TARGET_NODE_CASE(FLUSHW)
    TARGET_NODE_CASE(VEC_LVL)
    TARGET_NODE_CASE(VEC_SEQ)
    TARGET_NODE_CASE(VEC_VMV)
    TARGET_NODE_CASE(VEC_SCATTER)
    TARGET_NODE_CASE(VEC_GATHER)
    TARGET_NODE_CASE(Wrapper)

    // Register the VVP_* SDNodes.
#define ADD_VVP_OP(VVP_NAME, ...) TARGET_NODE_CASE(VVP_NAME)
#include "VVPNodes.def"
  }
#undef TARGET_NODE_CASE
  return nullptr;
}

EVT VETargetLowering::getSetCCResultType(const DataLayout &, LLVMContext &,
                                         EVT VT) const {
  if (!VT.isVector())
    return MVT::i32;
  return VT.changeVectorElementTypeToInteger();
}

/// isMaskedValueZeroForTargetNode - Return true if 'Op & Mask' is known to
/// be zero. Op is expected to be a target specific node. Used by DAG
/// combiner.
void VETargetLowering::computeKnownBitsForTargetNode
                                (const SDValue Op,
                                 KnownBits &Known,
                                 const APInt &DemandedElts,
                                 const SelectionDAG &DAG,
                                 unsigned Depth) const {
  KnownBits Known2;
  Known.resetAll();

  switch (Op.getOpcode()) {
  default: break;
  case VEISD::CMOV:
    // CMOV is a following instruction, so pick t and f and calculate KnownBits.
    //   res = CMOV comp, t, f, cond
    Known = DAG.computeKnownBits(Op.getOperand(2), Depth + 1);
    Known2 = DAG.computeKnownBits(Op.getOperand(1), Depth + 1);

    // Only known if known in both the LHS and RHS.
    Known.One &= Known2.One;
    Known.Zero &= Known2.Zero;
    break;
  }
}

// Convert to a target node and set target flags.
SDValue VETargetLowering::withTargetFlags(SDValue Op, unsigned TF,
                                          SelectionDAG &DAG) const {
  if (const GlobalAddressSDNode *GA = dyn_cast<GlobalAddressSDNode>(Op))
    return DAG.getTargetGlobalAddress(GA->getGlobal(), SDLoc(GA),
                                      GA->getValueType(0), GA->getOffset(), TF);

  if (const BlockAddressSDNode *BA = dyn_cast<BlockAddressSDNode>(Op))
    return DAG.getTargetBlockAddress(BA->getBlockAddress(), Op.getValueType(),
                                     0, TF);

  if (const ConstantPoolSDNode *CP = dyn_cast<ConstantPoolSDNode>(Op))
    return DAG.getTargetConstantPool(CP->getConstVal(), CP->getValueType(0),
                                     CP->getAlign(), CP->getOffset(), TF);

  if (const ExternalSymbolSDNode *ES = dyn_cast<ExternalSymbolSDNode>(Op))
    return DAG.getTargetExternalSymbol(ES->getSymbol(), ES->getValueType(0),
                                       TF);

  if (const JumpTableSDNode *JT = dyn_cast<JumpTableSDNode>(Op))
    return DAG.getTargetJumpTable(JT->getIndex(), JT->getValueType(0), TF);

  llvm_unreachable("Unhandled address SDNode");
}

// Split Op into high and low parts according to HiTF and LoTF.
// Return an ADD node combining the parts.
SDValue VETargetLowering::makeHiLoPair(SDValue Op, unsigned HiTF, unsigned LoTF,
                                       SelectionDAG &DAG) const {
  SDLoc DL(Op);
  EVT VT = Op.getValueType();
  SDValue Hi = DAG.getNode(VEISD::Hi, DL, VT, withTargetFlags(Op, HiTF, DAG));
  SDValue Lo = DAG.getNode(VEISD::Lo, DL, VT, withTargetFlags(Op, LoTF, DAG));
  return DAG.getNode(ISD::ADD, DL, VT, Hi, Lo);
}

// Build SDNodes for producing an address from a GlobalAddress, ConstantPool,
// or ExternalSymbol SDNode.
SDValue VETargetLowering::makeAddress(SDValue Op, SelectionDAG &DAG) const {
  SDLoc DL(Op);
  EVT PtrVT = Op.getValueType();

  // Handle PIC mode first. VE needs a got load for every variable!
  if (isPositionIndependent()) {
    auto GlobalN = dyn_cast<GlobalAddressSDNode>(Op);

    if (isa<ConstantPoolSDNode>(Op) || isa<JumpTableSDNode>(Op) ||
        (GlobalN && GlobalN->getGlobal()->hasLocalLinkage())) {
      // Create following instructions for local linkage PIC code.
      //     lea %reg, label@gotoff_lo
      //     and %reg, %reg, (32)0
      //     lea.sl %reg, label@gotoff_hi(%reg, %got)
      SDValue HiLo = makeHiLoPair(Op, VEMCExpr::VK_VE_GOTOFF_HI32,
                                  VEMCExpr::VK_VE_GOTOFF_LO32, DAG);
      SDValue GlobalBase = DAG.getNode(VEISD::GLOBAL_BASE_REG, DL, PtrVT);
      return DAG.getNode(ISD::ADD, DL, PtrVT, GlobalBase, HiLo);
    }
    // Create following instructions for not local linkage PIC code.
    //     lea %reg, label@got_lo
    //     and %reg, %reg, (32)0
    //     lea.sl %reg, label@got_hi(%reg)
    //     ld %reg, (%reg, %got)
    SDValue HiLo = makeHiLoPair(Op, VEMCExpr::VK_VE_GOT_HI32,
                                VEMCExpr::VK_VE_GOT_LO32, DAG);
    SDValue GlobalBase = DAG.getNode(VEISD::GLOBAL_BASE_REG, DL, PtrVT);
    SDValue AbsAddr = DAG.getNode(ISD::ADD, DL, PtrVT, GlobalBase, HiLo);
    return DAG.getLoad(PtrVT, DL, DAG.getEntryNode(), AbsAddr,
                       MachinePointerInfo::getGOT(DAG.getMachineFunction()));
  }

  // This is one of the absolute code models.
  switch (getTargetMachine().getCodeModel()) {
  default:
    llvm_unreachable("Unsupported absolute code model");
  case CodeModel::Small:
  case CodeModel::Medium:
  case CodeModel::Large:
    // abs64.
    return makeHiLoPair(Op, VEMCExpr::VK_VE_HI32, VEMCExpr::VK_VE_LO32, DAG);
  }
}

/// Custom Lower {

// The mappings for emitLeading/TrailingFence for VE is designed by following
// http://www.cl.cam.ac.uk/~pes20/cpp/cpp0xmappings.html
Instruction *VETargetLowering::emitLeadingFence(IRBuilder<> &Builder,
                                                Instruction *Inst,
                                                AtomicOrdering Ord) const {
  switch (Ord) {
  case AtomicOrdering::NotAtomic:
  case AtomicOrdering::Unordered:
    llvm_unreachable("Invalid fence: unordered/non-atomic");
  case AtomicOrdering::Monotonic:
  case AtomicOrdering::Acquire:
    return nullptr; // Nothing to do
  case AtomicOrdering::Release:
  case AtomicOrdering::AcquireRelease:
    return Builder.CreateFence(AtomicOrdering::Release);
  case AtomicOrdering::SequentiallyConsistent:
    if (!Inst->hasAtomicStore())
      return nullptr; // Nothing to do
    return Builder.CreateFence(AtomicOrdering::SequentiallyConsistent);
  }
  llvm_unreachable("Unknown fence ordering in emitLeadingFence");
}

Instruction *VETargetLowering::emitTrailingFence(IRBuilder<> &Builder,
                                                 Instruction *Inst,
                                                 AtomicOrdering Ord) const {
  switch (Ord) {
  case AtomicOrdering::NotAtomic:
  case AtomicOrdering::Unordered:
    llvm_unreachable("Invalid fence: unordered/not-atomic");
  case AtomicOrdering::Monotonic:
  case AtomicOrdering::Release:
    return nullptr; // Nothing to do
  case AtomicOrdering::Acquire:
  case AtomicOrdering::AcquireRelease:
    return Builder.CreateFence(AtomicOrdering::Acquire);
  case AtomicOrdering::SequentiallyConsistent:
    return Builder.CreateFence(AtomicOrdering::SequentiallyConsistent);
  }
  llvm_unreachable("Unknown fence ordering in emitTrailingFence");
}

SDValue VETargetLowering::lowerATOMIC_FENCE(SDValue Op,
                                            SelectionDAG &DAG) const {
  SDLoc DL(Op);
  AtomicOrdering FenceOrdering = static_cast<AtomicOrdering>(
      cast<ConstantSDNode>(Op.getOperand(1))->getZExtValue());
  SyncScope::ID FenceSSID = static_cast<SyncScope::ID>(
      cast<ConstantSDNode>(Op.getOperand(2))->getZExtValue());

  // VE uses Release consistency, so need a fence instruction if it is a
  // cross-thread fence.
  if (FenceSSID == SyncScope::System) {
    switch (FenceOrdering) {
    case AtomicOrdering::NotAtomic:
    case AtomicOrdering::Unordered:
    case AtomicOrdering::Monotonic:
      // No need to generate fencem instruction here.
      break;
    case AtomicOrdering::Acquire:
      // Generate "fencem 2" as acquire fence.
      return SDValue(DAG.getMachineNode(VE::FENCEM, DL, MVT::Other,
                                        DAG.getTargetConstant(2, DL, MVT::i32),
                                        Op.getOperand(0)),
                     0);
    case AtomicOrdering::Release:
      // Generate "fencem 1" as release fence.
      return SDValue(DAG.getMachineNode(VE::FENCEM, DL, MVT::Other,
                                        DAG.getTargetConstant(1, DL, MVT::i32),
                                        Op.getOperand(0)),
                     0);
    case AtomicOrdering::AcquireRelease:
    case AtomicOrdering::SequentiallyConsistent:
      // Generate "fencem 3" as acq_rel and seq_cst fence.
      // FIXME: "fencem 3" doesn't wait for for PCIe deveices accesses,
      //        so  seq_cst may require more instruction for them.
      return SDValue(DAG.getMachineNode(VE::FENCEM, DL, MVT::Other,
                                        DAG.getTargetConstant(3, DL, MVT::i32),
                                        Op.getOperand(0)),
                     0);
    }
  }

  // MEMBARRIER is a compiler barrier; it codegens to a no-op.
  return DAG.getNode(VEISD::MEMBARRIER, DL, MVT::Other, Op.getOperand(0));
}

TargetLowering::AtomicExpansionKind
VETargetLowering::shouldExpandAtomicRMWInIR(AtomicRMWInst *AI) const {
  // We have TS1AM implementation for i8/i16/i32/i64, so use it.
  if (AI->getOperation() == AtomicRMWInst::Xchg) {
    return AtomicExpansionKind::None;
  }
  // FIXME: Support "ATMAM" instruction for LOAD_ADD/SUB/AND/OR.

  // Otherwise, expand it using compare and exchange instruction to not call
  // __sync_fetch_and_* functions.
  return AtomicExpansionKind::CmpXChg;
}

static SDValue prepareTS1AM(SDValue Op, SelectionDAG &DAG, SDValue &Flag,
                            SDValue &Bits) {
  SDLoc DL(Op);
  AtomicSDNode *N = cast<AtomicSDNode>(Op);
  SDValue Ptr = N->getOperand(1);
  SDValue Val = N->getOperand(2);
  EVT PtrVT = Ptr.getValueType();
  bool Byte = N->getMemoryVT() == MVT::i8;
  //   Remainder = AND Ptr, 3
  //   Flag = 1 << Remainder  ; If Byte is true (1 byte swap flag)
  //   Flag = 3 << Remainder  ; If Byte is false (2 bytes swap flag)
  //   Bits = Remainder << 3
  //   NewVal = Val << Bits
  SDValue Const3 = DAG.getConstant(3, DL, PtrVT);
  SDValue Remainder = DAG.getNode(ISD::AND, DL, PtrVT, {Ptr, Const3});
  SDValue Mask = Byte ? DAG.getConstant(1, DL, MVT::i32)
                      : DAG.getConstant(3, DL, MVT::i32);
  Flag = DAG.getNode(ISD::SHL, DL, MVT::i32, {Mask, Remainder});
  Bits = DAG.getNode(ISD::SHL, DL, PtrVT, {Remainder, Const3});
  return DAG.getNode(ISD::SHL, DL, Val.getValueType(), {Val, Bits});
}

static SDValue finalizeTS1AM(SDValue Op, SelectionDAG &DAG, SDValue Data,
                             SDValue Bits) {
  SDLoc DL(Op);
  EVT VT = Data.getValueType();
  bool Byte = cast<AtomicSDNode>(Op)->getMemoryVT() == MVT::i8;
  //   NewData = Data >> Bits
  //   Result = NewData & 0xff   ; If Byte is true (1 byte)
  //   Result = NewData & 0xffff ; If Byte is false (2 bytes)

  SDValue NewData = DAG.getNode(ISD::SRL, DL, VT, Data, Bits);
  return DAG.getNode(ISD::AND, DL, VT,
                     {NewData, DAG.getConstant(Byte ? 0xff : 0xffff, DL, VT)});
}

SDValue VETargetLowering::lowerATOMIC_SWAP(SDValue Op,
                                           SelectionDAG &DAG) const {
  SDLoc DL(Op);
  AtomicSDNode *N = cast<AtomicSDNode>(Op);

  if (N->getMemoryVT() == MVT::i8) {
    // For i8, use "ts1am"
    //   Input:
    //     ATOMIC_SWAP Ptr, Val, Order
    //
    //   Output:
    //     Remainder = AND Ptr, 3
    //     Flag = 1 << Remainder   ; 1 byte swap flag for TS1AM inst.
    //     Bits = Remainder << 3
    //     NewVal = Val << Bits
    //
    //     Aligned = AND Ptr, -4
    //     Data = TS1AM Aligned, Flag, NewVal
    //
    //     NewData = Data >> Bits
    //     Result = NewData & 0xff ; 1 byte result
    SDValue Flag;
    SDValue Bits;
    SDValue NewVal = prepareTS1AM(Op, DAG, Flag, Bits);

    SDValue Ptr = N->getOperand(1);
    SDValue Aligned = DAG.getNode(ISD::AND, DL, Ptr.getValueType(),
                                  {Ptr, DAG.getConstant(-4, DL, MVT::i64)});
    SDValue TS1AM = DAG.getAtomic(VEISD::TS1AM, DL, N->getMemoryVT(),
                                  DAG.getVTList(Op.getNode()->getValueType(0),
                                                Op.getNode()->getValueType(1)),
                                  {N->getChain(), Aligned, Flag, NewVal},
                                  N->getMemOperand());

    SDValue Result = finalizeTS1AM(Op, DAG, TS1AM, Bits);
    SDValue Chain = TS1AM.getValue(1);
    return DAG.getMergeValues({Result, Chain}, DL);
  }
  if (N->getMemoryVT() == MVT::i16) {
    // For i16, use "ts1am"
    SDValue Flag;
    SDValue Bits;
    SDValue NewVal = prepareTS1AM(Op, DAG, Flag, Bits);

    SDValue Ptr = N->getOperand(1);
    SDValue Aligned = DAG.getNode(ISD::AND, DL, Ptr.getValueType(),
                                  {Ptr, DAG.getConstant(-4, DL, MVT::i64)});
    SDValue TS1AM = DAG.getAtomic(VEISD::TS1AM, DL, N->getMemoryVT(),
                                  DAG.getVTList(Op.getNode()->getValueType(0),
                                                Op.getNode()->getValueType(1)),
                                  {N->getChain(), Aligned, Flag, NewVal},
                                  N->getMemOperand());

    SDValue Result = finalizeTS1AM(Op, DAG, TS1AM, Bits);
    SDValue Chain = TS1AM.getValue(1);
    return DAG.getMergeValues({Result, Chain}, DL);
  }
  // Otherwise, let llvm legalize it.
  return Op;
}

SDValue VETargetLowering::lowerGlobalAddress(SDValue Op,
                                             SelectionDAG &DAG) const {
  return makeAddress(Op, DAG);
}

SDValue VETargetLowering::lowerBlockAddress(SDValue Op,
                                            SelectionDAG &DAG) const {
  return makeAddress(Op, DAG);
}

SDValue VETargetLowering::lowerConstantPool(SDValue Op,
                                            SelectionDAG &DAG) const {
  return makeAddress(Op, DAG);
}

SDValue
VETargetLowering::lowerToTLSGeneralDynamicModel(SDValue Op,
                                                SelectionDAG &DAG) const {
  SDLoc DL(Op);

  // Generate the following code:
  //   t1: ch,glue = callseq_start t0, 0, 0
  //   t2: i64,ch,glue = VEISD::GETTLSADDR t1, label, t1:1
  //   t3: ch,glue = callseq_end t2, 0, 0, t2:2
  //   t4: i64,ch,glue = CopyFromReg t3, Register:i64 $sx0, t3:1
  SDValue Label = withTargetFlags(Op, 0, DAG);
  EVT PtrVT = Op.getValueType();

  // Lowering the machine isd will make sure everything is in the right
  // location.
  SDValue Chain = DAG.getEntryNode();
  SDVTList NodeTys = DAG.getVTList(MVT::Other, MVT::Glue);
  const uint32_t *Mask = Subtarget->getRegisterInfo()->getCallPreservedMask(
      DAG.getMachineFunction(), CallingConv::C);
  Chain = DAG.getCALLSEQ_START(Chain, 64, 0, DL);
  SDValue Args[] = {Chain, Label, DAG.getRegisterMask(Mask), Chain.getValue(1)};
  Chain = DAG.getNode(VEISD::GETTLSADDR, DL, NodeTys, Args);
  Chain = DAG.getCALLSEQ_END(Chain, DAG.getIntPtrConstant(64, DL, true),
                             DAG.getIntPtrConstant(0, DL, true),
                             Chain.getValue(1), DL);
  Chain = DAG.getCopyFromReg(Chain, DL, VE::SX0, PtrVT, Chain.getValue(1));

  // GETTLSADDR will be codegen'ed as call. Inform MFI that function has calls.
  MachineFrameInfo &MFI = DAG.getMachineFunction().getFrameInfo();
  MFI.setHasCalls(true);

  // Also generate code to prepare a GOT register if it is PIC.
  if (isPositionIndependent()) {
    MachineFunction &MF = DAG.getMachineFunction();
    Subtarget->getInstrInfo()->getGlobalBaseReg(&MF);
  }

  return Chain;
}

SDValue VETargetLowering::lowerToTLSLocalExecModel(SDValue Op,
                                                   SelectionDAG &DAG) const {
  SDLoc dl(Op);
  EVT PtrVT = getPointerTy(DAG.getDataLayout());

  // Generate following code:
  //   lea %s0, Op@tpoff_lo
  //   and %s0, %s0, (32)0
  //   lea.sl %s0, Op@tpoff_hi(%s0)
  //   add %s0, %s0, %tp
  // FIXME: use lea.sl %s0, Op@tpoff_hi(%tp, %s0) for better performance
  SDValue HiLo = makeHiLoPair(Op, VEMCExpr::VK_VE_TPOFF_HI32,
                              VEMCExpr::VK_VE_TPOFF_LO32, DAG);
  return DAG.getNode(ISD::ADD, dl, PtrVT,
                     DAG.getRegister(VE::SX14, PtrVT), HiLo);
}

SDValue VETargetLowering::lowerGlobalTLSAddress(SDValue Op,
                                                SelectionDAG &DAG) const {
#if 1
  // The current implementation of nld (2.26) doesn't allow local exec model
  // code described in VE-tls_v1.1.pdf (*1) as its input. Instead, we always
  // generate the general dynamic model code sequence.
  //
  // *1: https://www.nec.com/en/global/prod/hpc/aurora/document/VE-tls_v1.1.pdf
  return lowerToTLSGeneralDynamicModel(Op, DAG);
#else
  // FIXME: Use either general dynamic model or local exec model when
  //        the nld accepts them.
  GlobalAddressSDNode *GA = cast<GlobalAddressSDNode>(Op);
  const GlobalValue *GV = GA->getGlobal();
  TLSModel::Model model = getTargetMachine().getTLSModel(GV);

  if (model == TLSModel::GeneralDynamic || model == TLSModel::LocalDynamic) {
    return lowerToTLSGeneralDynamicModel(Op, DAG);
  } else if (model == TLSModel::InitialExec || model == TLSModel::LocalExec) {
    return lowerToTLSLocalExecModel(Op, DAG);
  }
  llvm_unreachable("bogus TLS model");
#endif
}

SDValue
VETargetLowering::lowerEH_SJLJ_SETJMP(SDValue Op, SelectionDAG &DAG) const {
  SDLoc dl(Op);
  return DAG.getNode(VEISD::EH_SJLJ_SETJMP, dl,
                     DAG.getVTList(MVT::i32, MVT::Other), Op.getOperand(0),
                     Op.getOperand(1));
}

SDValue
VETargetLowering::lowerEH_SJLJ_LONGJMP(SDValue Op, SelectionDAG &DAG) const {
  SDLoc dl(Op);
  return DAG.getNode(VEISD::EH_SJLJ_LONGJMP, dl, MVT::Other, Op.getOperand(0),
                     Op.getOperand(1));
}

SDValue VETargetLowering::lowerEH_SJLJ_SETUP_DISPATCH(SDValue Op,
                                                      SelectionDAG &DAG) const {
  SDLoc dl(Op);
  return DAG.getNode(VEISD::EH_SJLJ_SETUP_DISPATCH, dl, MVT::Other,
                     Op.getOperand(0));
}

SDValue VETargetLowering::lowerJumpTable(SDValue Op, SelectionDAG &DAG) const {
  return makeAddress(Op, DAG);
}

// Lower a f128 load into two f64 loads.
static SDValue lowerLoadF128(SDValue Op, SelectionDAG &DAG) {
  SDLoc DL(Op);
  LoadSDNode *LdNode = dyn_cast<LoadSDNode>(Op.getNode());
  assert(LdNode && LdNode->getOffset().isUndef() && "Unexpected node type");
  unsigned Alignment = LdNode->getAlign().value();
  if (Alignment > 8)
    Alignment = 8;

  SDValue Lo64 =
      DAG.getLoad(MVT::f64, DL, LdNode->getChain(), LdNode->getBasePtr(),
                  LdNode->getPointerInfo(), Alignment,
                  LdNode->isVolatile() ? MachineMemOperand::MOVolatile
                                       : MachineMemOperand::MONone);
  EVT AddrVT = LdNode->getBasePtr().getValueType();
  SDValue HiPtr = DAG.getNode(ISD::ADD, DL, AddrVT, LdNode->getBasePtr(),
                              DAG.getConstant(8, DL, AddrVT));
  SDValue Hi64 =
      DAG.getLoad(MVT::f64, DL, LdNode->getChain(), HiPtr,
                  LdNode->getPointerInfo(), Alignment,
                  LdNode->isVolatile() ? MachineMemOperand::MOVolatile
                                       : MachineMemOperand::MONone);

  SDValue SubRegEven = DAG.getTargetConstant(VE::sub_even, DL, MVT::i32);
  SDValue SubRegOdd = DAG.getTargetConstant(VE::sub_odd, DL, MVT::i32);

  // VE stores Hi64 to 8(addr) and Lo64 to 0(addr)
  SDNode *InFP128 =
      DAG.getMachineNode(TargetOpcode::IMPLICIT_DEF, DL, MVT::f128);
  InFP128 = DAG.getMachineNode(TargetOpcode::INSERT_SUBREG, DL, MVT::f128,
                               SDValue(InFP128, 0), Hi64, SubRegEven);
  InFP128 = DAG.getMachineNode(TargetOpcode::INSERT_SUBREG, DL, MVT::f128,
                               SDValue(InFP128, 0), Lo64, SubRegOdd);
  SDValue OutChains[2] = {SDValue(Lo64.getNode(), 1),
                          SDValue(Hi64.getNode(), 1)};
  SDValue OutChain = DAG.getNode(ISD::TokenFactor, DL, MVT::Other, OutChains);
  SDValue Ops[2] = {SDValue(InFP128, 0), OutChain};
  return DAG.getMergeValues(Ops, DL);
}

// Lower a vXi1 load into following instructions
//   LDrii %1, (,%addr)
//   LVMir  %vm, 0, %1
//   LDrii %2, 8(,%addr)
//   LVMir  %vm, 0, %2
//   ...
static SDValue lowerLoadI1(SDValue Op, SelectionDAG &DAG) {
  SDLoc DL(Op);
  LoadSDNode *LdNode = dyn_cast<LoadSDNode>(Op.getNode());
  assert(LdNode && LdNode->getOffset().isUndef()
         && "Unexpected node type");

  SDValue BasePtr = LdNode->getBasePtr();
  unsigned Alignment = LdNode->getAlign().value();
  if (Alignment > 8)
    Alignment = 8;

  EVT AddrVT = BasePtr.getValueType();
  EVT MemVT = LdNode->getMemoryVT();
  if (MemVT == MVT::v256i1 || MemVT == MVT::v4i64) {
    SDValue OutChains[4];
    SDNode *VM = DAG.getMachineNode(TargetOpcode::IMPLICIT_DEF,
                                    DL, MemVT);
    for (int i = 0; i < 4; ++i) {
      // Generate load dag and prepare chains.
      SDValue Addr = DAG.getNode(ISD::ADD, DL, AddrVT, BasePtr,
                                 DAG.getConstant(8 * i, DL, AddrVT));
      SDValue Val = DAG.getLoad(MVT::i64, DL, LdNode->getChain(), Addr,
          LdNode->getPointerInfo(), Alignment,
          LdNode->isVolatile() ? MachineMemOperand::MOVolatile :
                                 MachineMemOperand::MONone);
      OutChains[i] = SDValue(Val.getNode(), 1);

      VM = DAG.getMachineNode(VE::LVMir_m, DL, MVT::i64,
                              DAG.getTargetConstant(i, DL, MVT::i64),
                              Val, SDValue(VM, 0));
    }
    SDValue OutChain = DAG.getNode(ISD::TokenFactor, DL, MVT::Other, OutChains);
    SDValue Ops[2] = {SDValue(VM,0), OutChain};
    return DAG.getMergeValues(Ops, DL);
  } else if (MemVT == MVT::v512i1 || MemVT == MVT::v8i64) {
    SDValue OutChains[8];
    SDNode *VM = DAG.getMachineNode(TargetOpcode::IMPLICIT_DEF,
                                    DL, MemVT);
    for (int i = 0; i < 8; ++i) {
      // Generate load dag and prepare chains.
      SDValue Addr = DAG.getNode(ISD::ADD, DL, AddrVT, BasePtr,
                                 DAG.getConstant(8 * i, DL, AddrVT));
      SDValue Val = DAG.getLoad(MVT::i64, DL, LdNode->getChain(), Addr,
          LdNode->getPointerInfo(), Alignment,
          LdNode->isVolatile() ? MachineMemOperand::MOVolatile :
                                 MachineMemOperand::MONone);
      OutChains[i] = SDValue(Val.getNode(), 1);

      VM = DAG.getMachineNode(VE::LVMyir_y, DL, MVT::i64,
                              DAG.getTargetConstant(i, DL, MVT::i64),
                              Val, SDValue(VM, 0));
    }
    SDValue OutChain = DAG.getNode(ISD::TokenFactor, DL, MVT::Other, OutChains);
    SDValue Ops[2] = {SDValue(VM,0), OutChain};
    return DAG.getMergeValues(Ops, DL);
  } else {
    // Otherwise, ask llvm to expand it.
    return SDValue();
  }
}

SDValue VETargetLowering::lowerLOAD(SDValue Op, SelectionDAG &DAG) const {
  LoadSDNode *LdNode = cast<LoadSDNode>(Op.getNode());

  SDValue BasePtr = LdNode->getBasePtr();
  if (isa<FrameIndexSDNode>(BasePtr.getNode())) {
    // Do not expand store instruction with frame index here because of
    // dependency problems.  We expand it later in eliminateFrameIndex().
    return Op;
  }

  EVT MemVT = LdNode->getMemoryVT();
  if (MemVT == MVT::f128)
    return lowerLoadF128(Op, DAG);
  if (isVectorMaskType(MemVT))
    return lowerLoadI1(Op, DAG);

  return Op;
}

// Lower a f128 store into two f64 stores.
static SDValue lowerStoreF128(SDValue Op, SelectionDAG &DAG) {
  SDLoc DL(Op);
  StoreSDNode *StNode = dyn_cast<StoreSDNode>(Op.getNode());
  assert(StNode && StNode->getOffset().isUndef() && "Unexpected node type");

  SDValue SubRegEven = DAG.getTargetConstant(VE::sub_even, DL, MVT::i32);
  SDValue SubRegOdd = DAG.getTargetConstant(VE::sub_odd, DL, MVT::i32);

  SDNode *Hi64 = DAG.getMachineNode(TargetOpcode::EXTRACT_SUBREG, DL, MVT::i64,
                                    StNode->getValue(), SubRegEven);
  SDNode *Lo64 = DAG.getMachineNode(TargetOpcode::EXTRACT_SUBREG, DL, MVT::i64,
                                    StNode->getValue(), SubRegOdd);

  unsigned Alignment = StNode->getAlign().value();
  if (Alignment > 8)
    Alignment = 8;

  // VE stores Hi64 to 8(addr) and Lo64 to 0(addr)
  SDValue OutChains[2];
  OutChains[0] =
      DAG.getStore(StNode->getChain(), DL, SDValue(Lo64, 0),
                   StNode->getBasePtr(), MachinePointerInfo(), Alignment,
                   StNode->isVolatile() ? MachineMemOperand::MOVolatile
                                        : MachineMemOperand::MONone);
  EVT AddrVT = StNode->getBasePtr().getValueType();
  SDValue HiPtr = DAG.getNode(ISD::ADD, DL, AddrVT, StNode->getBasePtr(),
                              DAG.getConstant(8, DL, AddrVT));
  OutChains[1] =
      DAG.getStore(StNode->getChain(), DL, SDValue(Hi64, 0), HiPtr,
                   MachinePointerInfo(), Alignment,
                   StNode->isVolatile() ? MachineMemOperand::MOVolatile
                                        : MachineMemOperand::MONone);
  return DAG.getNode(ISD::TokenFactor, DL, MVT::Other, OutChains);
}

// Lower a vXi1 store into following instructions
//   SVMi  %1, %vm, 0
//   STrii %1, (,%addr)
//   SVMi  %2, %vm, 1
//   STrii %2, 8(,%addr)
//   ...
static SDValue lowerStoreI1(SDValue Op, SelectionDAG &DAG) {
  SDLoc DL(Op);
  StoreSDNode *StNode = dyn_cast<StoreSDNode>(Op.getNode());
  assert(StNode && StNode->getOffset().isUndef()
         && "Unexpected node type");

  SDValue BasePtr = StNode->getBasePtr();
  unsigned Alignment = StNode->getAlign().value();
  if (Alignment > 8)
    Alignment = 8;
  EVT AddrVT = BasePtr.getValueType();
  EVT MemVT = StNode->getMemoryVT();
  if (MemVT == MVT::v256i1 || MemVT == MVT::v4i64) {
    SDValue OutChains[4];
    for (int i = 0; i < 4; ++i) {
      SDNode *V = DAG.getMachineNode(VE::SVMmi, DL, MVT::i64,
                                     StNode->getValue(),
                                     DAG.getTargetConstant(i, DL, MVT::i64));
      SDValue Addr = DAG.getNode(ISD::ADD, DL, AddrVT, BasePtr,
                                 DAG.getConstant(8 * i, DL, AddrVT));
      OutChains[i] =
          DAG.getStore(StNode->getChain(), DL, SDValue(V, 0), Addr,
                       MachinePointerInfo(), Alignment,
                       StNode->isVolatile() ? MachineMemOperand::MOVolatile :
                                              MachineMemOperand::MONone);
    }
    return DAG.getNode(ISD::TokenFactor, DL, MVT::Other, OutChains);
  } else if (MemVT == MVT::v512i1 || MemVT == MVT::v8i64) {
    SDValue OutChains[8];
    for (int i = 0; i < 8; ++i) {
      SDNode *V = DAG.getMachineNode(VE::SVMyi, DL, MVT::i64,
                                     StNode->getValue(),
                                     DAG.getTargetConstant(i, DL, MVT::i64));
      SDValue Addr = DAG.getNode(ISD::ADD, DL, AddrVT, BasePtr,
                                 DAG.getConstant(8 * i, DL, AddrVT));
      OutChains[i] =
          DAG.getStore(StNode->getChain(), DL, SDValue(V, 0), Addr,
                       MachinePointerInfo(), Alignment,
                       StNode->isVolatile() ? MachineMemOperand::MOVolatile :
                                              MachineMemOperand::MONone);
    }
    return DAG.getNode(ISD::TokenFactor, DL, MVT::Other, OutChains);
  } else {
    // Otherwise, ask llvm to expand it.
    return SDValue();
  }
}

SDValue VETargetLowering::lowerSTORE(SDValue Op, SelectionDAG &DAG) const {
  StoreSDNode *StNode = cast<StoreSDNode>(Op.getNode());
  assert(StNode && StNode->getOffset().isUndef() && "Unexpected node type");

  SDValue BasePtr = StNode->getBasePtr();
  if (isa<FrameIndexSDNode>(BasePtr.getNode())) {
    // Do not expand store instruction with frame index here because of
    // dependency problems.  We expand it later in eliminateFrameIndex().
    return Op;
  }

  EVT MemVT = StNode->getMemoryVT();
  if (MemVT == MVT::f128)
    return lowerStoreF128(Op, DAG);
  if (isVectorMaskType(MemVT))
    return lowerStoreI1(Op, DAG);

  // Otherwise, ask llvm to expand it.
  return SDValue();
}

SDValue VETargetLowering::lowerVASTART(SDValue Op, SelectionDAG &DAG) const {
  MachineFunction &MF = DAG.getMachineFunction();
  VEMachineFunctionInfo *FuncInfo = MF.getInfo<VEMachineFunctionInfo>();
  auto PtrVT = getPointerTy(DAG.getDataLayout());

  // Need frame address to find the address of VarArgsFrameIndex.
  MF.getFrameInfo().setFrameAddressIsTaken(true);

  // vastart just stores the address of the VarArgsFrameIndex slot into the
  // memory location argument.
  SDLoc DL(Op);
  SDValue Offset =
      DAG.getNode(ISD::ADD, DL, PtrVT, DAG.getRegister(VE::SX9, PtrVT),
                  DAG.getIntPtrConstant(FuncInfo->getVarArgsFrameOffset(), DL));
  const Value *SV = cast<SrcValueSDNode>(Op.getOperand(2))->getValue();
  return DAG.getStore(Op.getOperand(0), DL, Offset, Op.getOperand(1),
                      MachinePointerInfo(SV));
}

SDValue VETargetLowering::lowerVAARG(SDValue Op, SelectionDAG &DAG) const {
  SDNode *Node = Op.getNode();
  EVT VT = Node->getValueType(0);
  SDValue InChain = Node->getOperand(0);
  SDValue VAListPtr = Node->getOperand(1);
  EVT PtrVT = VAListPtr.getValueType();
  const Value *SV = cast<SrcValueSDNode>(Node->getOperand(2))->getValue();
  SDLoc DL(Node);
  SDValue VAList =
      DAG.getLoad(PtrVT, DL, InChain, VAListPtr, MachinePointerInfo(SV));
  SDValue Chain = VAList.getValue(1);
  SDValue NextPtr;

  if (VT == MVT::f128) {
    // VE f128 values must be stored with 16 bytes alignment.  We doesn't
    // know the actual alignment of VAList, so we take alignment of it
    // dyanmically.
    int Align = 16;
    VAList = DAG.getNode(ISD::ADD, DL, PtrVT, VAList,
                         DAG.getConstant(Align - 1, DL, PtrVT));
    VAList = DAG.getNode(ISD::AND, DL, PtrVT, VAList,
                         DAG.getConstant(-Align, DL, PtrVT));
    // Increment the pointer, VAList, by 16 to the next vaarg.
    NextPtr =
        DAG.getNode(ISD::ADD, DL, PtrVT, VAList, DAG.getIntPtrConstant(16, DL));
  } else if (VT == MVT::f32) {
    // float --> need special handling like below.
    //    0      4
    //    +------+------+
    //    | empty| float|
    //    +------+------+
    // Increment the pointer, VAList, by 8 to the next vaarg.
    NextPtr =
        DAG.getNode(ISD::ADD, DL, PtrVT, VAList, DAG.getIntPtrConstant(8, DL));
    // Then, adjust VAList.
    unsigned InternalOffset = 4;
    VAList = DAG.getNode(ISD::ADD, DL, PtrVT, VAList,
                         DAG.getConstant(InternalOffset, DL, PtrVT));
  } else {
    // Increment the pointer, VAList, by 8 to the next vaarg.
    NextPtr =
        DAG.getNode(ISD::ADD, DL, PtrVT, VAList, DAG.getIntPtrConstant(8, DL));
  }

  // Store the incremented VAList to the legalized pointer.
  InChain = DAG.getStore(Chain, DL, NextPtr, VAListPtr, MachinePointerInfo(SV));

  // Load the actual argument out of the pointer VAList.
  // We can't count on greater alignment than the word size.
  return DAG.getLoad(VT, DL, InChain, VAList, MachinePointerInfo(),
                     std::min(PtrVT.getSizeInBits(), VT.getSizeInBits()) / 8);
}

SDValue VETargetLowering::lowerDYNAMIC_STACKALLOC(SDValue Op,
                                                  SelectionDAG &DAG) const {
  // Generate following code.
  //   (void)__llvm_grow_stack(size);
  //   ret = GETSTACKTOP;        // pseudo instruction
  SDLoc DL(Op);

  // Get the inputs.
  SDNode *Node = Op.getNode();
  SDValue Chain = Op.getOperand(0);
  SDValue Size = Op.getOperand(1);
  MaybeAlign Alignment(Op.getConstantOperandVal(2));
  EVT VT = Node->getValueType(0);

  // Chain the dynamic stack allocation so that it doesn't modify the stack
  // pointer when other instructions are using the stack.
  Chain = DAG.getCALLSEQ_START(Chain, 0, 0, DL);

  const TargetFrameLowering &TFI = *Subtarget->getFrameLowering();
  Align StackAlign = TFI.getStackAlign();
  bool NeedsAlign = Alignment.valueOrOne() > StackAlign;

  // Prepare arguments
  TargetLowering::ArgListTy Args;
  TargetLowering::ArgListEntry Entry;
  Entry.Node = Size;
  Entry.Ty = Entry.Node.getValueType().getTypeForEVT(*DAG.getContext());
  Args.push_back(Entry);
  if (NeedsAlign) {
    Entry.Node = DAG.getConstant(~(Alignment->value() - 1ULL), DL, VT);
    Entry.Ty = Entry.Node.getValueType().getTypeForEVT(*DAG.getContext());
    Args.push_back(Entry);
  }
  Type *RetTy = Type::getVoidTy(*DAG.getContext());

  EVT PtrVT = Op.getValueType();
  SDValue Callee;
  if (NeedsAlign) {
    Callee = DAG.getTargetExternalSymbol("__ve_grow_stack_align", PtrVT, 0);
  } else {
    Callee = DAG.getTargetExternalSymbol("__ve_grow_stack", PtrVT, 0);
  }

  TargetLowering::CallLoweringInfo CLI(DAG);
  CLI.setDebugLoc(DL)
      .setChain(Chain)
      .setCallee(CallingConv::PreserveAll, RetTy, Callee, std::move(Args))
      .setDiscardResult(true);
  std::pair<SDValue, SDValue> pair = LowerCallTo(CLI);
  Chain = pair.second;
  SDValue Result = DAG.getNode(VEISD::GETSTACKTOP, DL, VT, Chain);
  if (NeedsAlign) {
    Result = DAG.getNode(ISD::ADD, DL, VT, Result,
                         DAG.getConstant((Alignment->value() - 1ULL), DL, VT));
    Result = DAG.getNode(ISD::AND, DL, VT, Result,
                         DAG.getConstant(~(Alignment->value() - 1ULL), DL, VT));
  }
  //  Chain = Result.getValue(1);
  Chain = DAG.getCALLSEQ_END(Chain, DAG.getIntPtrConstant(0, DL, true),
                             DAG.getIntPtrConstant(0, DL, true), SDValue(), DL);

  SDValue Ops[2] = {Result, Chain};
  return DAG.getMergeValues(Ops, DL);
}

static SDValue lowerFRAMEADDR(SDValue Op, SelectionDAG &DAG,
                              const VETargetLowering &TLI,
                              const VESubtarget *Subtarget) {
  SDLoc DL(Op);
  MachineFunction &MF = DAG.getMachineFunction();
  EVT PtrVT = TLI.getPointerTy(MF.getDataLayout());

  MachineFrameInfo &MFI = MF.getFrameInfo();
  MFI.setFrameAddressIsTaken(true);

  unsigned Depth = Op.getConstantOperandVal(0);
  const VERegisterInfo *RegInfo = Subtarget->getRegisterInfo();
  unsigned FrameReg = RegInfo->getFrameRegister(MF);
  SDValue FrameAddr =
      DAG.getCopyFromReg(DAG.getEntryNode(), DL, FrameReg, PtrVT);
  while (Depth--)
    FrameAddr = DAG.getLoad(Op.getValueType(), DL, DAG.getEntryNode(),
                            FrameAddr, MachinePointerInfo());
  return FrameAddr;
}

static SDValue lowerRETURNADDR(SDValue Op, SelectionDAG &DAG,
                               const VETargetLowering &TLI,
                               const VESubtarget *Subtarget) {
  MachineFunction &MF = DAG.getMachineFunction();
  MachineFrameInfo &MFI = MF.getFrameInfo();
  MFI.setReturnAddressIsTaken(true);

  if (TLI.verifyReturnAddressArgumentIsConstant(Op, DAG))
    return SDValue();

<<<<<<< HEAD
  SDLoc dl(Op);
  unsigned Depth = cast<ConstantSDNode>(Op.getOperand(0))->getZExtValue();

  auto PtrVT = TLI.getPointerTy(MF.getDataLayout());

  if (Depth > 0) {
    SDValue FrameAddr = lowerFRAMEADDR(Op, DAG, TLI, Subtarget);
    SDValue Offset = DAG.getConstant(8, dl, MVT::i64);
    return DAG.getLoad(PtrVT, dl, DAG.getEntryNode(),
                       DAG.getNode(ISD::ADD, dl, PtrVT, FrameAddr, Offset),
                       MachinePointerInfo());
  }

#if 0
  // FIXME: This implementation doesn't work on VE since we doesn't pre-allocate
  //        stack (guess).  Need modifications on stack allocation to follow
  //        other architectures in future.
  // Just load the return address off the stack.
  SDValue RetAddrFI = DAG.getFrameIndex(1, PtrVT);
  return DAG.getLoad(PtrVT, dl, DAG.getEntryNode(), RetAddrFI,
                     MachinePointerInfo());
#else
  SDValue FrameAddr = lowerFRAMEADDR(Op, DAG, TLI, Subtarget);
  SDValue Offset = DAG.getConstant(8, dl, MVT::i64);
  return DAG.getLoad(PtrVT, dl, DAG.getEntryNode(),
                     DAG.getNode(ISD::ADD, dl, PtrVT, FrameAddr, Offset),
                     MachinePointerInfo());
#endif
}

SDValue VETargetLowering::lowerINTRINSIC_WO_CHAIN(SDValue Op,
                                                  SelectionDAG &DAG) const {
  SDLoc dl(Op);
  unsigned IntNo = cast<ConstantSDNode>(Op.getOperand(0))->getZExtValue();
  switch (IntNo) {
  default: return SDValue();    // Don't custom lower most intrinsics.
  case Intrinsic::thread_pointer: {
    report_fatal_error("Intrinsic::thread_point is not implemented yet");
#if 0
    EVT PtrVT = getPointerTy(DAG.getDataLayout());
    return DAG.getRegister(SP::G7, PtrVT);
#endif
  }
  case Intrinsic::eh_sjlj_lsda: {
    MachineFunction &MF = DAG.getMachineFunction();
    const TargetLowering &TLI = DAG.getTargetLoweringInfo();
    MVT PtrVT = TLI.getPointerTy(DAG.getDataLayout());
    const VETargetMachine *TM =
      static_cast<const VETargetMachine*>(&DAG.getTarget());

    // Creat GCC_except_tableXX string.  The real symbol for that will be
    // generated in EHStreamer::emitExceptionTable() later.  So, we just
    // borrow it's name here.
    TM->getStrList()->push_back(std::string(
      (Twine("GCC_except_table") + Twine(MF.getFunctionNumber())).str()));
    SDValue Addr = DAG.getTargetExternalSymbol(TM->getStrList()->back().c_str(),
                                               PtrVT, 0);
    if (isPositionIndependent()) {
      Addr = makeHiLoPair(Addr, VEMCExpr::VK_VE_GOTOFF_HI32,
                          VEMCExpr::VK_VE_GOTOFF_LO32, DAG);
      SDValue GlobalBase = DAG.getNode(VEISD::GLOBAL_BASE_REG, dl, PtrVT);
      return DAG.getNode(ISD::ADD, dl, PtrVT, GlobalBase, Addr);
    } else {
      return makeHiLoPair(Addr, VEMCExpr::VK_VE_HI32,
                          VEMCExpr::VK_VE_LO32, DAG);
    }
  }
  }
}

SDValue VETargetLowering::lowerINTRINSIC_W_CHAIN(SDValue Op,
                                                 SelectionDAG &DAG) const {
  SDLoc dl(Op);
  unsigned IntNo = cast<ConstantSDNode>(Op.getOperand(1))->getZExtValue();
  switch (IntNo) {
  default: return SDValue();    // Don't custom lower most intrinsics.
  }
}

SDValue VETargetLowering::lowerINTRINSIC_VOID(SDValue Op,
                                              SelectionDAG &DAG) const {
  SDLoc dl(Op);
  unsigned IntNo = cast<ConstantSDNode>(Op.getOperand(1))->getZExtValue();
  switch (IntNo) {
  default: return SDValue();    // Don't custom lower most intrinsics.
=======
  SDValue FrameAddr = lowerFRAMEADDR(Op, DAG, TLI, Subtarget);

  SDLoc DL(Op);
  EVT VT = Op.getValueType();
  SDValue Offset = DAG.getConstant(8, DL, VT);
  return DAG.getLoad(VT, DL, DAG.getEntryNode(),
                     DAG.getNode(ISD::ADD, DL, VT, FrameAddr, Offset),
                     MachinePointerInfo());
}

static SDValue getSplatValue(SDNode *N) {
  if (auto *BuildVec = dyn_cast<BuildVectorSDNode>(N)) {
    return BuildVec->getSplatValue();
>>>>>>> ca4bf58e
  }
}

// Should we expand the build vector with shuffles?
bool VETargetLowering::shouldExpandBuildVectorWithShuffles(
  EVT VT, unsigned DefinedValues) const {
#if 1
  // FIXME: Change this to true or expression once we implement custom
  // expansion of VECTOR_SHUFFLE completely.

  // Not use VECTOR_SHUFFLE to expand BUILD_VECTOR atm.  Because, it causes
  // infinity expand loop between both instructions since VECTOR_SHUFFLE
  // is not implemented completely yet.
  return false;
#else
  return DefinedValues < 3;
#endif
}

SDValue VETargetLowering::lowerBUILD_VECTOR(SDValue Op,
                                            SelectionDAG &DAG) const {
  if (Subtarget->enableVPU())
    return lowerVVP_BUILD_VECTOR(Op, DAG);
  if (Subtarget->intrinsic())
    return lowerSIMD_BUILD_VECTOR(Op, DAG);
  if (Subtarget->vectorize())
    return lowerSIMD_BUILD_VECTOR(Op, DAG);
  return SDValue();
}

SDValue VETargetLowering::lowerVECTOR_SHUFFLE(SDValue Op,
                                              SelectionDAG &DAG) const {
  if (Subtarget->intrinsic())
    return lowerSIMD_VECTOR_SHUFFLE(Op, DAG);
  if (Subtarget->vectorize())
    return lowerSIMD_VECTOR_SHUFFLE(Op, DAG);
  return SDValue();
}

SDValue VETargetLowering::lowerINSERT_VECTOR_ELT(SDValue Op,
                                                 SelectionDAG &DAG) const {
  if (Subtarget->intrinsic())
    return lowerSIMD_INSERT_VECTOR_ELT(Op, DAG);
  if (Subtarget->vectorize())
    return lowerSIMD_INSERT_VECTOR_ELT(Op, DAG);
  return SDValue();
}

SDValue VETargetLowering::lowerEXTRACT_VECTOR_ELT(SDValue Op,
                                                  SelectionDAG &DAG) const {
  if (Subtarget->intrinsic())
    return lowerSIMD_EXTRACT_VECTOR_ELT(Op, DAG);
  if (Subtarget->vectorize())
    return lowerSIMD_EXTRACT_VECTOR_ELT(Op, DAG);
  return SDValue();
}

SDValue VETargetLowering::lowerMGATHER(SDValue Op, SelectionDAG &DAG) const {
  if (Subtarget->vectorize())
    return lowerSIMD_MGATHER_MSCATTER(Op, DAG);
  return SDValue();
}

SDValue VETargetLowering::lowerMSCATTER(SDValue Op, SelectionDAG &DAG) const {
  if (Subtarget->vectorize())
    return lowerSIMD_MGATHER_MSCATTER(Op, DAG);
  return SDValue();
}

SDValue VETargetLowering::lowerMLOAD(SDValue Op, SelectionDAG &DAG) const {
  if (Subtarget->vectorize())
    return lowerSIMD_MLOAD(Op, DAG);
  return SDValue();
}

SDValue VETargetLowering::LowerOperation(SDValue Op, SelectionDAG &DAG) const {
  switch (Op.getOpcode()) {
  default:
    llvm_unreachable("Should not custom lower this!");
  case ISD::ATOMIC_FENCE:
    return lowerATOMIC_FENCE(Op, DAG);
  case ISD::ATOMIC_SWAP:
    return lowerATOMIC_SWAP(Op, DAG);
  case ISD::BlockAddress:
    return lowerBlockAddress(Op, DAG);
  case ISD::BUILD_VECTOR:
    return lowerBUILD_VECTOR(Op, DAG);
  case ISD::ConstantPool:
    return lowerConstantPool(Op, DAG);
  case ISD::DYNAMIC_STACKALLOC:
    return lowerDYNAMIC_STACKALLOC(Op, DAG);
  case ISD::EH_SJLJ_SETJMP:
    return lowerEH_SJLJ_SETJMP(Op, DAG);
  case ISD::EH_SJLJ_LONGJMP:
    return lowerEH_SJLJ_LONGJMP(Op, DAG);
  case ISD::EH_SJLJ_SETUP_DISPATCH:
    return lowerEH_SJLJ_SETUP_DISPATCH(Op, DAG);
  case ISD::EXTRACT_VECTOR_ELT:
    return lowerEXTRACT_VECTOR_ELT(Op, DAG);
  case ISD::FRAMEADDR:
    return lowerFRAMEADDR(Op, DAG, *this, Subtarget);
  case ISD::GlobalAddress:
    return lowerGlobalAddress(Op, DAG);
  case ISD::GlobalTLSAddress:
    return lowerGlobalTLSAddress(Op, DAG);
  case ISD::INSERT_VECTOR_ELT:
    return lowerINSERT_VECTOR_ELT(Op, DAG);
  case ISD::INTRINSIC_VOID:
    return lowerINTRINSIC_VOID(Op, DAG);
  case ISD::INTRINSIC_W_CHAIN:
    return lowerINTRINSIC_W_CHAIN(Op, DAG);
  case ISD::INTRINSIC_WO_CHAIN:
    return lowerINTRINSIC_WO_CHAIN(Op, DAG);
  case ISD::JumpTable:
    return lowerJumpTable(Op, DAG);
  case ISD::LOAD:
    return lowerLOAD(Op, DAG);
<<<<<<< HEAD
  case ISD::MGATHER:
    return lowerMGATHER(Op, DAG);
  case ISD::MLOAD:
    return lowerMLOAD(Op, DAG);
  case ISD::MSCATTER:
    return lowerMSCATTER(Op, DAG);
  case ISD::RETURNADDR:
    return lowerRETURNADDR(Op, DAG, *this, Subtarget);
=======
  case ISD::RETURNADDR:
    return lowerRETURNADDR(Op, DAG, *this, Subtarget);
  case ISD::BUILD_VECTOR:
    return lowerBUILD_VECTOR(Op, DAG);
>>>>>>> ca4bf58e
  case ISD::STORE:
    return lowerSTORE(Op, DAG);
  case ISD::VASTART:
    return lowerVASTART(Op, DAG);
  case ISD::VAARG:
    return lowerVAARG(Op, DAG);
  case ISD::VECTOR_SHUFFLE:
    return lowerVECTOR_SHUFFLE(Op, DAG);

#define ADD_BINARY_VVP_OP(VVP_NAME, ISD_NAME) case ISD::ISD_NAME:
#include "VVPNodes.def"
    return lowerToVVP(Op, DAG);
  }
}
/// } Custom Lower

void VETargetLowering::ReplaceNodeResults(SDNode *N,
                                          SmallVectorImpl<SDValue> &Results,
                                          SelectionDAG &DAG) const {
  switch (N->getOpcode()) {
  case ISD::ATOMIC_SWAP:
  case ISD::BUILD_VECTOR:
  case ISD::INSERT_VECTOR_ELT:
  case ISD::EXTRACT_VECTOR_ELT:
  case ISD::VECTOR_SHUFFLE:
  case ISD::MSCATTER:
  case ISD::MGATHER:
  case ISD::MLOAD:
    // Let LLVM expand atomic swap instruction through LowerOperation.
    return;
  default:
    LLVM_DEBUG(N->dumpr(&DAG));
    llvm_unreachable("Do not know how to custom type legalize this operation!");
  }
}

/// JumpTable for VE.
///
///   VE cannot generate relocatable symbol in jump table.  VE cannot
///   generate expressions using symbols in both text segment and data
///   segment like below.
///             .4byte  .LBB0_2-.LJTI0_0
///   So, we generate offset from the top of function like below as
///   a custom label.
///             .4byte  .LBB0_2-<function name>

unsigned VETargetLowering::getJumpTableEncoding() const {
  // Use custom label for PIC.
  if (isPositionIndependent())
    return MachineJumpTableInfo::EK_Custom32;

  // Otherwise, use the normal jump table encoding heuristics.
  return TargetLowering::getJumpTableEncoding();
}

const MCExpr *VETargetLowering::LowerCustomJumpTableEntry(
    const MachineJumpTableInfo *MJTI, const MachineBasicBlock *MBB,
    unsigned Uid, MCContext &Ctx) const {
  assert(isPositionIndependent());

  // Generate custom label for PIC like below.
  //    .4bytes  .LBB0_2-<function name>
  const auto *Value = MCSymbolRefExpr::create(MBB->getSymbol(), Ctx);
  MCSymbol *Sym = Ctx.getOrCreateSymbol(MBB->getParent()->getName().data());
  const auto *Base = MCSymbolRefExpr::create(Sym, Ctx);
  return MCBinaryExpr::createSub(Value, Base, Ctx);
}

SDValue VETargetLowering::getPICJumpTableRelocBase(SDValue Table,
                                                   SelectionDAG &DAG) const {
  assert(isPositionIndependent());
  SDLoc DL(Table);
  Function *Function = &DAG.getMachineFunction().getFunction();
  assert(Function != nullptr);
  auto PtrTy = getPointerTy(DAG.getDataLayout(), Function->getAddressSpace());

  // In the jump table, we have following values in PIC mode.
  //    .4bytes  .LBB0_2-<function name>
  // We need to add this value and the address of this function to generate
  // .LBB0_2 label correctly under PIC mode.  So, we want to generate following
  // instructions:
  //     lea %reg, fun@gotoff_lo
  //     and %reg, %reg, (32)0
  //     lea.sl %reg, fun@gotoff_hi(%reg, %got)
  // In order to do so, we need to genarate correctly marked DAG node using
  // makeHiLoPair.
  SDValue Op = DAG.getGlobalAddress(Function, DL, PtrTy);
  SDValue HiLo = makeHiLoPair(Op, VEMCExpr::VK_VE_GOTOFF_HI32,
                              VEMCExpr::VK_VE_GOTOFF_LO32, DAG);
  SDValue GlobalBase = DAG.getNode(VEISD::GLOBAL_BASE_REG, DL, PtrTy);
  return DAG.getNode(ISD::ADD, DL, PtrTy, GlobalBase, HiLo);
}

void VETargetLowering::SetupEntryBlockForSjLj(MachineInstr &MI,
                                              MachineBasicBlock *MBB,
                                              MachineBasicBlock *DispatchBB,
                                              int FI) const {
  DebugLoc DL = MI.getDebugLoc();
  MachineFunction *MF = MBB->getParent();
  MachineRegisterInfo *MRI = &MF->getRegInfo();
  const VEInstrInfo *TII = Subtarget->getInstrInfo();

  const TargetRegisterClass *TRC = &VE::I64RegClass;
  unsigned Tmp1 = MRI->createVirtualRegister(TRC);
  unsigned Tmp2 = MRI->createVirtualRegister(TRC);
  unsigned VR = MRI->createVirtualRegister(TRC);
  unsigned Op = VE::STrii;

  if (isPositionIndependent()) {
    // Create following instructions for local linkage PIC code.
    //     lea %Tmp1, DispatchBB@gotoff_lo
    //     and %Tmp2, %Tmp1, (32)0
    //     lea.sl %Tmp3, DispatchBB@gotoff_hi(%Tmp2)
    //     adds.l %VR, %s15, %Tmp3                  ; %s15 is GOT
    // FIXME: use lea.sl %BReg, .LJTI0_0@gotoff_hi(%Tmp2, %s15)
    unsigned Tmp3 = MRI->createVirtualRegister(&VE::I64RegClass);
    BuildMI(*MBB, MI, DL, TII->get(VE::LEAzii), Tmp1)
        .addImm(0).addImm(0).addMBB(DispatchBB, VEMCExpr::VK_VE_GOTOFF_LO32);
    BuildMI(*MBB, MI, DL, TII->get(VE::ANDrm), Tmp2)
        .addReg(Tmp1).addImm(M0(32));
    BuildMI(*MBB, MI, DL, TII->get(VE::LEASLrii), Tmp3)
        .addReg(Tmp2).addImm(0).addMBB(DispatchBB, VEMCExpr::VK_VE_GOTOFF_HI32);
    BuildMI(*MBB, MI, DL, TII->get(VE::ADDSLrr), VR)
        .addReg(VE::SX15).addReg(Tmp3);
  } else {
    // lea     %Tmp1, DispatchBB@lo
    // and     %Tmp2, %Tmp1, (32)0
    // lea.sl  %VR, DispatchBB@hi(%Tmp2)
    BuildMI(*MBB, MI, DL, TII->get(VE::LEAzii), Tmp1)
        .addImm(0).addImm(0).addMBB(DispatchBB, VEMCExpr::VK_VE_LO32);
    BuildMI(*MBB, MI, DL, TII->get(VE::ANDrm), Tmp2)
        .addReg(Tmp1).addImm(M0(32));
    BuildMI(*MBB, MI, DL, TII->get(VE::LEASLrii), VR)
        .addReg(Tmp2).addImm(0).addMBB(DispatchBB, VEMCExpr::VK_VE_HI32);
  }

  MachineInstrBuilder MIB = BuildMI(*MBB, MI, DL, TII->get(Op));
  addFrameReference(MIB, FI, 56 + 16);
  MIB.addReg(VR);
}

MachineBasicBlock *
VETargetLowering::emitEHSjLjSetJmp(MachineInstr &MI,
                                   MachineBasicBlock *MBB) const {
  DebugLoc DL = MI.getDebugLoc();
  MachineFunction *MF = MBB->getParent();
  const TargetInstrInfo *TII = Subtarget->getInstrInfo();
  const TargetRegisterInfo *TRI = Subtarget->getRegisterInfo();
  MachineRegisterInfo &MRI = MF->getRegInfo();

  const BasicBlock *BB = MBB->getBasicBlock();
  MachineFunction::iterator I = ++MBB->getIterator();

  // Memory Reference
  SmallVector<MachineMemOperand *, 2> MMOs(MI.memoperands_begin(),
                                           MI.memoperands_end());
  unsigned BufReg = MI.getOperand(1).getReg();

  unsigned DstReg;

  DstReg = MI.getOperand(0).getReg();
  const TargetRegisterClass *RC = MRI.getRegClass(DstReg);
  assert(TRI->isTypeLegalForClass(*RC, MVT::i32) && "Invalid destination!");
  (void)TRI;
  Register mainDstReg = MRI.createVirtualRegister(RC);
  Register restoreDstReg = MRI.createVirtualRegister(RC);

  // For v = setjmp(buf), we generate
  //
  // thisMBB:
  //  buf[3] = %s17 iff %s17 is used as BP
  //  buf[1] = restoreMBB
  //  SjLjSetup restoreMBB
  //
  // mainMBB:
  //  v_main = 0
  //
  // sinkMBB:
  //  v = phi(main, restore)
  //
  // restoreMBB:
  //  %s17 = buf[3] = iff %s17 is used as BP
  //  v_restore = 1

  MachineBasicBlock *thisMBB = MBB;
  MachineBasicBlock *mainMBB = MF->CreateMachineBasicBlock(BB);
  MachineBasicBlock *sinkMBB = MF->CreateMachineBasicBlock(BB);
  MachineBasicBlock *restoreMBB = MF->CreateMachineBasicBlock(BB);
  MF->insert(I, mainMBB);
  MF->insert(I, sinkMBB);
  MF->push_back(restoreMBB);
  restoreMBB->setHasAddressTaken();

  // Transfer the remainder of BB and its successor edges to sinkMBB.
  sinkMBB->splice(sinkMBB->begin(), MBB,
                  std::next(MachineBasicBlock::iterator(MI)), MBB->end());
  sinkMBB->transferSuccessorsAndUpdatePHIs(MBB);

  // thisMBB:
  unsigned LabelReg = MRI.createVirtualRegister(&VE::I64RegClass);
  unsigned Tmp1 = MRI.createVirtualRegister(&VE::I64RegClass);
  unsigned Tmp2 = MRI.createVirtualRegister(&VE::I64RegClass);

  if (isPositionIndependent()) {
    // Create following instructions for local linkage PIC code.
    //     lea %Tmp1, restoreMBB@gotoff_lo
    //     and %Tmp2, %Tmp1, (32)0
    //     lea.sl %Tmp3, restoreMBB@gotoff_hi(%Tmp2)
    //     adds.l %LabelReg, %s15, %Tmp3                  ; %s15 is GOT
    // FIXME: use lea.sl %BReg, .LJTI0_0@gotoff_hi(%Tmp2, %s15)
    unsigned Tmp3 = MRI.createVirtualRegister(&VE::I64RegClass);
    BuildMI(*MBB, MI, DL, TII->get(VE::LEAzii), Tmp1)
        .addImm(0).addImm(0).addMBB(restoreMBB, VEMCExpr::VK_VE_GOTOFF_LO32);
    BuildMI(*MBB, MI, DL, TII->get(VE::ANDrm), Tmp2)
        .addReg(Tmp1).addImm(M0(32));
    BuildMI(*MBB, MI, DL, TII->get(VE::LEASLrii), Tmp3)
        .addReg(Tmp2).addImm(0).addMBB(restoreMBB, VEMCExpr::VK_VE_GOTOFF_HI32);
    BuildMI(*MBB, MI, DL, TII->get(VE::ADDSLrr), LabelReg)
        .addReg(VE::SX15).addReg(Tmp3);
  } else {
    // lea     %Tmp1, restoreMBB@lo
    // and     %Tmp2, %Tmp1, (32)0
    // lea.sl  %LabelReg, restoreMBB@hi(%Tmp2)
    BuildMI(*MBB, MI, DL, TII->get(VE::LEAzii), Tmp1)
        .addImm(0).addImm(0).addMBB(restoreMBB, VEMCExpr::VK_VE_LO32);
    BuildMI(*MBB, MI, DL, TII->get(VE::ANDrm), Tmp2)
        .addReg(Tmp1).addImm(M0(32));
    BuildMI(*MBB, MI, DL, TII->get(VE::LEASLrii), LabelReg)
        .addReg(Tmp2).addImm(0).addMBB(restoreMBB, VEMCExpr::VK_VE_HI32);
  }

  // Store BP
  const VEFrameLowering *TFI = Subtarget->getFrameLowering();
  if (TFI->hasBP(*MF)) {
    // store BP in buf[3]
    MachineInstrBuilder MIB = BuildMI(*MBB, MI, DL, TII->get(VE::STrii));
    MIB.addReg(BufReg);
    MIB.addImm(0);
    MIB.addImm(24);
    MIB.addReg(VE::SX17);
    MIB.setMemRefs(MMOs);
  }

  // Store IP
  MachineInstrBuilder MIB = BuildMI(*MBB, MI, DL, TII->get(VE::STrii));
  MIB.add(MI.getOperand(1));
  MIB.addImm(0);
  MIB.addImm(8);
  MIB.addReg(LabelReg);
  MIB.setMemRefs(MMOs);

  // SP/FP are already stored in jmpbuf before `llvm.eh.sjlj.setjmp`.

  // Setup
  MIB = BuildMI(*thisMBB, MI, DL, TII->get(VE::EH_SjLj_Setup))
          .addMBB(restoreMBB);

  const VERegisterInfo *RegInfo = Subtarget->getRegisterInfo();
  MIB.addRegMask(RegInfo->getNoPreservedMask());
  thisMBB->addSuccessor(mainMBB);
  thisMBB->addSuccessor(restoreMBB);

  // mainMBB:
  BuildMI(mainMBB, DL, TII->get(VE::LEAzii), mainDstReg)
      .addImm(0).addImm(0).addImm(0);
  mainMBB->addSuccessor(sinkMBB);

  // sinkMBB:
  BuildMI(*sinkMBB, sinkMBB->begin(), DL,
          TII->get(VE::PHI), DstReg)
    .addReg(mainDstReg).addMBB(mainMBB)
    .addReg(restoreDstReg).addMBB(restoreMBB);

  // restoreMBB:
  if (TFI->hasBP(*MF)) {
    // Restore BP from buf[3].  The address of buf is in SX10.
    // FIXME: Better to not use SX10 here
    MachineInstrBuilder MIB = BuildMI(restoreMBB, DL, TII->get(VE::LDrii),
        VE::SX17);
    MIB.addReg(VE::SX10);
    MIB.addImm(0);
    MIB.addImm(24);
    MIB.setMemRefs(MMOs);
  }
  BuildMI(restoreMBB, DL, TII->get(VE::LEAzii), restoreDstReg)
      .addImm(0).addImm(0).addImm(1);
  BuildMI(restoreMBB, DL, TII->get(VE::BRCFLa_t)).addMBB(sinkMBB);
  restoreMBB->addSuccessor(sinkMBB);

  MI.eraseFromParent();
  return sinkMBB;
}

MachineBasicBlock *
VETargetLowering::emitEHSjLjLongJmp(MachineInstr &MI,
                                    MachineBasicBlock *MBB) const {
  DebugLoc DL = MI.getDebugLoc();
  MachineFunction *MF = MBB->getParent();
  const TargetInstrInfo *TII = Subtarget->getInstrInfo();
  MachineRegisterInfo &MRI = MF->getRegInfo();

  // Memory Reference
  SmallVector<MachineMemOperand *, 2> MMOs(MI.memoperands_begin(),
                                           MI.memoperands_end());
  unsigned BufReg = MI.getOperand(0).getReg();

  Register Tmp = MRI.createVirtualRegister(&VE::I64RegClass);
  // Since FP is only updated here but NOT referenced, it's treated as GPR.
  unsigned FP = VE::SX9;
  unsigned SP = VE::SX11;

  MachineInstrBuilder MIB;

  MachineBasicBlock *thisMBB = MBB;

  // Reload FP
  MIB = BuildMI(*thisMBB, MI, DL, TII->get(VE::LDrii), FP);
  MIB.addReg(BufReg);
  MIB.addImm(0);
  MIB.addImm(0);
  MIB.setMemRefs(MMOs);

  // Reload IP
  MIB = BuildMI(*thisMBB, MI, DL, TII->get(VE::LDrii), Tmp);
  MIB.addReg(BufReg);
  MIB.addImm(0);
  MIB.addImm(8);
  MIB.setMemRefs(MMOs);

  // Copy BufReg to SX10 for later use in setjmp
  // FIXME: Better to not use SX10 here
  BuildMI(*thisMBB, MI, DL, TII->get(VE::ORri), VE::SX10)
      .addReg(BufReg).addImm(0);

  // Reload SP
  MIB = BuildMI(*thisMBB, MI, DL, TII->get(VE::LDrii), SP);
  MIB.add(MI.getOperand(0));  // we can preserve the kill flags here.
  MIB.addImm(0);
  MIB.addImm(16);
  MIB.setMemRefs(MMOs);

  // Jump
  BuildMI(*thisMBB, MI, DL, TII->get(VE::BCFLari_t))
      .addReg(Tmp)
      .addImm(0);

  MI.eraseFromParent();
  return thisMBB;
}

MachineBasicBlock *
VETargetLowering::EmitSjLjDispatchBlock(MachineInstr &MI,
                                        MachineBasicBlock *BB) const {
  DebugLoc DL = MI.getDebugLoc();
  MachineFunction *MF = BB->getParent();
  MachineFrameInfo &MFI = MF->getFrameInfo();
  MachineRegisterInfo *MRI = &MF->getRegInfo();
  const VEInstrInfo *TII = Subtarget->getInstrInfo();
  int FI = MFI.getFunctionContextIndex();

  // Get a mapping of the call site numbers to all of the landing pads they're
  // associated with.
  DenseMap<unsigned, SmallVector<MachineBasicBlock *, 2>> CallSiteNumToLPad;
  unsigned MaxCSNum = 0;
  for (auto &MBB : *MF) {
    if (!MBB.isEHPad())
      continue;

    MCSymbol *Sym = nullptr;
    for (const auto &MI : MBB) {
      if (MI.isDebugInstr())
        continue;

      assert(MI.isEHLabel() && "expected EH_LABEL");
      Sym = MI.getOperand(0).getMCSymbol();
      break;
    }

    if (!MF->hasCallSiteLandingPad(Sym))
      continue;

    for (unsigned CSI : MF->getCallSiteLandingPad(Sym)) {
      CallSiteNumToLPad[CSI].push_back(&MBB);
      MaxCSNum = std::max(MaxCSNum, CSI);
    }
  }

  // Get an ordered list of the machine basic blocks for the jump table.
  std::vector<MachineBasicBlock *> LPadList;
  SmallPtrSet<MachineBasicBlock *, 32> InvokeBBs;
  LPadList.reserve(CallSiteNumToLPad.size());

  for (unsigned CSI = 1; CSI <= MaxCSNum; ++CSI) {
    for (auto &LP : CallSiteNumToLPad[CSI]) {
      LPadList.push_back(LP);
      InvokeBBs.insert(LP->pred_begin(), LP->pred_end());
    }
  }

  assert(!LPadList.empty() &&
         "No landing pad destinations for the dispatch jump table!");

  // Create the MBBs for the dispatch code.

  // Shove the dispatch's address into the return slot in the function context.
  MachineBasicBlock *DispatchBB = MF->CreateMachineBasicBlock();
  DispatchBB->setIsEHPad(true);

  MachineBasicBlock *TrapBB = MF->CreateMachineBasicBlock();
  BuildMI(TrapBB, DL, TII->get(VE::TRAP));
  BuildMI(TrapBB, DL, TII->get(VE::NOP));
  DispatchBB->addSuccessor(TrapBB);

  MachineBasicBlock *DispContBB = MF->CreateMachineBasicBlock();
  DispatchBB->addSuccessor(DispContBB);

  // Insert MBBs.
  MF->push_back(DispatchBB);
  MF->push_back(DispContBB);
  MF->push_back(TrapBB);

  // Insert code into the entry block that creates and registers the function
  // context.
  SetupEntryBlockForSjLj(MI, BB, DispatchBB, FI);

  // Create the jump table and associated information
  unsigned JTE = getJumpTableEncoding();
  MachineJumpTableInfo *JTI = MF->getOrCreateJumpTableInfo(JTE);
  unsigned MJTI = JTI->createJumpTableIndex(LPadList);

  const VERegisterInfo &RI = TII->getRegisterInfo();
  // Add a register mask with no preserved registers.  This results in all
  // registers being marked as clobbered.
  BuildMI(DispatchBB, DL, TII->get(VE::NOP))
      .addRegMask(RI.getNoPreservedMask());

  if (isPositionIndependent()) {
    // Force to generate GETGOT, since current implementation doesn't recover
    // GOT register correctly.
    BuildMI(DispatchBB, DL, TII->get(VE::GETGOT), VE::SX15);
  }

  // IReg is used as an index in a memory operand and therefore can't be SP
  unsigned IReg = MRI->createVirtualRegister(&VE::I64RegClass);
  addFrameReference(BuildMI(DispatchBB, DL, TII->get(VE::LDLZXrii), IReg), FI, 8);
  if (LPadList.size() < 64) {
    BuildMI(DispatchBB, DL, TII->get(VE::BRCFLir)).addImm(VECC::CC_ILE)
        .addImm(LPadList.size()).addReg(IReg).addMBB(TrapBB);
  } else {
    assert(LPadList.size() <= 0x7FFFFFFF && "Too large Landing Pad!");
    unsigned TmpReg = MRI->createVirtualRegister(&VE::I64RegClass);
    BuildMI(DispatchBB, DL, TII->get(VE::LEAzii), TmpReg)
        .addImm(0).addImm(0).addImm(LPadList.size());
    BuildMI(DispatchBB, DL, TII->get(VE::BRCFLrr)).addImm(VECC::CC_ILE)
        .addReg(TmpReg).addReg(IReg).addMBB(TrapBB);
  }

  unsigned BReg = MRI->createVirtualRegister(&VE::I64RegClass);

  unsigned Tmp1 = MRI->createVirtualRegister(&VE::I64RegClass);
  unsigned Tmp2 = MRI->createVirtualRegister(&VE::I64RegClass);

  if (isPositionIndependent()) {
    // Create following instructions for local linkage PIC code.
    //     lea %Tmp1, .LJTI0_0@gotoff_lo
    //     and %Tmp2, %Tmp1, (32)0
    //     lea.sl %Tmp3, .LJTI0_0@gotoff_hi(%Tmp2)
    //     adds.l %BReg, %s15, %Tmp3                  ; %s15 is GOT
    // FIXME: use lea.sl %BReg, .LJTI0_0@gotoff_hi(%Tmp2, %s15)
    unsigned Tmp3 = MRI->createVirtualRegister(&VE::I64RegClass);
    BuildMI(DispContBB, DL, TII->get(VE::LEAzii), Tmp1)
        .addImm(0).addImm(0)
        .addJumpTableIndex(MJTI, VEMCExpr::VK_VE_GOTOFF_LO32);
    BuildMI(DispContBB, DL, TII->get(VE::ANDrm), Tmp2)
        .addReg(Tmp1).addImm(M0(32));
    BuildMI(DispContBB, DL, TII->get(VE::LEASLrii), Tmp3)
        .addReg(Tmp2).addImm(0)
        .addJumpTableIndex(MJTI, VEMCExpr::VK_VE_GOTOFF_HI32);
    BuildMI(DispContBB, DL, TII->get(VE::ADDSLrr), BReg)
        .addReg(VE::SX15).addReg(Tmp3);
  } else {
    // lea     %Tmp1, .LJTI0_0@lo
    // and     %Tmp2, %Tmp1, (32)0
    // lea.sl  %BReg, .LJTI0_0@hi(%Tmp2)
    BuildMI(DispContBB, DL, TII->get(VE::LEAzii), Tmp1)
        .addImm(0).addImm(0)
        .addJumpTableIndex(MJTI, VEMCExpr::VK_VE_LO32);
    BuildMI(DispContBB, DL, TII->get(VE::ANDrm), Tmp2)
        .addReg(Tmp1).addImm(M0(32));
    BuildMI(DispContBB, DL, TII->get(VE::LEASLrii), BReg)
        .addReg(Tmp2).addImm(0).addJumpTableIndex(MJTI, VEMCExpr::VK_VE_HI32);
  }

  switch (JTE) {
  case MachineJumpTableInfo::EK_BlockAddress: {
    // Generate simple block address code for no-PIC model.

    unsigned TReg = MRI->createVirtualRegister(&VE::I64RegClass);
    unsigned Tmp1 = MRI->createVirtualRegister(&VE::I64RegClass);
    unsigned Tmp2 = MRI->createVirtualRegister(&VE::I64RegClass);

    // sll     Tmp1, IReg, 3
    BuildMI(DispContBB, DL, TII->get(VE::SLLri), Tmp1)
        .addReg(IReg)
        .addImm(3);
    // FIXME: combine these add and lds into "lds     TReg, *(BReg, Tmp1)"
    // adds.l  Tmp2, BReg, Tmp1
    BuildMI(DispContBB, DL, TII->get(VE::ADDSLrr), Tmp2)
        .addReg(Tmp1)
        .addReg(BReg);
    // lds     TReg, *(Tmp2)
    BuildMI(DispContBB, DL, TII->get(VE::LDrii), TReg)
        .addReg(Tmp2)
        .addImm(0)
        .addImm(0);

    // jmpq *(TReg)
    BuildMI(DispContBB, DL, TII->get(VE::BCFLari_t))
        .addReg(TReg)
        .addImm(0);
    break;
  }
#if 0
  case MachineJumpTableInfo::EK_LabelDifference32: {
    // This code is what regular architecture does, but nas doesn't generate
    // LabelDifference32 correctly, so doesn't use this atm.

    // for the case of PIC, generates these codes
    unsigned OReg = MRI->createVirtualRegister(&VE::I64RegClass);
    unsigned TReg = MRI->createVirtualRegister(&VE::I64RegClass);

    unsigned Tmp1 = MRI->createVirtualRegister(&VE::I64RegClass);
    unsigned Tmp2 = MRI->createVirtualRegister(&VE::I64RegClass);

    // sll     Tmp1, IReg, 2
    BuildMI(DispContBB, DL, TII->get(VE::SLLri), Tmp1)
        .addReg(IReg)
        .addImm(2);
    // FIXME: combine these add and ldl into "ldl     OReg, *(BReg, Tmp1)"
    // add     Tmp2, BReg, Tmp1
    BuildMI(DispContBB, DL, TII->get(VE::ADDSLrr), Tmp2)
        .addReg(Tmp1)
        .addReg(BReg);
    // ldl.sx  OReg, *(Tmp2)
    BuildMI(DispContBB, DL, TII->get(VE::LDLri), OReg)
        .addReg(Tmp2)
        .addImm(0);
    // adds.l  TReg, BReg, OReg
    BuildMI(DispContBB, DL, TII->get(VE::ADDSLrr), TReg)
        .addReg(OReg)
        .addReg(BReg);
    // jmpq *(TReg)
    BuildMI(DispContBB, DL, TII->get(VE::BCFLari_t))
        .addReg(TReg)
        .addImm(0);
    break;
  }
#endif
  case MachineJumpTableInfo::EK_Custom32: {
    // for the case of PIC, generates these codes

    assert(isPositionIndependent());
    unsigned OReg = MRI->createVirtualRegister(&VE::I64RegClass);
    unsigned TReg = MRI->createVirtualRegister(&VE::I64RegClass);

    unsigned Tmp1 = MRI->createVirtualRegister(&VE::I64RegClass);
    unsigned Tmp2 = MRI->createVirtualRegister(&VE::I64RegClass);

    // sll     Tmp1, IReg, 2
    BuildMI(DispContBB, DL, TII->get(VE::SLLri), Tmp1)
        .addReg(IReg)
        .addImm(2);
    // FIXME: combine these add and ldl into "ldl.zx   OReg, *(BReg, Tmp1)"
    // add     Tmp2, BReg, Tmp1
    BuildMI(DispContBB, DL, TII->get(VE::ADDSLrr), Tmp2)
        .addReg(Tmp1)
        .addReg(BReg);
    // ldl.zx  OReg, *(Tmp2)
    BuildMI(DispContBB, DL, TII->get(VE::LDLZXrii), OReg)
        .addReg(Tmp2)
        .addImm(0)
        .addImm(0);

    // Create following instructions for local linkage PIC code.
    //     lea %Tmp3, fun@gotoff_lo
    //     and %Tmp4, %Tmp3, (32)0
    //     lea.sl %Tmp5, fun@gotoff_hi(%Tmp4)
    //     adds.l %BReg2, %s15, %Tmp5                  ; %s15 is GOT
    // FIXME: use lea.sl %BReg2, fun@gotoff_hi(%Tmp4, %s15)
    unsigned Tmp3 = MRI->createVirtualRegister(&VE::I64RegClass);
    unsigned Tmp4 = MRI->createVirtualRegister(&VE::I64RegClass);
    unsigned Tmp5 = MRI->createVirtualRegister(&VE::I64RegClass);
    unsigned BReg2 = MRI->createVirtualRegister(&VE::I64RegClass);
    const char* FunName = DispContBB->getParent()->getName().data();
    BuildMI(DispContBB, DL, TII->get(VE::LEAzii), Tmp3)
        .addImm(0).addImm(0)
        .addExternalSymbol(FunName, VEMCExpr::VK_VE_GOTOFF_LO32);
    BuildMI(DispContBB, DL, TII->get(VE::ANDrm), Tmp4)
        .addReg(Tmp3).addImm(M0(32));
    BuildMI(DispContBB, DL, TII->get(VE::LEASLrii), Tmp5)
        .addReg(Tmp4).addImm(0)
        .addExternalSymbol(FunName, VEMCExpr::VK_VE_GOTOFF_HI32);
    BuildMI(DispContBB, DL, TII->get(VE::ADDSLrr), BReg2)
        .addReg(VE::SX15).addReg(Tmp5);

    // adds.l  TReg, BReg2, OReg
    BuildMI(DispContBB, DL, TII->get(VE::ADDSLrr), TReg)
        .addReg(OReg)
        .addReg(BReg2);
    // jmpq *(TReg)
    BuildMI(DispContBB, DL, TII->get(VE::BCFLari_t))
        .addReg(TReg)
        .addImm(0);
    break;
  }
  default:
    llvm_unreachable("Unexpected jump table encoding");
  }

  // Add the jump table entries as successors to the MBB.
  SmallPtrSet<MachineBasicBlock *, 8> SeenMBBs;
  for (auto &LP : LPadList)
    if (SeenMBBs.insert(LP).second)
      DispContBB->addSuccessor(LP);

  // N.B. the order the invoke BBs are processed in doesn't matter here.
  SmallVector<MachineBasicBlock *, 64> MBBLPads;
  const MCPhysReg *SavedRegs = MF->getRegInfo().getCalleeSavedRegs();
  for (MachineBasicBlock *MBB : InvokeBBs) {
    // Remove the landing pad successor from the invoke block and replace it
    // with the new dispatch block.
    // Keep a copy of Successors since it's modified inside the loop.
    SmallVector<MachineBasicBlock *, 8> Successors(MBB->succ_rbegin(),
                                                   MBB->succ_rend());
    // FIXME: Avoid quadratic complexity.
    for (auto MBBS : Successors) {
      if (MBBS->isEHPad()) {
        MBB->removeSuccessor(MBBS);
        MBBLPads.push_back(MBBS);
      }
    }

    MBB->addSuccessor(DispatchBB);

    // Find the invoke call and mark all of the callee-saved registers as
    // 'implicit defined' so that they're spilled.  This prevents code from
    // moving instructions to before the EH block, where they will never be
    // executed.
    for (auto &II : reverse(*MBB)) {
      if (!II.isCall())
        continue;

      DenseMap<unsigned, bool> DefRegs;
      for (auto &MOp : II.operands())
        if (MOp.isReg())
          DefRegs[MOp.getReg()] = true;

      MachineInstrBuilder MIB(*MF, &II);
      for (unsigned RI = 0; SavedRegs[RI]; ++RI) {
        unsigned Reg = SavedRegs[RI];
        if (!DefRegs[Reg])
          MIB.addReg(Reg, RegState::ImplicitDefine | RegState::Dead);
      }

      break;
    }
  }

  // Mark all former landing pads as non-landing pads.  The dispatch is the only
  // landing pad now.
  for (auto &LP : MBBLPads)
    LP->setIsEHPad(false);

  // The instruction is gone now.
  MI.eraseFromParent();
  return BB;
}

MachineBasicBlock *
VETargetLowering::EmitInstrWithCustomInserter(MachineInstr &MI,
                                              MachineBasicBlock *BB) const {
  switch (MI.getOpcode()) {
  default: llvm_unreachable("Unknown Custom Instruction!");
  case VE::EH_SjLj_Setup_Dispatch:
    return EmitSjLjDispatchBlock(MI, BB);
  case VE::EH_SjLj_LongJmp:
    return emitEHSjLjLongJmp(MI, BB);
  case VE::EH_SjLj_SetJmp:
    return emitEHSjLjSetJmp(MI, BB);
  }
}

static bool isSimm7(SDValue V)
{
  EVT VT = V.getValueType();
  if (VT.isVector())
    return false;

  if (VT.isInteger()) {
    if (ConstantSDNode *C = dyn_cast<ConstantSDNode>(V))
      return isInt<7>(C->getSExtValue());
  } else if (VT.isFloatingPoint()) {
    if (ConstantFPSDNode *C = dyn_cast<ConstantFPSDNode>(V)) {
      const APInt& Imm = C->getValueAPF().bitcastToAPInt();
      uint64_t Val = Imm.getSExtValue();
      if (Imm.getBitWidth() == 32)
        Val <<= 32; // Immediate value of float place at higher bits on VE.
      return isInt<7>(Val);
    }
  }
  return false;
}

/// getImmVal - get immediate representation of integer value
inline static uint64_t getImmVal(const ConstantSDNode *N) {
  return N->getSExtValue();
}

/// getFpImmVal - get immediate representation of floating point value
inline static uint64_t getFpImmVal(const ConstantFPSDNode *N) {
  const APInt& Imm = N->getValueAPF().bitcastToAPInt();
  uint64_t Val = Imm.getZExtValue();
  if (Imm.getBitWidth() == 32) {
    // Immediate value of float place places at higher bits on VE.
    Val <<= 32;
  }
  return Val;
}

static bool isMImm(SDValue V)
{
  EVT VT = V.getValueType();
  if (VT.isVector())
    return false;

  if (VT.isInteger()) {
    if (ConstantSDNode *C = dyn_cast<ConstantSDNode>(V))
      return isMImmVal(getImmVal(C));
  } else if (VT.isFloatingPoint()) {
    if (ConstantFPSDNode *C = dyn_cast<ConstantFPSDNode>(V)) {
      if (VT == MVT::f32) {
        // Float value places at higher bits, so ignore lower 32 bits.
        return isMImm32Val(getFpImmVal(C) >> 32);
      }
      return isMImmVal(getFpImmVal(C));
    }
  }
  return false;
}

static unsigned decideComp(EVT SrcVT, bool Signed) {
  if (SrcVT.isFloatingPoint()) {
    if (SrcVT == MVT::f128)
      return VEISD::CMPQ;
    return VEISD::CMPF;
  }
  return Signed ? VEISD::CMPI : VEISD::CMPU;
}

static EVT decideCompType(EVT SrcVT) {
  if (SrcVT == MVT::f128)
    return MVT::f64;
  return SrcVT;
}

static bool safeWithoutComp(EVT SrcVT, bool Signed) {
  if (SrcVT.isFloatingPoint()) {
    // For the case of floating point setcc, only unordered comparison
    // or general comparison with -enable-no-nans-fp-math option reach
    // here, so it is safe even if values are NaN.  Only f128 doesn't
    // safe since VE uses f64 result of f128 comparison.
    return SrcVT != MVT::f128;
  }
  // For the case of integer setcc, only signed 64 bits comparison is safe.
  // For unsigned, "CMPU 0x80000000, 0" has to be greater than 0, but it becomes
  // less than 0 witout CMPU.  For 32 bits, other half of 32 bits are
  // uncoditional, so it is not safe too without CMPI..
  return (Signed && SrcVT == MVT::i64) ? true : false;
}

static SDValue generateComparison(EVT VT, SDValue LHS, SDValue RHS,
                                  bool Commutable, bool Signed, const SDLoc &DL,
                                  SelectionDAG &DAG) {
  if (Commutable) {
    // VE comparison can holds simm7 at lhs and mimm at rhs.  Swap operands
    // if it matches.
    if (!isSimm7(LHS) && !isMImm(RHS) && (isSimm7(RHS) || isMImm(LHS)))
      std::swap(LHS, RHS);
    assert(!(isNullConstant(LHS) || isNullFPConstant(LHS)) && "lhs is 0!");
  }

  // Compare values.  If RHS is 0 and it is safe to calculate without
  // comparison, we don't generate an instruction for comparison.
  EVT CompVT = decideCompType(VT);
  if (CompVT == VT && safeWithoutComp(VT, Signed) &&
      (isNullConstant(RHS) || isNullFPConstant(RHS))) {
    return LHS;
  }
  return DAG.getNode(decideComp(VT, Signed), DL, CompVT, LHS, RHS);
}

/// This function is called when we have proved that a SETCC node can be
/// replaced by subtraction (and other supporting instructions).
SDValue VETargetLowering::generateEquivalentSub(SDNode *N, bool Signed,
                                                bool Complement, bool Swap,
                                                SelectionDAG &DAG) const {
  assert(N->getOpcode() == ISD::SETCC && "ISD::SETCC Expected.");

  SDLoc DL(N);
  auto Op0 = N->getOperand(0);
  auto Op1 = N->getOperand(1);
  unsigned Size = Op0.getValueSizeInBits();
  EVT SrcVT = Op0.getValueType();
  EVT VT = N->getValueType(0);
  assert(VT == MVT::i32 && "i32 is expected as a result of ISD::SETCC.");

  // Swap if needed. Depends on the condition code.
  if (Swap)
    std::swap(Op0, Op1);

  // Compare values.  If Op1 is 0 and it is safe to calculate without
  // comparison, we don't generate compare instruction.
  EVT CompVT = decideCompType(SrcVT);
  SDValue CompNode =
      generateComparison(SrcVT, Op0, Op1, false, Signed, DL, DAG);
  if (CompVT != MVT::i64) {
    SDValue Undef = SDValue(
        DAG.getMachineNode(TargetOpcode::IMPLICIT_DEF, DL, MVT::i64), 0);
    if (SrcVT == MVT::i32) {
      SDValue Sub_i32 = DAG.getTargetConstant(VE::sub_i32, DL, MVT::i32);
      CompNode = SDValue(DAG.getMachineNode(
          TargetOpcode::INSERT_SUBREG, DL, MVT::i64, Undef,
          CompNode, Sub_i32), 0);
    } else if (SrcVT == MVT::f32) {
      SDValue Sub_f32 = DAG.getTargetConstant(VE::sub_f32, DL, MVT::i32);
      CompNode = SDValue(DAG.getMachineNode(
          TargetOpcode::INSERT_SUBREG, DL, MVT::i64, Undef,
          CompNode, Sub_f32), 0);
      Size = 64; // VE places f32 at higher bits in 64 bit representation.
    } else if (SrcVT == MVT::f64) {
      const TargetRegisterClass *RC = getRegClassFor(MVT::i64);
      CompNode = SDValue(DAG.getMachineNode(TargetOpcode::COPY_TO_REGCLASS, DL,
                                            MVT::i64, CompNode,
                                            DAG.getTargetConstant(RC->getID(),
                                                DL, MVT::i32)), 0);
    } else
      llvm_unreachable("Unknown ValueType!");
  }

  // Move the sign bit to the least significant position and zero out the rest.
  // Now the least significant bit carries the result of original comparison.
  auto Shifted = DAG.getNode(ISD::SRL, DL, MVT::i64, CompNode,
                             DAG.getConstant(Size - 1, DL, MVT::i32));
  auto Final = Shifted;

  // Complement the result if needed. Based on the condition code.
  if (Complement)
    Final = DAG.getNode(ISD::XOR, DL, MVT::i64, Shifted,
                        DAG.getConstant(1, DL, MVT::i64));

  // Final is either 0 or 1, so it is safe for EXTRACT_SUBREG
  SDValue Sub_i32 = DAG.getTargetConstant(VE::sub_i32, DL, MVT::i32);
  Final = SDValue(DAG.getMachineNode(
      TargetOpcode::EXTRACT_SUBREG, DL, VT, Final, Sub_i32), 0);

  return Final;
}

/// This function is called when we have proved that a SETCC node can be
/// replaced by EQV/XOR+CMOV instead of CMP+LEA+CMOV
static SDValue generateEquivalentBitOp(SDNode *N, unsigned Cmp,
                                       SelectionDAG &DAG) {
  assert(N->getOpcode() == ISD::SETCC && "ISD::SETCC Expected.");

  SDLoc DL(N);
  auto Op0 = N->getOperand(0);
  auto Op1 = N->getOperand(1);
  EVT SrcVT = Op0.getValueType();
  EVT VT = N->getValueType(0);
  assert(SrcVT.isScalarInteger() &&
         "Scalar integer is expected as inputs of ISD::SETCC.");
  assert(VT == MVT::i32 && "i32 is expected as a result of ISD::SETCC.");

  // Compare or equiv integers.
  auto CmpNode = DAG.getNode(Cmp, DL, SrcVT, Op0, Op1);

  // Adjust register size for CMOV's base register.
  //   CMOV cmp, 1, base (=cmp)
  auto Base = CmpNode;
  if (VT != SrcVT) {
    // Cmp is equal to 0 iff it is used as base register, so safe to use
    // INSERT_SUBREG/EXTRACT_SUBRAG.
    SDValue Sub_i32 = DAG.getTargetConstant(VE::sub_i32, DL, MVT::i32);
    Base = SDValue(DAG.getMachineNode(
        TargetOpcode::EXTRACT_SUBREG, DL, VT, Base, Sub_i32), 0);
  }
  // Set 1 iff comparison result is not equal to 0.
  auto Cmoved = DAG.getNode(VEISD::CMOV, DL, VT, CmpNode,
                            DAG.getConstant(1, DL, VT), Base,
                            DAG.getConstant(VECC::CC_INE, DL, MVT::i32));

  return Cmoved;
}

/// This function is called when we have proved that a SETCC node can be
/// replaced by CMP+CMOV or CMP+LEA+CMOV.
SDValue VETargetLowering::generateEquivalentCmp(SDNode *N, bool UseCompAsBase,
                                                SelectionDAG &DAG) const {
  assert(N->getOpcode() == ISD::SETCC && "ISD::SETCC Expected.");

  SDLoc DL(N);
  auto Op0 = N->getOperand(0);
  auto Op1 = N->getOperand(1);
  EVT SrcVT = Op0.getValueType();
  EVT VT = N->getValueType(0);
  assert(VT == MVT::i32 && "i32 is expected as a result of ISD::SETCC.");

  // VE instruction can holds simm7 at lhs and mimm at rhs.  Swap operands
  // if it improve instructions.  Both CMP operation is safe to sawp
  // for SETEQ/SETNE.
  if (!isSimm7(Op0) && !isMImm(Op1) && (isSimm7(Op1) || isMImm(Op0)))
    std::swap(Op0, Op1);

  // Compare or equiv integers.
  unsigned Comp = decideComp(SrcVT, true);
  EVT CompVT = decideCompType(SrcVT);
  auto CompNode = DAG.getNode(Comp, DL, CompVT, Op0, Op1);

  // Adjust register size for CMOV's base register.
  //   CMOV cmp, 1, base (=cmp)
  auto Base = CompNode;
  if (UseCompAsBase) {
    // Cmp is equal to 1 iff it is used as base register, so safe to use
    // INSERT_SUBREG/EXTRACT_SUBRAG.
    SDValue Sub_i32 = DAG.getTargetConstant(VE::sub_f32, DL, MVT::i32);
    if (CompVT != MVT::i32) {
      if (CompVT == MVT::i64) {
        Base = SDValue(DAG.getMachineNode(
            TargetOpcode::EXTRACT_SUBREG, DL, VT, Base, Sub_i32), 0);
      } else if (CompVT == MVT::f32) {
        SDValue Sub_f32 = DAG.getTargetConstant(VE::sub_f32, DL, MVT::i32);
        SDValue Undef = SDValue(
            DAG.getMachineNode(TargetOpcode::IMPLICIT_DEF, DL, MVT::i64), 0);
        Base = SDValue(DAG.getMachineNode(
            TargetOpcode::INSERT_SUBREG, DL, MVT::i64, Undef,
            Base, Sub_f32), 0);
        Base = SDValue(DAG.getMachineNode(
            TargetOpcode::EXTRACT_SUBREG, DL, VT, Base, Sub_i32), 0);
      } else if (CompVT == MVT::f64) {
        const TargetRegisterClass *RC = getRegClassFor(MVT::i64);
        Base = SDValue(DAG.getMachineNode(
            TargetOpcode::COPY_TO_REGCLASS, DL, MVT::i64, Base,
            DAG.getTargetConstant(RC->getID(), DL, MVT::i32)), 0);
        Base = SDValue(DAG.getMachineNode(
            TargetOpcode::EXTRACT_SUBREG, DL, VT, Base, Sub_i32), 0);
      } else
        llvm_unreachable("Unknown ValueType!");
    }
  } else {
    Base = DAG.getConstant(0, DL, CompVT);
  }
  // Set 1 iff comparison result is not equal to 0.
  auto Cmoved = DAG.getNode(VEISD::CMOV, DL, VT, CompNode,
                            DAG.getConstant(1, DL, VT), Base,
                            DAG.getConstant(VECC::CC_INE, DL, MVT::i32));

  return Cmoved;
}

/// This function is called when we have proved that a SETCC node can be
/// replaced by leading-zero (and other supporting instructions).
SDValue VETargetLowering::generateEquivalentLdz(SDNode *N, bool Complement,
                                                SelectionDAG &DAG) const {
  assert(N->getOpcode() == ISD::SETCC && "ISD::SETCC Expected.");

  SDLoc DL(N);
  auto Op0 = N->getOperand(0);
  auto Op1 = N->getOperand(1);
  EVT SrcVT = Op0.getValueType();
  EVT VT = N->getValueType(0);
  assert(VT == MVT::i32 && "i32 is expected as a result of ISD::SETCC.");

  // Compare values.  If Op1 is 0 and it is safe to calculate without
  // comparison, we don't generate compare instruction.
  EVT CompVT = decideCompType(SrcVT);
  SDValue CompNode =
      generateComparison(SrcVT, Op0, Op1, true, true, DL, DAG);
  if (CompVT != MVT::i64) {
    SDValue Undef = SDValue(
        DAG.getMachineNode(TargetOpcode::IMPLICIT_DEF, DL, MVT::i64), 0);
    if (SrcVT == MVT::i32) {
      SDValue Sub_i32 = DAG.getTargetConstant(VE::sub_i32, DL, MVT::i32);
      CompNode = SDValue(DAG.getMachineNode(
          TargetOpcode::INSERT_SUBREG, DL, MVT::i64, Undef,
          CompNode, Sub_i32), 0);
    } else if (SrcVT == MVT::f32) {
      SDValue Sub_f32 = DAG.getTargetConstant(VE::sub_f32, DL, MVT::i32);
      CompNode = SDValue(DAG.getMachineNode(
          TargetOpcode::INSERT_SUBREG, DL, MVT::i64, Undef,
          CompNode, Sub_f32), 0);
    } else if (SrcVT == MVT::f64) {
      const TargetRegisterClass *RC = getRegClassFor(MVT::i64);
      CompNode = SDValue(DAG.getMachineNode(TargetOpcode::COPY_TO_REGCLASS, DL,
                                            MVT::i64, CompNode,
                                            DAG.getTargetConstant(RC->getID(),
                                                DL, MVT::i32)), 0);
    } else
      llvm_unreachable("Unknown ValueType!");
  }

  // Count leading 0 in 64 bit register.
  auto LdzNode = DAG.getNode(ISD::CTLZ, DL, MVT::i64, CompNode);

  // If both are equal, ldz returns 64.  Otherwise, less than 64.
  // Move the 6th bit to the least significant position and zero out the rest.
  // Now the least significant bit carries the result of original comparison.
  unsigned Size = CompNode.getValueSizeInBits();
  auto Shifted = DAG.getNode(ISD::SRL, DL, MVT::i64, LdzNode,
                             DAG.getConstant(Log2_32(Size), DL, MVT::i32));
  auto Final = Shifted;

  // Complement the result if needed. Based on the condition code.
  if (Complement)
    Final = DAG.getNode(ISD::XOR, DL, MVT::i64, Shifted,
                        DAG.getConstant(1, DL, MVT::i64));

  // Final is either 0 or 1, so it is safe for EXTRACT_SUBREG
  SDValue Sub_i32 = DAG.getTargetConstant(VE::sub_i32, DL, MVT::i32);
  Final = SDValue(DAG.getMachineNode(
      TargetOpcode::EXTRACT_SUBREG, DL, VT, Final, Sub_i32), 0);

  return Final;
}

// Perform optiization on SetCC similar to PowerPC.
SDValue VETargetLowering::optimizeSetCC(SDNode *N, DAGCombinerInfo &DCI) const {
  assert(N->getOpcode() == ISD::SETCC && "ISD::SETCC Expected.");
  EVT SrcVT = N->getOperand(0).getValueType();

  // FIXME: optimize floating point SetCC.
  if (SrcVT.isFloatingPoint())
    return SDValue();

  // We prefer to do this when all types are legal.
  if (!DCI.isAfterLegalizeDAG())
    return SDValue();

  // For setcc, we generally create following instructions.
  //   CMP       %cmp, %a, %b
  //   LEA       %res, 0
  //   CMOV.cond %res, 1, %cmp
  //
  // However, CMOV is slower than ALU instructions and a LEA result may hold a
  // register for a while if LEA instruction moved around.  It happens often
  // more than what I expected.  So, we are going to optimize these instructions
  // using bit calculations like below.
  //
  // For SETEQ/SETNE, we use LDZ to count the number of bits holding 0.
  //   SETEQ
  //   CMP %t1, %a, %b
  //   LDZ %t2, %t1     ; 64 iff %t1 is equal to 0
  //   SRL %res, %t2, 6 ; 64 becomes 1 now
  //
  //   SETNE
  //   CMP %t1, %a, %b
  //   CMPU %t2, 0, %t1
  //   SRL %res, %t2, 63/31
  //
  // For other comparison, we use sign bit to generate result value.
  //   SETLT                   SETLE
  //   CMP %t1, %a, %b         CMP %t1, %b, %a
  //   SRL %res, %t1, 63/31    SRL %t2, %t1, 63/31
  //                           XOR %res, %t2, 1
  //
  // We can use similar instructions for floating point also iff comparison
  // is unordered.  VE's comparison may return qNaN which MSB is on.
  // FIXME: support floating point.

  ISD::CondCode CC = cast<CondCodeSDNode>(N->getOperand(2))->get();
  SelectionDAG &DAG = DCI.DAG;
  switch (CC) {
  default: break;
  case ISD::SETEQ:
#if 1
    // a == b -> (LDZ (CMP a, b)) >> 6
    //   3 insns are equal to CMP+LEA+CMOV but faster.
    return generateEquivalentLdz(N, false, DAG);
#else
    // a == b -> cmov (a EQV b), 1, (a EQV b), SETNE iff a/b are i64
    //           cmov (a CMP b), 1, 0, SETEQ otherwise
    //   2 insns which is less than CMP+LEA+CMOV
    if (SrcVT == MVT::i64)
      return generateEquivalentBitOp(N, VEISD::EQV, DAG);
    // FIXME: generate CMP+LEA+CMOV here.
    // return generateEquivalentCmp(N, false, DAG);
#endif
    break;
  case ISD::SETNE:
    // Generate code for "setugt a, 0" instead of "setne a, 0" since it is
    // faster on VE.
    if (isNullConstant(N->getOperand(1)))
      return generateEquivalentSub(N, false, false, true, DAG);
    LLVM_FALLTHROUGH;
  case ISD::SETUNE: {
#if 1
    // Generate code for "setugt (cmp a, b), 0" instead of "setne a, b"
    // since it is faster on VE.
    SDLoc DL(N);
    EVT CompVT = decideCompType(SrcVT);
    SDValue CompNode =
        generateComparison(SrcVT, N->getOperand(0), N->getOperand(1), true,
                           true, DL, DAG);
#if 0
    return DAG.getNode(ISD::SETCC, DL, MVT::i32, CompNode,
                       DAG.getConstant(0, DL, CompVT),
                       DAG.getCondCode(ISD::SETUGT));
#else
#if 1
    SDValue SetCC =  DAG.getNode(ISD::SETCC, DL, MVT::i32, CompNode,
                                 DAG.getConstant(0, DL, CompVT),
                                 DAG.getCondCode(ISD::SETUGT));
    return generateEquivalentSub(SetCC.getNode(), false, false, true, DAG);
#if 0
    CompNode = generateComparison(CompVT, DAG.getConstant(0, DL, CompVT),
                                  CompNode, false, false, DL, DAG);
    return generateEquivalentSub(CompNode.getNode(), false, false, true, DAG);
#endif
#endif
#endif
#else
#if 1
    // a != b -> (XOR (LDZ (CMP a, b)) >> 6, 1)
    //   4 insns are more than CMP+LEA+CMOV but faster.
    return generateEquivalentLdz(N, true, DAG);
#else
    // a != b -> cmov (a XOR b), 1, (a XOR b), SETNE iff a/b are i64
    //           cmov (a CMP b), 1, (a CMP b), SETNE otherwise
    //   2 insns which is less than CMP+LEA+CMOV
    if (SrcVT == MVT::i64)
      return generateEquivalentBitOp(N, VEISD::XOR, DAG);
    return generateEquivalentCmp(N, true, DAG);
#endif
#endif
  }
  case ISD::SETLT:
    // a < b -> (CMP a, b) >> size(a)-1
    //   2 insns are less than CMP+LEA+CMOV
    return generateEquivalentSub(N, true, false, false, DAG);
  case ISD::SETGT:
    // a > b -> (CMP b, a) >> size(a)-1
    //   2 insns are less than CMP+LEA+CMOV
    return generateEquivalentSub(N, true, false, true, DAG);
  case ISD::SETLE:
    // a <= b -> (XOR (CMP b, a) >> size(a)-1, 1)
    //   3 insns are equal to CMP+LEA+CMOV but faster.
    return generateEquivalentSub(N, true, true, true, DAG);
  case ISD::SETGE:
    // a >= b -> (XOR (CMP a, b) >> size(a)-1, 1)
    //   3 insns are equal to CMP+LEA+CMOV but faster.
    return generateEquivalentSub(N, true, true, false, DAG);
  case ISD::SETULT:
    // a < b -> (CMP a, b) >> size(a)-1
    return generateEquivalentSub(N, false, false, false, DAG);
  case ISD::SETULE:
    // a <= b -> (XOR (CMP b, a) >> size(a)-1, 1)
    return generateEquivalentSub(N, false, true, true, DAG);
  case ISD::SETUGT:
    // a > b -> (CMP b, a) >> size(a)-1
    return generateEquivalentSub(N, false, false, true, DAG);
  case ISD::SETUGE:
    // a >= b -> (XOR (CMP a, b) >> size(a)-1, 1)
    return generateEquivalentSub(N, false, true, false, DAG);
  }
  return SDValue();
}

SDValue VETargetLowering::combineExtBoolTrunc(SDNode *N,
                                              DAGCombinerInfo &DCI) const {
  SelectionDAG &DAG = DCI.DAG;
  SDLoc DL(N);
  EVT VT = N->getValueType(0);
  EVT SrcVT = N->getOperand(0).getValueType();

  // We prefer to do this when all types are legal.
  if (!DCI.isAfterLegalizeDAG())
    return SDValue();

  if (N->getOperand(0).getOpcode() == ISD::SETCC &&
      SrcVT == MVT::i32 && VT == MVT::i64) {
    // SETCC returns 0 or 1, so all ext is safe to replae to INSERT_SUBREG.
    // But peform this modification after setcc is leagalized to i32.
    SDValue Undef = SDValue(
        DAG.getMachineNode(TargetOpcode::IMPLICIT_DEF, DL, VT), 0);
    SDValue Sub_i32 = DAG.getTargetConstant(VE::sub_i32, DL, MVT::i32);
    return SDValue(DAG.getMachineNode(
        TargetOpcode::INSERT_SUBREG, DL, MVT::i64, Undef,
        N->getOperand(0), Sub_i32), 0);
  }
  return SDValue();
}

static bool isI32Insn(const SDNode *User, const SDNode *N) {
  switch (User->getOpcode()) {
  default:
    return false;
  case ISD::ADD:
  case ISD::SUB:
  case ISD::MUL:
  case ISD::SDIV:
  case ISD::UDIV:
  case ISD::SETCC:
  case ISD::SMIN:
  case ISD::SMAX:
  case ISD::SHL:
  case ISD::SRA:
  case ISD::BSWAP:
  case ISD::SINT_TO_FP:
  case ISD::UINT_TO_FP:
  case ISD::BR_CC:
  case ISD::BITCAST:
  case ISD::ATOMIC_CMP_SWAP:
  case ISD::ATOMIC_SWAP:
  case VEISD::CMPU:
  case VEISD::CMPI:
  case VEISD::VEC_BROADCAST:
    return true;
  case ISD::SRL:
    if (N->getOperand(0).getOpcode() != ISD::SRL)
      return true;
    // (srl (trunc (srl ...))) may be optimized by combining srl, so
    // doesn't optimize trunc now.
    return false;
  case ISD::SELECT_CC:
    if (User->getOperand(2).getNode() != N &&
        User->getOperand(3).getNode() != N)
      return true;
    LLVM_FALLTHROUGH;
  case ISD::AND:
  case ISD::OR:
  case ISD::XOR:
  case ISD::SELECT:
  case ISD::CopyToReg:
    // Check all use of selections, bit operations, and copies.  If all of them
    // are safe, optimize truncate to extract_subreg.
    for (SDNode::use_iterator UI = User->use_begin(), UE = User->use_end();
         UI != UE; ++UI) {
      switch ((*UI)->getOpcode()) {
      default:
        // If the use is an instruction which treats the source operand as i32,
        // it is safe to avoid truncate here.
        if (isI32Insn(*UI, N))
          continue;
        break;
      case ISD::ANY_EXTEND:
      case ISD::SIGN_EXTEND:
      case ISD::ZERO_EXTEND: {
        // Special optimizations to the combination of ext and trunc.
        // (ext ... (select ... (trunc ...))) is safe to avoid truncate here
        // since this truncate instruction clears higher 32 bits which is filled
        // by one of ext instructions later.
        assert(N->getValueType(0) == MVT::i32 &&
               "find truncate to not i32 integer");
        if (User->getOpcode() == ISD::SELECT_CC ||
            User->getOpcode() == ISD::SELECT)
          continue;
        break;
      }
      }
      return false;
    }
    return true;
  }
}

// Optimize TRUNCATE in DAG combining.  Optimizing it in CUSTOM lower is
// sometime too early.  Optimizing it in DAG pattern matching in VEInstrInfo.td
// is sometime too late.  So, doing it at here.
SDValue VETargetLowering::combineTRUNCATE(SDNode *N,
                                          DAGCombinerInfo &DCI) const {
  assert(N->getOpcode() == ISD::TRUNCATE &&
         "Should be called with a TRUNCATE node");

  SelectionDAG &DAG = DCI.DAG;
  SDLoc DL(N);
  EVT VT = N->getValueType(0);

  // We prefer to do this when all types are legal.
  if (!DCI.isAfterLegalizeDAG())
    return SDValue();

  // Skip combine TRUNCATE atm if the operand of TRUNCATE might be a constant.
  if (N->getOperand(0)->getOpcode() == ISD::SELECT_CC &&
      isa<ConstantSDNode>(N->getOperand(0)->getOperand(0)) &&
      isa<ConstantSDNode>(N->getOperand(0)->getOperand(1)))
    return SDValue();

  // Check all use of this TRUNCATE.
  for (SDNode::use_iterator UI = N->use_begin(), UE = N->use_end(); UI != UE;
       ++UI) {
    SDNode *User = *UI;

    // Make sure that we're not going to replace TRUNCATE for non i32
    // instructions.
    //
    // FIXME: Although we could sometimes handle this, and it does occur in
    // practice that one of the condition inputs to the select is also one of
    // the outputs, we currently can't deal with this.
    if (isI32Insn(User, N))
      continue;

    return SDValue();
  }

  SDValue SubI32 = DAG.getTargetConstant(VE::sub_i32, DL, MVT::i32);
  return SDValue(DAG.getMachineNode(TargetOpcode::EXTRACT_SUBREG, DL, VT,
                                    N->getOperand(0), SubI32),
                 0);
}

SDValue VETargetLowering::combineSetCC(SDNode *N,
                                        DAGCombinerInfo &DCI) const {
  assert(N->getOpcode() == ISD::SETCC &&
         "Should be called with a SETCC node");

#if 0
  ISD::CondCode CC = cast<CondCodeSDNode>(N->getOperand(2))->get();
  if (CC == ISD::SETNE || CC == ISD::SETEQ) {
    SDValue LHS = N->getOperand(0);
    SDValue RHS = N->getOperand(1);

    // If there is a '0 - y' pattern, canonicalize the pattern to the RHS.
    if (LHS.getOpcode() == ISD::SUB && isNullConstant(LHS.getOperand(0)) &&
        LHS.hasOneUse())
      std::swap(LHS, RHS);

    // x == 0-y --> x+y == 0
    // x != 0-y --> x+y != 0
    if (RHS.getOpcode() == ISD::SUB && isNullConstant(RHS.getOperand(0)) &&
        RHS.hasOneUse()) {
      SDLoc DL(N);
      SelectionDAG &DAG = DCI.DAG;
      EVT VT = N->getValueType(0);
      EVT OpVT = LHS.getValueType();
      SDValue Add = DAG.getNode(ISD::ADD, DL, OpVT, LHS, RHS.getOperand(1));
      return DAG.getSetCC(DL, VT, Add, DAG.getConstant(0, DL, OpVT), CC);
    }
  }
#endif

  EVT VT = N->getValueType(0);
  if (VT != MVT::i32)
    return SDValue();

  // Check all use of this SETCC.
  for (SDNode::use_iterator UI = N->use_begin(), UE = N->use_end();
       UI != UE; ++UI) {
    SDNode *User = *UI;

    // Make sure that we're not going to promote SETCC for SELECT or BRCOND
    // or BR_CC.
    // FIXME: Although we could sometimes handle this, and it does occur in
    // practice that one of the condition inputs to the select is also one of
    // the outputs, we currently can't deal with this.
    if (User->getOpcode() == ISD::SELECT ||
        User->getOpcode() == ISD::BRCOND) {
      if (User->getOperand(0).getNode() == N)
        return SDValue();
    } else if (User->getOpcode() == ISD::BR_CC) {
      if (User->getOperand(1).getNode() == N ||
          User->getOperand(2).getNode() == N)
        return SDValue();
    } else if (User->getOpcode() == ISD::AND) {
      // Atomic expansion may construct instructions like below.
      //   %cond = SETCC
      //   %and = AND %cond, 1
      //   BR_CC %and
      //
      // This patterns will be combined into a single BR_CC later.
      // So, we defer optimization on SETCC for a while.
      // FIXME: create combine for (AND (SETCC ), 1).
      if (User->getOperand(0).getNode() == N &&
          User->getOperand(1).getValueType().isScalarInteger() &&
          isOneConstant(User->getOperand(1)))
        return SDValue();
    }
  }

  return optimizeSetCC(N, DCI);
}

SDValue VETargetLowering::combineSelectCC(SDNode *N,
                                          DAGCombinerInfo &DCI) const {
  assert(N->getOpcode() == ISD::SELECT_CC &&
         "Should be called with a SELECT_CC node");
  ISD::CondCode CC = cast<CondCodeSDNode>(N->getOperand(4))->get();
  SDValue LHS = N->getOperand(0);
  SDValue RHS = N->getOperand(1);
  SDValue True = N->getOperand(2);
  SDValue False = N->getOperand(3);
  bool Modify = false;

  EVT VT = N->getValueType(0);
  if (VT.isVector())
    return SDValue();

  if (isMImm(True)) {
    // Doesn't swap True and False values.
  } else if (isMImm(False)) {
    // Swap True and False values.  Inverse CC also.
    std::swap(True, False);
    CC = getSetCCInverse(CC, LHS.getValueType());
    Modify = true;
  }

  if (Modify) {
    SDLoc DL(N);
    SelectionDAG &DAG = DCI.DAG;
    return DAG.getSelectCC(SDLoc(N), LHS, RHS, True, False, CC);
  }

  return SDValue();
}

SDValue VETargetLowering::PerformDAGCombine(SDNode *N,
                                            DAGCombinerInfo &DCI) const {
  SDLoc dl(N);
  switch (N->getOpcode()) {
  default:
    break;
  case ISD::ANY_EXTEND:
  case ISD::SIGN_EXTEND:
  case ISD::ZERO_EXTEND:
    return combineExtBoolTrunc(N, DCI);
  case ISD::SETCC:
    return combineSetCC(N, DCI);
  case ISD::SELECT_CC:
    return combineSelectCC(N, DCI);
  case ISD::TRUNCATE:
    return combineTRUNCATE(N, DCI);
  }

  return SDValue();
}

bool VETargetLowering::isTypeDesirableForOp(unsigned Opc, EVT VT) const {
  if (!isTypeLegal(VT))
    return false;

  // There are no i32 bitreverse/ctpop/and/or/xor instructions.
  if (VT == MVT::i32) {
    switch (Opc) {
    default:
      break;
    case ISD::BITREVERSE:
    case ISD::CTPOP:
    case ISD::AND:
    case ISD::OR:
    case ISD::XOR:
      return false;
    }
  }

  // There are no i8/i16 instructions.
  if (VT == MVT::i8 || VT == MVT::i16)
    return false;

  // Any legal type not explicitly accounted for above here is desirable.
  return true;
}

//===----------------------------------------------------------------------===//
// VE Inline Assembly Support
//===----------------------------------------------------------------------===//

VETargetLowering::ConstraintType
VETargetLowering::getConstraintType(StringRef Constraint) const {
  if (Constraint.size() == 1) {
    switch (Constraint[0]) {
    default:
      break;
    case 'v': // vector registers
    case 'f':
    case 'e':
      return C_RegisterClass;
    case 'I': // SIMM13
      return C_Other;
    }
  }

  return TargetLowering::getConstraintType(Constraint);
}

TargetLowering::ConstraintWeight VETargetLowering::
getSingleConstraintMatchWeight(AsmOperandInfo &info,
                               const char *constraint) const {
  ConstraintWeight weight = CW_Invalid;
  Value *CallOperandVal = info.CallOperandVal;
  // If we don't have a value, we can't do a match,
  // but allow it at the lowest weight.
  if (!CallOperandVal)
    return CW_Default;

  // Look at the constraint type.
  switch (*constraint) {
  default:
    weight = TargetLowering::getSingleConstraintMatchWeight(info, constraint);
    break;
  case 'I': // SIMM13
    if (ConstantInt *C = dyn_cast<ConstantInt>(info.CallOperandVal)) {
      if (isInt<13>(C->getSExtValue()))
        weight = CW_Constant;
    }
    break;
  }
  return weight;
}

/// LowerAsmOperandForConstraint - Lower the specified operand into the Ops
/// vector.  If it is invalid, don't add anything to Ops.
void VETargetLowering::
LowerAsmOperandForConstraint(SDValue Op,
                             std::string &Constraint,
                             std::vector<SDValue> &Ops,
                             SelectionDAG &DAG) const {
  SDValue Result(nullptr, 0);

  // Only support length 1 constraints for now.
  if (Constraint.length() > 1)
    return;

  char ConstraintLetter = Constraint[0];
  switch (ConstraintLetter) {
  default: break;
  case 'I':
    if (ConstantSDNode *C = dyn_cast<ConstantSDNode>(Op)) {
      if (isInt<13>(C->getSExtValue())) {
        Result = DAG.getTargetConstant(C->getSExtValue(), SDLoc(Op),
                                       Op.getValueType());
        break;
      }
      return;
    }
  }

  if (Result.getNode()) {
    Ops.push_back(Result);
    return;
  }
  TargetLowering::LowerAsmOperandForConstraint(Op, Constraint, Ops, DAG);
}

std::pair<unsigned, const TargetRegisterClass *>
VETargetLowering::getRegForInlineAsmConstraint(const TargetRegisterInfo *TRI,
                                               StringRef Constraint,
                                               MVT VT) const {
  const TargetRegisterClass *RC = nullptr;
  if (Constraint.size() == 1) {
    switch (Constraint[0]) {
    default:
      return TargetLowering::getRegForInlineAsmConstraint(TRI, Constraint, VT);
    case 'r':
      RC = &VE::I64RegClass;
      break;
    case 'v':
      RC = &VE::V64RegClass;
      break;
    case 'f':
      if (VT == MVT::f32 || VT == MVT::f64)
        RC = &VE::I64RegClass;
      else if (VT == MVT::f128)
        RC = &VE::F128RegClass;
      else
        llvm_unreachable("Unknown ValueType for f-register-type!");
      break;
    case 'e':
      if (VT == MVT::f32 || VT == MVT::f64)
        RC = &VE::I64RegClass;
      else if (VT == MVT::f128)
        RC = &VE::F128RegClass;
      else
        llvm_unreachable("Unknown ValueType for e-register-type!");
      break;
    }
    return std::make_pair(0U, RC);
  } else if (!Constraint.empty() && Constraint.size() <= 5
              && Constraint[0] == '{' && *(Constraint.end()-1) == '}') {
    // constraint = '{r<d>}'
    // Remove the braces from around the name.
    StringRef name(Constraint.data()+1, Constraint.size()-2);
    // Handle register aliases:
    //       r0-r7   -> g0-g7
    //       r8-r15  -> o0-o7
    //       r16-r23 -> l0-l7
    //       r24-r31 -> i0-i7
    uint64_t intVal = 0;
    if (name.substr(0, 1).equals("r")
        && !name.substr(1).getAsInteger(10, intVal) && intVal <= 31) {
      const char regTypes[] = { 'g', 'o', 'l', 'i' };
      char regType = regTypes[intVal/8];
      char regIdx = '0' + (intVal % 8);
      char tmp[] = { '{', regType, regIdx, '}', 0 };
      std::string newConstraint = std::string(tmp);
      return TargetLowering::getRegForInlineAsmConstraint(TRI, newConstraint,
                                                          VT);
    }
  }

  return TargetLowering::getRegForInlineAsmConstraint(TRI, Constraint, VT);
}

// Override to enable LOAD_STACK_GUARD lowering on Linux.
bool VETargetLowering::useLoadStackGuardNode() const {
  if (!Subtarget->isTargetLinux())
    return TargetLowering::useLoadStackGuardNode();
  return true;
}

// Override to disable global variable loading on Linux.
void VETargetLowering::insertSSPDeclarations(Module &M) const {
  if (!Subtarget->isTargetLinux())
    return TargetLowering::insertSSPDeclarations(M);
}

void VETargetLowering::finalizeLowering(MachineFunction& MF) const {
  for (auto &MBB : MF)
    MBB.addLiveIn(VE::VL);
  TargetLoweringBase::finalizeLowering(MF);
}

bool VETargetLowering::isVectorMaskType(EVT VT) const {
  return (VT == MVT::v256i1 || VT == MVT::v512i1);
}

//===----------------------------------------------------------------------===//
// VE Target Optimization Support
//===----------------------------------------------------------------------===//

unsigned VETargetLowering::getMinimumJumpTableEntries() const {
  // Specify 8 for PIC model to relieve the impact of PIC load instructions.
  if (isJumpTableRelative())
    return 8;

  return TargetLowering::getMinimumJumpTableEntries();
}

bool VETargetLowering::hasAndNot(SDValue Y) const {
  EVT VT = Y.getValueType();

  // VE doesn't have vector and not instruction.
  if (VT.isVector())
    return false;

  // VE allows different immediate values for X and Y where ~X & Y.
  // Only simm7 works for X, and only mimm works for Y on VE.  However, this
  // function is used to check whether an immediate value is OK for and-not
  // instruction as both X and Y.  Generating additional instruction to
  // retrieve an immediate value is no good since the purpose of this
  // function is to convert a series of 3 instructions to another series of
  // 3 instructions with better parallelism.  Therefore, we return false
  // for all immediate values now.
  // FIXME: Change hasAndNot function to have two operands to make it work
  //        correctly with Aurora VE.
  if (isa<ConstantSDNode>(Y))
    return false;

  // It's ok for generic registers.
  return true;
}<|MERGE_RESOLUTION|>--- conflicted
+++ resolved
@@ -1953,35 +1953,14 @@
   if (TLI.verifyReturnAddressArgumentIsConstant(Op, DAG))
     return SDValue();
 
-<<<<<<< HEAD
-  SDLoc dl(Op);
-  unsigned Depth = cast<ConstantSDNode>(Op.getOperand(0))->getZExtValue();
-
-  auto PtrVT = TLI.getPointerTy(MF.getDataLayout());
-
-  if (Depth > 0) {
-    SDValue FrameAddr = lowerFRAMEADDR(Op, DAG, TLI, Subtarget);
-    SDValue Offset = DAG.getConstant(8, dl, MVT::i64);
-    return DAG.getLoad(PtrVT, dl, DAG.getEntryNode(),
-                       DAG.getNode(ISD::ADD, dl, PtrVT, FrameAddr, Offset),
-                       MachinePointerInfo());
-  }
-
-#if 0
-  // FIXME: This implementation doesn't work on VE since we doesn't pre-allocate
-  //        stack (guess).  Need modifications on stack allocation to follow
-  //        other architectures in future.
-  // Just load the return address off the stack.
-  SDValue RetAddrFI = DAG.getFrameIndex(1, PtrVT);
-  return DAG.getLoad(PtrVT, dl, DAG.getEntryNode(), RetAddrFI,
+  SDValue FrameAddr = lowerFRAMEADDR(Op, DAG, TLI, Subtarget);
+
+  SDLoc DL(Op);
+  EVT VT = Op.getValueType();
+  SDValue Offset = DAG.getConstant(8, DL, VT);
+  return DAG.getLoad(VT, DL, DAG.getEntryNode(),
+                     DAG.getNode(ISD::ADD, DL, VT, FrameAddr, Offset),
                      MachinePointerInfo());
-#else
-  SDValue FrameAddr = lowerFRAMEADDR(Op, DAG, TLI, Subtarget);
-  SDValue Offset = DAG.getConstant(8, dl, MVT::i64);
-  return DAG.getLoad(PtrVT, dl, DAG.getEntryNode(),
-                     DAG.getNode(ISD::ADD, dl, PtrVT, FrameAddr, Offset),
-                     MachinePointerInfo());
-#endif
 }
 
 SDValue VETargetLowering::lowerINTRINSIC_WO_CHAIN(SDValue Op,
@@ -2039,21 +2018,6 @@
   unsigned IntNo = cast<ConstantSDNode>(Op.getOperand(1))->getZExtValue();
   switch (IntNo) {
   default: return SDValue();    // Don't custom lower most intrinsics.
-=======
-  SDValue FrameAddr = lowerFRAMEADDR(Op, DAG, TLI, Subtarget);
-
-  SDLoc DL(Op);
-  EVT VT = Op.getValueType();
-  SDValue Offset = DAG.getConstant(8, DL, VT);
-  return DAG.getLoad(VT, DL, DAG.getEntryNode(),
-                     DAG.getNode(ISD::ADD, DL, VT, FrameAddr, Offset),
-                     MachinePointerInfo());
-}
-
-static SDValue getSplatValue(SDNode *N) {
-  if (auto *BuildVec = dyn_cast<BuildVectorSDNode>(N)) {
-    return BuildVec->getSplatValue();
->>>>>>> ca4bf58e
   }
 }
 
@@ -2171,7 +2135,6 @@
     return lowerJumpTable(Op, DAG);
   case ISD::LOAD:
     return lowerLOAD(Op, DAG);
-<<<<<<< HEAD
   case ISD::MGATHER:
     return lowerMGATHER(Op, DAG);
   case ISD::MLOAD:
@@ -2180,12 +2143,6 @@
     return lowerMSCATTER(Op, DAG);
   case ISD::RETURNADDR:
     return lowerRETURNADDR(Op, DAG, *this, Subtarget);
-=======
-  case ISD::RETURNADDR:
-    return lowerRETURNADDR(Op, DAG, *this, Subtarget);
-  case ISD::BUILD_VECTOR:
-    return lowerBUILD_VECTOR(Op, DAG);
->>>>>>> ca4bf58e
   case ISD::STORE:
     return lowerSTORE(Op, DAG);
   case ISD::VASTART:
