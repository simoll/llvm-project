//===---- TargetInfo.cpp - Encapsulate target details -----------*- C++ -*-===//
//
// Part of the LLVM Project, under the Apache License v2.0 with LLVM Exceptions.
// See https://llvm.org/LICENSE.txt for license information.
// SPDX-License-Identifier: Apache-2.0 WITH LLVM-exception
//
//===----------------------------------------------------------------------===//
//
// These classes wrap the information about a call or function
// definition used to handle ABI compliancy.
//
//===----------------------------------------------------------------------===//

#include "TargetInfo.h"
#include "ABIInfo.h"
#include "CGBlocks.h"
#include "CGCXXABI.h"
#include "CGValue.h"
#include "CodeGenFunction.h"
#include "clang/AST/Attr.h"
#include "clang/AST/RecordLayout.h"
#include "clang/Basic/CodeGenOptions.h"
#include "clang/CodeGen/CGFunctionInfo.h"
#include "clang/CodeGen/SwiftCallingConv.h"
#include "llvm/ADT/SmallBitVector.h"
#include "llvm/ADT/StringExtras.h"
#include "llvm/ADT/StringSwitch.h"
#include "llvm/ADT/Triple.h"
#include "llvm/ADT/Twine.h"
#include "llvm/IR/DataLayout.h"
#include "llvm/IR/Type.h"
#include "llvm/Support/raw_ostream.h"
#include <algorithm> // std::sort

using namespace clang;
using namespace CodeGen;

// Helper for coercing an aggregate argument or return value into an integer
// array of the same size (including padding) and alignment.  This alternate
// coercion happens only for the RenderScript ABI and can be removed after
// runtimes that rely on it are no longer supported.
//
// RenderScript assumes that the size of the argument / return value in the IR
// is the same as the size of the corresponding qualified type. This helper
// coerces the aggregate type into an array of the same size (including
// padding).  This coercion is used in lieu of expansion of struct members or
// other canonical coercions that return a coerced-type of larger size.
//
// Ty          - The argument / return value type
// Context     - The associated ASTContext
// LLVMContext - The associated LLVMContext
static ABIArgInfo coerceToIntArray(QualType Ty,
                                   ASTContext &Context,
                                   llvm::LLVMContext &LLVMContext) {
  // Alignment and Size are measured in bits.
  const uint64_t Size = Context.getTypeSize(Ty);
  const uint64_t Alignment = Context.getTypeAlign(Ty);
  llvm::Type *IntType = llvm::Type::getIntNTy(LLVMContext, Alignment);
  const uint64_t NumElements = (Size + Alignment - 1) / Alignment;
  return ABIArgInfo::getDirect(llvm::ArrayType::get(IntType, NumElements));
}

static void AssignToArrayRange(CodeGen::CGBuilderTy &Builder,
                               llvm::Value *Array,
                               llvm::Value *Value,
                               unsigned FirstIndex,
                               unsigned LastIndex) {
  // Alternatively, we could emit this as a loop in the source.
  for (unsigned I = FirstIndex; I <= LastIndex; ++I) {
    llvm::Value *Cell =
        Builder.CreateConstInBoundsGEP1_32(Builder.getInt8Ty(), Array, I);
    Builder.CreateAlignedStore(Value, Cell, CharUnits::One());
  }
}

static bool isAggregateTypeForABI(QualType T) {
  return !CodeGenFunction::hasScalarEvaluationKind(T) ||
         T->isMemberFunctionPointerType();
}

ABIArgInfo
ABIInfo::getNaturalAlignIndirect(QualType Ty, bool ByRef, bool Realign,
                                 llvm::Type *Padding) const {
  return ABIArgInfo::getIndirect(getContext().getTypeAlignInChars(Ty),
                                 ByRef, Realign, Padding);
}

ABIArgInfo
ABIInfo::getNaturalAlignIndirectInReg(QualType Ty, bool Realign) const {
  return ABIArgInfo::getIndirectInReg(getContext().getTypeAlignInChars(Ty),
                                      /*ByRef*/ false, Realign);
}

Address ABIInfo::EmitMSVAArg(CodeGenFunction &CGF, Address VAListAddr,
                             QualType Ty) const {
  return Address::invalid();
}

ABIInfo::~ABIInfo() {}

/// Does the given lowering require more than the given number of
/// registers when expanded?
///
/// This is intended to be the basis of a reasonable basic implementation
/// of should{Pass,Return}IndirectlyForSwift.
///
/// For most targets, a limit of four total registers is reasonable; this
/// limits the amount of code required in order to move around the value
/// in case it wasn't produced immediately prior to the call by the caller
/// (or wasn't produced in exactly the right registers) or isn't used
/// immediately within the callee.  But some targets may need to further
/// limit the register count due to an inability to support that many
/// return registers.
static bool occupiesMoreThan(CodeGenTypes &cgt,
                             ArrayRef<llvm::Type*> scalarTypes,
                             unsigned maxAllRegisters) {
  unsigned intCount = 0, fpCount = 0;
  for (llvm::Type *type : scalarTypes) {
    if (type->isPointerTy()) {
      intCount++;
    } else if (auto intTy = dyn_cast<llvm::IntegerType>(type)) {
      auto ptrWidth = cgt.getTarget().getPointerWidth(0);
      intCount += (intTy->getBitWidth() + ptrWidth - 1) / ptrWidth;
    } else {
      assert(type->isVectorTy() || type->isFloatingPointTy());
      fpCount++;
    }
  }

  return (intCount + fpCount > maxAllRegisters);
}

bool SwiftABIInfo::isLegalVectorTypeForSwift(CharUnits vectorSize,
                                             llvm::Type *eltTy,
                                             unsigned numElts) const {
  // The default implementation of this assumes that the target guarantees
  // 128-bit SIMD support but nothing more.
  return (vectorSize.getQuantity() > 8 && vectorSize.getQuantity() <= 16);
}

static CGCXXABI::RecordArgABI getRecordArgABI(const RecordType *RT,
                                              CGCXXABI &CXXABI) {
  const CXXRecordDecl *RD = dyn_cast<CXXRecordDecl>(RT->getDecl());
  if (!RD) {
    if (!RT->getDecl()->canPassInRegisters())
      return CGCXXABI::RAA_Indirect;
    return CGCXXABI::RAA_Default;
  }
  return CXXABI.getRecordArgABI(RD);
}

static CGCXXABI::RecordArgABI getRecordArgABI(QualType T,
                                              CGCXXABI &CXXABI) {
  const RecordType *RT = T->getAs<RecordType>();
  if (!RT)
    return CGCXXABI::RAA_Default;
  return getRecordArgABI(RT, CXXABI);
}

static bool classifyReturnType(const CGCXXABI &CXXABI, CGFunctionInfo &FI,
                               const ABIInfo &Info) {
  QualType Ty = FI.getReturnType();

  if (const auto *RT = Ty->getAs<RecordType>())
    if (!isa<CXXRecordDecl>(RT->getDecl()) &&
        !RT->getDecl()->canPassInRegisters()) {
      FI.getReturnInfo() = Info.getNaturalAlignIndirect(Ty);
      return true;
    }

  return CXXABI.classifyReturnType(FI);
}

/// Pass transparent unions as if they were the type of the first element. Sema
/// should ensure that all elements of the union have the same "machine type".
static QualType useFirstFieldIfTransparentUnion(QualType Ty) {
  if (const RecordType *UT = Ty->getAsUnionType()) {
    const RecordDecl *UD = UT->getDecl();
    if (UD->hasAttr<TransparentUnionAttr>()) {
      assert(!UD->field_empty() && "sema created an empty transparent union");
      return UD->field_begin()->getType();
    }
  }
  return Ty;
}

CGCXXABI &ABIInfo::getCXXABI() const {
  return CGT.getCXXABI();
}

ASTContext &ABIInfo::getContext() const {
  return CGT.getContext();
}

llvm::LLVMContext &ABIInfo::getVMContext() const {
  return CGT.getLLVMContext();
}

const llvm::DataLayout &ABIInfo::getDataLayout() const {
  return CGT.getDataLayout();
}

const TargetInfo &ABIInfo::getTarget() const {
  return CGT.getTarget();
}

const CodeGenOptions &ABIInfo::getCodeGenOpts() const {
  return CGT.getCodeGenOpts();
}

bool ABIInfo::isAndroid() const { return getTarget().getTriple().isAndroid(); }

bool ABIInfo::isHomogeneousAggregateBaseType(QualType Ty) const {
  return false;
}

bool ABIInfo::isHomogeneousAggregateSmallEnough(const Type *Base,
                                                uint64_t Members) const {
  return false;
}

LLVM_DUMP_METHOD void ABIArgInfo::dump() const {
  raw_ostream &OS = llvm::errs();
  OS << "(ABIArgInfo Kind=";
  switch (TheKind) {
  case Direct:
    OS << "Direct Type=";
    if (llvm::Type *Ty = getCoerceToType())
      Ty->print(OS);
    else
      OS << "null";
    break;
  case Extend:
    OS << "Extend";
    break;
  case Ignore:
    OS << "Ignore";
    break;
  case InAlloca:
    OS << "InAlloca Offset=" << getInAllocaFieldIndex();
    break;
  case Indirect:
    OS << "Indirect Align=" << getIndirectAlign().getQuantity()
       << " ByVal=" << getIndirectByVal()
       << " Realign=" << getIndirectRealign();
    break;
  case Expand:
    OS << "Expand";
    break;
  case CoerceAndExpand:
    OS << "CoerceAndExpand Type=";
    getCoerceAndExpandType()->print(OS);
    break;
  }
  OS << ")\n";
}

// Dynamically round a pointer up to a multiple of the given alignment.
static llvm::Value *emitRoundPointerUpToAlignment(CodeGenFunction &CGF,
                                                  llvm::Value *Ptr,
                                                  CharUnits Align) {
  llvm::Value *PtrAsInt = Ptr;
  // OverflowArgArea = (OverflowArgArea + Align - 1) & -Align;
  PtrAsInt = CGF.Builder.CreatePtrToInt(PtrAsInt, CGF.IntPtrTy);
  PtrAsInt = CGF.Builder.CreateAdd(PtrAsInt,
        llvm::ConstantInt::get(CGF.IntPtrTy, Align.getQuantity() - 1));
  PtrAsInt = CGF.Builder.CreateAnd(PtrAsInt,
           llvm::ConstantInt::get(CGF.IntPtrTy, -Align.getQuantity()));
  PtrAsInt = CGF.Builder.CreateIntToPtr(PtrAsInt,
                                        Ptr->getType(),
                                        Ptr->getName() + ".aligned");
  return PtrAsInt;
}

/// Emit va_arg for a platform using the common void* representation,
/// where arguments are simply emitted in an array of slots on the stack.
///
/// This version implements the core direct-value passing rules.
///
/// \param SlotSize - The size and alignment of a stack slot.
///   Each argument will be allocated to a multiple of this number of
///   slots, and all the slots will be aligned to this value.
/// \param AllowHigherAlign - The slot alignment is not a cap;
///   an argument type with an alignment greater than the slot size
///   will be emitted on a higher-alignment address, potentially
///   leaving one or more empty slots behind as padding.  If this
///   is false, the returned address might be less-aligned than
///   DirectAlign.
static Address emitVoidPtrDirectVAArg(CodeGenFunction &CGF,
                                      Address VAListAddr,
                                      llvm::Type *DirectTy,
                                      CharUnits DirectSize,
                                      CharUnits DirectAlign,
                                      CharUnits SlotSize,
                                      bool AllowHigherAlign) {
  // Cast the element type to i8* if necessary.  Some platforms define
  // va_list as a struct containing an i8* instead of just an i8*.
  if (VAListAddr.getElementType() != CGF.Int8PtrTy)
    VAListAddr = CGF.Builder.CreateElementBitCast(VAListAddr, CGF.Int8PtrTy);

  llvm::Value *Ptr = CGF.Builder.CreateLoad(VAListAddr, "argp.cur");

  // If the CC aligns values higher than the slot size, do so if needed.
  Address Addr = Address::invalid();
  if (AllowHigherAlign && DirectAlign > SlotSize) {
    Addr = Address(emitRoundPointerUpToAlignment(CGF, Ptr, DirectAlign),
                                                 DirectAlign);
  } else {
    Addr = Address(Ptr, SlotSize);
  }

  // Advance the pointer past the argument, then store that back.
  CharUnits FullDirectSize = DirectSize.alignTo(SlotSize);
  Address NextPtr =
      CGF.Builder.CreateConstInBoundsByteGEP(Addr, FullDirectSize, "argp.next");
  CGF.Builder.CreateStore(NextPtr.getPointer(), VAListAddr);

  // If the argument is smaller than a slot, and this is a big-endian
  // target, the argument will be right-adjusted in its slot.
  if (DirectSize < SlotSize && CGF.CGM.getDataLayout().isBigEndian() &&
      !DirectTy->isStructTy()) {
    Addr = CGF.Builder.CreateConstInBoundsByteGEP(Addr, SlotSize - DirectSize);
  }

  Addr = CGF.Builder.CreateElementBitCast(Addr, DirectTy);
  return Addr;
}

/// Emit va_arg for a platform using the common void* representation,
/// where arguments are simply emitted in an array of slots on the stack.
///
/// \param IsIndirect - Values of this type are passed indirectly.
/// \param ValueInfo - The size and alignment of this type, generally
///   computed with getContext().getTypeInfoInChars(ValueTy).
/// \param SlotSizeAndAlign - The size and alignment of a stack slot.
///   Each argument will be allocated to a multiple of this number of
///   slots, and all the slots will be aligned to this value.
/// \param AllowHigherAlign - The slot alignment is not a cap;
///   an argument type with an alignment greater than the slot size
///   will be emitted on a higher-alignment address, potentially
///   leaving one or more empty slots behind as padding.
static Address emitVoidPtrVAArg(CodeGenFunction &CGF, Address VAListAddr,
                                QualType ValueTy, bool IsIndirect,
                                std::pair<CharUnits, CharUnits> ValueInfo,
                                CharUnits SlotSizeAndAlign,
                                bool AllowHigherAlign) {
  // The size and alignment of the value that was passed directly.
  CharUnits DirectSize, DirectAlign;
  if (IsIndirect) {
    DirectSize = CGF.getPointerSize();
    DirectAlign = CGF.getPointerAlign();
  } else {
    DirectSize = ValueInfo.first;
    DirectAlign = ValueInfo.second;
  }

  // Cast the address we've calculated to the right type.
  llvm::Type *DirectTy = CGF.ConvertTypeForMem(ValueTy);
  if (IsIndirect)
    DirectTy = DirectTy->getPointerTo(0);

  Address Addr = emitVoidPtrDirectVAArg(CGF, VAListAddr, DirectTy,
                                        DirectSize, DirectAlign,
                                        SlotSizeAndAlign,
                                        AllowHigherAlign);

  if (IsIndirect) {
    Addr = Address(CGF.Builder.CreateLoad(Addr), ValueInfo.second);
  }

  return Addr;

}

static Address emitMergePHI(CodeGenFunction &CGF,
                            Address Addr1, llvm::BasicBlock *Block1,
                            Address Addr2, llvm::BasicBlock *Block2,
                            const llvm::Twine &Name = "") {
  assert(Addr1.getType() == Addr2.getType());
  llvm::PHINode *PHI = CGF.Builder.CreatePHI(Addr1.getType(), 2, Name);
  PHI->addIncoming(Addr1.getPointer(), Block1);
  PHI->addIncoming(Addr2.getPointer(), Block2);
  CharUnits Align = std::min(Addr1.getAlignment(), Addr2.getAlignment());
  return Address(PHI, Align);
}

TargetCodeGenInfo::~TargetCodeGenInfo() { delete Info; }

// If someone can figure out a general rule for this, that would be great.
// It's probably just doomed to be platform-dependent, though.
unsigned TargetCodeGenInfo::getSizeOfUnwindException() const {
  // Verified for:
  //   x86-64     FreeBSD, Linux, Darwin
  //   x86-32     FreeBSD, Linux, Darwin
  //   PowerPC    Linux, Darwin
  //   ARM        Darwin (*not* EABI)
  //   AArch64    Linux
  return 32;
}

bool TargetCodeGenInfo::isNoProtoCallVariadic(const CallArgList &args,
                                     const FunctionNoProtoType *fnType) const {
  // The following conventions are known to require this to be false:
  //   x86_stdcall
  //   MIPS
  // For everything else, we just prefer false unless we opt out.
  return false;
}

void
TargetCodeGenInfo::getDependentLibraryOption(llvm::StringRef Lib,
                                             llvm::SmallString<24> &Opt) const {
  // This assumes the user is passing a library name like "rt" instead of a
  // filename like "librt.a/so", and that they don't care whether it's static or
  // dynamic.
  Opt = "-l";
  Opt += Lib;
}

unsigned TargetCodeGenInfo::getOpenCLKernelCallingConv() const {
  // OpenCL kernels are called via an explicit runtime API with arguments
  // set with clSetKernelArg(), not as normal sub-functions.
  // Return SPIR_KERNEL by default as the kernel calling convention to
  // ensure the fingerprint is fixed such way that each OpenCL argument
  // gets one matching argument in the produced kernel function argument
  // list to enable feasible implementation of clSetKernelArg() with
  // aggregates etc. In case we would use the default C calling conv here,
  // clSetKernelArg() might break depending on the target-specific
  // conventions; different targets might split structs passed as values
  // to multiple function arguments etc.
  return llvm::CallingConv::SPIR_KERNEL;
}

llvm::Constant *TargetCodeGenInfo::getNullPointer(const CodeGen::CodeGenModule &CGM,
    llvm::PointerType *T, QualType QT) const {
  return llvm::ConstantPointerNull::get(T);
}

LangAS TargetCodeGenInfo::getGlobalVarAddressSpace(CodeGenModule &CGM,
                                                   const VarDecl *D) const {
  assert(!CGM.getLangOpts().OpenCL &&
         !(CGM.getLangOpts().CUDA && CGM.getLangOpts().CUDAIsDevice) &&
         "Address space agnostic languages only");
  return D ? D->getType().getAddressSpace() : LangAS::Default;
}

llvm::Value *TargetCodeGenInfo::performAddrSpaceCast(
    CodeGen::CodeGenFunction &CGF, llvm::Value *Src, LangAS SrcAddr,
    LangAS DestAddr, llvm::Type *DestTy, bool isNonNull) const {
  // Since target may map different address spaces in AST to the same address
  // space, an address space conversion may end up as a bitcast.
  if (auto *C = dyn_cast<llvm::Constant>(Src))
    return performAddrSpaceCast(CGF.CGM, C, SrcAddr, DestAddr, DestTy);
  // Try to preserve the source's name to make IR more readable.
  return CGF.Builder.CreatePointerBitCastOrAddrSpaceCast(
      Src, DestTy, Src->hasName() ? Src->getName() + ".ascast" : "");
}

llvm::Constant *
TargetCodeGenInfo::performAddrSpaceCast(CodeGenModule &CGM, llvm::Constant *Src,
                                        LangAS SrcAddr, LangAS DestAddr,
                                        llvm::Type *DestTy) const {
  // Since target may map different address spaces in AST to the same address
  // space, an address space conversion may end up as a bitcast.
  return llvm::ConstantExpr::getPointerCast(Src, DestTy);
}

llvm::SyncScope::ID
TargetCodeGenInfo::getLLVMSyncScopeID(const LangOptions &LangOpts,
                                      SyncScope Scope,
                                      llvm::AtomicOrdering Ordering,
                                      llvm::LLVMContext &Ctx) const {
  return Ctx.getOrInsertSyncScopeID(""); /* default sync scope */
}

static bool isEmptyRecord(ASTContext &Context, QualType T, bool AllowArrays);

/// isEmptyField - Return true iff a the field is "empty", that is it
/// is an unnamed bit-field or an (array of) empty record(s).
static bool isEmptyField(ASTContext &Context, const FieldDecl *FD,
                         bool AllowArrays) {
  if (FD->isUnnamedBitfield())
    return true;

  QualType FT = FD->getType();

  // Constant arrays of empty records count as empty, strip them off.
  // Constant arrays of zero length always count as empty.
  if (AllowArrays)
    while (const ConstantArrayType *AT = Context.getAsConstantArrayType(FT)) {
      if (AT->getSize() == 0)
        return true;
      FT = AT->getElementType();
    }

  const RecordType *RT = FT->getAs<RecordType>();
  if (!RT)
    return false;

  // C++ record fields are never empty, at least in the Itanium ABI.
  //
  // FIXME: We should use a predicate for whether this behavior is true in the
  // current ABI.
  if (isa<CXXRecordDecl>(RT->getDecl()))
    return false;

  return isEmptyRecord(Context, FT, AllowArrays);
}

/// isEmptyRecord - Return true iff a structure contains only empty
/// fields. Note that a structure with a flexible array member is not
/// considered empty.
static bool isEmptyRecord(ASTContext &Context, QualType T, bool AllowArrays) {
  const RecordType *RT = T->getAs<RecordType>();
  if (!RT)
    return false;
  const RecordDecl *RD = RT->getDecl();
  if (RD->hasFlexibleArrayMember())
    return false;

  // If this is a C++ record, check the bases first.
  if (const CXXRecordDecl *CXXRD = dyn_cast<CXXRecordDecl>(RD))
    for (const auto &I : CXXRD->bases())
      if (!isEmptyRecord(Context, I.getType(), true))
        return false;

  for (const auto *I : RD->fields())
    if (!isEmptyField(Context, I, AllowArrays))
      return false;
  return true;
}

/// isSingleElementStruct - Determine if a structure is a "single
/// element struct", i.e. it has exactly one non-empty field or
/// exactly one field which is itself a single element
/// struct. Structures with flexible array members are never
/// considered single element structs.
///
/// \return The field declaration for the single non-empty field, if
/// it exists.
static const Type *isSingleElementStruct(QualType T, ASTContext &Context) {
  const RecordType *RT = T->getAs<RecordType>();
  if (!RT)
    return nullptr;

  const RecordDecl *RD = RT->getDecl();
  if (RD->hasFlexibleArrayMember())
    return nullptr;

  const Type *Found = nullptr;

  // If this is a C++ record, check the bases first.
  if (const CXXRecordDecl *CXXRD = dyn_cast<CXXRecordDecl>(RD)) {
    for (const auto &I : CXXRD->bases()) {
      // Ignore empty records.
      if (isEmptyRecord(Context, I.getType(), true))
        continue;

      // If we already found an element then this isn't a single-element struct.
      if (Found)
        return nullptr;

      // If this is non-empty and not a single element struct, the composite
      // cannot be a single element struct.
      Found = isSingleElementStruct(I.getType(), Context);
      if (!Found)
        return nullptr;
    }
  }

  // Check for single element.
  for (const auto *FD : RD->fields()) {
    QualType FT = FD->getType();

    // Ignore empty fields.
    if (isEmptyField(Context, FD, true))
      continue;

    // If we already found an element then this isn't a single-element
    // struct.
    if (Found)
      return nullptr;

    // Treat single element arrays as the element.
    while (const ConstantArrayType *AT = Context.getAsConstantArrayType(FT)) {
      if (AT->getSize().getZExtValue() != 1)
        break;
      FT = AT->getElementType();
    }

    if (!isAggregateTypeForABI(FT)) {
      Found = FT.getTypePtr();
    } else {
      Found = isSingleElementStruct(FT, Context);
      if (!Found)
        return nullptr;
    }
  }

  // We don't consider a struct a single-element struct if it has
  // padding beyond the element type.
  if (Found && Context.getTypeSize(Found) != Context.getTypeSize(T))
    return nullptr;

  return Found;
}

namespace {
Address EmitVAArgInstr(CodeGenFunction &CGF, Address VAListAddr, QualType Ty,
                       const ABIArgInfo &AI) {
  // This default implementation defers to the llvm backend's va_arg
  // instruction. It can handle only passing arguments directly
  // (typically only handled in the backend for primitive types), or
  // aggregates passed indirectly by pointer (NOTE: if the "byval"
  // flag has ABI impact in the callee, this implementation cannot
  // work.)

  // Only a few cases are covered here at the moment -- those needed
  // by the default abi.
  llvm::Value *Val;

  if (AI.isIndirect()) {
    assert(!AI.getPaddingType() &&
           "Unexpected PaddingType seen in arginfo in generic VAArg emitter!");
    assert(
        !AI.getIndirectRealign() &&
        "Unexpected IndirectRealign seen in arginfo in generic VAArg emitter!");

    auto TyInfo = CGF.getContext().getTypeInfoInChars(Ty);
    CharUnits TyAlignForABI = TyInfo.second;

    llvm::Type *BaseTy =
        llvm::PointerType::getUnqual(CGF.ConvertTypeForMem(Ty));
    llvm::Value *Addr =
        CGF.Builder.CreateVAArg(VAListAddr.getPointer(), BaseTy);
    return Address(Addr, TyAlignForABI);
  } else {
    assert((AI.isDirect() || AI.isExtend()) &&
           "Unexpected ArgInfo Kind in generic VAArg emitter!");

    assert(!AI.getInReg() &&
           "Unexpected InReg seen in arginfo in generic VAArg emitter!");
    assert(!AI.getPaddingType() &&
           "Unexpected PaddingType seen in arginfo in generic VAArg emitter!");
    assert(!AI.getDirectOffset() &&
           "Unexpected DirectOffset seen in arginfo in generic VAArg emitter!");
    assert(!AI.getCoerceToType() &&
           "Unexpected CoerceToType seen in arginfo in generic VAArg emitter!");

    Address Temp = CGF.CreateMemTemp(Ty, "varet");
    Val = CGF.Builder.CreateVAArg(VAListAddr.getPointer(), CGF.ConvertType(Ty));
    CGF.Builder.CreateStore(Val, Temp);
    return Temp;
  }
}

/// DefaultABIInfo - The default implementation for ABI specific
/// details. This implementation provides information which results in
/// self-consistent and sensible LLVM IR generation, but does not
/// conform to any particular ABI.
class DefaultABIInfo : public ABIInfo {
public:
  DefaultABIInfo(CodeGen::CodeGenTypes &CGT) : ABIInfo(CGT) {}

  ABIArgInfo classifyReturnType(QualType RetTy) const;
  ABIArgInfo classifyArgumentType(QualType RetTy) const;

  void computeInfo(CGFunctionInfo &FI) const override {
    if (!getCXXABI().classifyReturnType(FI))
      FI.getReturnInfo() = classifyReturnType(FI.getReturnType());
    for (auto &I : FI.arguments())
      I.info = classifyArgumentType(I.type);
  }

  Address EmitVAArg(CodeGenFunction &CGF, Address VAListAddr,
                    QualType Ty) const override {
    return EmitVAArgInstr(CGF, VAListAddr, Ty, classifyArgumentType(Ty));
  }
};

class DefaultTargetCodeGenInfo : public TargetCodeGenInfo {
public:
  DefaultTargetCodeGenInfo(CodeGen::CodeGenTypes &CGT)
    : TargetCodeGenInfo(new DefaultABIInfo(CGT)) {}
};

ABIArgInfo DefaultABIInfo::classifyArgumentType(QualType Ty) const {
  Ty = useFirstFieldIfTransparentUnion(Ty);

  if (isAggregateTypeForABI(Ty)) {
    // Records with non-trivial destructors/copy-constructors should not be
    // passed by value.
    if (CGCXXABI::RecordArgABI RAA = getRecordArgABI(Ty, getCXXABI()))
      return getNaturalAlignIndirect(Ty, RAA == CGCXXABI::RAA_DirectInMemory);

    return getNaturalAlignIndirect(Ty);
  }

  // Treat an enum type as its underlying type.
  if (const EnumType *EnumTy = Ty->getAs<EnumType>())
    Ty = EnumTy->getDecl()->getIntegerType();

  return (Ty->isPromotableIntegerType() ? ABIArgInfo::getExtend(Ty)
                                        : ABIArgInfo::getDirect());
}

ABIArgInfo DefaultABIInfo::classifyReturnType(QualType RetTy) const {
  if (RetTy->isVoidType())
    return ABIArgInfo::getIgnore();

  if (isAggregateTypeForABI(RetTy))
    return getNaturalAlignIndirect(RetTy);

  // Treat an enum type as its underlying type.
  if (const EnumType *EnumTy = RetTy->getAs<EnumType>())
    RetTy = EnumTy->getDecl()->getIntegerType();

  return (RetTy->isPromotableIntegerType() ? ABIArgInfo::getExtend(RetTy)
                                           : ABIArgInfo::getDirect());
}

//===----------------------------------------------------------------------===//
// WebAssembly ABI Implementation
//
// This is a very simple ABI that relies a lot on DefaultABIInfo.
//===----------------------------------------------------------------------===//

class WebAssemblyABIInfo final : public SwiftABIInfo {
public:
  enum ABIKind {
    MVP = 0,
    ExperimentalMV = 1,
  };

private:
  DefaultABIInfo defaultInfo;
  ABIKind Kind;

public:
  explicit WebAssemblyABIInfo(CodeGen::CodeGenTypes &CGT, ABIKind Kind)
      : SwiftABIInfo(CGT), defaultInfo(CGT), Kind(Kind) {}

private:
  ABIArgInfo classifyReturnType(QualType RetTy) const;
  ABIArgInfo classifyArgumentType(QualType Ty) const;

  // DefaultABIInfo's classifyReturnType and classifyArgumentType are
  // non-virtual, but computeInfo and EmitVAArg are virtual, so we
  // overload them.
  void computeInfo(CGFunctionInfo &FI) const override {
    if (!getCXXABI().classifyReturnType(FI))
      FI.getReturnInfo() = classifyReturnType(FI.getReturnType());
    for (auto &Arg : FI.arguments())
      Arg.info = classifyArgumentType(Arg.type);
  }

  Address EmitVAArg(CodeGenFunction &CGF, Address VAListAddr,
                    QualType Ty) const override;

  bool shouldPassIndirectlyForSwift(ArrayRef<llvm::Type*> scalars,
                                    bool asReturnValue) const override {
    return occupiesMoreThan(CGT, scalars, /*total*/ 4);
  }

  bool isSwiftErrorInRegister() const override {
    return false;
  }
};

class WebAssemblyTargetCodeGenInfo final : public TargetCodeGenInfo {
public:
  explicit WebAssemblyTargetCodeGenInfo(CodeGen::CodeGenTypes &CGT,
                                        WebAssemblyABIInfo::ABIKind K)
      : TargetCodeGenInfo(new WebAssemblyABIInfo(CGT, K)) {}

  void setTargetAttributes(const Decl *D, llvm::GlobalValue *GV,
                           CodeGen::CodeGenModule &CGM) const override {
    TargetCodeGenInfo::setTargetAttributes(D, GV, CGM);
    if (const auto *FD = dyn_cast_or_null<FunctionDecl>(D)) {
      if (const auto *Attr = FD->getAttr<WebAssemblyImportModuleAttr>()) {
        llvm::Function *Fn = cast<llvm::Function>(GV);
        llvm::AttrBuilder B;
        B.addAttribute("wasm-import-module", Attr->getImportModule());
        Fn->addAttributes(llvm::AttributeList::FunctionIndex, B);
      }
      if (const auto *Attr = FD->getAttr<WebAssemblyImportNameAttr>()) {
        llvm::Function *Fn = cast<llvm::Function>(GV);
        llvm::AttrBuilder B;
        B.addAttribute("wasm-import-name", Attr->getImportName());
        Fn->addAttributes(llvm::AttributeList::FunctionIndex, B);
      }
      if (const auto *Attr = FD->getAttr<WebAssemblyExportNameAttr>()) {
        llvm::Function *Fn = cast<llvm::Function>(GV);
        llvm::AttrBuilder B;
        B.addAttribute("wasm-export-name", Attr->getExportName());
        Fn->addAttributes(llvm::AttributeList::FunctionIndex, B);
      }
    }

    if (auto *FD = dyn_cast_or_null<FunctionDecl>(D)) {
      llvm::Function *Fn = cast<llvm::Function>(GV);
      if (!FD->doesThisDeclarationHaveABody() && !FD->hasPrototype())
        Fn->addFnAttr("no-prototype");
    }
  }
};

/// Classify argument of given type \p Ty.
ABIArgInfo WebAssemblyABIInfo::classifyArgumentType(QualType Ty) const {
  Ty = useFirstFieldIfTransparentUnion(Ty);

  if (isAggregateTypeForABI(Ty)) {
    // Records with non-trivial destructors/copy-constructors should not be
    // passed by value.
    if (auto RAA = getRecordArgABI(Ty, getCXXABI()))
      return getNaturalAlignIndirect(Ty, RAA == CGCXXABI::RAA_DirectInMemory);
    // Ignore empty structs/unions.
    if (isEmptyRecord(getContext(), Ty, true))
      return ABIArgInfo::getIgnore();
    // Lower single-element structs to just pass a regular value. TODO: We
    // could do reasonable-size multiple-element structs too, using getExpand(),
    // though watch out for things like bitfields.
    if (const Type *SeltTy = isSingleElementStruct(Ty, getContext()))
      return ABIArgInfo::getDirect(CGT.ConvertType(QualType(SeltTy, 0)));
    // For the experimental multivalue ABI, fully expand all other aggregates
    if (Kind == ABIKind::ExperimentalMV) {
      const RecordType *RT = Ty->getAs<RecordType>();
      assert(RT);
      bool HasBitField = false;
      for (auto *Field : RT->getDecl()->fields()) {
        if (Field->isBitField()) {
          HasBitField = true;
          break;
        }
      }
      if (!HasBitField)
        return ABIArgInfo::getExpand();
    }
  }

  // Otherwise just do the default thing.
  return defaultInfo.classifyArgumentType(Ty);
}

ABIArgInfo WebAssemblyABIInfo::classifyReturnType(QualType RetTy) const {
  if (isAggregateTypeForABI(RetTy)) {
    // Records with non-trivial destructors/copy-constructors should not be
    // returned by value.
    if (!getRecordArgABI(RetTy, getCXXABI())) {
      // Ignore empty structs/unions.
      if (isEmptyRecord(getContext(), RetTy, true))
        return ABIArgInfo::getIgnore();
      // Lower single-element structs to just return a regular value. TODO: We
      // could do reasonable-size multiple-element structs too, using
      // ABIArgInfo::getDirect().
      if (const Type *SeltTy = isSingleElementStruct(RetTy, getContext()))
        return ABIArgInfo::getDirect(CGT.ConvertType(QualType(SeltTy, 0)));
      // For the experimental multivalue ABI, return all other aggregates
      if (Kind == ABIKind::ExperimentalMV)
        return ABIArgInfo::getDirect();
    }
  }

  // Otherwise just do the default thing.
  return defaultInfo.classifyReturnType(RetTy);
}

Address WebAssemblyABIInfo::EmitVAArg(CodeGenFunction &CGF, Address VAListAddr,
                                      QualType Ty) const {
  bool IsIndirect = isAggregateTypeForABI(Ty) &&
                    !isEmptyRecord(getContext(), Ty, true) &&
                    !isSingleElementStruct(Ty, getContext());
  return emitVoidPtrVAArg(CGF, VAListAddr, Ty, IsIndirect,
                          getContext().getTypeInfoInChars(Ty),
                          CharUnits::fromQuantity(4),
                          /*AllowHigherAlign=*/true);
}

//===----------------------------------------------------------------------===//
// le32/PNaCl bitcode ABI Implementation
//
// This is a simplified version of the x86_32 ABI.  Arguments and return values
// are always passed on the stack.
//===----------------------------------------------------------------------===//

class PNaClABIInfo : public ABIInfo {
 public:
  PNaClABIInfo(CodeGen::CodeGenTypes &CGT) : ABIInfo(CGT) {}

  ABIArgInfo classifyReturnType(QualType RetTy) const;
  ABIArgInfo classifyArgumentType(QualType RetTy) const;

  void computeInfo(CGFunctionInfo &FI) const override;
  Address EmitVAArg(CodeGenFunction &CGF,
                    Address VAListAddr, QualType Ty) const override;
};

class PNaClTargetCodeGenInfo : public TargetCodeGenInfo {
 public:
  PNaClTargetCodeGenInfo(CodeGen::CodeGenTypes &CGT)
    : TargetCodeGenInfo(new PNaClABIInfo(CGT)) {}
};

void PNaClABIInfo::computeInfo(CGFunctionInfo &FI) const {
  if (!getCXXABI().classifyReturnType(FI))
    FI.getReturnInfo() = classifyReturnType(FI.getReturnType());

  for (auto &I : FI.arguments())
    I.info = classifyArgumentType(I.type);
}

Address PNaClABIInfo::EmitVAArg(CodeGenFunction &CGF, Address VAListAddr,
                                QualType Ty) const {
  // The PNaCL ABI is a bit odd, in that varargs don't use normal
  // function classification. Structs get passed directly for varargs
  // functions, through a rewriting transform in
  // pnacl-llvm/lib/Transforms/NaCl/ExpandVarArgs.cpp, which allows
  // this target to actually support a va_arg instructions with an
  // aggregate type, unlike other targets.
  return EmitVAArgInstr(CGF, VAListAddr, Ty, ABIArgInfo::getDirect());
}

/// Classify argument of given type \p Ty.
ABIArgInfo PNaClABIInfo::classifyArgumentType(QualType Ty) const {
  if (isAggregateTypeForABI(Ty)) {
    if (CGCXXABI::RecordArgABI RAA = getRecordArgABI(Ty, getCXXABI()))
      return getNaturalAlignIndirect(Ty, RAA == CGCXXABI::RAA_DirectInMemory);
    return getNaturalAlignIndirect(Ty);
  } else if (const EnumType *EnumTy = Ty->getAs<EnumType>()) {
    // Treat an enum type as its underlying type.
    Ty = EnumTy->getDecl()->getIntegerType();
  } else if (Ty->isFloatingType()) {
    // Floating-point types don't go inreg.
    return ABIArgInfo::getDirect();
  }

  return (Ty->isPromotableIntegerType() ? ABIArgInfo::getExtend(Ty)
                                        : ABIArgInfo::getDirect());
}

ABIArgInfo PNaClABIInfo::classifyReturnType(QualType RetTy) const {
  if (RetTy->isVoidType())
    return ABIArgInfo::getIgnore();

  // In the PNaCl ABI we always return records/structures on the stack.
  if (isAggregateTypeForABI(RetTy))
    return getNaturalAlignIndirect(RetTy);

  // Treat an enum type as its underlying type.
  if (const EnumType *EnumTy = RetTy->getAs<EnumType>())
    RetTy = EnumTy->getDecl()->getIntegerType();

  return (RetTy->isPromotableIntegerType() ? ABIArgInfo::getExtend(RetTy)
                                           : ABIArgInfo::getDirect());
}

/// IsX86_MMXType - Return true if this is an MMX type.
bool IsX86_MMXType(llvm::Type *IRType) {
  // Return true if the type is an MMX type <2 x i32>, <4 x i16>, or <8 x i8>.
  return IRType->isVectorTy() && IRType->getPrimitiveSizeInBits() == 64 &&
    cast<llvm::VectorType>(IRType)->getElementType()->isIntegerTy() &&
    IRType->getScalarSizeInBits() != 64;
}

static llvm::Type* X86AdjustInlineAsmType(CodeGen::CodeGenFunction &CGF,
                                          StringRef Constraint,
                                          llvm::Type* Ty) {
  bool IsMMXCons = llvm::StringSwitch<bool>(Constraint)
                     .Cases("y", "&y", "^Ym", true)
                     .Default(false);
  if (IsMMXCons && Ty->isVectorTy()) {
    if (cast<llvm::VectorType>(Ty)->getBitWidth() != 64) {
      // Invalid MMX constraint
      return nullptr;
    }

    return llvm::Type::getX86_MMXTy(CGF.getLLVMContext());
  }

  // No operation needed
  return Ty;
}

/// Returns true if this type can be passed in SSE registers with the
/// X86_VectorCall calling convention. Shared between x86_32 and x86_64.
static bool isX86VectorTypeForVectorCall(ASTContext &Context, QualType Ty) {
  if (const BuiltinType *BT = Ty->getAs<BuiltinType>()) {
    if (BT->isFloatingPoint() && BT->getKind() != BuiltinType::Half) {
      if (BT->getKind() == BuiltinType::LongDouble) {
        if (&Context.getTargetInfo().getLongDoubleFormat() ==
            &llvm::APFloat::x87DoubleExtended())
          return false;
      }
      return true;
    }
  } else if (const VectorType *VT = Ty->getAs<VectorType>()) {
    // vectorcall can pass XMM, YMM, and ZMM vectors. We don't pass SSE1 MMX
    // registers specially.
    unsigned VecSize = Context.getTypeSize(VT);
    if (VecSize == 128 || VecSize == 256 || VecSize == 512)
      return true;
  }
  return false;
}

/// Returns true if this aggregate is small enough to be passed in SSE registers
/// in the X86_VectorCall calling convention. Shared between x86_32 and x86_64.
static bool isX86VectorCallAggregateSmallEnough(uint64_t NumMembers) {
  return NumMembers <= 4;
}

/// Returns a Homogeneous Vector Aggregate ABIArgInfo, used in X86.
static ABIArgInfo getDirectX86Hva(llvm::Type* T = nullptr) {
  auto AI = ABIArgInfo::getDirect(T);
  AI.setInReg(true);
  AI.setCanBeFlattened(false);
  return AI;
}

//===----------------------------------------------------------------------===//
// X86-32 ABI Implementation
//===----------------------------------------------------------------------===//

/// Similar to llvm::CCState, but for Clang.
struct CCState {
  CCState(CGFunctionInfo &FI)
      : IsPreassigned(FI.arg_size()), CC(FI.getCallingConvention()) {}

  llvm::SmallBitVector IsPreassigned;
  unsigned CC = CallingConv::CC_C;
  unsigned FreeRegs = 0;
  unsigned FreeSSERegs = 0;
};

enum {
  // Vectorcall only allows the first 6 parameters to be passed in registers.
  VectorcallMaxParamNumAsReg = 6
};

/// X86_32ABIInfo - The X86-32 ABI information.
class X86_32ABIInfo : public SwiftABIInfo {
  enum Class {
    Integer,
    Float
  };

  static const unsigned MinABIStackAlignInBytes = 4;

  bool IsDarwinVectorABI;
  bool IsRetSmallStructInRegABI;
  bool IsWin32StructABI;
  bool IsSoftFloatABI;
  bool IsMCUABI;
  unsigned DefaultNumRegisterParameters;

  static bool isRegisterSize(unsigned Size) {
    return (Size == 8 || Size == 16 || Size == 32 || Size == 64);
  }

  bool isHomogeneousAggregateBaseType(QualType Ty) const override {
    // FIXME: Assumes vectorcall is in use.
    return isX86VectorTypeForVectorCall(getContext(), Ty);
  }

  bool isHomogeneousAggregateSmallEnough(const Type *Ty,
                                         uint64_t NumMembers) const override {
    // FIXME: Assumes vectorcall is in use.
    return isX86VectorCallAggregateSmallEnough(NumMembers);
  }

  bool shouldReturnTypeInRegister(QualType Ty, ASTContext &Context) const;

  /// getIndirectResult - Give a source type \arg Ty, return a suitable result
  /// such that the argument will be passed in memory.
  ABIArgInfo getIndirectResult(QualType Ty, bool ByVal, CCState &State) const;

  ABIArgInfo getIndirectReturnResult(QualType Ty, CCState &State) const;

  /// Return the alignment to use for the given type on the stack.
  unsigned getTypeStackAlignInBytes(QualType Ty, unsigned Align) const;

  Class classify(QualType Ty) const;
  ABIArgInfo classifyReturnType(QualType RetTy, CCState &State) const;
  ABIArgInfo classifyArgumentType(QualType RetTy, CCState &State) const;

  /// Updates the number of available free registers, returns
  /// true if any registers were allocated.
  bool updateFreeRegs(QualType Ty, CCState &State) const;

  bool shouldAggregateUseDirect(QualType Ty, CCState &State, bool &InReg,
                                bool &NeedsPadding) const;
  bool shouldPrimitiveUseInReg(QualType Ty, CCState &State) const;

  bool canExpandIndirectArgument(QualType Ty) const;

  /// Rewrite the function info so that all memory arguments use
  /// inalloca.
  void rewriteWithInAlloca(CGFunctionInfo &FI) const;

  void addFieldToArgStruct(SmallVector<llvm::Type *, 6> &FrameFields,
                           CharUnits &StackOffset, ABIArgInfo &Info,
                           QualType Type) const;
  void runVectorCallFirstPass(CGFunctionInfo &FI, CCState &State) const;

public:

  void computeInfo(CGFunctionInfo &FI) const override;
  Address EmitVAArg(CodeGenFunction &CGF, Address VAListAddr,
                    QualType Ty) const override;

  X86_32ABIInfo(CodeGen::CodeGenTypes &CGT, bool DarwinVectorABI,
                bool RetSmallStructInRegABI, bool Win32StructABI,
                unsigned NumRegisterParameters, bool SoftFloatABI)
    : SwiftABIInfo(CGT), IsDarwinVectorABI(DarwinVectorABI),
      IsRetSmallStructInRegABI(RetSmallStructInRegABI),
      IsWin32StructABI(Win32StructABI),
      IsSoftFloatABI(SoftFloatABI),
      IsMCUABI(CGT.getTarget().getTriple().isOSIAMCU()),
      DefaultNumRegisterParameters(NumRegisterParameters) {}

  bool shouldPassIndirectlyForSwift(ArrayRef<llvm::Type*> scalars,
                                    bool asReturnValue) const override {
    // LLVM's x86-32 lowering currently only assigns up to three
    // integer registers and three fp registers.  Oddly, it'll use up to
    // four vector registers for vectors, but those can overlap with the
    // scalar registers.
    return occupiesMoreThan(CGT, scalars, /*total*/ 3);
  }

  bool isSwiftErrorInRegister() const override {
    // x86-32 lowering does not support passing swifterror in a register.
    return false;
  }
};

class X86_32TargetCodeGenInfo : public TargetCodeGenInfo {
public:
  X86_32TargetCodeGenInfo(CodeGen::CodeGenTypes &CGT, bool DarwinVectorABI,
                          bool RetSmallStructInRegABI, bool Win32StructABI,
                          unsigned NumRegisterParameters, bool SoftFloatABI)
      : TargetCodeGenInfo(new X86_32ABIInfo(
            CGT, DarwinVectorABI, RetSmallStructInRegABI, Win32StructABI,
            NumRegisterParameters, SoftFloatABI)) {}

  static bool isStructReturnInRegABI(
      const llvm::Triple &Triple, const CodeGenOptions &Opts);

  void setTargetAttributes(const Decl *D, llvm::GlobalValue *GV,
                           CodeGen::CodeGenModule &CGM) const override;

  int getDwarfEHStackPointer(CodeGen::CodeGenModule &CGM) const override {
    // Darwin uses different dwarf register numbers for EH.
    if (CGM.getTarget().getTriple().isOSDarwin()) return 5;
    return 4;
  }

  bool initDwarfEHRegSizeTable(CodeGen::CodeGenFunction &CGF,
                               llvm::Value *Address) const override;

  llvm::Type* adjustInlineAsmType(CodeGen::CodeGenFunction &CGF,
                                  StringRef Constraint,
                                  llvm::Type* Ty) const override {
    return X86AdjustInlineAsmType(CGF, Constraint, Ty);
  }

  void addReturnRegisterOutputs(CodeGenFunction &CGF, LValue ReturnValue,
                                std::string &Constraints,
                                std::vector<llvm::Type *> &ResultRegTypes,
                                std::vector<llvm::Type *> &ResultTruncRegTypes,
                                std::vector<LValue> &ResultRegDests,
                                std::string &AsmString,
                                unsigned NumOutputs) const override;

  llvm::Constant *
  getUBSanFunctionSignature(CodeGen::CodeGenModule &CGM) const override {
    unsigned Sig = (0xeb << 0) |  // jmp rel8
                   (0x06 << 8) |  //           .+0x08
                   ('v' << 16) |
                   ('2' << 24);
    return llvm::ConstantInt::get(CGM.Int32Ty, Sig);
  }

  StringRef getARCRetainAutoreleasedReturnValueMarker() const override {
    return "movl\t%ebp, %ebp"
           "\t\t// marker for objc_retainAutoreleaseReturnValue";
  }
};

}

/// Rewrite input constraint references after adding some output constraints.
/// In the case where there is one output and one input and we add one output,
/// we need to replace all operand references greater than or equal to 1:
///     mov $0, $1
///     mov eax, $1
/// The result will be:
///     mov $0, $2
///     mov eax, $2
static void rewriteInputConstraintReferences(unsigned FirstIn,
                                             unsigned NumNewOuts,
                                             std::string &AsmString) {
  std::string Buf;
  llvm::raw_string_ostream OS(Buf);
  size_t Pos = 0;
  while (Pos < AsmString.size()) {
    size_t DollarStart = AsmString.find('$', Pos);
    if (DollarStart == std::string::npos)
      DollarStart = AsmString.size();
    size_t DollarEnd = AsmString.find_first_not_of('$', DollarStart);
    if (DollarEnd == std::string::npos)
      DollarEnd = AsmString.size();
    OS << StringRef(&AsmString[Pos], DollarEnd - Pos);
    Pos = DollarEnd;
    size_t NumDollars = DollarEnd - DollarStart;
    if (NumDollars % 2 != 0 && Pos < AsmString.size()) {
      // We have an operand reference.
      size_t DigitStart = Pos;
      if (AsmString[DigitStart] == '{') {
        OS << '{';
        ++DigitStart;
      }
      size_t DigitEnd = AsmString.find_first_not_of("0123456789", DigitStart);
      if (DigitEnd == std::string::npos)
        DigitEnd = AsmString.size();
      StringRef OperandStr(&AsmString[DigitStart], DigitEnd - DigitStart);
      unsigned OperandIndex;
      if (!OperandStr.getAsInteger(10, OperandIndex)) {
        if (OperandIndex >= FirstIn)
          OperandIndex += NumNewOuts;
        OS << OperandIndex;
      } else {
        OS << OperandStr;
      }
      Pos = DigitEnd;
    }
  }
  AsmString = std::move(OS.str());
}

/// Add output constraints for EAX:EDX because they are return registers.
void X86_32TargetCodeGenInfo::addReturnRegisterOutputs(
    CodeGenFunction &CGF, LValue ReturnSlot, std::string &Constraints,
    std::vector<llvm::Type *> &ResultRegTypes,
    std::vector<llvm::Type *> &ResultTruncRegTypes,
    std::vector<LValue> &ResultRegDests, std::string &AsmString,
    unsigned NumOutputs) const {
  uint64_t RetWidth = CGF.getContext().getTypeSize(ReturnSlot.getType());

  // Use the EAX constraint if the width is 32 or smaller and EAX:EDX if it is
  // larger.
  if (!Constraints.empty())
    Constraints += ',';
  if (RetWidth <= 32) {
    Constraints += "={eax}";
    ResultRegTypes.push_back(CGF.Int32Ty);
  } else {
    // Use the 'A' constraint for EAX:EDX.
    Constraints += "=A";
    ResultRegTypes.push_back(CGF.Int64Ty);
  }

  // Truncate EAX or EAX:EDX to an integer of the appropriate size.
  llvm::Type *CoerceTy = llvm::IntegerType::get(CGF.getLLVMContext(), RetWidth);
  ResultTruncRegTypes.push_back(CoerceTy);

  // Coerce the integer by bitcasting the return slot pointer.
  ReturnSlot.setAddress(CGF.Builder.CreateBitCast(ReturnSlot.getAddress(CGF),
                                                  CoerceTy->getPointerTo()));
  ResultRegDests.push_back(ReturnSlot);

  rewriteInputConstraintReferences(NumOutputs, 1, AsmString);
}

/// shouldReturnTypeInRegister - Determine if the given type should be
/// returned in a register (for the Darwin and MCU ABI).
bool X86_32ABIInfo::shouldReturnTypeInRegister(QualType Ty,
                                               ASTContext &Context) const {
  uint64_t Size = Context.getTypeSize(Ty);

  // For i386, type must be register sized.
  // For the MCU ABI, it only needs to be <= 8-byte
  if ((IsMCUABI && Size > 64) || (!IsMCUABI && !isRegisterSize(Size)))
   return false;

  if (Ty->isVectorType()) {
    // 64- and 128- bit vectors inside structures are not returned in
    // registers.
    if (Size == 64 || Size == 128)
      return false;

    return true;
  }

  // If this is a builtin, pointer, enum, complex type, member pointer, or
  // member function pointer it is ok.
  if (Ty->getAs<BuiltinType>() || Ty->hasPointerRepresentation() ||
      Ty->isAnyComplexType() || Ty->isEnumeralType() ||
      Ty->isBlockPointerType() || Ty->isMemberPointerType())
    return true;

  // Arrays are treated like records.
  if (const ConstantArrayType *AT = Context.getAsConstantArrayType(Ty))
    return shouldReturnTypeInRegister(AT->getElementType(), Context);

  // Otherwise, it must be a record type.
  const RecordType *RT = Ty->getAs<RecordType>();
  if (!RT) return false;

  // FIXME: Traverse bases here too.

  // Structure types are passed in register if all fields would be
  // passed in a register.
  for (const auto *FD : RT->getDecl()->fields()) {
    // Empty fields are ignored.
    if (isEmptyField(Context, FD, true))
      continue;

    // Check fields recursively.
    if (!shouldReturnTypeInRegister(FD->getType(), Context))
      return false;
  }
  return true;
}

static bool is32Or64BitBasicType(QualType Ty, ASTContext &Context) {
  // Treat complex types as the element type.
  if (const ComplexType *CTy = Ty->getAs<ComplexType>())
    Ty = CTy->getElementType();

  // Check for a type which we know has a simple scalar argument-passing
  // convention without any padding.  (We're specifically looking for 32
  // and 64-bit integer and integer-equivalents, float, and double.)
  if (!Ty->getAs<BuiltinType>() && !Ty->hasPointerRepresentation() &&
      !Ty->isEnumeralType() && !Ty->isBlockPointerType())
    return false;

  uint64_t Size = Context.getTypeSize(Ty);
  return Size == 32 || Size == 64;
}

static bool addFieldSizes(ASTContext &Context, const RecordDecl *RD,
                          uint64_t &Size) {
  for (const auto *FD : RD->fields()) {
    // Scalar arguments on the stack get 4 byte alignment on x86. If the
    // argument is smaller than 32-bits, expanding the struct will create
    // alignment padding.
    if (!is32Or64BitBasicType(FD->getType(), Context))
      return false;

    // FIXME: Reject bit-fields wholesale; there are two problems, we don't know
    // how to expand them yet, and the predicate for telling if a bitfield still
    // counts as "basic" is more complicated than what we were doing previously.
    if (FD->isBitField())
      return false;

    Size += Context.getTypeSize(FD->getType());
  }
  return true;
}

static bool addBaseAndFieldSizes(ASTContext &Context, const CXXRecordDecl *RD,
                                 uint64_t &Size) {
  // Don't do this if there are any non-empty bases.
  for (const CXXBaseSpecifier &Base : RD->bases()) {
    if (!addBaseAndFieldSizes(Context, Base.getType()->getAsCXXRecordDecl(),
                              Size))
      return false;
  }
  if (!addFieldSizes(Context, RD, Size))
    return false;
  return true;
}

/// Test whether an argument type which is to be passed indirectly (on the
/// stack) would have the equivalent layout if it was expanded into separate
/// arguments. If so, we prefer to do the latter to avoid inhibiting
/// optimizations.
bool X86_32ABIInfo::canExpandIndirectArgument(QualType Ty) const {
  // We can only expand structure types.
  const RecordType *RT = Ty->getAs<RecordType>();
  if (!RT)
    return false;
  const RecordDecl *RD = RT->getDecl();
  uint64_t Size = 0;
  if (const CXXRecordDecl *CXXRD = dyn_cast<CXXRecordDecl>(RD)) {
    if (!IsWin32StructABI) {
      // On non-Windows, we have to conservatively match our old bitcode
      // prototypes in order to be ABI-compatible at the bitcode level.
      if (!CXXRD->isCLike())
        return false;
    } else {
      // Don't do this for dynamic classes.
      if (CXXRD->isDynamicClass())
        return false;
    }
    if (!addBaseAndFieldSizes(getContext(), CXXRD, Size))
      return false;
  } else {
    if (!addFieldSizes(getContext(), RD, Size))
      return false;
  }

  // We can do this if there was no alignment padding.
  return Size == getContext().getTypeSize(Ty);
}

ABIArgInfo X86_32ABIInfo::getIndirectReturnResult(QualType RetTy, CCState &State) const {
  // If the return value is indirect, then the hidden argument is consuming one
  // integer register.
  if (State.FreeRegs) {
    --State.FreeRegs;
    if (!IsMCUABI)
      return getNaturalAlignIndirectInReg(RetTy);
  }
  return getNaturalAlignIndirect(RetTy, /*ByVal=*/false);
}

ABIArgInfo X86_32ABIInfo::classifyReturnType(QualType RetTy,
                                             CCState &State) const {
  if (RetTy->isVoidType())
    return ABIArgInfo::getIgnore();

  const Type *Base = nullptr;
  uint64_t NumElts = 0;
  if ((State.CC == llvm::CallingConv::X86_VectorCall ||
       State.CC == llvm::CallingConv::X86_RegCall) &&
      isHomogeneousAggregate(RetTy, Base, NumElts)) {
    // The LLVM struct type for such an aggregate should lower properly.
    return ABIArgInfo::getDirect();
  }

  if (const VectorType *VT = RetTy->getAs<VectorType>()) {
    // On Darwin, some vectors are returned in registers.
    if (IsDarwinVectorABI) {
      uint64_t Size = getContext().getTypeSize(RetTy);

      // 128-bit vectors are a special case; they are returned in
      // registers and we need to make sure to pick a type the LLVM
      // backend will like.
      if (Size == 128)
        return ABIArgInfo::getDirect(llvm::VectorType::get(
                  llvm::Type::getInt64Ty(getVMContext()), 2));

      // Always return in register if it fits in a general purpose
      // register, or if it is 64 bits and has a single element.
      if ((Size == 8 || Size == 16 || Size == 32) ||
          (Size == 64 && VT->getNumElements() == 1))
        return ABIArgInfo::getDirect(llvm::IntegerType::get(getVMContext(),
                                                            Size));

      return getIndirectReturnResult(RetTy, State);
    }

    return ABIArgInfo::getDirect();
  }

  if (isAggregateTypeForABI(RetTy)) {
    if (const RecordType *RT = RetTy->getAs<RecordType>()) {
      // Structures with flexible arrays are always indirect.
      if (RT->getDecl()->hasFlexibleArrayMember())
        return getIndirectReturnResult(RetTy, State);
    }

    // If specified, structs and unions are always indirect.
    if (!IsRetSmallStructInRegABI && !RetTy->isAnyComplexType())
      return getIndirectReturnResult(RetTy, State);

    // Ignore empty structs/unions.
    if (isEmptyRecord(getContext(), RetTy, true))
      return ABIArgInfo::getIgnore();

    // Small structures which are register sized are generally returned
    // in a register.
    if (shouldReturnTypeInRegister(RetTy, getContext())) {
      uint64_t Size = getContext().getTypeSize(RetTy);

      // As a special-case, if the struct is a "single-element" struct, and
      // the field is of type "float" or "double", return it in a
      // floating-point register. (MSVC does not apply this special case.)
      // We apply a similar transformation for pointer types to improve the
      // quality of the generated IR.
      if (const Type *SeltTy = isSingleElementStruct(RetTy, getContext()))
        if ((!IsWin32StructABI && SeltTy->isRealFloatingType())
            || SeltTy->hasPointerRepresentation())
          return ABIArgInfo::getDirect(CGT.ConvertType(QualType(SeltTy, 0)));

      // FIXME: We should be able to narrow this integer in cases with dead
      // padding.
      return ABIArgInfo::getDirect(llvm::IntegerType::get(getVMContext(),Size));
    }

    return getIndirectReturnResult(RetTy, State);
  }

  // Treat an enum type as its underlying type.
  if (const EnumType *EnumTy = RetTy->getAs<EnumType>())
    RetTy = EnumTy->getDecl()->getIntegerType();

  return (RetTy->isPromotableIntegerType() ? ABIArgInfo::getExtend(RetTy)
                                           : ABIArgInfo::getDirect());
}

static bool isSSEVectorType(ASTContext &Context, QualType Ty) {
  return Ty->getAs<VectorType>() && Context.getTypeSize(Ty) == 128;
}

static bool isRecordWithSSEVectorType(ASTContext &Context, QualType Ty) {
  const RecordType *RT = Ty->getAs<RecordType>();
  if (!RT)
    return 0;
  const RecordDecl *RD = RT->getDecl();

  // If this is a C++ record, check the bases first.
  if (const CXXRecordDecl *CXXRD = dyn_cast<CXXRecordDecl>(RD))
    for (const auto &I : CXXRD->bases())
      if (!isRecordWithSSEVectorType(Context, I.getType()))
        return false;

  for (const auto *i : RD->fields()) {
    QualType FT = i->getType();

    if (isSSEVectorType(Context, FT))
      return true;

    if (isRecordWithSSEVectorType(Context, FT))
      return true;
  }

  return false;
}

unsigned X86_32ABIInfo::getTypeStackAlignInBytes(QualType Ty,
                                                 unsigned Align) const {
  // Otherwise, if the alignment is less than or equal to the minimum ABI
  // alignment, just use the default; the backend will handle this.
  if (Align <= MinABIStackAlignInBytes)
    return 0; // Use default alignment.

  // On non-Darwin, the stack type alignment is always 4.
  if (!IsDarwinVectorABI) {
    // Set explicit alignment, since we may need to realign the top.
    return MinABIStackAlignInBytes;
  }

  // Otherwise, if the type contains an SSE vector type, the alignment is 16.
  if (Align >= 16 && (isSSEVectorType(getContext(), Ty) ||
                      isRecordWithSSEVectorType(getContext(), Ty)))
    return 16;

  return MinABIStackAlignInBytes;
}

ABIArgInfo X86_32ABIInfo::getIndirectResult(QualType Ty, bool ByVal,
                                            CCState &State) const {
  if (!ByVal) {
    if (State.FreeRegs) {
      --State.FreeRegs; // Non-byval indirects just use one pointer.
      if (!IsMCUABI)
        return getNaturalAlignIndirectInReg(Ty);
    }
    return getNaturalAlignIndirect(Ty, false);
  }

  // Compute the byval alignment.
  unsigned TypeAlign = getContext().getTypeAlign(Ty) / 8;
  unsigned StackAlign = getTypeStackAlignInBytes(Ty, TypeAlign);
  if (StackAlign == 0)
    return ABIArgInfo::getIndirect(CharUnits::fromQuantity(4), /*ByVal=*/true);

  // If the stack alignment is less than the type alignment, realign the
  // argument.
  bool Realign = TypeAlign > StackAlign;
  return ABIArgInfo::getIndirect(CharUnits::fromQuantity(StackAlign),
                                 /*ByVal=*/true, Realign);
}

X86_32ABIInfo::Class X86_32ABIInfo::classify(QualType Ty) const {
  const Type *T = isSingleElementStruct(Ty, getContext());
  if (!T)
    T = Ty.getTypePtr();

  if (const BuiltinType *BT = T->getAs<BuiltinType>()) {
    BuiltinType::Kind K = BT->getKind();
    if (K == BuiltinType::Float || K == BuiltinType::Double)
      return Float;
  }
  return Integer;
}

bool X86_32ABIInfo::updateFreeRegs(QualType Ty, CCState &State) const {
  if (!IsSoftFloatABI) {
    Class C = classify(Ty);
    if (C == Float)
      return false;
  }

  unsigned Size = getContext().getTypeSize(Ty);
  unsigned SizeInRegs = (Size + 31) / 32;

  if (SizeInRegs == 0)
    return false;

  if (!IsMCUABI) {
    if (SizeInRegs > State.FreeRegs) {
      State.FreeRegs = 0;
      return false;
    }
  } else {
    // The MCU psABI allows passing parameters in-reg even if there are
    // earlier parameters that are passed on the stack. Also,
    // it does not allow passing >8-byte structs in-register,
    // even if there are 3 free registers available.
    if (SizeInRegs > State.FreeRegs || SizeInRegs > 2)
      return false;
  }

  State.FreeRegs -= SizeInRegs;
  return true;
}

bool X86_32ABIInfo::shouldAggregateUseDirect(QualType Ty, CCState &State,
                                             bool &InReg,
                                             bool &NeedsPadding) const {
  // On Windows, aggregates other than HFAs are never passed in registers, and
  // they do not consume register slots. Homogenous floating-point aggregates
  // (HFAs) have already been dealt with at this point.
  if (IsWin32StructABI && isAggregateTypeForABI(Ty))
    return false;

  NeedsPadding = false;
  InReg = !IsMCUABI;

  if (!updateFreeRegs(Ty, State))
    return false;

  if (IsMCUABI)
    return true;

  if (State.CC == llvm::CallingConv::X86_FastCall ||
      State.CC == llvm::CallingConv::X86_VectorCall ||
      State.CC == llvm::CallingConv::X86_RegCall) {
    if (getContext().getTypeSize(Ty) <= 32 && State.FreeRegs)
      NeedsPadding = true;

    return false;
  }

  return true;
}

bool X86_32ABIInfo::shouldPrimitiveUseInReg(QualType Ty, CCState &State) const {
  if (!updateFreeRegs(Ty, State))
    return false;

  if (IsMCUABI)
    return false;

  if (State.CC == llvm::CallingConv::X86_FastCall ||
      State.CC == llvm::CallingConv::X86_VectorCall ||
      State.CC == llvm::CallingConv::X86_RegCall) {
    if (getContext().getTypeSize(Ty) > 32)
      return false;

    return (Ty->isIntegralOrEnumerationType() || Ty->isPointerType() ||
        Ty->isReferenceType());
  }

  return true;
}

void X86_32ABIInfo::runVectorCallFirstPass(CGFunctionInfo &FI, CCState &State) const {
  // Vectorcall x86 works subtly different than in x64, so the format is
  // a bit different than the x64 version.  First, all vector types (not HVAs)
  // are assigned, with the first 6 ending up in the [XYZ]MM0-5 registers.
  // This differs from the x64 implementation, where the first 6 by INDEX get
  // registers.
  // In the second pass over the arguments, HVAs are passed in the remaining
  // vector registers if possible, or indirectly by address. The address will be
  // passed in ECX/EDX if available. Any other arguments are passed according to
  // the usual fastcall rules.
  MutableArrayRef<CGFunctionInfoArgInfo> Args = FI.arguments();
  for (int I = 0, E = Args.size(); I < E; ++I) {
    const Type *Base = nullptr;
    uint64_t NumElts = 0;
    const QualType &Ty = Args[I].type;
    if ((Ty->isVectorType() || Ty->isBuiltinType()) &&
        isHomogeneousAggregate(Ty, Base, NumElts)) {
      if (State.FreeSSERegs >= NumElts) {
        State.FreeSSERegs -= NumElts;
        Args[I].info = ABIArgInfo::getDirectInReg();
        State.IsPreassigned.set(I);
      }
    }
  }
}

ABIArgInfo X86_32ABIInfo::classifyArgumentType(QualType Ty,
                                               CCState &State) const {
  // FIXME: Set alignment on indirect arguments.
  bool IsFastCall = State.CC == llvm::CallingConv::X86_FastCall;
  bool IsRegCall = State.CC == llvm::CallingConv::X86_RegCall;
  bool IsVectorCall = State.CC == llvm::CallingConv::X86_VectorCall;

  Ty = useFirstFieldIfTransparentUnion(Ty);
  TypeInfo TI = getContext().getTypeInfo(Ty);

  // Check with the C++ ABI first.
  const RecordType *RT = Ty->getAs<RecordType>();
  if (RT) {
    CGCXXABI::RecordArgABI RAA = getRecordArgABI(RT, getCXXABI());
    if (RAA == CGCXXABI::RAA_Indirect) {
      return getIndirectResult(Ty, false, State);
    } else if (RAA == CGCXXABI::RAA_DirectInMemory) {
      // The field index doesn't matter, we'll fix it up later.
      return ABIArgInfo::getInAlloca(/*FieldIndex=*/0);
    }
  }

  // Regcall uses the concept of a homogenous vector aggregate, similar
  // to other targets.
  const Type *Base = nullptr;
  uint64_t NumElts = 0;
  if ((IsRegCall || IsVectorCall) &&
      isHomogeneousAggregate(Ty, Base, NumElts)) {
    if (State.FreeSSERegs >= NumElts) {
      State.FreeSSERegs -= NumElts;

      // Vectorcall passes HVAs directly and does not flatten them, but regcall
      // does.
      if (IsVectorCall)
        return getDirectX86Hva();

      if (Ty->isBuiltinType() || Ty->isVectorType())
        return ABIArgInfo::getDirect();
      return ABIArgInfo::getExpand();
    }
    return getIndirectResult(Ty, /*ByVal=*/false, State);
  }

  if (isAggregateTypeForABI(Ty)) {
    // Structures with flexible arrays are always indirect.
    // FIXME: This should not be byval!
    if (RT && RT->getDecl()->hasFlexibleArrayMember())
      return getIndirectResult(Ty, true, State);

    // Ignore empty structs/unions on non-Windows.
    if (!IsWin32StructABI && isEmptyRecord(getContext(), Ty, true))
      return ABIArgInfo::getIgnore();

    llvm::LLVMContext &LLVMContext = getVMContext();
    llvm::IntegerType *Int32 = llvm::Type::getInt32Ty(LLVMContext);
    bool NeedsPadding = false;
    bool InReg;
    if (shouldAggregateUseDirect(Ty, State, InReg, NeedsPadding)) {
      unsigned SizeInRegs = (TI.Width + 31) / 32;
      SmallVector<llvm::Type*, 3> Elements(SizeInRegs, Int32);
      llvm::Type *Result = llvm::StructType::get(LLVMContext, Elements);
      if (InReg)
        return ABIArgInfo::getDirectInReg(Result);
      else
        return ABIArgInfo::getDirect(Result);
    }
    llvm::IntegerType *PaddingType = NeedsPadding ? Int32 : nullptr;

    // Pass over-aligned aggregates on Windows indirectly. This behavior was
    // added in MSVC 2015.
    if (IsWin32StructABI && TI.AlignIsRequired && TI.Align > 32)
      return getIndirectResult(Ty, /*ByVal=*/false, State);

    // Expand small (<= 128-bit) record types when we know that the stack layout
    // of those arguments will match the struct. This is important because the
    // LLVM backend isn't smart enough to remove byval, which inhibits many
    // optimizations.
    // Don't do this for the MCU if there are still free integer registers
    // (see X86_64 ABI for full explanation).
    if (TI.Width <= 4 * 32 && (!IsMCUABI || State.FreeRegs == 0) &&
        canExpandIndirectArgument(Ty))
      return ABIArgInfo::getExpandWithPadding(
          IsFastCall || IsVectorCall || IsRegCall, PaddingType);

    return getIndirectResult(Ty, true, State);
  }

  if (const VectorType *VT = Ty->getAs<VectorType>()) {
    // On Windows, vectors are passed directly if registers are available, or
    // indirectly if not. This avoids the need to align argument memory. Pass
    // user-defined vector types larger than 512 bits indirectly for simplicity.
    if (IsWin32StructABI) {
      if (TI.Width <= 512 && State.FreeSSERegs > 0) {
        --State.FreeSSERegs;
        return ABIArgInfo::getDirectInReg();
      }
      return getIndirectResult(Ty, /*ByVal=*/false, State);
    }

    // On Darwin, some vectors are passed in memory, we handle this by passing
    // it as an i8/i16/i32/i64.
    if (IsDarwinVectorABI) {
      if ((TI.Width == 8 || TI.Width == 16 || TI.Width == 32) ||
          (TI.Width == 64 && VT->getNumElements() == 1))
        return ABIArgInfo::getDirect(
            llvm::IntegerType::get(getVMContext(), TI.Width));
    }

    if (IsX86_MMXType(CGT.ConvertType(Ty)))
      return ABIArgInfo::getDirect(llvm::IntegerType::get(getVMContext(), 64));

    return ABIArgInfo::getDirect();
  }


  if (const EnumType *EnumTy = Ty->getAs<EnumType>())
    Ty = EnumTy->getDecl()->getIntegerType();

  bool InReg = shouldPrimitiveUseInReg(Ty, State);

  if (Ty->isPromotableIntegerType()) {
    if (InReg)
      return ABIArgInfo::getExtendInReg(Ty);
    return ABIArgInfo::getExtend(Ty);
  }

  if (InReg)
    return ABIArgInfo::getDirectInReg();
  return ABIArgInfo::getDirect();
}

void X86_32ABIInfo::computeInfo(CGFunctionInfo &FI) const {
  CCState State(FI);
  if (IsMCUABI)
    State.FreeRegs = 3;
  else if (State.CC == llvm::CallingConv::X86_FastCall) {
    State.FreeRegs = 2;
    State.FreeSSERegs = 3;
  } else if (State.CC == llvm::CallingConv::X86_VectorCall) {
    State.FreeRegs = 2;
    State.FreeSSERegs = 6;
  } else if (FI.getHasRegParm())
    State.FreeRegs = FI.getRegParm();
  else if (State.CC == llvm::CallingConv::X86_RegCall) {
    State.FreeRegs = 5;
    State.FreeSSERegs = 8;
  } else if (IsWin32StructABI) {
    // Since MSVC 2015, the first three SSE vectors have been passed in
    // registers. The rest are passed indirectly.
    State.FreeRegs = DefaultNumRegisterParameters;
    State.FreeSSERegs = 3;
  } else
    State.FreeRegs = DefaultNumRegisterParameters;

  if (!::classifyReturnType(getCXXABI(), FI, *this)) {
    FI.getReturnInfo() = classifyReturnType(FI.getReturnType(), State);
  } else if (FI.getReturnInfo().isIndirect()) {
    // The C++ ABI is not aware of register usage, so we have to check if the
    // return value was sret and put it in a register ourselves if appropriate.
    if (State.FreeRegs) {
      --State.FreeRegs;  // The sret parameter consumes a register.
      if (!IsMCUABI)
        FI.getReturnInfo().setInReg(true);
    }
  }

  // The chain argument effectively gives us another free register.
  if (FI.isChainCall())
    ++State.FreeRegs;

  // For vectorcall, do a first pass over the arguments, assigning FP and vector
  // arguments to XMM registers as available.
  if (State.CC == llvm::CallingConv::X86_VectorCall)
    runVectorCallFirstPass(FI, State);

  bool UsedInAlloca = false;
  MutableArrayRef<CGFunctionInfoArgInfo> Args = FI.arguments();
  for (int I = 0, E = Args.size(); I < E; ++I) {
    // Skip arguments that have already been assigned.
    if (State.IsPreassigned.test(I))
      continue;

    Args[I].info = classifyArgumentType(Args[I].type, State);
    UsedInAlloca |= (Args[I].info.getKind() == ABIArgInfo::InAlloca);
  }

  // If we needed to use inalloca for any argument, do a second pass and rewrite
  // all the memory arguments to use inalloca.
  if (UsedInAlloca)
    rewriteWithInAlloca(FI);
}

void
X86_32ABIInfo::addFieldToArgStruct(SmallVector<llvm::Type *, 6> &FrameFields,
                                   CharUnits &StackOffset, ABIArgInfo &Info,
                                   QualType Type) const {
  // Arguments are always 4-byte-aligned.
  CharUnits WordSize = CharUnits::fromQuantity(4);
  assert(StackOffset.isMultipleOf(WordSize) && "unaligned inalloca struct");

  // sret pointers and indirect things will require an extra pointer
  // indirection, unless they are byval. Most things are byval, and will not
  // require this indirection.
  bool IsIndirect = false;
  if (Info.isIndirect() && !Info.getIndirectByVal())
    IsIndirect = true;
  Info = ABIArgInfo::getInAlloca(FrameFields.size(), IsIndirect);
  llvm::Type *LLTy = CGT.ConvertTypeForMem(Type);
  if (IsIndirect)
    LLTy = LLTy->getPointerTo(0);
  FrameFields.push_back(LLTy);
  StackOffset += IsIndirect ? WordSize : getContext().getTypeSizeInChars(Type);

  // Insert padding bytes to respect alignment.
  CharUnits FieldEnd = StackOffset;
  StackOffset = FieldEnd.alignTo(WordSize);
  if (StackOffset != FieldEnd) {
    CharUnits NumBytes = StackOffset - FieldEnd;
    llvm::Type *Ty = llvm::Type::getInt8Ty(getVMContext());
    Ty = llvm::ArrayType::get(Ty, NumBytes.getQuantity());
    FrameFields.push_back(Ty);
  }
}

static bool isArgInAlloca(const ABIArgInfo &Info) {
  // Leave ignored and inreg arguments alone.
  switch (Info.getKind()) {
  case ABIArgInfo::InAlloca:
    return true;
  case ABIArgInfo::Ignore:
    return false;
  case ABIArgInfo::Indirect:
  case ABIArgInfo::Direct:
  case ABIArgInfo::Extend:
    return !Info.getInReg();
  case ABIArgInfo::Expand:
  case ABIArgInfo::CoerceAndExpand:
    // These are aggregate types which are never passed in registers when
    // inalloca is involved.
    return true;
  }
  llvm_unreachable("invalid enum");
}

void X86_32ABIInfo::rewriteWithInAlloca(CGFunctionInfo &FI) const {
  assert(IsWin32StructABI && "inalloca only supported on win32");

  // Build a packed struct type for all of the arguments in memory.
  SmallVector<llvm::Type *, 6> FrameFields;

  // The stack alignment is always 4.
  CharUnits StackAlign = CharUnits::fromQuantity(4);

  CharUnits StackOffset;
  CGFunctionInfo::arg_iterator I = FI.arg_begin(), E = FI.arg_end();

  // Put 'this' into the struct before 'sret', if necessary.
  bool IsThisCall =
      FI.getCallingConvention() == llvm::CallingConv::X86_ThisCall;
  ABIArgInfo &Ret = FI.getReturnInfo();
  if (Ret.isIndirect() && Ret.isSRetAfterThis() && !IsThisCall &&
      isArgInAlloca(I->info)) {
    addFieldToArgStruct(FrameFields, StackOffset, I->info, I->type);
    ++I;
  }

  // Put the sret parameter into the inalloca struct if it's in memory.
  if (Ret.isIndirect() && !Ret.getInReg()) {
    addFieldToArgStruct(FrameFields, StackOffset, Ret, FI.getReturnType());
    // On Windows, the hidden sret parameter is always returned in eax.
    Ret.setInAllocaSRet(IsWin32StructABI);
  }

  // Skip the 'this' parameter in ecx.
  if (IsThisCall)
    ++I;

  // Put arguments passed in memory into the struct.
  for (; I != E; ++I) {
    if (isArgInAlloca(I->info))
      addFieldToArgStruct(FrameFields, StackOffset, I->info, I->type);
  }

  FI.setArgStruct(llvm::StructType::get(getVMContext(), FrameFields,
                                        /*isPacked=*/true),
                  StackAlign);
}

Address X86_32ABIInfo::EmitVAArg(CodeGenFunction &CGF,
                                 Address VAListAddr, QualType Ty) const {

  auto TypeInfo = getContext().getTypeInfoInChars(Ty);

  // x86-32 changes the alignment of certain arguments on the stack.
  //
  // Just messing with TypeInfo like this works because we never pass
  // anything indirectly.
  TypeInfo.second = CharUnits::fromQuantity(
                getTypeStackAlignInBytes(Ty, TypeInfo.second.getQuantity()));

  return emitVoidPtrVAArg(CGF, VAListAddr, Ty, /*Indirect*/ false,
                          TypeInfo, CharUnits::fromQuantity(4),
                          /*AllowHigherAlign*/ true);
}

bool X86_32TargetCodeGenInfo::isStructReturnInRegABI(
    const llvm::Triple &Triple, const CodeGenOptions &Opts) {
  assert(Triple.getArch() == llvm::Triple::x86);

  switch (Opts.getStructReturnConvention()) {
  case CodeGenOptions::SRCK_Default:
    break;
  case CodeGenOptions::SRCK_OnStack:  // -fpcc-struct-return
    return false;
  case CodeGenOptions::SRCK_InRegs:  // -freg-struct-return
    return true;
  }

  if (Triple.isOSDarwin() || Triple.isOSIAMCU())
    return true;

  switch (Triple.getOS()) {
  case llvm::Triple::DragonFly:
  case llvm::Triple::FreeBSD:
  case llvm::Triple::OpenBSD:
  case llvm::Triple::Win32:
    return true;
  default:
    return false;
  }
}

void X86_32TargetCodeGenInfo::setTargetAttributes(
    const Decl *D, llvm::GlobalValue *GV, CodeGen::CodeGenModule &CGM) const {
  if (GV->isDeclaration())
    return;
  if (const FunctionDecl *FD = dyn_cast_or_null<FunctionDecl>(D)) {
    if (FD->hasAttr<X86ForceAlignArgPointerAttr>()) {
      llvm::Function *Fn = cast<llvm::Function>(GV);
      Fn->addFnAttr("stackrealign");
    }
    if (FD->hasAttr<AnyX86InterruptAttr>()) {
      llvm::Function *Fn = cast<llvm::Function>(GV);
      Fn->setCallingConv(llvm::CallingConv::X86_INTR);
    }
  }
}

bool X86_32TargetCodeGenInfo::initDwarfEHRegSizeTable(
                                               CodeGen::CodeGenFunction &CGF,
                                               llvm::Value *Address) const {
  CodeGen::CGBuilderTy &Builder = CGF.Builder;

  llvm::Value *Four8 = llvm::ConstantInt::get(CGF.Int8Ty, 4);

  // 0-7 are the eight integer registers;  the order is different
  //   on Darwin (for EH), but the range is the same.
  // 8 is %eip.
  AssignToArrayRange(Builder, Address, Four8, 0, 8);

  if (CGF.CGM.getTarget().getTriple().isOSDarwin()) {
    // 12-16 are st(0..4).  Not sure why we stop at 4.
    // These have size 16, which is sizeof(long double) on
    // platforms with 8-byte alignment for that type.
    llvm::Value *Sixteen8 = llvm::ConstantInt::get(CGF.Int8Ty, 16);
    AssignToArrayRange(Builder, Address, Sixteen8, 12, 16);

  } else {
    // 9 is %eflags, which doesn't get a size on Darwin for some
    // reason.
    Builder.CreateAlignedStore(
        Four8, Builder.CreateConstInBoundsGEP1_32(CGF.Int8Ty, Address, 9),
                               CharUnits::One());

    // 11-16 are st(0..5).  Not sure why we stop at 5.
    // These have size 12, which is sizeof(long double) on
    // platforms with 4-byte alignment for that type.
    llvm::Value *Twelve8 = llvm::ConstantInt::get(CGF.Int8Ty, 12);
    AssignToArrayRange(Builder, Address, Twelve8, 11, 16);
  }

  return false;
}

//===----------------------------------------------------------------------===//
// X86-64 ABI Implementation
//===----------------------------------------------------------------------===//


namespace {
/// The AVX ABI level for X86 targets.
enum class X86AVXABILevel {
  None,
  AVX,
  AVX512
};

/// \p returns the size in bits of the largest (native) vector for \p AVXLevel.
static unsigned getNativeVectorSizeForAVXABI(X86AVXABILevel AVXLevel) {
  switch (AVXLevel) {
  case X86AVXABILevel::AVX512:
    return 512;
  case X86AVXABILevel::AVX:
    return 256;
  case X86AVXABILevel::None:
    return 128;
  }
  llvm_unreachable("Unknown AVXLevel");
}

/// X86_64ABIInfo - The X86_64 ABI information.
class X86_64ABIInfo : public SwiftABIInfo {
  enum Class {
    Integer = 0,
    SSE,
    SSEUp,
    X87,
    X87Up,
    ComplexX87,
    NoClass,
    Memory
  };

  /// merge - Implement the X86_64 ABI merging algorithm.
  ///
  /// Merge an accumulating classification \arg Accum with a field
  /// classification \arg Field.
  ///
  /// \param Accum - The accumulating classification. This should
  /// always be either NoClass or the result of a previous merge
  /// call. In addition, this should never be Memory (the caller
  /// should just return Memory for the aggregate).
  static Class merge(Class Accum, Class Field);

  /// postMerge - Implement the X86_64 ABI post merging algorithm.
  ///
  /// Post merger cleanup, reduces a malformed Hi and Lo pair to
  /// final MEMORY or SSE classes when necessary.
  ///
  /// \param AggregateSize - The size of the current aggregate in
  /// the classification process.
  ///
  /// \param Lo - The classification for the parts of the type
  /// residing in the low word of the containing object.
  ///
  /// \param Hi - The classification for the parts of the type
  /// residing in the higher words of the containing object.
  ///
  void postMerge(unsigned AggregateSize, Class &Lo, Class &Hi) const;

  /// classify - Determine the x86_64 register classes in which the
  /// given type T should be passed.
  ///
  /// \param Lo - The classification for the parts of the type
  /// residing in the low word of the containing object.
  ///
  /// \param Hi - The classification for the parts of the type
  /// residing in the high word of the containing object.
  ///
  /// \param OffsetBase - The bit offset of this type in the
  /// containing object.  Some parameters are classified different
  /// depending on whether they straddle an eightbyte boundary.
  ///
  /// \param isNamedArg - Whether the argument in question is a "named"
  /// argument, as used in AMD64-ABI 3.5.7.
  ///
  /// If a word is unused its result will be NoClass; if a type should
  /// be passed in Memory then at least the classification of \arg Lo
  /// will be Memory.
  ///
  /// The \arg Lo class will be NoClass iff the argument is ignored.
  ///
  /// If the \arg Lo class is ComplexX87, then the \arg Hi class will
  /// also be ComplexX87.
  void classify(QualType T, uint64_t OffsetBase, Class &Lo, Class &Hi,
                bool isNamedArg) const;

  llvm::Type *GetByteVectorType(QualType Ty) const;
  llvm::Type *GetSSETypeAtOffset(llvm::Type *IRType,
                                 unsigned IROffset, QualType SourceTy,
                                 unsigned SourceOffset) const;
  llvm::Type *GetINTEGERTypeAtOffset(llvm::Type *IRType,
                                     unsigned IROffset, QualType SourceTy,
                                     unsigned SourceOffset) const;

  /// getIndirectResult - Give a source type \arg Ty, return a suitable result
  /// such that the argument will be returned in memory.
  ABIArgInfo getIndirectReturnResult(QualType Ty) const;

  /// getIndirectResult - Give a source type \arg Ty, return a suitable result
  /// such that the argument will be passed in memory.
  ///
  /// \param freeIntRegs - The number of free integer registers remaining
  /// available.
  ABIArgInfo getIndirectResult(QualType Ty, unsigned freeIntRegs) const;

  ABIArgInfo classifyReturnType(QualType RetTy) const;

  ABIArgInfo classifyArgumentType(QualType Ty, unsigned freeIntRegs,
                                  unsigned &neededInt, unsigned &neededSSE,
                                  bool isNamedArg) const;

  ABIArgInfo classifyRegCallStructType(QualType Ty, unsigned &NeededInt,
                                       unsigned &NeededSSE) const;

  ABIArgInfo classifyRegCallStructTypeImpl(QualType Ty, unsigned &NeededInt,
                                           unsigned &NeededSSE) const;

  bool IsIllegalVectorType(QualType Ty) const;

  /// The 0.98 ABI revision clarified a lot of ambiguities,
  /// unfortunately in ways that were not always consistent with
  /// certain previous compilers.  In particular, platforms which
  /// required strict binary compatibility with older versions of GCC
  /// may need to exempt themselves.
  bool honorsRevision0_98() const {
    return !getTarget().getTriple().isOSDarwin();
  }

  /// GCC classifies <1 x long long> as SSE but some platform ABIs choose to
  /// classify it as INTEGER (for compatibility with older clang compilers).
  bool classifyIntegerMMXAsSSE() const {
    // Clang <= 3.8 did not do this.
    if (getContext().getLangOpts().getClangABICompat() <=
        LangOptions::ClangABI::Ver3_8)
      return false;

    const llvm::Triple &Triple = getTarget().getTriple();
    if (Triple.isOSDarwin() || Triple.getOS() == llvm::Triple::PS4)
      return false;
    if (Triple.isOSFreeBSD() && Triple.getOSMajorVersion() >= 10)
      return false;
    return true;
  }

  // GCC classifies vectors of __int128 as memory.
  bool passInt128VectorsInMem() const {
    // Clang <= 9.0 did not do this.
    if (getContext().getLangOpts().getClangABICompat() <=
        LangOptions::ClangABI::Ver9)
      return false;

    const llvm::Triple &T = getTarget().getTriple();
    return T.isOSLinux() || T.isOSNetBSD();
  }

  X86AVXABILevel AVXLevel;
  // Some ABIs (e.g. X32 ABI and Native Client OS) use 32 bit pointers on
  // 64-bit hardware.
  bool Has64BitPointers;

public:
  X86_64ABIInfo(CodeGen::CodeGenTypes &CGT, X86AVXABILevel AVXLevel) :
      SwiftABIInfo(CGT), AVXLevel(AVXLevel),
      Has64BitPointers(CGT.getDataLayout().getPointerSize(0) == 8) {
  }

  bool isPassedUsingAVXType(QualType type) const {
    unsigned neededInt, neededSSE;
    // The freeIntRegs argument doesn't matter here.
    ABIArgInfo info = classifyArgumentType(type, 0, neededInt, neededSSE,
                                           /*isNamedArg*/true);
    if (info.isDirect()) {
      llvm::Type *ty = info.getCoerceToType();
      if (llvm::VectorType *vectorTy = dyn_cast_or_null<llvm::VectorType>(ty))
        return (vectorTy->getBitWidth() > 128);
    }
    return false;
  }

  void computeInfo(CGFunctionInfo &FI) const override;

  Address EmitVAArg(CodeGenFunction &CGF, Address VAListAddr,
                    QualType Ty) const override;
  Address EmitMSVAArg(CodeGenFunction &CGF, Address VAListAddr,
                      QualType Ty) const override;

  bool has64BitPointers() const {
    return Has64BitPointers;
  }

  bool shouldPassIndirectlyForSwift(ArrayRef<llvm::Type*> scalars,
                                    bool asReturnValue) const override {
    return occupiesMoreThan(CGT, scalars, /*total*/ 4);
  }
  bool isSwiftErrorInRegister() const override {
    return true;
  }
};

/// WinX86_64ABIInfo - The Windows X86_64 ABI information.
class WinX86_64ABIInfo : public SwiftABIInfo {
public:
  WinX86_64ABIInfo(CodeGen::CodeGenTypes &CGT, X86AVXABILevel AVXLevel)
      : SwiftABIInfo(CGT), AVXLevel(AVXLevel),
        IsMingw64(getTarget().getTriple().isWindowsGNUEnvironment()) {}

  void computeInfo(CGFunctionInfo &FI) const override;

  Address EmitVAArg(CodeGenFunction &CGF, Address VAListAddr,
                    QualType Ty) const override;

  bool isHomogeneousAggregateBaseType(QualType Ty) const override {
    // FIXME: Assumes vectorcall is in use.
    return isX86VectorTypeForVectorCall(getContext(), Ty);
  }

  bool isHomogeneousAggregateSmallEnough(const Type *Ty,
                                         uint64_t NumMembers) const override {
    // FIXME: Assumes vectorcall is in use.
    return isX86VectorCallAggregateSmallEnough(NumMembers);
  }

  bool shouldPassIndirectlyForSwift(ArrayRef<llvm::Type *> scalars,
                                    bool asReturnValue) const override {
    return occupiesMoreThan(CGT, scalars, /*total*/ 4);
  }

  bool isSwiftErrorInRegister() const override {
    return true;
  }

private:
  ABIArgInfo classify(QualType Ty, unsigned &FreeSSERegs, bool IsReturnType,
                      bool IsVectorCall, bool IsRegCall) const;
  ABIArgInfo reclassifyHvaArgType(QualType Ty, unsigned &FreeSSERegs,
                                      const ABIArgInfo &current) const;
  void computeVectorCallArgs(CGFunctionInfo &FI, unsigned FreeSSERegs,
                             bool IsVectorCall, bool IsRegCall) const;

  X86AVXABILevel AVXLevel;

  bool IsMingw64;
};

class X86_64TargetCodeGenInfo : public TargetCodeGenInfo {
public:
  X86_64TargetCodeGenInfo(CodeGen::CodeGenTypes &CGT, X86AVXABILevel AVXLevel)
      : TargetCodeGenInfo(new X86_64ABIInfo(CGT, AVXLevel)) {}

  const X86_64ABIInfo &getABIInfo() const {
    return static_cast<const X86_64ABIInfo&>(TargetCodeGenInfo::getABIInfo());
  }

  /// Disable tail call on x86-64. The epilogue code before the tail jump blocks
  /// the autoreleaseRV/retainRV optimization.
  bool shouldSuppressTailCallsOfRetainAutoreleasedReturnValue() const override {
    return true;
  }

  int getDwarfEHStackPointer(CodeGen::CodeGenModule &CGM) const override {
    return 7;
  }

  bool initDwarfEHRegSizeTable(CodeGen::CodeGenFunction &CGF,
                               llvm::Value *Address) const override {
    llvm::Value *Eight8 = llvm::ConstantInt::get(CGF.Int8Ty, 8);

    // 0-15 are the 16 integer registers.
    // 16 is %rip.
    AssignToArrayRange(CGF.Builder, Address, Eight8, 0, 16);
    return false;
  }

  llvm::Type* adjustInlineAsmType(CodeGen::CodeGenFunction &CGF,
                                  StringRef Constraint,
                                  llvm::Type* Ty) const override {
    return X86AdjustInlineAsmType(CGF, Constraint, Ty);
  }

  bool isNoProtoCallVariadic(const CallArgList &args,
                             const FunctionNoProtoType *fnType) const override {
    // The default CC on x86-64 sets %al to the number of SSA
    // registers used, and GCC sets this when calling an unprototyped
    // function, so we override the default behavior.  However, don't do
    // that when AVX types are involved: the ABI explicitly states it is
    // undefined, and it doesn't work in practice because of how the ABI
    // defines varargs anyway.
    if (fnType->getCallConv() == CC_C) {
      bool HasAVXType = false;
      for (CallArgList::const_iterator
             it = args.begin(), ie = args.end(); it != ie; ++it) {
        if (getABIInfo().isPassedUsingAVXType(it->Ty)) {
          HasAVXType = true;
          break;
        }
      }

      if (!HasAVXType)
        return true;
    }

    return TargetCodeGenInfo::isNoProtoCallVariadic(args, fnType);
  }

  llvm::Constant *
  getUBSanFunctionSignature(CodeGen::CodeGenModule &CGM) const override {
    unsigned Sig = (0xeb << 0) | // jmp rel8
                   (0x06 << 8) | //           .+0x08
                   ('v' << 16) |
                   ('2' << 24);
    return llvm::ConstantInt::get(CGM.Int32Ty, Sig);
  }

  void setTargetAttributes(const Decl *D, llvm::GlobalValue *GV,
                           CodeGen::CodeGenModule &CGM) const override {
    if (GV->isDeclaration())
      return;
    if (const FunctionDecl *FD = dyn_cast_or_null<FunctionDecl>(D)) {
      if (FD->hasAttr<X86ForceAlignArgPointerAttr>()) {
        llvm::Function *Fn = cast<llvm::Function>(GV);
        Fn->addFnAttr("stackrealign");
      }
      if (FD->hasAttr<AnyX86InterruptAttr>()) {
        llvm::Function *Fn = cast<llvm::Function>(GV);
        Fn->setCallingConv(llvm::CallingConv::X86_INTR);
      }
    }
  }
};

static std::string qualifyWindowsLibrary(llvm::StringRef Lib) {
  // If the argument does not end in .lib, automatically add the suffix.
  // If the argument contains a space, enclose it in quotes.
  // This matches the behavior of MSVC.
  bool Quote = (Lib.find(" ") != StringRef::npos);
  std::string ArgStr = Quote ? "\"" : "";
  ArgStr += Lib;
  if (!Lib.endswith_lower(".lib") && !Lib.endswith_lower(".a"))
    ArgStr += ".lib";
  ArgStr += Quote ? "\"" : "";
  return ArgStr;
}

class WinX86_32TargetCodeGenInfo : public X86_32TargetCodeGenInfo {
public:
  WinX86_32TargetCodeGenInfo(CodeGen::CodeGenTypes &CGT,
        bool DarwinVectorABI, bool RetSmallStructInRegABI, bool Win32StructABI,
        unsigned NumRegisterParameters)
    : X86_32TargetCodeGenInfo(CGT, DarwinVectorABI, RetSmallStructInRegABI,
        Win32StructABI, NumRegisterParameters, false) {}

  void setTargetAttributes(const Decl *D, llvm::GlobalValue *GV,
                           CodeGen::CodeGenModule &CGM) const override;

  void getDependentLibraryOption(llvm::StringRef Lib,
                                 llvm::SmallString<24> &Opt) const override {
    Opt = "/DEFAULTLIB:";
    Opt += qualifyWindowsLibrary(Lib);
  }

  void getDetectMismatchOption(llvm::StringRef Name,
                               llvm::StringRef Value,
                               llvm::SmallString<32> &Opt) const override {
    Opt = "/FAILIFMISMATCH:\"" + Name.str() + "=" + Value.str() + "\"";
  }
};

static void addStackProbeTargetAttributes(const Decl *D, llvm::GlobalValue *GV,
                                          CodeGen::CodeGenModule &CGM) {
  if (llvm::Function *Fn = dyn_cast_or_null<llvm::Function>(GV)) {

    if (CGM.getCodeGenOpts().StackProbeSize != 4096)
      Fn->addFnAttr("stack-probe-size",
                    llvm::utostr(CGM.getCodeGenOpts().StackProbeSize));
    if (CGM.getCodeGenOpts().NoStackArgProbe)
      Fn->addFnAttr("no-stack-arg-probe");
  }
}

void WinX86_32TargetCodeGenInfo::setTargetAttributes(
    const Decl *D, llvm::GlobalValue *GV, CodeGen::CodeGenModule &CGM) const {
  X86_32TargetCodeGenInfo::setTargetAttributes(D, GV, CGM);
  if (GV->isDeclaration())
    return;
  addStackProbeTargetAttributes(D, GV, CGM);
}

class WinX86_64TargetCodeGenInfo : public TargetCodeGenInfo {
public:
  WinX86_64TargetCodeGenInfo(CodeGen::CodeGenTypes &CGT,
                             X86AVXABILevel AVXLevel)
      : TargetCodeGenInfo(new WinX86_64ABIInfo(CGT, AVXLevel)) {}

  void setTargetAttributes(const Decl *D, llvm::GlobalValue *GV,
                           CodeGen::CodeGenModule &CGM) const override;

  int getDwarfEHStackPointer(CodeGen::CodeGenModule &CGM) const override {
    return 7;
  }

  bool initDwarfEHRegSizeTable(CodeGen::CodeGenFunction &CGF,
                               llvm::Value *Address) const override {
    llvm::Value *Eight8 = llvm::ConstantInt::get(CGF.Int8Ty, 8);

    // 0-15 are the 16 integer registers.
    // 16 is %rip.
    AssignToArrayRange(CGF.Builder, Address, Eight8, 0, 16);
    return false;
  }

  void getDependentLibraryOption(llvm::StringRef Lib,
                                 llvm::SmallString<24> &Opt) const override {
    Opt = "/DEFAULTLIB:";
    Opt += qualifyWindowsLibrary(Lib);
  }

  void getDetectMismatchOption(llvm::StringRef Name,
                               llvm::StringRef Value,
                               llvm::SmallString<32> &Opt) const override {
    Opt = "/FAILIFMISMATCH:\"" + Name.str() + "=" + Value.str() + "\"";
  }
};

void WinX86_64TargetCodeGenInfo::setTargetAttributes(
    const Decl *D, llvm::GlobalValue *GV, CodeGen::CodeGenModule &CGM) const {
  TargetCodeGenInfo::setTargetAttributes(D, GV, CGM);
  if (GV->isDeclaration())
    return;
  if (const FunctionDecl *FD = dyn_cast_or_null<FunctionDecl>(D)) {
    if (FD->hasAttr<X86ForceAlignArgPointerAttr>()) {
      llvm::Function *Fn = cast<llvm::Function>(GV);
      Fn->addFnAttr("stackrealign");
    }
    if (FD->hasAttr<AnyX86InterruptAttr>()) {
      llvm::Function *Fn = cast<llvm::Function>(GV);
      Fn->setCallingConv(llvm::CallingConv::X86_INTR);
    }
  }

  addStackProbeTargetAttributes(D, GV, CGM);
}
}

void X86_64ABIInfo::postMerge(unsigned AggregateSize, Class &Lo,
                              Class &Hi) const {
  // AMD64-ABI 3.2.3p2: Rule 5. Then a post merger cleanup is done:
  //
  // (a) If one of the classes is Memory, the whole argument is passed in
  //     memory.
  //
  // (b) If X87UP is not preceded by X87, the whole argument is passed in
  //     memory.
  //
  // (c) If the size of the aggregate exceeds two eightbytes and the first
  //     eightbyte isn't SSE or any other eightbyte isn't SSEUP, the whole
  //     argument is passed in memory. NOTE: This is necessary to keep the
  //     ABI working for processors that don't support the __m256 type.
  //
  // (d) If SSEUP is not preceded by SSE or SSEUP, it is converted to SSE.
  //
  // Some of these are enforced by the merging logic.  Others can arise
  // only with unions; for example:
  //   union { _Complex double; unsigned; }
  //
  // Note that clauses (b) and (c) were added in 0.98.
  //
  if (Hi == Memory)
    Lo = Memory;
  if (Hi == X87Up && Lo != X87 && honorsRevision0_98())
    Lo = Memory;
  if (AggregateSize > 128 && (Lo != SSE || Hi != SSEUp))
    Lo = Memory;
  if (Hi == SSEUp && Lo != SSE)
    Hi = SSE;
}

X86_64ABIInfo::Class X86_64ABIInfo::merge(Class Accum, Class Field) {
  // AMD64-ABI 3.2.3p2: Rule 4. Each field of an object is
  // classified recursively so that always two fields are
  // considered. The resulting class is calculated according to
  // the classes of the fields in the eightbyte:
  //
  // (a) If both classes are equal, this is the resulting class.
  //
  // (b) If one of the classes is NO_CLASS, the resulting class is
  // the other class.
  //
  // (c) If one of the classes is MEMORY, the result is the MEMORY
  // class.
  //
  // (d) If one of the classes is INTEGER, the result is the
  // INTEGER.
  //
  // (e) If one of the classes is X87, X87UP, COMPLEX_X87 class,
  // MEMORY is used as class.
  //
  // (f) Otherwise class SSE is used.

  // Accum should never be memory (we should have returned) or
  // ComplexX87 (because this cannot be passed in a structure).
  assert((Accum != Memory && Accum != ComplexX87) &&
         "Invalid accumulated classification during merge.");
  if (Accum == Field || Field == NoClass)
    return Accum;
  if (Field == Memory)
    return Memory;
  if (Accum == NoClass)
    return Field;
  if (Accum == Integer || Field == Integer)
    return Integer;
  if (Field == X87 || Field == X87Up || Field == ComplexX87 ||
      Accum == X87 || Accum == X87Up)
    return Memory;
  return SSE;
}

void X86_64ABIInfo::classify(QualType Ty, uint64_t OffsetBase,
                             Class &Lo, Class &Hi, bool isNamedArg) const {
  // FIXME: This code can be simplified by introducing a simple value class for
  // Class pairs with appropriate constructor methods for the various
  // situations.

  // FIXME: Some of the split computations are wrong; unaligned vectors
  // shouldn't be passed in registers for example, so there is no chance they
  // can straddle an eightbyte. Verify & simplify.

  Lo = Hi = NoClass;

  Class &Current = OffsetBase < 64 ? Lo : Hi;
  Current = Memory;

  if (const BuiltinType *BT = Ty->getAs<BuiltinType>()) {
    BuiltinType::Kind k = BT->getKind();

    if (k == BuiltinType::Void) {
      Current = NoClass;
    } else if (k == BuiltinType::Int128 || k == BuiltinType::UInt128) {
      Lo = Integer;
      Hi = Integer;
    } else if (k >= BuiltinType::Bool && k <= BuiltinType::LongLong) {
      Current = Integer;
    } else if (k == BuiltinType::Float || k == BuiltinType::Double) {
      Current = SSE;
    } else if (k == BuiltinType::LongDouble) {
      const llvm::fltSemantics *LDF = &getTarget().getLongDoubleFormat();
      if (LDF == &llvm::APFloat::IEEEquad()) {
        Lo = SSE;
        Hi = SSEUp;
      } else if (LDF == &llvm::APFloat::x87DoubleExtended()) {
        Lo = X87;
        Hi = X87Up;
      } else if (LDF == &llvm::APFloat::IEEEdouble()) {
        Current = SSE;
      } else
        llvm_unreachable("unexpected long double representation!");
    }
    // FIXME: _Decimal32 and _Decimal64 are SSE.
    // FIXME: _float128 and _Decimal128 are (SSE, SSEUp).
    return;
  }

  if (const EnumType *ET = Ty->getAs<EnumType>()) {
    // Classify the underlying integer type.
    classify(ET->getDecl()->getIntegerType(), OffsetBase, Lo, Hi, isNamedArg);
    return;
  }

  if (Ty->hasPointerRepresentation()) {
    Current = Integer;
    return;
  }

  if (Ty->isMemberPointerType()) {
    if (Ty->isMemberFunctionPointerType()) {
      if (Has64BitPointers) {
        // If Has64BitPointers, this is an {i64, i64}, so classify both
        // Lo and Hi now.
        Lo = Hi = Integer;
      } else {
        // Otherwise, with 32-bit pointers, this is an {i32, i32}. If that
        // straddles an eightbyte boundary, Hi should be classified as well.
        uint64_t EB_FuncPtr = (OffsetBase) / 64;
        uint64_t EB_ThisAdj = (OffsetBase + 64 - 1) / 64;
        if (EB_FuncPtr != EB_ThisAdj) {
          Lo = Hi = Integer;
        } else {
          Current = Integer;
        }
      }
    } else {
      Current = Integer;
    }
    return;
  }

  if (const VectorType *VT = Ty->getAs<VectorType>()) {
    uint64_t Size = getContext().getTypeSize(VT);
    if (Size == 1 || Size == 8 || Size == 16 || Size == 32) {
      // gcc passes the following as integer:
      // 4 bytes - <4 x char>, <2 x short>, <1 x int>, <1 x float>
      // 2 bytes - <2 x char>, <1 x short>
      // 1 byte  - <1 x char>
      Current = Integer;

      // If this type crosses an eightbyte boundary, it should be
      // split.
      uint64_t EB_Lo = (OffsetBase) / 64;
      uint64_t EB_Hi = (OffsetBase + Size - 1) / 64;
      if (EB_Lo != EB_Hi)
        Hi = Lo;
    } else if (Size == 64) {
      QualType ElementType = VT->getElementType();

      // gcc passes <1 x double> in memory. :(
      if (ElementType->isSpecificBuiltinType(BuiltinType::Double))
        return;

      // gcc passes <1 x long long> as SSE but clang used to unconditionally
      // pass them as integer.  For platforms where clang is the de facto
      // platform compiler, we must continue to use integer.
      if (!classifyIntegerMMXAsSSE() &&
          (ElementType->isSpecificBuiltinType(BuiltinType::LongLong) ||
           ElementType->isSpecificBuiltinType(BuiltinType::ULongLong) ||
           ElementType->isSpecificBuiltinType(BuiltinType::Long) ||
           ElementType->isSpecificBuiltinType(BuiltinType::ULong)))
        Current = Integer;
      else
        Current = SSE;

      // If this type crosses an eightbyte boundary, it should be
      // split.
      if (OffsetBase && OffsetBase != 64)
        Hi = Lo;
    } else if (Size == 128 ||
               (isNamedArg && Size <= getNativeVectorSizeForAVXABI(AVXLevel))) {
      QualType ElementType = VT->getElementType();

      // gcc passes 256 and 512 bit <X x __int128> vectors in memory. :(
      if (passInt128VectorsInMem() && Size != 128 &&
          (ElementType->isSpecificBuiltinType(BuiltinType::Int128) ||
           ElementType->isSpecificBuiltinType(BuiltinType::UInt128)))
        return;

      // Arguments of 256-bits are split into four eightbyte chunks. The
      // least significant one belongs to class SSE and all the others to class
      // SSEUP. The original Lo and Hi design considers that types can't be
      // greater than 128-bits, so a 64-bit split in Hi and Lo makes sense.
      // This design isn't correct for 256-bits, but since there're no cases
      // where the upper parts would need to be inspected, avoid adding
      // complexity and just consider Hi to match the 64-256 part.
      //
      // Note that per 3.5.7 of AMD64-ABI, 256-bit args are only passed in
      // registers if they are "named", i.e. not part of the "..." of a
      // variadic function.
      //
      // Similarly, per 3.2.3. of the AVX512 draft, 512-bits ("named") args are
      // split into eight eightbyte chunks, one SSE and seven SSEUP.
      Lo = SSE;
      Hi = SSEUp;
    }
    return;
  }

  if (const ComplexType *CT = Ty->getAs<ComplexType>()) {
    QualType ET = getContext().getCanonicalType(CT->getElementType());

    uint64_t Size = getContext().getTypeSize(Ty);
    if (ET->isIntegralOrEnumerationType()) {
      if (Size <= 64)
        Current = Integer;
      else if (Size <= 128)
        Lo = Hi = Integer;
    } else if (ET == getContext().FloatTy) {
      Current = SSE;
    } else if (ET == getContext().DoubleTy) {
      Lo = Hi = SSE;
    } else if (ET == getContext().LongDoubleTy) {
      const llvm::fltSemantics *LDF = &getTarget().getLongDoubleFormat();
      if (LDF == &llvm::APFloat::IEEEquad())
        Current = Memory;
      else if (LDF == &llvm::APFloat::x87DoubleExtended())
        Current = ComplexX87;
      else if (LDF == &llvm::APFloat::IEEEdouble())
        Lo = Hi = SSE;
      else
        llvm_unreachable("unexpected long double representation!");
    }

    // If this complex type crosses an eightbyte boundary then it
    // should be split.
    uint64_t EB_Real = (OffsetBase) / 64;
    uint64_t EB_Imag = (OffsetBase + getContext().getTypeSize(ET)) / 64;
    if (Hi == NoClass && EB_Real != EB_Imag)
      Hi = Lo;

    return;
  }

  if (const ConstantArrayType *AT = getContext().getAsConstantArrayType(Ty)) {
    // Arrays are treated like structures.

    uint64_t Size = getContext().getTypeSize(Ty);

    // AMD64-ABI 3.2.3p2: Rule 1. If the size of an object is larger
    // than eight eightbytes, ..., it has class MEMORY.
    if (Size > 512)
      return;

    // AMD64-ABI 3.2.3p2: Rule 1. If ..., or it contains unaligned
    // fields, it has class MEMORY.
    //
    // Only need to check alignment of array base.
    if (OffsetBase % getContext().getTypeAlign(AT->getElementType()))
      return;

    // Otherwise implement simplified merge. We could be smarter about
    // this, but it isn't worth it and would be harder to verify.
    Current = NoClass;
    uint64_t EltSize = getContext().getTypeSize(AT->getElementType());
    uint64_t ArraySize = AT->getSize().getZExtValue();

    // The only case a 256-bit wide vector could be used is when the array
    // contains a single 256-bit element. Since Lo and Hi logic isn't extended
    // to work for sizes wider than 128, early check and fallback to memory.
    //
    if (Size > 128 &&
        (Size != EltSize || Size > getNativeVectorSizeForAVXABI(AVXLevel)))
      return;

    for (uint64_t i=0, Offset=OffsetBase; i<ArraySize; ++i, Offset += EltSize) {
      Class FieldLo, FieldHi;
      classify(AT->getElementType(), Offset, FieldLo, FieldHi, isNamedArg);
      Lo = merge(Lo, FieldLo);
      Hi = merge(Hi, FieldHi);
      if (Lo == Memory || Hi == Memory)
        break;
    }

    postMerge(Size, Lo, Hi);
    assert((Hi != SSEUp || Lo == SSE) && "Invalid SSEUp array classification.");
    return;
  }

  if (const RecordType *RT = Ty->getAs<RecordType>()) {
    uint64_t Size = getContext().getTypeSize(Ty);

    // AMD64-ABI 3.2.3p2: Rule 1. If the size of an object is larger
    // than eight eightbytes, ..., it has class MEMORY.
    if (Size > 512)
      return;

    // AMD64-ABI 3.2.3p2: Rule 2. If a C++ object has either a non-trivial
    // copy constructor or a non-trivial destructor, it is passed by invisible
    // reference.
    if (getRecordArgABI(RT, getCXXABI()))
      return;

    const RecordDecl *RD = RT->getDecl();

    // Assume variable sized types are passed in memory.
    if (RD->hasFlexibleArrayMember())
      return;

    const ASTRecordLayout &Layout = getContext().getASTRecordLayout(RD);

    // Reset Lo class, this will be recomputed.
    Current = NoClass;

    // If this is a C++ record, classify the bases first.
    if (const CXXRecordDecl *CXXRD = dyn_cast<CXXRecordDecl>(RD)) {
      for (const auto &I : CXXRD->bases()) {
        assert(!I.isVirtual() && !I.getType()->isDependentType() &&
               "Unexpected base class!");
        const auto *Base =
            cast<CXXRecordDecl>(I.getType()->castAs<RecordType>()->getDecl());

        // Classify this field.
        //
        // AMD64-ABI 3.2.3p2: Rule 3. If the size of the aggregate exceeds a
        // single eightbyte, each is classified separately. Each eightbyte gets
        // initialized to class NO_CLASS.
        Class FieldLo, FieldHi;
        uint64_t Offset =
          OffsetBase + getContext().toBits(Layout.getBaseClassOffset(Base));
        classify(I.getType(), Offset, FieldLo, FieldHi, isNamedArg);
        Lo = merge(Lo, FieldLo);
        Hi = merge(Hi, FieldHi);
        if (Lo == Memory || Hi == Memory) {
          postMerge(Size, Lo, Hi);
          return;
        }
      }
    }

    // Classify the fields one at a time, merging the results.
    unsigned idx = 0;
    for (RecordDecl::field_iterator i = RD->field_begin(), e = RD->field_end();
           i != e; ++i, ++idx) {
      uint64_t Offset = OffsetBase + Layout.getFieldOffset(idx);
      bool BitField = i->isBitField();

      // Ignore padding bit-fields.
      if (BitField && i->isUnnamedBitfield())
        continue;

      // AMD64-ABI 3.2.3p2: Rule 1. If the size of an object is larger than
      // four eightbytes, or it contains unaligned fields, it has class MEMORY.
      //
      // The only case a 256-bit wide vector could be used is when the struct
      // contains a single 256-bit element. Since Lo and Hi logic isn't extended
      // to work for sizes wider than 128, early check and fallback to memory.
      //
      if (Size > 128 && (Size != getContext().getTypeSize(i->getType()) ||
                         Size > getNativeVectorSizeForAVXABI(AVXLevel))) {
        Lo = Memory;
        postMerge(Size, Lo, Hi);
        return;
      }
      // Note, skip this test for bit-fields, see below.
      if (!BitField && Offset % getContext().getTypeAlign(i->getType())) {
        Lo = Memory;
        postMerge(Size, Lo, Hi);
        return;
      }

      // Classify this field.
      //
      // AMD64-ABI 3.2.3p2: Rule 3. If the size of the aggregate
      // exceeds a single eightbyte, each is classified
      // separately. Each eightbyte gets initialized to class
      // NO_CLASS.
      Class FieldLo, FieldHi;

      // Bit-fields require special handling, they do not force the
      // structure to be passed in memory even if unaligned, and
      // therefore they can straddle an eightbyte.
      if (BitField) {
        assert(!i->isUnnamedBitfield());
        uint64_t Offset = OffsetBase + Layout.getFieldOffset(idx);
        uint64_t Size = i->getBitWidthValue(getContext());

        uint64_t EB_Lo = Offset / 64;
        uint64_t EB_Hi = (Offset + Size - 1) / 64;

        if (EB_Lo) {
          assert(EB_Hi == EB_Lo && "Invalid classification, type > 16 bytes.");
          FieldLo = NoClass;
          FieldHi = Integer;
        } else {
          FieldLo = Integer;
          FieldHi = EB_Hi ? Integer : NoClass;
        }
      } else
        classify(i->getType(), Offset, FieldLo, FieldHi, isNamedArg);
      Lo = merge(Lo, FieldLo);
      Hi = merge(Hi, FieldHi);
      if (Lo == Memory || Hi == Memory)
        break;
    }

    postMerge(Size, Lo, Hi);
  }
}

ABIArgInfo X86_64ABIInfo::getIndirectReturnResult(QualType Ty) const {
  // If this is a scalar LLVM value then assume LLVM will pass it in the right
  // place naturally.
  if (!isAggregateTypeForABI(Ty)) {
    // Treat an enum type as its underlying type.
    if (const EnumType *EnumTy = Ty->getAs<EnumType>())
      Ty = EnumTy->getDecl()->getIntegerType();

    return (Ty->isPromotableIntegerType() ? ABIArgInfo::getExtend(Ty)
                                          : ABIArgInfo::getDirect());
  }

  return getNaturalAlignIndirect(Ty);
}

bool X86_64ABIInfo::IsIllegalVectorType(QualType Ty) const {
  if (const VectorType *VecTy = Ty->getAs<VectorType>()) {
    uint64_t Size = getContext().getTypeSize(VecTy);
    unsigned LargestVector = getNativeVectorSizeForAVXABI(AVXLevel);
    if (Size <= 64 || Size > LargestVector)
      return true;
    QualType EltTy = VecTy->getElementType();
    if (passInt128VectorsInMem() &&
        (EltTy->isSpecificBuiltinType(BuiltinType::Int128) ||
         EltTy->isSpecificBuiltinType(BuiltinType::UInt128)))
      return true;
  }

  return false;
}

ABIArgInfo X86_64ABIInfo::getIndirectResult(QualType Ty,
                                            unsigned freeIntRegs) const {
  // If this is a scalar LLVM value then assume LLVM will pass it in the right
  // place naturally.
  //
  // This assumption is optimistic, as there could be free registers available
  // when we need to pass this argument in memory, and LLVM could try to pass
  // the argument in the free register. This does not seem to happen currently,
  // but this code would be much safer if we could mark the argument with
  // 'onstack'. See PR12193.
  if (!isAggregateTypeForABI(Ty) && !IsIllegalVectorType(Ty)) {
    // Treat an enum type as its underlying type.
    if (const EnumType *EnumTy = Ty->getAs<EnumType>())
      Ty = EnumTy->getDecl()->getIntegerType();

    return (Ty->isPromotableIntegerType() ? ABIArgInfo::getExtend(Ty)
                                          : ABIArgInfo::getDirect());
  }

  if (CGCXXABI::RecordArgABI RAA = getRecordArgABI(Ty, getCXXABI()))
    return getNaturalAlignIndirect(Ty, RAA == CGCXXABI::RAA_DirectInMemory);

  // Compute the byval alignment. We specify the alignment of the byval in all
  // cases so that the mid-level optimizer knows the alignment of the byval.
  unsigned Align = std::max(getContext().getTypeAlign(Ty) / 8, 8U);

  // Attempt to avoid passing indirect results using byval when possible. This
  // is important for good codegen.
  //
  // We do this by coercing the value into a scalar type which the backend can
  // handle naturally (i.e., without using byval).
  //
  // For simplicity, we currently only do this when we have exhausted all of the
  // free integer registers. Doing this when there are free integer registers
  // would require more care, as we would have to ensure that the coerced value
  // did not claim the unused register. That would require either reording the
  // arguments to the function (so that any subsequent inreg values came first),
  // or only doing this optimization when there were no following arguments that
  // might be inreg.
  //
  // We currently expect it to be rare (particularly in well written code) for
  // arguments to be passed on the stack when there are still free integer
  // registers available (this would typically imply large structs being passed
  // by value), so this seems like a fair tradeoff for now.
  //
  // We can revisit this if the backend grows support for 'onstack' parameter
  // attributes. See PR12193.
  if (freeIntRegs == 0) {
    uint64_t Size = getContext().getTypeSize(Ty);

    // If this type fits in an eightbyte, coerce it into the matching integral
    // type, which will end up on the stack (with alignment 8).
    if (Align == 8 && Size <= 64)
      return ABIArgInfo::getDirect(llvm::IntegerType::get(getVMContext(),
                                                          Size));
  }

  return ABIArgInfo::getIndirect(CharUnits::fromQuantity(Align));
}

/// The ABI specifies that a value should be passed in a full vector XMM/YMM
/// register. Pick an LLVM IR type that will be passed as a vector register.
llvm::Type *X86_64ABIInfo::GetByteVectorType(QualType Ty) const {
  // Wrapper structs/arrays that only contain vectors are passed just like
  // vectors; strip them off if present.
  if (const Type *InnerTy = isSingleElementStruct(Ty, getContext()))
    Ty = QualType(InnerTy, 0);

  llvm::Type *IRType = CGT.ConvertType(Ty);
  if (isa<llvm::VectorType>(IRType)) {
    // Don't pass vXi128 vectors in their native type, the backend can't
    // legalize them.
    if (passInt128VectorsInMem() &&
        IRType->getVectorElementType()->isIntegerTy(128)) {
      // Use a vXi64 vector.
      uint64_t Size = getContext().getTypeSize(Ty);
      return llvm::VectorType::get(llvm::Type::getInt64Ty(getVMContext()),
                                   Size / 64);
    }

    return IRType;
  }

  if (IRType->getTypeID() == llvm::Type::FP128TyID)
    return IRType;

  // We couldn't find the preferred IR vector type for 'Ty'.
  uint64_t Size = getContext().getTypeSize(Ty);
  assert((Size == 128 || Size == 256 || Size == 512) && "Invalid type found!");


  // Return a LLVM IR vector type based on the size of 'Ty'.
  return llvm::VectorType::get(llvm::Type::getDoubleTy(getVMContext()),
                               Size / 64);
}

/// BitsContainNoUserData - Return true if the specified [start,end) bit range
/// is known to either be off the end of the specified type or being in
/// alignment padding.  The user type specified is known to be at most 128 bits
/// in size, and have passed through X86_64ABIInfo::classify with a successful
/// classification that put one of the two halves in the INTEGER class.
///
/// It is conservatively correct to return false.
static bool BitsContainNoUserData(QualType Ty, unsigned StartBit,
                                  unsigned EndBit, ASTContext &Context) {
  // If the bytes being queried are off the end of the type, there is no user
  // data hiding here.  This handles analysis of builtins, vectors and other
  // types that don't contain interesting padding.
  unsigned TySize = (unsigned)Context.getTypeSize(Ty);
  if (TySize <= StartBit)
    return true;

  if (const ConstantArrayType *AT = Context.getAsConstantArrayType(Ty)) {
    unsigned EltSize = (unsigned)Context.getTypeSize(AT->getElementType());
    unsigned NumElts = (unsigned)AT->getSize().getZExtValue();

    // Check each element to see if the element overlaps with the queried range.
    for (unsigned i = 0; i != NumElts; ++i) {
      // If the element is after the span we care about, then we're done..
      unsigned EltOffset = i*EltSize;
      if (EltOffset >= EndBit) break;

      unsigned EltStart = EltOffset < StartBit ? StartBit-EltOffset :0;
      if (!BitsContainNoUserData(AT->getElementType(), EltStart,
                                 EndBit-EltOffset, Context))
        return false;
    }
    // If it overlaps no elements, then it is safe to process as padding.
    return true;
  }

  if (const RecordType *RT = Ty->getAs<RecordType>()) {
    const RecordDecl *RD = RT->getDecl();
    const ASTRecordLayout &Layout = Context.getASTRecordLayout(RD);

    // If this is a C++ record, check the bases first.
    if (const CXXRecordDecl *CXXRD = dyn_cast<CXXRecordDecl>(RD)) {
      for (const auto &I : CXXRD->bases()) {
        assert(!I.isVirtual() && !I.getType()->isDependentType() &&
               "Unexpected base class!");
        const auto *Base =
            cast<CXXRecordDecl>(I.getType()->castAs<RecordType>()->getDecl());

        // If the base is after the span we care about, ignore it.
        unsigned BaseOffset = Context.toBits(Layout.getBaseClassOffset(Base));
        if (BaseOffset >= EndBit) continue;

        unsigned BaseStart = BaseOffset < StartBit ? StartBit-BaseOffset :0;
        if (!BitsContainNoUserData(I.getType(), BaseStart,
                                   EndBit-BaseOffset, Context))
          return false;
      }
    }

    // Verify that no field has data that overlaps the region of interest.  Yes
    // this could be sped up a lot by being smarter about queried fields,
    // however we're only looking at structs up to 16 bytes, so we don't care
    // much.
    unsigned idx = 0;
    for (RecordDecl::field_iterator i = RD->field_begin(), e = RD->field_end();
         i != e; ++i, ++idx) {
      unsigned FieldOffset = (unsigned)Layout.getFieldOffset(idx);

      // If we found a field after the region we care about, then we're done.
      if (FieldOffset >= EndBit) break;

      unsigned FieldStart = FieldOffset < StartBit ? StartBit-FieldOffset :0;
      if (!BitsContainNoUserData(i->getType(), FieldStart, EndBit-FieldOffset,
                                 Context))
        return false;
    }

    // If nothing in this record overlapped the area of interest, then we're
    // clean.
    return true;
  }

  return false;
}

/// ContainsFloatAtOffset - Return true if the specified LLVM IR type has a
/// float member at the specified offset.  For example, {int,{float}} has a
/// float at offset 4.  It is conservatively correct for this routine to return
/// false.
static bool ContainsFloatAtOffset(llvm::Type *IRType, unsigned IROffset,
                                  const llvm::DataLayout &TD) {
  // Base case if we find a float.
  if (IROffset == 0 && IRType->isFloatTy())
    return true;

  // If this is a struct, recurse into the field at the specified offset.
  if (llvm::StructType *STy = dyn_cast<llvm::StructType>(IRType)) {
    const llvm::StructLayout *SL = TD.getStructLayout(STy);
    unsigned Elt = SL->getElementContainingOffset(IROffset);
    IROffset -= SL->getElementOffset(Elt);
    return ContainsFloatAtOffset(STy->getElementType(Elt), IROffset, TD);
  }

  // If this is an array, recurse into the field at the specified offset.
  if (llvm::ArrayType *ATy = dyn_cast<llvm::ArrayType>(IRType)) {
    llvm::Type *EltTy = ATy->getElementType();
    unsigned EltSize = TD.getTypeAllocSize(EltTy);
    IROffset -= IROffset/EltSize*EltSize;
    return ContainsFloatAtOffset(EltTy, IROffset, TD);
  }

  return false;
}


/// GetSSETypeAtOffset - Return a type that will be passed by the backend in the
/// low 8 bytes of an XMM register, corresponding to the SSE class.
llvm::Type *X86_64ABIInfo::
GetSSETypeAtOffset(llvm::Type *IRType, unsigned IROffset,
                   QualType SourceTy, unsigned SourceOffset) const {
  // The only three choices we have are either double, <2 x float>, or float. We
  // pass as float if the last 4 bytes is just padding.  This happens for
  // structs that contain 3 floats.
  if (BitsContainNoUserData(SourceTy, SourceOffset*8+32,
                            SourceOffset*8+64, getContext()))
    return llvm::Type::getFloatTy(getVMContext());

  // We want to pass as <2 x float> if the LLVM IR type contains a float at
  // offset+0 and offset+4.  Walk the LLVM IR type to find out if this is the
  // case.
  if (ContainsFloatAtOffset(IRType, IROffset, getDataLayout()) &&
      ContainsFloatAtOffset(IRType, IROffset+4, getDataLayout()))
    return llvm::VectorType::get(llvm::Type::getFloatTy(getVMContext()), 2);

  return llvm::Type::getDoubleTy(getVMContext());
}


/// GetINTEGERTypeAtOffset - The ABI specifies that a value should be passed in
/// an 8-byte GPR.  This means that we either have a scalar or we are talking
/// about the high or low part of an up-to-16-byte struct.  This routine picks
/// the best LLVM IR type to represent this, which may be i64 or may be anything
/// else that the backend will pass in a GPR that works better (e.g. i8, %foo*,
/// etc).
///
/// PrefType is an LLVM IR type that corresponds to (part of) the IR type for
/// the source type.  IROffset is an offset in bytes into the LLVM IR type that
/// the 8-byte value references.  PrefType may be null.
///
/// SourceTy is the source-level type for the entire argument.  SourceOffset is
/// an offset into this that we're processing (which is always either 0 or 8).
///
llvm::Type *X86_64ABIInfo::
GetINTEGERTypeAtOffset(llvm::Type *IRType, unsigned IROffset,
                       QualType SourceTy, unsigned SourceOffset) const {
  // If we're dealing with an un-offset LLVM IR type, then it means that we're
  // returning an 8-byte unit starting with it.  See if we can safely use it.
  if (IROffset == 0) {
    // Pointers and int64's always fill the 8-byte unit.
    if ((isa<llvm::PointerType>(IRType) && Has64BitPointers) ||
        IRType->isIntegerTy(64))
      return IRType;

    // If we have a 1/2/4-byte integer, we can use it only if the rest of the
    // goodness in the source type is just tail padding.  This is allowed to
    // kick in for struct {double,int} on the int, but not on
    // struct{double,int,int} because we wouldn't return the second int.  We
    // have to do this analysis on the source type because we can't depend on
    // unions being lowered a specific way etc.
    if (IRType->isIntegerTy(8) || IRType->isIntegerTy(16) ||
        IRType->isIntegerTy(32) ||
        (isa<llvm::PointerType>(IRType) && !Has64BitPointers)) {
      unsigned BitWidth = isa<llvm::PointerType>(IRType) ? 32 :
          cast<llvm::IntegerType>(IRType)->getBitWidth();

      if (BitsContainNoUserData(SourceTy, SourceOffset*8+BitWidth,
                                SourceOffset*8+64, getContext()))
        return IRType;
    }
  }

  if (llvm::StructType *STy = dyn_cast<llvm::StructType>(IRType)) {
    // If this is a struct, recurse into the field at the specified offset.
    const llvm::StructLayout *SL = getDataLayout().getStructLayout(STy);
    if (IROffset < SL->getSizeInBytes()) {
      unsigned FieldIdx = SL->getElementContainingOffset(IROffset);
      IROffset -= SL->getElementOffset(FieldIdx);

      return GetINTEGERTypeAtOffset(STy->getElementType(FieldIdx), IROffset,
                                    SourceTy, SourceOffset);
    }
  }

  if (llvm::ArrayType *ATy = dyn_cast<llvm::ArrayType>(IRType)) {
    llvm::Type *EltTy = ATy->getElementType();
    unsigned EltSize = getDataLayout().getTypeAllocSize(EltTy);
    unsigned EltOffset = IROffset/EltSize*EltSize;
    return GetINTEGERTypeAtOffset(EltTy, IROffset-EltOffset, SourceTy,
                                  SourceOffset);
  }

  // Okay, we don't have any better idea of what to pass, so we pass this in an
  // integer register that isn't too big to fit the rest of the struct.
  unsigned TySizeInBytes =
    (unsigned)getContext().getTypeSizeInChars(SourceTy).getQuantity();

  assert(TySizeInBytes != SourceOffset && "Empty field?");

  // It is always safe to classify this as an integer type up to i64 that
  // isn't larger than the structure.
  return llvm::IntegerType::get(getVMContext(),
                                std::min(TySizeInBytes-SourceOffset, 8U)*8);
}


/// GetX86_64ByValArgumentPair - Given a high and low type that can ideally
/// be used as elements of a two register pair to pass or return, return a
/// first class aggregate to represent them.  For example, if the low part of
/// a by-value argument should be passed as i32* and the high part as float,
/// return {i32*, float}.
static llvm::Type *
GetX86_64ByValArgumentPair(llvm::Type *Lo, llvm::Type *Hi,
                           const llvm::DataLayout &TD) {
  // In order to correctly satisfy the ABI, we need to the high part to start
  // at offset 8.  If the high and low parts we inferred are both 4-byte types
  // (e.g. i32 and i32) then the resultant struct type ({i32,i32}) won't have
  // the second element at offset 8.  Check for this:
  unsigned LoSize = (unsigned)TD.getTypeAllocSize(Lo);
  unsigned HiAlign = TD.getABITypeAlignment(Hi);
  unsigned HiStart = llvm::alignTo(LoSize, HiAlign);
  assert(HiStart != 0 && HiStart <= 8 && "Invalid x86-64 argument pair!");

  // To handle this, we have to increase the size of the low part so that the
  // second element will start at an 8 byte offset.  We can't increase the size
  // of the second element because it might make us access off the end of the
  // struct.
  if (HiStart != 8) {
    // There are usually two sorts of types the ABI generation code can produce
    // for the low part of a pair that aren't 8 bytes in size: float or
    // i8/i16/i32.  This can also include pointers when they are 32-bit (X32 and
    // NaCl).
    // Promote these to a larger type.
    if (Lo->isFloatTy())
      Lo = llvm::Type::getDoubleTy(Lo->getContext());
    else {
      assert((Lo->isIntegerTy() || Lo->isPointerTy())
             && "Invalid/unknown lo type");
      Lo = llvm::Type::getInt64Ty(Lo->getContext());
    }
  }

  llvm::StructType *Result = llvm::StructType::get(Lo, Hi);

  // Verify that the second element is at an 8-byte offset.
  assert(TD.getStructLayout(Result)->getElementOffset(1) == 8 &&
         "Invalid x86-64 argument pair!");
  return Result;
}

ABIArgInfo X86_64ABIInfo::
classifyReturnType(QualType RetTy) const {
  // AMD64-ABI 3.2.3p4: Rule 1. Classify the return type with the
  // classification algorithm.
  X86_64ABIInfo::Class Lo, Hi;
  classify(RetTy, 0, Lo, Hi, /*isNamedArg*/ true);

  // Check some invariants.
  assert((Hi != Memory || Lo == Memory) && "Invalid memory classification.");
  assert((Hi != SSEUp || Lo == SSE) && "Invalid SSEUp classification.");

  llvm::Type *ResType = nullptr;
  switch (Lo) {
  case NoClass:
    if (Hi == NoClass)
      return ABIArgInfo::getIgnore();
    // If the low part is just padding, it takes no register, leave ResType
    // null.
    assert((Hi == SSE || Hi == Integer || Hi == X87Up) &&
           "Unknown missing lo part");
    break;

  case SSEUp:
  case X87Up:
    llvm_unreachable("Invalid classification for lo word.");

    // AMD64-ABI 3.2.3p4: Rule 2. Types of class memory are returned via
    // hidden argument.
  case Memory:
    return getIndirectReturnResult(RetTy);

    // AMD64-ABI 3.2.3p4: Rule 3. If the class is INTEGER, the next
    // available register of the sequence %rax, %rdx is used.
  case Integer:
    ResType = GetINTEGERTypeAtOffset(CGT.ConvertType(RetTy), 0, RetTy, 0);

    // If we have a sign or zero extended integer, make sure to return Extend
    // so that the parameter gets the right LLVM IR attributes.
    if (Hi == NoClass && isa<llvm::IntegerType>(ResType)) {
      // Treat an enum type as its underlying type.
      if (const EnumType *EnumTy = RetTy->getAs<EnumType>())
        RetTy = EnumTy->getDecl()->getIntegerType();

      if (RetTy->isIntegralOrEnumerationType() &&
          RetTy->isPromotableIntegerType())
        return ABIArgInfo::getExtend(RetTy);
    }
    break;

    // AMD64-ABI 3.2.3p4: Rule 4. If the class is SSE, the next
    // available SSE register of the sequence %xmm0, %xmm1 is used.
  case SSE:
    ResType = GetSSETypeAtOffset(CGT.ConvertType(RetTy), 0, RetTy, 0);
    break;

    // AMD64-ABI 3.2.3p4: Rule 6. If the class is X87, the value is
    // returned on the X87 stack in %st0 as 80-bit x87 number.
  case X87:
    ResType = llvm::Type::getX86_FP80Ty(getVMContext());
    break;

    // AMD64-ABI 3.2.3p4: Rule 8. If the class is COMPLEX_X87, the real
    // part of the value is returned in %st0 and the imaginary part in
    // %st1.
  case ComplexX87:
    assert(Hi == ComplexX87 && "Unexpected ComplexX87 classification.");
    ResType = llvm::StructType::get(llvm::Type::getX86_FP80Ty(getVMContext()),
                                    llvm::Type::getX86_FP80Ty(getVMContext()));
    break;
  }

  llvm::Type *HighPart = nullptr;
  switch (Hi) {
    // Memory was handled previously and X87 should
    // never occur as a hi class.
  case Memory:
  case X87:
    llvm_unreachable("Invalid classification for hi word.");

  case ComplexX87: // Previously handled.
  case NoClass:
    break;

  case Integer:
    HighPart = GetINTEGERTypeAtOffset(CGT.ConvertType(RetTy), 8, RetTy, 8);
    if (Lo == NoClass)  // Return HighPart at offset 8 in memory.
      return ABIArgInfo::getDirect(HighPart, 8);
    break;
  case SSE:
    HighPart = GetSSETypeAtOffset(CGT.ConvertType(RetTy), 8, RetTy, 8);
    if (Lo == NoClass)  // Return HighPart at offset 8 in memory.
      return ABIArgInfo::getDirect(HighPart, 8);
    break;

    // AMD64-ABI 3.2.3p4: Rule 5. If the class is SSEUP, the eightbyte
    // is passed in the next available eightbyte chunk if the last used
    // vector register.
    //
    // SSEUP should always be preceded by SSE, just widen.
  case SSEUp:
    assert(Lo == SSE && "Unexpected SSEUp classification.");
    ResType = GetByteVectorType(RetTy);
    break;

    // AMD64-ABI 3.2.3p4: Rule 7. If the class is X87UP, the value is
    // returned together with the previous X87 value in %st0.
  case X87Up:
    // If X87Up is preceded by X87, we don't need to do
    // anything. However, in some cases with unions it may not be
    // preceded by X87. In such situations we follow gcc and pass the
    // extra bits in an SSE reg.
    if (Lo != X87) {
      HighPart = GetSSETypeAtOffset(CGT.ConvertType(RetTy), 8, RetTy, 8);
      if (Lo == NoClass)  // Return HighPart at offset 8 in memory.
        return ABIArgInfo::getDirect(HighPart, 8);
    }
    break;
  }

  // If a high part was specified, merge it together with the low part.  It is
  // known to pass in the high eightbyte of the result.  We do this by forming a
  // first class struct aggregate with the high and low part: {low, high}
  if (HighPart)
    ResType = GetX86_64ByValArgumentPair(ResType, HighPart, getDataLayout());

  return ABIArgInfo::getDirect(ResType);
}

ABIArgInfo X86_64ABIInfo::classifyArgumentType(
  QualType Ty, unsigned freeIntRegs, unsigned &neededInt, unsigned &neededSSE,
  bool isNamedArg)
  const
{
  Ty = useFirstFieldIfTransparentUnion(Ty);

  X86_64ABIInfo::Class Lo, Hi;
  classify(Ty, 0, Lo, Hi, isNamedArg);

  // Check some invariants.
  // FIXME: Enforce these by construction.
  assert((Hi != Memory || Lo == Memory) && "Invalid memory classification.");
  assert((Hi != SSEUp || Lo == SSE) && "Invalid SSEUp classification.");

  neededInt = 0;
  neededSSE = 0;
  llvm::Type *ResType = nullptr;
  switch (Lo) {
  case NoClass:
    if (Hi == NoClass)
      return ABIArgInfo::getIgnore();
    // If the low part is just padding, it takes no register, leave ResType
    // null.
    assert((Hi == SSE || Hi == Integer || Hi == X87Up) &&
           "Unknown missing lo part");
    break;

    // AMD64-ABI 3.2.3p3: Rule 1. If the class is MEMORY, pass the argument
    // on the stack.
  case Memory:

    // AMD64-ABI 3.2.3p3: Rule 5. If the class is X87, X87UP or
    // COMPLEX_X87, it is passed in memory.
  case X87:
  case ComplexX87:
    if (getRecordArgABI(Ty, getCXXABI()) == CGCXXABI::RAA_Indirect)
      ++neededInt;
    return getIndirectResult(Ty, freeIntRegs);

  case SSEUp:
  case X87Up:
    llvm_unreachable("Invalid classification for lo word.");

    // AMD64-ABI 3.2.3p3: Rule 2. If the class is INTEGER, the next
    // available register of the sequence %rdi, %rsi, %rdx, %rcx, %r8
    // and %r9 is used.
  case Integer:
    ++neededInt;

    // Pick an 8-byte type based on the preferred type.
    ResType = GetINTEGERTypeAtOffset(CGT.ConvertType(Ty), 0, Ty, 0);

    // If we have a sign or zero extended integer, make sure to return Extend
    // so that the parameter gets the right LLVM IR attributes.
    if (Hi == NoClass && isa<llvm::IntegerType>(ResType)) {
      // Treat an enum type as its underlying type.
      if (const EnumType *EnumTy = Ty->getAs<EnumType>())
        Ty = EnumTy->getDecl()->getIntegerType();

      if (Ty->isIntegralOrEnumerationType() &&
          Ty->isPromotableIntegerType())
        return ABIArgInfo::getExtend(Ty);
    }

    break;

    // AMD64-ABI 3.2.3p3: Rule 3. If the class is SSE, the next
    // available SSE register is used, the registers are taken in the
    // order from %xmm0 to %xmm7.
  case SSE: {
    llvm::Type *IRType = CGT.ConvertType(Ty);
    ResType = GetSSETypeAtOffset(IRType, 0, Ty, 0);
    ++neededSSE;
    break;
  }
  }

  llvm::Type *HighPart = nullptr;
  switch (Hi) {
    // Memory was handled previously, ComplexX87 and X87 should
    // never occur as hi classes, and X87Up must be preceded by X87,
    // which is passed in memory.
  case Memory:
  case X87:
  case ComplexX87:
    llvm_unreachable("Invalid classification for hi word.");

  case NoClass: break;

  case Integer:
    ++neededInt;
    // Pick an 8-byte type based on the preferred type.
    HighPart = GetINTEGERTypeAtOffset(CGT.ConvertType(Ty), 8, Ty, 8);

    if (Lo == NoClass)  // Pass HighPart at offset 8 in memory.
      return ABIArgInfo::getDirect(HighPart, 8);
    break;

    // X87Up generally doesn't occur here (long double is passed in
    // memory), except in situations involving unions.
  case X87Up:
  case SSE:
    HighPart = GetSSETypeAtOffset(CGT.ConvertType(Ty), 8, Ty, 8);

    if (Lo == NoClass)  // Pass HighPart at offset 8 in memory.
      return ABIArgInfo::getDirect(HighPart, 8);

    ++neededSSE;
    break;

    // AMD64-ABI 3.2.3p3: Rule 4. If the class is SSEUP, the
    // eightbyte is passed in the upper half of the last used SSE
    // register.  This only happens when 128-bit vectors are passed.
  case SSEUp:
    assert(Lo == SSE && "Unexpected SSEUp classification");
    ResType = GetByteVectorType(Ty);
    break;
  }

  // If a high part was specified, merge it together with the low part.  It is
  // known to pass in the high eightbyte of the result.  We do this by forming a
  // first class struct aggregate with the high and low part: {low, high}
  if (HighPart)
    ResType = GetX86_64ByValArgumentPair(ResType, HighPart, getDataLayout());

  return ABIArgInfo::getDirect(ResType);
}

ABIArgInfo
X86_64ABIInfo::classifyRegCallStructTypeImpl(QualType Ty, unsigned &NeededInt,
                                             unsigned &NeededSSE) const {
  auto RT = Ty->getAs<RecordType>();
  assert(RT && "classifyRegCallStructType only valid with struct types");

  if (RT->getDecl()->hasFlexibleArrayMember())
    return getIndirectReturnResult(Ty);

  // Sum up bases
  if (auto CXXRD = dyn_cast<CXXRecordDecl>(RT->getDecl())) {
    if (CXXRD->isDynamicClass()) {
      NeededInt = NeededSSE = 0;
      return getIndirectReturnResult(Ty);
    }

    for (const auto &I : CXXRD->bases())
      if (classifyRegCallStructTypeImpl(I.getType(), NeededInt, NeededSSE)
              .isIndirect()) {
        NeededInt = NeededSSE = 0;
        return getIndirectReturnResult(Ty);
      }
  }

  // Sum up members
  for (const auto *FD : RT->getDecl()->fields()) {
    if (FD->getType()->isRecordType() && !FD->getType()->isUnionType()) {
      if (classifyRegCallStructTypeImpl(FD->getType(), NeededInt, NeededSSE)
              .isIndirect()) {
        NeededInt = NeededSSE = 0;
        return getIndirectReturnResult(Ty);
      }
    } else {
      unsigned LocalNeededInt, LocalNeededSSE;
      if (classifyArgumentType(FD->getType(), UINT_MAX, LocalNeededInt,
                               LocalNeededSSE, true)
              .isIndirect()) {
        NeededInt = NeededSSE = 0;
        return getIndirectReturnResult(Ty);
      }
      NeededInt += LocalNeededInt;
      NeededSSE += LocalNeededSSE;
    }
  }

  return ABIArgInfo::getDirect();
}

ABIArgInfo X86_64ABIInfo::classifyRegCallStructType(QualType Ty,
                                                    unsigned &NeededInt,
                                                    unsigned &NeededSSE) const {

  NeededInt = 0;
  NeededSSE = 0;

  return classifyRegCallStructTypeImpl(Ty, NeededInt, NeededSSE);
}

void X86_64ABIInfo::computeInfo(CGFunctionInfo &FI) const {

  const unsigned CallingConv = FI.getCallingConvention();
  // It is possible to force Win64 calling convention on any x86_64 target by
  // using __attribute__((ms_abi)). In such case to correctly emit Win64
  // compatible code delegate this call to WinX86_64ABIInfo::computeInfo.
  if (CallingConv == llvm::CallingConv::Win64) {
    WinX86_64ABIInfo Win64ABIInfo(CGT, AVXLevel);
    Win64ABIInfo.computeInfo(FI);
    return;
  }

  bool IsRegCall = CallingConv == llvm::CallingConv::X86_RegCall;

  // Keep track of the number of assigned registers.
  unsigned FreeIntRegs = IsRegCall ? 11 : 6;
  unsigned FreeSSERegs = IsRegCall ? 16 : 8;
  unsigned NeededInt, NeededSSE;

  if (!::classifyReturnType(getCXXABI(), FI, *this)) {
    if (IsRegCall && FI.getReturnType()->getTypePtr()->isRecordType() &&
        !FI.getReturnType()->getTypePtr()->isUnionType()) {
      FI.getReturnInfo() =
          classifyRegCallStructType(FI.getReturnType(), NeededInt, NeededSSE);
      if (FreeIntRegs >= NeededInt && FreeSSERegs >= NeededSSE) {
        FreeIntRegs -= NeededInt;
        FreeSSERegs -= NeededSSE;
      } else {
        FI.getReturnInfo() = getIndirectReturnResult(FI.getReturnType());
      }
    } else if (IsRegCall && FI.getReturnType()->getAs<ComplexType>()) {
      // Complex Long Double Type is passed in Memory when Regcall
      // calling convention is used.
      const ComplexType *CT = FI.getReturnType()->getAs<ComplexType>();
      if (getContext().getCanonicalType(CT->getElementType()) ==
          getContext().LongDoubleTy)
        FI.getReturnInfo() = getIndirectReturnResult(FI.getReturnType());
    } else
      FI.getReturnInfo() = classifyReturnType(FI.getReturnType());
  }

  // If the return value is indirect, then the hidden argument is consuming one
  // integer register.
  if (FI.getReturnInfo().isIndirect())
    --FreeIntRegs;

  // The chain argument effectively gives us another free register.
  if (FI.isChainCall())
    ++FreeIntRegs;

  unsigned NumRequiredArgs = FI.getNumRequiredArgs();
  // AMD64-ABI 3.2.3p3: Once arguments are classified, the registers
  // get assigned (in left-to-right order) for passing as follows...
  unsigned ArgNo = 0;
  for (CGFunctionInfo::arg_iterator it = FI.arg_begin(), ie = FI.arg_end();
       it != ie; ++it, ++ArgNo) {
    bool IsNamedArg = ArgNo < NumRequiredArgs;

    if (IsRegCall && it->type->isStructureOrClassType())
      it->info = classifyRegCallStructType(it->type, NeededInt, NeededSSE);
    else
      it->info = classifyArgumentType(it->type, FreeIntRegs, NeededInt,
                                      NeededSSE, IsNamedArg);

    // AMD64-ABI 3.2.3p3: If there are no registers available for any
    // eightbyte of an argument, the whole argument is passed on the
    // stack. If registers have already been assigned for some
    // eightbytes of such an argument, the assignments get reverted.
    if (FreeIntRegs >= NeededInt && FreeSSERegs >= NeededSSE) {
      FreeIntRegs -= NeededInt;
      FreeSSERegs -= NeededSSE;
    } else {
      it->info = getIndirectResult(it->type, FreeIntRegs);
    }
  }
}

static Address EmitX86_64VAArgFromMemory(CodeGenFunction &CGF,
                                         Address VAListAddr, QualType Ty) {
  Address overflow_arg_area_p =
      CGF.Builder.CreateStructGEP(VAListAddr, 2, "overflow_arg_area_p");
  llvm::Value *overflow_arg_area =
    CGF.Builder.CreateLoad(overflow_arg_area_p, "overflow_arg_area");

  // AMD64-ABI 3.5.7p5: Step 7. Align l->overflow_arg_area upwards to a 16
  // byte boundary if alignment needed by type exceeds 8 byte boundary.
  // It isn't stated explicitly in the standard, but in practice we use
  // alignment greater than 16 where necessary.
  CharUnits Align = CGF.getContext().getTypeAlignInChars(Ty);
  if (Align > CharUnits::fromQuantity(8)) {
    overflow_arg_area = emitRoundPointerUpToAlignment(CGF, overflow_arg_area,
                                                      Align);
  }

  // AMD64-ABI 3.5.7p5: Step 8. Fetch type from l->overflow_arg_area.
  llvm::Type *LTy = CGF.ConvertTypeForMem(Ty);
  llvm::Value *Res =
    CGF.Builder.CreateBitCast(overflow_arg_area,
                              llvm::PointerType::getUnqual(LTy));

  // AMD64-ABI 3.5.7p5: Step 9. Set l->overflow_arg_area to:
  // l->overflow_arg_area + sizeof(type).
  // AMD64-ABI 3.5.7p5: Step 10. Align l->overflow_arg_area upwards to
  // an 8 byte boundary.

  uint64_t SizeInBytes = (CGF.getContext().getTypeSize(Ty) + 7) / 8;
  llvm::Value *Offset =
      llvm::ConstantInt::get(CGF.Int32Ty, (SizeInBytes + 7)  & ~7);
  overflow_arg_area = CGF.Builder.CreateGEP(overflow_arg_area, Offset,
                                            "overflow_arg_area.next");
  CGF.Builder.CreateStore(overflow_arg_area, overflow_arg_area_p);

  // AMD64-ABI 3.5.7p5: Step 11. Return the fetched type.
  return Address(Res, Align);
}

Address X86_64ABIInfo::EmitVAArg(CodeGenFunction &CGF, Address VAListAddr,
                                 QualType Ty) const {
  // Assume that va_list type is correct; should be pointer to LLVM type:
  // struct {
  //   i32 gp_offset;
  //   i32 fp_offset;
  //   i8* overflow_arg_area;
  //   i8* reg_save_area;
  // };
  unsigned neededInt, neededSSE;

  Ty = getContext().getCanonicalType(Ty);
  ABIArgInfo AI = classifyArgumentType(Ty, 0, neededInt, neededSSE,
                                       /*isNamedArg*/false);

  // AMD64-ABI 3.5.7p5: Step 1. Determine whether type may be passed
  // in the registers. If not go to step 7.
  if (!neededInt && !neededSSE)
    return EmitX86_64VAArgFromMemory(CGF, VAListAddr, Ty);

  // AMD64-ABI 3.5.7p5: Step 2. Compute num_gp to hold the number of
  // general purpose registers needed to pass type and num_fp to hold
  // the number of floating point registers needed.

  // AMD64-ABI 3.5.7p5: Step 3. Verify whether arguments fit into
  // registers. In the case: l->gp_offset > 48 - num_gp * 8 or
  // l->fp_offset > 304 - num_fp * 16 go to step 7.
  //
  // NOTE: 304 is a typo, there are (6 * 8 + 8 * 16) = 176 bytes of
  // register save space).

  llvm::Value *InRegs = nullptr;
  Address gp_offset_p = Address::invalid(), fp_offset_p = Address::invalid();
  llvm::Value *gp_offset = nullptr, *fp_offset = nullptr;
  if (neededInt) {
    gp_offset_p = CGF.Builder.CreateStructGEP(VAListAddr, 0, "gp_offset_p");
    gp_offset = CGF.Builder.CreateLoad(gp_offset_p, "gp_offset");
    InRegs = llvm::ConstantInt::get(CGF.Int32Ty, 48 - neededInt * 8);
    InRegs = CGF.Builder.CreateICmpULE(gp_offset, InRegs, "fits_in_gp");
  }

  if (neededSSE) {
    fp_offset_p = CGF.Builder.CreateStructGEP(VAListAddr, 1, "fp_offset_p");
    fp_offset = CGF.Builder.CreateLoad(fp_offset_p, "fp_offset");
    llvm::Value *FitsInFP =
      llvm::ConstantInt::get(CGF.Int32Ty, 176 - neededSSE * 16);
    FitsInFP = CGF.Builder.CreateICmpULE(fp_offset, FitsInFP, "fits_in_fp");
    InRegs = InRegs ? CGF.Builder.CreateAnd(InRegs, FitsInFP) : FitsInFP;
  }

  llvm::BasicBlock *InRegBlock = CGF.createBasicBlock("vaarg.in_reg");
  llvm::BasicBlock *InMemBlock = CGF.createBasicBlock("vaarg.in_mem");
  llvm::BasicBlock *ContBlock = CGF.createBasicBlock("vaarg.end");
  CGF.Builder.CreateCondBr(InRegs, InRegBlock, InMemBlock);

  // Emit code to load the value if it was passed in registers.

  CGF.EmitBlock(InRegBlock);

  // AMD64-ABI 3.5.7p5: Step 4. Fetch type from l->reg_save_area with
  // an offset of l->gp_offset and/or l->fp_offset. This may require
  // copying to a temporary location in case the parameter is passed
  // in different register classes or requires an alignment greater
  // than 8 for general purpose registers and 16 for XMM registers.
  //
  // FIXME: This really results in shameful code when we end up needing to
  // collect arguments from different places; often what should result in a
  // simple assembling of a structure from scattered addresses has many more
  // loads than necessary. Can we clean this up?
  llvm::Type *LTy = CGF.ConvertTypeForMem(Ty);
  llvm::Value *RegSaveArea = CGF.Builder.CreateLoad(
      CGF.Builder.CreateStructGEP(VAListAddr, 3), "reg_save_area");

  Address RegAddr = Address::invalid();
  if (neededInt && neededSSE) {
    // FIXME: Cleanup.
    assert(AI.isDirect() && "Unexpected ABI info for mixed regs");
    llvm::StructType *ST = cast<llvm::StructType>(AI.getCoerceToType());
    Address Tmp = CGF.CreateMemTemp(Ty);
    Tmp = CGF.Builder.CreateElementBitCast(Tmp, ST);
    assert(ST->getNumElements() == 2 && "Unexpected ABI info for mixed regs");
    llvm::Type *TyLo = ST->getElementType(0);
    llvm::Type *TyHi = ST->getElementType(1);
    assert((TyLo->isFPOrFPVectorTy() ^ TyHi->isFPOrFPVectorTy()) &&
           "Unexpected ABI info for mixed regs");
    llvm::Type *PTyLo = llvm::PointerType::getUnqual(TyLo);
    llvm::Type *PTyHi = llvm::PointerType::getUnqual(TyHi);
    llvm::Value *GPAddr = CGF.Builder.CreateGEP(RegSaveArea, gp_offset);
    llvm::Value *FPAddr = CGF.Builder.CreateGEP(RegSaveArea, fp_offset);
    llvm::Value *RegLoAddr = TyLo->isFPOrFPVectorTy() ? FPAddr : GPAddr;
    llvm::Value *RegHiAddr = TyLo->isFPOrFPVectorTy() ? GPAddr : FPAddr;

    // Copy the first element.
    // FIXME: Our choice of alignment here and below is probably pessimistic.
    llvm::Value *V = CGF.Builder.CreateAlignedLoad(
        TyLo, CGF.Builder.CreateBitCast(RegLoAddr, PTyLo),
        CharUnits::fromQuantity(getDataLayout().getABITypeAlignment(TyLo)));
    CGF.Builder.CreateStore(V, CGF.Builder.CreateStructGEP(Tmp, 0));

    // Copy the second element.
    V = CGF.Builder.CreateAlignedLoad(
        TyHi, CGF.Builder.CreateBitCast(RegHiAddr, PTyHi),
        CharUnits::fromQuantity(getDataLayout().getABITypeAlignment(TyHi)));
    CGF.Builder.CreateStore(V, CGF.Builder.CreateStructGEP(Tmp, 1));

    RegAddr = CGF.Builder.CreateElementBitCast(Tmp, LTy);
  } else if (neededInt) {
    RegAddr = Address(CGF.Builder.CreateGEP(RegSaveArea, gp_offset),
                      CharUnits::fromQuantity(8));
    RegAddr = CGF.Builder.CreateElementBitCast(RegAddr, LTy);

    // Copy to a temporary if necessary to ensure the appropriate alignment.
    std::pair<CharUnits, CharUnits> SizeAlign =
        getContext().getTypeInfoInChars(Ty);
    uint64_t TySize = SizeAlign.first.getQuantity();
    CharUnits TyAlign = SizeAlign.second;

    // Copy into a temporary if the type is more aligned than the
    // register save area.
    if (TyAlign.getQuantity() > 8) {
      Address Tmp = CGF.CreateMemTemp(Ty);
      CGF.Builder.CreateMemCpy(Tmp, RegAddr, TySize, false);
      RegAddr = Tmp;
    }

  } else if (neededSSE == 1) {
    RegAddr = Address(CGF.Builder.CreateGEP(RegSaveArea, fp_offset),
                      CharUnits::fromQuantity(16));
    RegAddr = CGF.Builder.CreateElementBitCast(RegAddr, LTy);
  } else {
    assert(neededSSE == 2 && "Invalid number of needed registers!");
    // SSE registers are spaced 16 bytes apart in the register save
    // area, we need to collect the two eightbytes together.
    // The ABI isn't explicit about this, but it seems reasonable
    // to assume that the slots are 16-byte aligned, since the stack is
    // naturally 16-byte aligned and the prologue is expected to store
    // all the SSE registers to the RSA.
    Address RegAddrLo = Address(CGF.Builder.CreateGEP(RegSaveArea, fp_offset),
                                CharUnits::fromQuantity(16));
    Address RegAddrHi =
      CGF.Builder.CreateConstInBoundsByteGEP(RegAddrLo,
                                             CharUnits::fromQuantity(16));
    llvm::Type *ST = AI.canHaveCoerceToType()
                         ? AI.getCoerceToType()
                         : llvm::StructType::get(CGF.DoubleTy, CGF.DoubleTy);
    llvm::Value *V;
    Address Tmp = CGF.CreateMemTemp(Ty);
    Tmp = CGF.Builder.CreateElementBitCast(Tmp, ST);
    V = CGF.Builder.CreateLoad(CGF.Builder.CreateElementBitCast(
        RegAddrLo, ST->getStructElementType(0)));
    CGF.Builder.CreateStore(V, CGF.Builder.CreateStructGEP(Tmp, 0));
    V = CGF.Builder.CreateLoad(CGF.Builder.CreateElementBitCast(
        RegAddrHi, ST->getStructElementType(1)));
    CGF.Builder.CreateStore(V, CGF.Builder.CreateStructGEP(Tmp, 1));

    RegAddr = CGF.Builder.CreateElementBitCast(Tmp, LTy);
  }

  // AMD64-ABI 3.5.7p5: Step 5. Set:
  // l->gp_offset = l->gp_offset + num_gp * 8
  // l->fp_offset = l->fp_offset + num_fp * 16.
  if (neededInt) {
    llvm::Value *Offset = llvm::ConstantInt::get(CGF.Int32Ty, neededInt * 8);
    CGF.Builder.CreateStore(CGF.Builder.CreateAdd(gp_offset, Offset),
                            gp_offset_p);
  }
  if (neededSSE) {
    llvm::Value *Offset = llvm::ConstantInt::get(CGF.Int32Ty, neededSSE * 16);
    CGF.Builder.CreateStore(CGF.Builder.CreateAdd(fp_offset, Offset),
                            fp_offset_p);
  }
  CGF.EmitBranch(ContBlock);

  // Emit code to load the value if it was passed in memory.

  CGF.EmitBlock(InMemBlock);
  Address MemAddr = EmitX86_64VAArgFromMemory(CGF, VAListAddr, Ty);

  // Return the appropriate result.

  CGF.EmitBlock(ContBlock);
  Address ResAddr = emitMergePHI(CGF, RegAddr, InRegBlock, MemAddr, InMemBlock,
                                 "vaarg.addr");
  return ResAddr;
}

Address X86_64ABIInfo::EmitMSVAArg(CodeGenFunction &CGF, Address VAListAddr,
                                   QualType Ty) const {
  return emitVoidPtrVAArg(CGF, VAListAddr, Ty, /*indirect*/ false,
                          CGF.getContext().getTypeInfoInChars(Ty),
                          CharUnits::fromQuantity(8),
                          /*allowHigherAlign*/ false);
}

ABIArgInfo
WinX86_64ABIInfo::reclassifyHvaArgType(QualType Ty, unsigned &FreeSSERegs,
                                    const ABIArgInfo &current) const {
  // Assumes vectorCall calling convention.
  const Type *Base = nullptr;
  uint64_t NumElts = 0;

  if (!Ty->isBuiltinType() && !Ty->isVectorType() &&
      isHomogeneousAggregate(Ty, Base, NumElts) && FreeSSERegs >= NumElts) {
    FreeSSERegs -= NumElts;
    return getDirectX86Hva();
  }
  return current;
}

ABIArgInfo WinX86_64ABIInfo::classify(QualType Ty, unsigned &FreeSSERegs,
                                      bool IsReturnType, bool IsVectorCall,
                                      bool IsRegCall) const {

  if (Ty->isVoidType())
    return ABIArgInfo::getIgnore();

  if (const EnumType *EnumTy = Ty->getAs<EnumType>())
    Ty = EnumTy->getDecl()->getIntegerType();

  TypeInfo Info = getContext().getTypeInfo(Ty);
  uint64_t Width = Info.Width;
  CharUnits Align = getContext().toCharUnitsFromBits(Info.Align);

  const RecordType *RT = Ty->getAs<RecordType>();
  if (RT) {
    if (!IsReturnType) {
      if (CGCXXABI::RecordArgABI RAA = getRecordArgABI(RT, getCXXABI()))
        return getNaturalAlignIndirect(Ty, RAA == CGCXXABI::RAA_DirectInMemory);
    }

    if (RT->getDecl()->hasFlexibleArrayMember())
      return getNaturalAlignIndirect(Ty, /*ByVal=*/false);

  }

  const Type *Base = nullptr;
  uint64_t NumElts = 0;
  // vectorcall adds the concept of a homogenous vector aggregate, similar to
  // other targets.
  if ((IsVectorCall || IsRegCall) &&
      isHomogeneousAggregate(Ty, Base, NumElts)) {
    if (IsRegCall) {
      if (FreeSSERegs >= NumElts) {
        FreeSSERegs -= NumElts;
        if (IsReturnType || Ty->isBuiltinType() || Ty->isVectorType())
          return ABIArgInfo::getDirect();
        return ABIArgInfo::getExpand();
      }
      return ABIArgInfo::getIndirect(Align, /*ByVal=*/false);
    } else if (IsVectorCall) {
      if (FreeSSERegs >= NumElts &&
          (IsReturnType || Ty->isBuiltinType() || Ty->isVectorType())) {
        FreeSSERegs -= NumElts;
        return ABIArgInfo::getDirect();
      } else if (IsReturnType) {
        return ABIArgInfo::getExpand();
      } else if (!Ty->isBuiltinType() && !Ty->isVectorType()) {
        // HVAs are delayed and reclassified in the 2nd step.
        return ABIArgInfo::getIndirect(Align, /*ByVal=*/false);
      }
    }
  }

  if (Ty->isMemberPointerType()) {
    // If the member pointer is represented by an LLVM int or ptr, pass it
    // directly.
    llvm::Type *LLTy = CGT.ConvertType(Ty);
    if (LLTy->isPointerTy() || LLTy->isIntegerTy())
      return ABIArgInfo::getDirect();
  }

  if (RT || Ty->isAnyComplexType() || Ty->isMemberPointerType()) {
    // MS x64 ABI requirement: "Any argument that doesn't fit in 8 bytes, or is
    // not 1, 2, 4, or 8 bytes, must be passed by reference."
    if (Width > 64 || !llvm::isPowerOf2_64(Width))
      return getNaturalAlignIndirect(Ty, /*ByVal=*/false);

    // Otherwise, coerce it to a small integer.
    return ABIArgInfo::getDirect(llvm::IntegerType::get(getVMContext(), Width));
  }

  if (const BuiltinType *BT = Ty->getAs<BuiltinType>()) {
    switch (BT->getKind()) {
    case BuiltinType::Bool:
      // Bool type is always extended to the ABI, other builtin types are not
      // extended.
      return ABIArgInfo::getExtend(Ty);

    case BuiltinType::LongDouble:
      // Mingw64 GCC uses the old 80 bit extended precision floating point
      // unit. It passes them indirectly through memory.
      if (IsMingw64) {
        const llvm::fltSemantics *LDF = &getTarget().getLongDoubleFormat();
        if (LDF == &llvm::APFloat::x87DoubleExtended())
          return ABIArgInfo::getIndirect(Align, /*ByVal=*/false);
      }
      break;

    case BuiltinType::Int128:
    case BuiltinType::UInt128:
      // If it's a parameter type, the normal ABI rule is that arguments larger
      // than 8 bytes are passed indirectly. GCC follows it. We follow it too,
      // even though it isn't particularly efficient.
      if (!IsReturnType)
        return ABIArgInfo::getIndirect(Align, /*ByVal=*/false);

      // Mingw64 GCC returns i128 in XMM0. Coerce to v2i64 to handle that.
      // Clang matches them for compatibility.
      return ABIArgInfo::getDirect(
          llvm::VectorType::get(llvm::Type::getInt64Ty(getVMContext()), 2));

    default:
      break;
    }
  }

  return ABIArgInfo::getDirect();
}

void WinX86_64ABIInfo::computeVectorCallArgs(CGFunctionInfo &FI,
                                             unsigned FreeSSERegs,
                                             bool IsVectorCall,
                                             bool IsRegCall) const {
  unsigned Count = 0;
  for (auto &I : FI.arguments()) {
    // Vectorcall in x64 only permits the first 6 arguments to be passed
    // as XMM/YMM registers.
    if (Count < VectorcallMaxParamNumAsReg)
      I.info = classify(I.type, FreeSSERegs, false, IsVectorCall, IsRegCall);
    else {
      // Since these cannot be passed in registers, pretend no registers
      // are left.
      unsigned ZeroSSERegsAvail = 0;
      I.info = classify(I.type, /*FreeSSERegs=*/ZeroSSERegsAvail, false,
                        IsVectorCall, IsRegCall);
    }
    ++Count;
  }

  for (auto &I : FI.arguments()) {
    I.info = reclassifyHvaArgType(I.type, FreeSSERegs, I.info);
  }
}

void WinX86_64ABIInfo::computeInfo(CGFunctionInfo &FI) const {
  const unsigned CC = FI.getCallingConvention();
  bool IsVectorCall = CC == llvm::CallingConv::X86_VectorCall;
  bool IsRegCall = CC == llvm::CallingConv::X86_RegCall;

  // If __attribute__((sysv_abi)) is in use, use the SysV argument
  // classification rules.
  if (CC == llvm::CallingConv::X86_64_SysV) {
    X86_64ABIInfo SysVABIInfo(CGT, AVXLevel);
    SysVABIInfo.computeInfo(FI);
    return;
  }

  unsigned FreeSSERegs = 0;
  if (IsVectorCall) {
    // We can use up to 4 SSE return registers with vectorcall.
    FreeSSERegs = 4;
  } else if (IsRegCall) {
    // RegCall gives us 16 SSE registers.
    FreeSSERegs = 16;
  }

  if (!getCXXABI().classifyReturnType(FI))
    FI.getReturnInfo() = classify(FI.getReturnType(), FreeSSERegs, true,
                                  IsVectorCall, IsRegCall);

  if (IsVectorCall) {
    // We can use up to 6 SSE register parameters with vectorcall.
    FreeSSERegs = 6;
  } else if (IsRegCall) {
    // RegCall gives us 16 SSE registers, we can reuse the return registers.
    FreeSSERegs = 16;
  }

  if (IsVectorCall) {
    computeVectorCallArgs(FI, FreeSSERegs, IsVectorCall, IsRegCall);
  } else {
    for (auto &I : FI.arguments())
      I.info = classify(I.type, FreeSSERegs, false, IsVectorCall, IsRegCall);
  }

}

Address WinX86_64ABIInfo::EmitVAArg(CodeGenFunction &CGF, Address VAListAddr,
                                    QualType Ty) const {

  bool IsIndirect = false;

  // MS x64 ABI requirement: "Any argument that doesn't fit in 8 bytes, or is
  // not 1, 2, 4, or 8 bytes, must be passed by reference."
  if (isAggregateTypeForABI(Ty) || Ty->isMemberPointerType()) {
    uint64_t Width = getContext().getTypeSize(Ty);
    IsIndirect = Width > 64 || !llvm::isPowerOf2_64(Width);
  }

  return emitVoidPtrVAArg(CGF, VAListAddr, Ty, IsIndirect,
                          CGF.getContext().getTypeInfoInChars(Ty),
                          CharUnits::fromQuantity(8),
                          /*allowHigherAlign*/ false);
}

// PowerPC-32
namespace {
/// PPC32_SVR4_ABIInfo - The 32-bit PowerPC ELF (SVR4) ABI information.
class PPC32_SVR4_ABIInfo : public DefaultABIInfo {
  bool IsSoftFloatABI;

  CharUnits getParamTypeAlignment(QualType Ty) const;

public:
  PPC32_SVR4_ABIInfo(CodeGen::CodeGenTypes &CGT, bool SoftFloatABI)
      : DefaultABIInfo(CGT), IsSoftFloatABI(SoftFloatABI) {}

  Address EmitVAArg(CodeGenFunction &CGF, Address VAListAddr,
                    QualType Ty) const override;
};

class PPC32TargetCodeGenInfo : public TargetCodeGenInfo {
public:
  PPC32TargetCodeGenInfo(CodeGenTypes &CGT, bool SoftFloatABI)
      : TargetCodeGenInfo(new PPC32_SVR4_ABIInfo(CGT, SoftFloatABI)) {}

  int getDwarfEHStackPointer(CodeGen::CodeGenModule &M) const override {
    // This is recovered from gcc output.
    return 1; // r1 is the dedicated stack pointer
  }

  bool initDwarfEHRegSizeTable(CodeGen::CodeGenFunction &CGF,
                               llvm::Value *Address) const override;
};
}

CharUnits PPC32_SVR4_ABIInfo::getParamTypeAlignment(QualType Ty) const {
  // Complex types are passed just like their elements
  if (const ComplexType *CTy = Ty->getAs<ComplexType>())
    Ty = CTy->getElementType();

  if (Ty->isVectorType())
    return CharUnits::fromQuantity(getContext().getTypeSize(Ty) == 128 ? 16
                                                                       : 4);

  // For single-element float/vector structs, we consider the whole type
  // to have the same alignment requirements as its single element.
  const Type *AlignTy = nullptr;
  if (const Type *EltType = isSingleElementStruct(Ty, getContext())) {
    const BuiltinType *BT = EltType->getAs<BuiltinType>();
    if ((EltType->isVectorType() && getContext().getTypeSize(EltType) == 128) ||
        (BT && BT->isFloatingPoint()))
      AlignTy = EltType;
  }

  if (AlignTy)
    return CharUnits::fromQuantity(AlignTy->isVectorType() ? 16 : 4);
  return CharUnits::fromQuantity(4);
}

// TODO: this implementation is now likely redundant with
// DefaultABIInfo::EmitVAArg.
Address PPC32_SVR4_ABIInfo::EmitVAArg(CodeGenFunction &CGF, Address VAList,
                                      QualType Ty) const {
  if (getTarget().getTriple().isOSDarwin()) {
    auto TI = getContext().getTypeInfoInChars(Ty);
    TI.second = getParamTypeAlignment(Ty);

    CharUnits SlotSize = CharUnits::fromQuantity(4);
    return emitVoidPtrVAArg(CGF, VAList, Ty,
                            classifyArgumentType(Ty).isIndirect(), TI, SlotSize,
                            /*AllowHigherAlign=*/true);
  }

  const unsigned OverflowLimit = 8;
  if (const ComplexType *CTy = Ty->getAs<ComplexType>()) {
    // TODO: Implement this. For now ignore.
    (void)CTy;
    return Address::invalid(); // FIXME?
  }

  // struct __va_list_tag {
  //   unsigned char gpr;
  //   unsigned char fpr;
  //   unsigned short reserved;
  //   void *overflow_arg_area;
  //   void *reg_save_area;
  // };

  bool isI64 = Ty->isIntegerType() && getContext().getTypeSize(Ty) == 64;
  bool isInt =
      Ty->isIntegerType() || Ty->isPointerType() || Ty->isAggregateType();
  bool isF64 = Ty->isFloatingType() && getContext().getTypeSize(Ty) == 64;

  // All aggregates are passed indirectly?  That doesn't seem consistent
  // with the argument-lowering code.
  bool isIndirect = Ty->isAggregateType();

  CGBuilderTy &Builder = CGF.Builder;

  // The calling convention either uses 1-2 GPRs or 1 FPR.
  Address NumRegsAddr = Address::invalid();
  if (isInt || IsSoftFloatABI) {
    NumRegsAddr = Builder.CreateStructGEP(VAList, 0, "gpr");
  } else {
    NumRegsAddr = Builder.CreateStructGEP(VAList, 1, "fpr");
  }

  llvm::Value *NumRegs = Builder.CreateLoad(NumRegsAddr, "numUsedRegs");

  // "Align" the register count when TY is i64.
  if (isI64 || (isF64 && IsSoftFloatABI)) {
    NumRegs = Builder.CreateAdd(NumRegs, Builder.getInt8(1));
    NumRegs = Builder.CreateAnd(NumRegs, Builder.getInt8((uint8_t) ~1U));
  }

  llvm::Value *CC =
      Builder.CreateICmpULT(NumRegs, Builder.getInt8(OverflowLimit), "cond");

  llvm::BasicBlock *UsingRegs = CGF.createBasicBlock("using_regs");
  llvm::BasicBlock *UsingOverflow = CGF.createBasicBlock("using_overflow");
  llvm::BasicBlock *Cont = CGF.createBasicBlock("cont");

  Builder.CreateCondBr(CC, UsingRegs, UsingOverflow);

  llvm::Type *DirectTy = CGF.ConvertType(Ty);
  if (isIndirect) DirectTy = DirectTy->getPointerTo(0);

  // Case 1: consume registers.
  Address RegAddr = Address::invalid();
  {
    CGF.EmitBlock(UsingRegs);

    Address RegSaveAreaPtr = Builder.CreateStructGEP(VAList, 4);
    RegAddr = Address(Builder.CreateLoad(RegSaveAreaPtr),
                      CharUnits::fromQuantity(8));
    assert(RegAddr.getElementType() == CGF.Int8Ty);

    // Floating-point registers start after the general-purpose registers.
    if (!(isInt || IsSoftFloatABI)) {
      RegAddr = Builder.CreateConstInBoundsByteGEP(RegAddr,
                                                   CharUnits::fromQuantity(32));
    }

    // Get the address of the saved value by scaling the number of
    // registers we've used by the number of
    CharUnits RegSize = CharUnits::fromQuantity((isInt || IsSoftFloatABI) ? 4 : 8);
    llvm::Value *RegOffset =
      Builder.CreateMul(NumRegs, Builder.getInt8(RegSize.getQuantity()));
    RegAddr = Address(Builder.CreateInBoundsGEP(CGF.Int8Ty,
                                            RegAddr.getPointer(), RegOffset),
                      RegAddr.getAlignment().alignmentOfArrayElement(RegSize));
    RegAddr = Builder.CreateElementBitCast(RegAddr, DirectTy);

    // Increase the used-register count.
    NumRegs =
      Builder.CreateAdd(NumRegs,
                        Builder.getInt8((isI64 || (isF64 && IsSoftFloatABI)) ? 2 : 1));
    Builder.CreateStore(NumRegs, NumRegsAddr);

    CGF.EmitBranch(Cont);
  }

  // Case 2: consume space in the overflow area.
  Address MemAddr = Address::invalid();
  {
    CGF.EmitBlock(UsingOverflow);

    Builder.CreateStore(Builder.getInt8(OverflowLimit), NumRegsAddr);

    // Everything in the overflow area is rounded up to a size of at least 4.
    CharUnits OverflowAreaAlign = CharUnits::fromQuantity(4);

    CharUnits Size;
    if (!isIndirect) {
      auto TypeInfo = CGF.getContext().getTypeInfoInChars(Ty);
      Size = TypeInfo.first.alignTo(OverflowAreaAlign);
    } else {
      Size = CGF.getPointerSize();
    }

    Address OverflowAreaAddr = Builder.CreateStructGEP(VAList, 3);
    Address OverflowArea(Builder.CreateLoad(OverflowAreaAddr, "argp.cur"),
                         OverflowAreaAlign);
    // Round up address of argument to alignment
    CharUnits Align = CGF.getContext().getTypeAlignInChars(Ty);
    if (Align > OverflowAreaAlign) {
      llvm::Value *Ptr = OverflowArea.getPointer();
      OverflowArea = Address(emitRoundPointerUpToAlignment(CGF, Ptr, Align),
                                                           Align);
    }

    MemAddr = Builder.CreateElementBitCast(OverflowArea, DirectTy);

    // Increase the overflow area.
    OverflowArea = Builder.CreateConstInBoundsByteGEP(OverflowArea, Size);
    Builder.CreateStore(OverflowArea.getPointer(), OverflowAreaAddr);
    CGF.EmitBranch(Cont);
  }

  CGF.EmitBlock(Cont);

  // Merge the cases with a phi.
  Address Result = emitMergePHI(CGF, RegAddr, UsingRegs, MemAddr, UsingOverflow,
                                "vaarg.addr");

  // Load the pointer if the argument was passed indirectly.
  if (isIndirect) {
    Result = Address(Builder.CreateLoad(Result, "aggr"),
                     getContext().getTypeAlignInChars(Ty));
  }

  return Result;
}

bool
PPC32TargetCodeGenInfo::initDwarfEHRegSizeTable(CodeGen::CodeGenFunction &CGF,
                                                llvm::Value *Address) const {
  // This is calculated from the LLVM and GCC tables and verified
  // against gcc output.  AFAIK all ABIs use the same encoding.

  CodeGen::CGBuilderTy &Builder = CGF.Builder;

  llvm::IntegerType *i8 = CGF.Int8Ty;
  llvm::Value *Four8 = llvm::ConstantInt::get(i8, 4);
  llvm::Value *Eight8 = llvm::ConstantInt::get(i8, 8);
  llvm::Value *Sixteen8 = llvm::ConstantInt::get(i8, 16);

  // 0-31: r0-31, the 4-byte general-purpose registers
  AssignToArrayRange(Builder, Address, Four8, 0, 31);

  // 32-63: fp0-31, the 8-byte floating-point registers
  AssignToArrayRange(Builder, Address, Eight8, 32, 63);

  // 64-76 are various 4-byte special-purpose registers:
  // 64: mq
  // 65: lr
  // 66: ctr
  // 67: ap
  // 68-75 cr0-7
  // 76: xer
  AssignToArrayRange(Builder, Address, Four8, 64, 76);

  // 77-108: v0-31, the 16-byte vector registers
  AssignToArrayRange(Builder, Address, Sixteen8, 77, 108);

  // 109: vrsave
  // 110: vscr
  // 111: spe_acc
  // 112: spefscr
  // 113: sfp
  AssignToArrayRange(Builder, Address, Four8, 109, 113);

  return false;
}

// PowerPC-64

namespace {
/// PPC64_SVR4_ABIInfo - The 64-bit PowerPC ELF (SVR4) ABI information.
class PPC64_SVR4_ABIInfo : public SwiftABIInfo {
public:
  enum ABIKind {
    ELFv1 = 0,
    ELFv2
  };

private:
  static const unsigned GPRBits = 64;
  ABIKind Kind;
  bool HasQPX;
  bool IsSoftFloatABI;

  // A vector of float or double will be promoted to <4 x f32> or <4 x f64> and
  // will be passed in a QPX register.
  bool IsQPXVectorTy(const Type *Ty) const {
    if (!HasQPX)
      return false;

    if (const VectorType *VT = Ty->getAs<VectorType>()) {
      unsigned NumElements = VT->getNumElements();
      if (NumElements == 1)
        return false;

      if (VT->getElementType()->isSpecificBuiltinType(BuiltinType::Double)) {
        if (getContext().getTypeSize(Ty) <= 256)
          return true;
      } else if (VT->getElementType()->
                   isSpecificBuiltinType(BuiltinType::Float)) {
        if (getContext().getTypeSize(Ty) <= 128)
          return true;
      }
    }

    return false;
  }

  bool IsQPXVectorTy(QualType Ty) const {
    return IsQPXVectorTy(Ty.getTypePtr());
  }

public:
  PPC64_SVR4_ABIInfo(CodeGen::CodeGenTypes &CGT, ABIKind Kind, bool HasQPX,
                     bool SoftFloatABI)
      : SwiftABIInfo(CGT), Kind(Kind), HasQPX(HasQPX),
        IsSoftFloatABI(SoftFloatABI) {}

  bool isPromotableTypeForABI(QualType Ty) const;
  CharUnits getParamTypeAlignment(QualType Ty) const;

  ABIArgInfo classifyReturnType(QualType RetTy) const;
  ABIArgInfo classifyArgumentType(QualType Ty) const;

  bool isHomogeneousAggregateBaseType(QualType Ty) const override;
  bool isHomogeneousAggregateSmallEnough(const Type *Ty,
                                         uint64_t Members) const override;

  // TODO: We can add more logic to computeInfo to improve performance.
  // Example: For aggregate arguments that fit in a register, we could
  // use getDirectInReg (as is done below for structs containing a single
  // floating-point value) to avoid pushing them to memory on function
  // entry.  This would require changing the logic in PPCISelLowering
  // when lowering the parameters in the caller and args in the callee.
  void computeInfo(CGFunctionInfo &FI) const override {
    if (!getCXXABI().classifyReturnType(FI))
      FI.getReturnInfo() = classifyReturnType(FI.getReturnType());
    for (auto &I : FI.arguments()) {
      // We rely on the default argument classification for the most part.
      // One exception:  An aggregate containing a single floating-point
      // or vector item must be passed in a register if one is available.
      const Type *T = isSingleElementStruct(I.type, getContext());
      if (T) {
        const BuiltinType *BT = T->getAs<BuiltinType>();
        if (IsQPXVectorTy(T) ||
            (T->isVectorType() && getContext().getTypeSize(T) == 128) ||
            (BT && BT->isFloatingPoint())) {
          QualType QT(T, 0);
          I.info = ABIArgInfo::getDirectInReg(CGT.ConvertType(QT));
          continue;
        }
      }
      I.info = classifyArgumentType(I.type);
    }
  }

  Address EmitVAArg(CodeGenFunction &CGF, Address VAListAddr,
                    QualType Ty) const override;

  bool shouldPassIndirectlyForSwift(ArrayRef<llvm::Type*> scalars,
                                    bool asReturnValue) const override {
    return occupiesMoreThan(CGT, scalars, /*total*/ 4);
  }

  bool isSwiftErrorInRegister() const override {
    return false;
  }
};

class PPC64_SVR4_TargetCodeGenInfo : public TargetCodeGenInfo {

public:
  PPC64_SVR4_TargetCodeGenInfo(CodeGenTypes &CGT,
                               PPC64_SVR4_ABIInfo::ABIKind Kind, bool HasQPX,
                               bool SoftFloatABI)
      : TargetCodeGenInfo(new PPC64_SVR4_ABIInfo(CGT, Kind, HasQPX,
                                                 SoftFloatABI)) {}

  int getDwarfEHStackPointer(CodeGen::CodeGenModule &M) const override {
    // This is recovered from gcc output.
    return 1; // r1 is the dedicated stack pointer
  }

  bool initDwarfEHRegSizeTable(CodeGen::CodeGenFunction &CGF,
                               llvm::Value *Address) const override;
};

class PPC64TargetCodeGenInfo : public DefaultTargetCodeGenInfo {
public:
  PPC64TargetCodeGenInfo(CodeGenTypes &CGT) : DefaultTargetCodeGenInfo(CGT) {}

  int getDwarfEHStackPointer(CodeGen::CodeGenModule &M) const override {
    // This is recovered from gcc output.
    return 1; // r1 is the dedicated stack pointer
  }

  bool initDwarfEHRegSizeTable(CodeGen::CodeGenFunction &CGF,
                               llvm::Value *Address) const override;
};

}

// Return true if the ABI requires Ty to be passed sign- or zero-
// extended to 64 bits.
bool
PPC64_SVR4_ABIInfo::isPromotableTypeForABI(QualType Ty) const {
  // Treat an enum type as its underlying type.
  if (const EnumType *EnumTy = Ty->getAs<EnumType>())
    Ty = EnumTy->getDecl()->getIntegerType();

  // Promotable integer types are required to be promoted by the ABI.
  if (Ty->isPromotableIntegerType())
    return true;

  // In addition to the usual promotable integer types, we also need to
  // extend all 32-bit types, since the ABI requires promotion to 64 bits.
  if (const BuiltinType *BT = Ty->getAs<BuiltinType>())
    switch (BT->getKind()) {
    case BuiltinType::Int:
    case BuiltinType::UInt:
      return true;
    default:
      break;
    }

  return false;
}

/// isAlignedParamType - Determine whether a type requires 16-byte or
/// higher alignment in the parameter area.  Always returns at least 8.
CharUnits PPC64_SVR4_ABIInfo::getParamTypeAlignment(QualType Ty) const {
  // Complex types are passed just like their elements.
  if (const ComplexType *CTy = Ty->getAs<ComplexType>())
    Ty = CTy->getElementType();

  // Only vector types of size 16 bytes need alignment (larger types are
  // passed via reference, smaller types are not aligned).
  if (IsQPXVectorTy(Ty)) {
    if (getContext().getTypeSize(Ty) > 128)
      return CharUnits::fromQuantity(32);

    return CharUnits::fromQuantity(16);
  } else if (Ty->isVectorType()) {
    return CharUnits::fromQuantity(getContext().getTypeSize(Ty) == 128 ? 16 : 8);
  }

  // For single-element float/vector structs, we consider the whole type
  // to have the same alignment requirements as its single element.
  const Type *AlignAsType = nullptr;
  const Type *EltType = isSingleElementStruct(Ty, getContext());
  if (EltType) {
    const BuiltinType *BT = EltType->getAs<BuiltinType>();
    if (IsQPXVectorTy(EltType) || (EltType->isVectorType() &&
         getContext().getTypeSize(EltType) == 128) ||
        (BT && BT->isFloatingPoint()))
      AlignAsType = EltType;
  }

  // Likewise for ELFv2 homogeneous aggregates.
  const Type *Base = nullptr;
  uint64_t Members = 0;
  if (!AlignAsType && Kind == ELFv2 &&
      isAggregateTypeForABI(Ty) && isHomogeneousAggregate(Ty, Base, Members))
    AlignAsType = Base;

  // With special case aggregates, only vector base types need alignment.
  if (AlignAsType && IsQPXVectorTy(AlignAsType)) {
    if (getContext().getTypeSize(AlignAsType) > 128)
      return CharUnits::fromQuantity(32);

    return CharUnits::fromQuantity(16);
  } else if (AlignAsType) {
    return CharUnits::fromQuantity(AlignAsType->isVectorType() ? 16 : 8);
  }

  // Otherwise, we only need alignment for any aggregate type that
  // has an alignment requirement of >= 16 bytes.
  if (isAggregateTypeForABI(Ty) && getContext().getTypeAlign(Ty) >= 128) {
    if (HasQPX && getContext().getTypeAlign(Ty) >= 256)
      return CharUnits::fromQuantity(32);
    return CharUnits::fromQuantity(16);
  }

  return CharUnits::fromQuantity(8);
}

/// isHomogeneousAggregate - Return true if a type is an ELFv2 homogeneous
/// aggregate.  Base is set to the base element type, and Members is set
/// to the number of base elements.
bool ABIInfo::isHomogeneousAggregate(QualType Ty, const Type *&Base,
                                     uint64_t &Members) const {
  if (const ConstantArrayType *AT = getContext().getAsConstantArrayType(Ty)) {
    uint64_t NElements = AT->getSize().getZExtValue();
    if (NElements == 0)
      return false;
    if (!isHomogeneousAggregate(AT->getElementType(), Base, Members))
      return false;
    Members *= NElements;
  } else if (const RecordType *RT = Ty->getAs<RecordType>()) {
    const RecordDecl *RD = RT->getDecl();
    if (RD->hasFlexibleArrayMember())
      return false;

    Members = 0;

    // If this is a C++ record, check the bases first.
    if (const CXXRecordDecl *CXXRD = dyn_cast<CXXRecordDecl>(RD)) {
      for (const auto &I : CXXRD->bases()) {
        // Ignore empty records.
        if (isEmptyRecord(getContext(), I.getType(), true))
          continue;

        uint64_t FldMembers;
        if (!isHomogeneousAggregate(I.getType(), Base, FldMembers))
          return false;

        Members += FldMembers;
      }
    }

    for (const auto *FD : RD->fields()) {
      // Ignore (non-zero arrays of) empty records.
      QualType FT = FD->getType();
      while (const ConstantArrayType *AT =
             getContext().getAsConstantArrayType(FT)) {
        if (AT->getSize().getZExtValue() == 0)
          return false;
        FT = AT->getElementType();
      }
      if (isEmptyRecord(getContext(), FT, true))
        continue;

      // For compatibility with GCC, ignore empty bitfields in C++ mode.
      if (getContext().getLangOpts().CPlusPlus &&
          FD->isZeroLengthBitField(getContext()))
        continue;

      uint64_t FldMembers;
      if (!isHomogeneousAggregate(FD->getType(), Base, FldMembers))
        return false;

      Members = (RD->isUnion() ?
                 std::max(Members, FldMembers) : Members + FldMembers);
    }

    if (!Base)
      return false;

    // Ensure there is no padding.
    if (getContext().getTypeSize(Base) * Members !=
        getContext().getTypeSize(Ty))
      return false;
  } else {
    Members = 1;
    if (const ComplexType *CT = Ty->getAs<ComplexType>()) {
      Members = 2;
      Ty = CT->getElementType();
    }

    // Most ABIs only support float, double, and some vector type widths.
    if (!isHomogeneousAggregateBaseType(Ty))
      return false;

    // The base type must be the same for all members.  Types that
    // agree in both total size and mode (float vs. vector) are
    // treated as being equivalent here.
    const Type *TyPtr = Ty.getTypePtr();
    if (!Base) {
      Base = TyPtr;
      // If it's a non-power-of-2 vector, its size is already a power-of-2,
      // so make sure to widen it explicitly.
      if (const VectorType *VT = Base->getAs<VectorType>()) {
        QualType EltTy = VT->getElementType();
        unsigned NumElements =
            getContext().getTypeSize(VT) / getContext().getTypeSize(EltTy);
        Base = getContext()
                   .getVectorType(EltTy, NumElements, VT->getVectorKind())
                   .getTypePtr();
      }
    }

    if (Base->isVectorType() != TyPtr->isVectorType() ||
        getContext().getTypeSize(Base) != getContext().getTypeSize(TyPtr))
      return false;
  }
  return Members > 0 && isHomogeneousAggregateSmallEnough(Base, Members);
}

bool PPC64_SVR4_ABIInfo::isHomogeneousAggregateBaseType(QualType Ty) const {
  // Homogeneous aggregates for ELFv2 must have base types of float,
  // double, long double, or 128-bit vectors.
  if (const BuiltinType *BT = Ty->getAs<BuiltinType>()) {
    if (BT->getKind() == BuiltinType::Float ||
        BT->getKind() == BuiltinType::Double ||
        BT->getKind() == BuiltinType::LongDouble ||
        (getContext().getTargetInfo().hasFloat128Type() &&
          (BT->getKind() == BuiltinType::Float128))) {
      if (IsSoftFloatABI)
        return false;
      return true;
    }
  }
  if (const VectorType *VT = Ty->getAs<VectorType>()) {
    if (getContext().getTypeSize(VT) == 128 || IsQPXVectorTy(Ty))
      return true;
  }
  return false;
}

bool PPC64_SVR4_ABIInfo::isHomogeneousAggregateSmallEnough(
    const Type *Base, uint64_t Members) const {
  // Vector and fp128 types require one register, other floating point types
  // require one or two registers depending on their size.
  uint32_t NumRegs =
      ((getContext().getTargetInfo().hasFloat128Type() &&
          Base->isFloat128Type()) ||
        Base->isVectorType()) ? 1
                              : (getContext().getTypeSize(Base) + 63) / 64;

  // Homogeneous Aggregates may occupy at most 8 registers.
  return Members * NumRegs <= 8;
}

ABIArgInfo
PPC64_SVR4_ABIInfo::classifyArgumentType(QualType Ty) const {
  Ty = useFirstFieldIfTransparentUnion(Ty);

  if (Ty->isAnyComplexType())
    return ABIArgInfo::getDirect();

  // Non-Altivec vector types are passed in GPRs (smaller than 16 bytes)
  // or via reference (larger than 16 bytes).
  if (Ty->isVectorType() && !IsQPXVectorTy(Ty)) {
    uint64_t Size = getContext().getTypeSize(Ty);
    if (Size > 128)
      return getNaturalAlignIndirect(Ty, /*ByVal=*/false);
    else if (Size < 128) {
      llvm::Type *CoerceTy = llvm::IntegerType::get(getVMContext(), Size);
      return ABIArgInfo::getDirect(CoerceTy);
    }
  }

  if (isAggregateTypeForABI(Ty)) {
    if (CGCXXABI::RecordArgABI RAA = getRecordArgABI(Ty, getCXXABI()))
      return getNaturalAlignIndirect(Ty, RAA == CGCXXABI::RAA_DirectInMemory);

    uint64_t ABIAlign = getParamTypeAlignment(Ty).getQuantity();
    uint64_t TyAlign = getContext().getTypeAlignInChars(Ty).getQuantity();

    // ELFv2 homogeneous aggregates are passed as array types.
    const Type *Base = nullptr;
    uint64_t Members = 0;
    if (Kind == ELFv2 &&
        isHomogeneousAggregate(Ty, Base, Members)) {
      llvm::Type *BaseTy = CGT.ConvertType(QualType(Base, 0));
      llvm::Type *CoerceTy = llvm::ArrayType::get(BaseTy, Members);
      return ABIArgInfo::getDirect(CoerceTy);
    }

    // If an aggregate may end up fully in registers, we do not
    // use the ByVal method, but pass the aggregate as array.
    // This is usually beneficial since we avoid forcing the
    // back-end to store the argument to memory.
    uint64_t Bits = getContext().getTypeSize(Ty);
    if (Bits > 0 && Bits <= 8 * GPRBits) {
      llvm::Type *CoerceTy;

      // Types up to 8 bytes are passed as integer type (which will be
      // properly aligned in the argument save area doubleword).
      if (Bits <= GPRBits)
        CoerceTy =
            llvm::IntegerType::get(getVMContext(), llvm::alignTo(Bits, 8));
      // Larger types are passed as arrays, with the base type selected
      // according to the required alignment in the save area.
      else {
        uint64_t RegBits = ABIAlign * 8;
        uint64_t NumRegs = llvm::alignTo(Bits, RegBits) / RegBits;
        llvm::Type *RegTy = llvm::IntegerType::get(getVMContext(), RegBits);
        CoerceTy = llvm::ArrayType::get(RegTy, NumRegs);
      }

      return ABIArgInfo::getDirect(CoerceTy);
    }

    // All other aggregates are passed ByVal.
    return ABIArgInfo::getIndirect(CharUnits::fromQuantity(ABIAlign),
                                   /*ByVal=*/true,
                                   /*Realign=*/TyAlign > ABIAlign);
  }

  return (isPromotableTypeForABI(Ty) ? ABIArgInfo::getExtend(Ty)
                                     : ABIArgInfo::getDirect());
}

ABIArgInfo
PPC64_SVR4_ABIInfo::classifyReturnType(QualType RetTy) const {
  if (RetTy->isVoidType())
    return ABIArgInfo::getIgnore();

  if (RetTy->isAnyComplexType())
    return ABIArgInfo::getDirect();

  // Non-Altivec vector types are returned in GPRs (smaller than 16 bytes)
  // or via reference (larger than 16 bytes).
  if (RetTy->isVectorType() && !IsQPXVectorTy(RetTy)) {
    uint64_t Size = getContext().getTypeSize(RetTy);
    if (Size > 128)
      return getNaturalAlignIndirect(RetTy);
    else if (Size < 128) {
      llvm::Type *CoerceTy = llvm::IntegerType::get(getVMContext(), Size);
      return ABIArgInfo::getDirect(CoerceTy);
    }
  }

  if (isAggregateTypeForABI(RetTy)) {
    // ELFv2 homogeneous aggregates are returned as array types.
    const Type *Base = nullptr;
    uint64_t Members = 0;
    if (Kind == ELFv2 &&
        isHomogeneousAggregate(RetTy, Base, Members)) {
      llvm::Type *BaseTy = CGT.ConvertType(QualType(Base, 0));
      llvm::Type *CoerceTy = llvm::ArrayType::get(BaseTy, Members);
      return ABIArgInfo::getDirect(CoerceTy);
    }

    // ELFv2 small aggregates are returned in up to two registers.
    uint64_t Bits = getContext().getTypeSize(RetTy);
    if (Kind == ELFv2 && Bits <= 2 * GPRBits) {
      if (Bits == 0)
        return ABIArgInfo::getIgnore();

      llvm::Type *CoerceTy;
      if (Bits > GPRBits) {
        CoerceTy = llvm::IntegerType::get(getVMContext(), GPRBits);
        CoerceTy = llvm::StructType::get(CoerceTy, CoerceTy);
      } else
        CoerceTy =
            llvm::IntegerType::get(getVMContext(), llvm::alignTo(Bits, 8));
      return ABIArgInfo::getDirect(CoerceTy);
    }

    // All other aggregates are returned indirectly.
    return getNaturalAlignIndirect(RetTy);
  }

  return (isPromotableTypeForABI(RetTy) ? ABIArgInfo::getExtend(RetTy)
                                        : ABIArgInfo::getDirect());
}

// Based on ARMABIInfo::EmitVAArg, adjusted for 64-bit machine.
Address PPC64_SVR4_ABIInfo::EmitVAArg(CodeGenFunction &CGF, Address VAListAddr,
                                      QualType Ty) const {
  auto TypeInfo = getContext().getTypeInfoInChars(Ty);
  TypeInfo.second = getParamTypeAlignment(Ty);

  CharUnits SlotSize = CharUnits::fromQuantity(8);

  // If we have a complex type and the base type is smaller than 8 bytes,
  // the ABI calls for the real and imaginary parts to be right-adjusted
  // in separate doublewords.  However, Clang expects us to produce a
  // pointer to a structure with the two parts packed tightly.  So generate
  // loads of the real and imaginary parts relative to the va_list pointer,
  // and store them to a temporary structure.
  if (const ComplexType *CTy = Ty->getAs<ComplexType>()) {
    CharUnits EltSize = TypeInfo.first / 2;
    if (EltSize < SlotSize) {
      Address Addr = emitVoidPtrDirectVAArg(CGF, VAListAddr, CGF.Int8Ty,
                                            SlotSize * 2, SlotSize,
                                            SlotSize, /*AllowHigher*/ true);

      Address RealAddr = Addr;
      Address ImagAddr = RealAddr;
      if (CGF.CGM.getDataLayout().isBigEndian()) {
        RealAddr = CGF.Builder.CreateConstInBoundsByteGEP(RealAddr,
                                                          SlotSize - EltSize);
        ImagAddr = CGF.Builder.CreateConstInBoundsByteGEP(ImagAddr,
                                                      2 * SlotSize - EltSize);
      } else {
        ImagAddr = CGF.Builder.CreateConstInBoundsByteGEP(RealAddr, SlotSize);
      }

      llvm::Type *EltTy = CGF.ConvertTypeForMem(CTy->getElementType());
      RealAddr = CGF.Builder.CreateElementBitCast(RealAddr, EltTy);
      ImagAddr = CGF.Builder.CreateElementBitCast(ImagAddr, EltTy);
      llvm::Value *Real = CGF.Builder.CreateLoad(RealAddr, ".vareal");
      llvm::Value *Imag = CGF.Builder.CreateLoad(ImagAddr, ".vaimag");

      Address Temp = CGF.CreateMemTemp(Ty, "vacplx");
      CGF.EmitStoreOfComplex({Real, Imag}, CGF.MakeAddrLValue(Temp, Ty),
                             /*init*/ true);
      return Temp;
    }
  }

  // Otherwise, just use the general rule.
  return emitVoidPtrVAArg(CGF, VAListAddr, Ty, /*Indirect*/ false,
                          TypeInfo, SlotSize, /*AllowHigher*/ true);
}

static bool
PPC64_initDwarfEHRegSizeTable(CodeGen::CodeGenFunction &CGF,
                              llvm::Value *Address) {
  // This is calculated from the LLVM and GCC tables and verified
  // against gcc output.  AFAIK all ABIs use the same encoding.

  CodeGen::CGBuilderTy &Builder = CGF.Builder;

  llvm::IntegerType *i8 = CGF.Int8Ty;
  llvm::Value *Four8 = llvm::ConstantInt::get(i8, 4);
  llvm::Value *Eight8 = llvm::ConstantInt::get(i8, 8);
  llvm::Value *Sixteen8 = llvm::ConstantInt::get(i8, 16);

  // 0-31: r0-31, the 8-byte general-purpose registers
  AssignToArrayRange(Builder, Address, Eight8, 0, 31);

  // 32-63: fp0-31, the 8-byte floating-point registers
  AssignToArrayRange(Builder, Address, Eight8, 32, 63);

  // 64-67 are various 8-byte special-purpose registers:
  // 64: mq
  // 65: lr
  // 66: ctr
  // 67: ap
  AssignToArrayRange(Builder, Address, Eight8, 64, 67);

  // 68-76 are various 4-byte special-purpose registers:
  // 68-75 cr0-7
  // 76: xer
  AssignToArrayRange(Builder, Address, Four8, 68, 76);

  // 77-108: v0-31, the 16-byte vector registers
  AssignToArrayRange(Builder, Address, Sixteen8, 77, 108);

  // 109: vrsave
  // 110: vscr
  // 111: spe_acc
  // 112: spefscr
  // 113: sfp
  // 114: tfhar
  // 115: tfiar
  // 116: texasr
  AssignToArrayRange(Builder, Address, Eight8, 109, 116);

  return false;
}

bool
PPC64_SVR4_TargetCodeGenInfo::initDwarfEHRegSizeTable(
  CodeGen::CodeGenFunction &CGF,
  llvm::Value *Address) const {

  return PPC64_initDwarfEHRegSizeTable(CGF, Address);
}

bool
PPC64TargetCodeGenInfo::initDwarfEHRegSizeTable(CodeGen::CodeGenFunction &CGF,
                                                llvm::Value *Address) const {

  return PPC64_initDwarfEHRegSizeTable(CGF, Address);
}

//===----------------------------------------------------------------------===//
// AArch64 ABI Implementation
//===----------------------------------------------------------------------===//

namespace {

class AArch64ABIInfo : public SwiftABIInfo {
public:
  enum ABIKind {
    AAPCS = 0,
    DarwinPCS,
    Win64
  };

private:
  ABIKind Kind;

public:
  AArch64ABIInfo(CodeGenTypes &CGT, ABIKind Kind)
    : SwiftABIInfo(CGT), Kind(Kind) {}

private:
  ABIKind getABIKind() const { return Kind; }
  bool isDarwinPCS() const { return Kind == DarwinPCS; }

  ABIArgInfo classifyReturnType(QualType RetTy, bool IsVariadic) const;
  ABIArgInfo classifyArgumentType(QualType RetTy) const;
  bool isHomogeneousAggregateBaseType(QualType Ty) const override;
  bool isHomogeneousAggregateSmallEnough(const Type *Ty,
                                         uint64_t Members) const override;

  bool isIllegalVectorType(QualType Ty) const;

  void computeInfo(CGFunctionInfo &FI) const override {
    if (!::classifyReturnType(getCXXABI(), FI, *this))
      FI.getReturnInfo() =
          classifyReturnType(FI.getReturnType(), FI.isVariadic());

    for (auto &it : FI.arguments())
      it.info = classifyArgumentType(it.type);
  }

  Address EmitDarwinVAArg(Address VAListAddr, QualType Ty,
                          CodeGenFunction &CGF) const;

  Address EmitAAPCSVAArg(Address VAListAddr, QualType Ty,
                         CodeGenFunction &CGF) const;

  Address EmitVAArg(CodeGenFunction &CGF, Address VAListAddr,
                    QualType Ty) const override {
    return Kind == Win64 ? EmitMSVAArg(CGF, VAListAddr, Ty)
                         : isDarwinPCS() ? EmitDarwinVAArg(VAListAddr, Ty, CGF)
                                         : EmitAAPCSVAArg(VAListAddr, Ty, CGF);
  }

  Address EmitMSVAArg(CodeGenFunction &CGF, Address VAListAddr,
                      QualType Ty) const override;

  bool shouldPassIndirectlyForSwift(ArrayRef<llvm::Type*> scalars,
                                    bool asReturnValue) const override {
    return occupiesMoreThan(CGT, scalars, /*total*/ 4);
  }
  bool isSwiftErrorInRegister() const override {
    return true;
  }

  bool isLegalVectorTypeForSwift(CharUnits totalSize, llvm::Type *eltTy,
                                 unsigned elts) const override;
};

class AArch64TargetCodeGenInfo : public TargetCodeGenInfo {
public:
  AArch64TargetCodeGenInfo(CodeGenTypes &CGT, AArch64ABIInfo::ABIKind Kind)
      : TargetCodeGenInfo(new AArch64ABIInfo(CGT, Kind)) {}

  StringRef getARCRetainAutoreleasedReturnValueMarker() const override {
    return "mov\tfp, fp\t\t// marker for objc_retainAutoreleaseReturnValue";
  }

  int getDwarfEHStackPointer(CodeGen::CodeGenModule &M) const override {
    return 31;
  }

  bool doesReturnSlotInterfereWithArgs() const override { return false; }

  void setTargetAttributes(const Decl *D, llvm::GlobalValue *GV,
                           CodeGen::CodeGenModule &CGM) const override {
    const FunctionDecl *FD = dyn_cast_or_null<FunctionDecl>(D);
    if (!FD)
      return;

    CodeGenOptions::SignReturnAddressScope Scope = CGM.getCodeGenOpts().getSignReturnAddress();
    CodeGenOptions::SignReturnAddressKeyValue Key = CGM.getCodeGenOpts().getSignReturnAddressKey();
    bool BranchTargetEnforcement = CGM.getCodeGenOpts().BranchTargetEnforcement;
    if (const auto *TA = FD->getAttr<TargetAttr>()) {
      ParsedTargetAttr Attr = TA->parse();
      if (!Attr.BranchProtection.empty()) {
        TargetInfo::BranchProtectionInfo BPI;
        StringRef Error;
        (void)CGM.getTarget().validateBranchProtection(Attr.BranchProtection,
                                                       BPI, Error);
        assert(Error.empty());
        Scope = BPI.SignReturnAddr;
        Key = BPI.SignKey;
        BranchTargetEnforcement = BPI.BranchTargetEnforcement;
      }
    }

    auto *Fn = cast<llvm::Function>(GV);
    if (Scope != CodeGenOptions::SignReturnAddressScope::None) {
      Fn->addFnAttr("sign-return-address",
                    Scope == CodeGenOptions::SignReturnAddressScope::All
                        ? "all"
                        : "non-leaf");

      Fn->addFnAttr("sign-return-address-key",
                    Key == CodeGenOptions::SignReturnAddressKeyValue::AKey
                        ? "a_key"
                        : "b_key");
    }

    if (BranchTargetEnforcement)
      Fn->addFnAttr("branch-target-enforcement");
  }
};

class WindowsAArch64TargetCodeGenInfo : public AArch64TargetCodeGenInfo {
public:
  WindowsAArch64TargetCodeGenInfo(CodeGenTypes &CGT, AArch64ABIInfo::ABIKind K)
      : AArch64TargetCodeGenInfo(CGT, K) {}

  void setTargetAttributes(const Decl *D, llvm::GlobalValue *GV,
                           CodeGen::CodeGenModule &CGM) const override;

  void getDependentLibraryOption(llvm::StringRef Lib,
                                 llvm::SmallString<24> &Opt) const override {
    Opt = "/DEFAULTLIB:" + qualifyWindowsLibrary(Lib);
  }

  void getDetectMismatchOption(llvm::StringRef Name, llvm::StringRef Value,
                               llvm::SmallString<32> &Opt) const override {
    Opt = "/FAILIFMISMATCH:\"" + Name.str() + "=" + Value.str() + "\"";
  }
};

void WindowsAArch64TargetCodeGenInfo::setTargetAttributes(
    const Decl *D, llvm::GlobalValue *GV, CodeGen::CodeGenModule &CGM) const {
  AArch64TargetCodeGenInfo::setTargetAttributes(D, GV, CGM);
  if (GV->isDeclaration())
    return;
  addStackProbeTargetAttributes(D, GV, CGM);
}
}

ABIArgInfo AArch64ABIInfo::classifyArgumentType(QualType Ty) const {
  Ty = useFirstFieldIfTransparentUnion(Ty);

  // Handle illegal vector types here.
  if (isIllegalVectorType(Ty)) {
    uint64_t Size = getContext().getTypeSize(Ty);
    // Android promotes <2 x i8> to i16, not i32
    if (isAndroid() && (Size <= 16)) {
      llvm::Type *ResType = llvm::Type::getInt16Ty(getVMContext());
      return ABIArgInfo::getDirect(ResType);
    }
    if (Size <= 32) {
      llvm::Type *ResType = llvm::Type::getInt32Ty(getVMContext());
      return ABIArgInfo::getDirect(ResType);
    }
    if (Size == 64) {
      llvm::Type *ResType =
          llvm::VectorType::get(llvm::Type::getInt32Ty(getVMContext()), 2);
      return ABIArgInfo::getDirect(ResType);
    }
    if (Size == 128) {
      llvm::Type *ResType =
          llvm::VectorType::get(llvm::Type::getInt32Ty(getVMContext()), 4);
      return ABIArgInfo::getDirect(ResType);
    }
    return getNaturalAlignIndirect(Ty, /*ByVal=*/false);
  }

  if (!isAggregateTypeForABI(Ty)) {
    // Treat an enum type as its underlying type.
    if (const EnumType *EnumTy = Ty->getAs<EnumType>())
      Ty = EnumTy->getDecl()->getIntegerType();

    return (Ty->isPromotableIntegerType() && isDarwinPCS()
                ? ABIArgInfo::getExtend(Ty)
                : ABIArgInfo::getDirect());
  }

  // Structures with either a non-trivial destructor or a non-trivial
  // copy constructor are always indirect.
  if (CGCXXABI::RecordArgABI RAA = getRecordArgABI(Ty, getCXXABI())) {
    return getNaturalAlignIndirect(Ty, /*ByVal=*/RAA ==
                                     CGCXXABI::RAA_DirectInMemory);
  }

  // Empty records are always ignored on Darwin, but actually passed in C++ mode
  // elsewhere for GNU compatibility.
  uint64_t Size = getContext().getTypeSize(Ty);
  bool IsEmpty = isEmptyRecord(getContext(), Ty, true);
  if (IsEmpty || Size == 0) {
    if (!getContext().getLangOpts().CPlusPlus || isDarwinPCS())
      return ABIArgInfo::getIgnore();

    // GNU C mode. The only argument that gets ignored is an empty one with size
    // 0.
    if (IsEmpty && Size == 0)
      return ABIArgInfo::getIgnore();
    return ABIArgInfo::getDirect(llvm::Type::getInt8Ty(getVMContext()));
  }

  // Homogeneous Floating-point Aggregates (HFAs) need to be expanded.
  const Type *Base = nullptr;
  uint64_t Members = 0;
  if (isHomogeneousAggregate(Ty, Base, Members)) {
    return ABIArgInfo::getDirect(
        llvm::ArrayType::get(CGT.ConvertType(QualType(Base, 0)), Members));
  }

  // Aggregates <= 16 bytes are passed directly in registers or on the stack.
  if (Size <= 128) {
    // On RenderScript, coerce Aggregates <= 16 bytes to an integer array of
    // same size and alignment.
    if (getTarget().isRenderScriptTarget()) {
      return coerceToIntArray(Ty, getContext(), getVMContext());
    }
    unsigned Alignment;
    if (Kind == AArch64ABIInfo::AAPCS) {
      Alignment = getContext().getTypeUnadjustedAlign(Ty);
      Alignment = Alignment < 128 ? 64 : 128;
    } else {
      Alignment = std::max(getContext().getTypeAlign(Ty),
                           (unsigned)getTarget().getPointerWidth(0));
    }
    Size = llvm::alignTo(Size, Alignment);

    // We use a pair of i64 for 16-byte aggregate with 8-byte alignment.
    // For aggregates with 16-byte alignment, we use i128.
    llvm::Type *BaseTy = llvm::Type::getIntNTy(getVMContext(), Alignment);
    return ABIArgInfo::getDirect(
        Size == Alignment ? BaseTy
                          : llvm::ArrayType::get(BaseTy, Size / Alignment));
  }

  return getNaturalAlignIndirect(Ty, /*ByVal=*/false);
}

ABIArgInfo AArch64ABIInfo::classifyReturnType(QualType RetTy,
                                              bool IsVariadic) const {
  if (RetTy->isVoidType())
    return ABIArgInfo::getIgnore();

  // Large vector types should be returned via memory.
  if (RetTy->isVectorType() && getContext().getTypeSize(RetTy) > 128)
    return getNaturalAlignIndirect(RetTy);

  if (!isAggregateTypeForABI(RetTy)) {
    // Treat an enum type as its underlying type.
    if (const EnumType *EnumTy = RetTy->getAs<EnumType>())
      RetTy = EnumTy->getDecl()->getIntegerType();

    return (RetTy->isPromotableIntegerType() && isDarwinPCS()
                ? ABIArgInfo::getExtend(RetTy)
                : ABIArgInfo::getDirect());
  }

  uint64_t Size = getContext().getTypeSize(RetTy);
  if (isEmptyRecord(getContext(), RetTy, true) || Size == 0)
    return ABIArgInfo::getIgnore();

  const Type *Base = nullptr;
  uint64_t Members = 0;
  if (isHomogeneousAggregate(RetTy, Base, Members) &&
      !(getTarget().getTriple().getArch() == llvm::Triple::aarch64_32 &&
        IsVariadic))
    // Homogeneous Floating-point Aggregates (HFAs) are returned directly.
    return ABIArgInfo::getDirect();

  // Aggregates <= 16 bytes are returned directly in registers or on the stack.
  if (Size <= 128) {
    // On RenderScript, coerce Aggregates <= 16 bytes to an integer array of
    // same size and alignment.
    if (getTarget().isRenderScriptTarget()) {
      return coerceToIntArray(RetTy, getContext(), getVMContext());
    }
    unsigned Alignment = getContext().getTypeAlign(RetTy);
    Size = llvm::alignTo(Size, 64); // round up to multiple of 8 bytes

    // We use a pair of i64 for 16-byte aggregate with 8-byte alignment.
    // For aggregates with 16-byte alignment, we use i128.
    if (Alignment < 128 && Size == 128) {
      llvm::Type *BaseTy = llvm::Type::getInt64Ty(getVMContext());
      return ABIArgInfo::getDirect(llvm::ArrayType::get(BaseTy, Size / 64));
    }
    return ABIArgInfo::getDirect(llvm::IntegerType::get(getVMContext(), Size));
  }

  return getNaturalAlignIndirect(RetTy);
}

/// isIllegalVectorType - check whether the vector type is legal for AArch64.
bool AArch64ABIInfo::isIllegalVectorType(QualType Ty) const {
  if (const VectorType *VT = Ty->getAs<VectorType>()) {
    // Check whether VT is legal.
    unsigned NumElements = VT->getNumElements();
    uint64_t Size = getContext().getTypeSize(VT);
    // NumElements should be power of 2.
    if (!llvm::isPowerOf2_32(NumElements))
      return true;

    // arm64_32 has to be compatible with the ARM logic here, which allows huge
    // vectors for some reason.
    llvm::Triple Triple = getTarget().getTriple();
    if (Triple.getArch() == llvm::Triple::aarch64_32 &&
        Triple.isOSBinFormatMachO())
      return Size <= 32;

    return Size != 64 && (Size != 128 || NumElements == 1);
  }
  return false;
}

bool AArch64ABIInfo::isLegalVectorTypeForSwift(CharUnits totalSize,
                                               llvm::Type *eltTy,
                                               unsigned elts) const {
  if (!llvm::isPowerOf2_32(elts))
    return false;
  if (totalSize.getQuantity() != 8 &&
      (totalSize.getQuantity() != 16 || elts == 1))
    return false;
  return true;
}

bool AArch64ABIInfo::isHomogeneousAggregateBaseType(QualType Ty) const {
  // Homogeneous aggregates for AAPCS64 must have base types of a floating
  // point type or a short-vector type. This is the same as the 32-bit ABI,
  // but with the difference that any floating-point type is allowed,
  // including __fp16.
  if (const BuiltinType *BT = Ty->getAs<BuiltinType>()) {
    if (BT->isFloatingPoint())
      return true;
  } else if (const VectorType *VT = Ty->getAs<VectorType>()) {
    unsigned VecSize = getContext().getTypeSize(VT);
    if (VecSize == 64 || VecSize == 128)
      return true;
  }
  return false;
}

bool AArch64ABIInfo::isHomogeneousAggregateSmallEnough(const Type *Base,
                                                       uint64_t Members) const {
  return Members <= 4;
}

Address AArch64ABIInfo::EmitAAPCSVAArg(Address VAListAddr,
                                            QualType Ty,
                                            CodeGenFunction &CGF) const {
  ABIArgInfo AI = classifyArgumentType(Ty);
  bool IsIndirect = AI.isIndirect();

  llvm::Type *BaseTy = CGF.ConvertType(Ty);
  if (IsIndirect)
    BaseTy = llvm::PointerType::getUnqual(BaseTy);
  else if (AI.getCoerceToType())
    BaseTy = AI.getCoerceToType();

  unsigned NumRegs = 1;
  if (llvm::ArrayType *ArrTy = dyn_cast<llvm::ArrayType>(BaseTy)) {
    BaseTy = ArrTy->getElementType();
    NumRegs = ArrTy->getNumElements();
  }
  bool IsFPR = BaseTy->isFloatingPointTy() || BaseTy->isVectorTy();

  // The AArch64 va_list type and handling is specified in the Procedure Call
  // Standard, section B.4:
  //
  // struct {
  //   void *__stack;
  //   void *__gr_top;
  //   void *__vr_top;
  //   int __gr_offs;
  //   int __vr_offs;
  // };

  llvm::BasicBlock *MaybeRegBlock = CGF.createBasicBlock("vaarg.maybe_reg");
  llvm::BasicBlock *InRegBlock = CGF.createBasicBlock("vaarg.in_reg");
  llvm::BasicBlock *OnStackBlock = CGF.createBasicBlock("vaarg.on_stack");
  llvm::BasicBlock *ContBlock = CGF.createBasicBlock("vaarg.end");

  CharUnits TySize = getContext().getTypeSizeInChars(Ty);
  CharUnits TyAlign = getContext().getTypeUnadjustedAlignInChars(Ty);

  Address reg_offs_p = Address::invalid();
  llvm::Value *reg_offs = nullptr;
  int reg_top_index;
  int RegSize = IsIndirect ? 8 : TySize.getQuantity();
  if (!IsFPR) {
    // 3 is the field number of __gr_offs
    reg_offs_p = CGF.Builder.CreateStructGEP(VAListAddr, 3, "gr_offs_p");
    reg_offs = CGF.Builder.CreateLoad(reg_offs_p, "gr_offs");
    reg_top_index = 1; // field number for __gr_top
    RegSize = llvm::alignTo(RegSize, 8);
  } else {
    // 4 is the field number of __vr_offs.
    reg_offs_p = CGF.Builder.CreateStructGEP(VAListAddr, 4, "vr_offs_p");
    reg_offs = CGF.Builder.CreateLoad(reg_offs_p, "vr_offs");
    reg_top_index = 2; // field number for __vr_top
    RegSize = 16 * NumRegs;
  }

  //=======================================
  // Find out where argument was passed
  //=======================================

  // If reg_offs >= 0 we're already using the stack for this type of
  // argument. We don't want to keep updating reg_offs (in case it overflows,
  // though anyone passing 2GB of arguments, each at most 16 bytes, deserves
  // whatever they get).
  llvm::Value *UsingStack = nullptr;
  UsingStack = CGF.Builder.CreateICmpSGE(
      reg_offs, llvm::ConstantInt::get(CGF.Int32Ty, 0));

  CGF.Builder.CreateCondBr(UsingStack, OnStackBlock, MaybeRegBlock);

  // Otherwise, at least some kind of argument could go in these registers, the
  // question is whether this particular type is too big.
  CGF.EmitBlock(MaybeRegBlock);

  // Integer arguments may need to correct register alignment (for example a
  // "struct { __int128 a; };" gets passed in x_2N, x_{2N+1}). In this case we
  // align __gr_offs to calculate the potential address.
  if (!IsFPR && !IsIndirect && TyAlign.getQuantity() > 8) {
    int Align = TyAlign.getQuantity();

    reg_offs = CGF.Builder.CreateAdd(
        reg_offs, llvm::ConstantInt::get(CGF.Int32Ty, Align - 1),
        "align_regoffs");
    reg_offs = CGF.Builder.CreateAnd(
        reg_offs, llvm::ConstantInt::get(CGF.Int32Ty, -Align),
        "aligned_regoffs");
  }

  // Update the gr_offs/vr_offs pointer for next call to va_arg on this va_list.
  // The fact that this is done unconditionally reflects the fact that
  // allocating an argument to the stack also uses up all the remaining
  // registers of the appropriate kind.
  llvm::Value *NewOffset = nullptr;
  NewOffset = CGF.Builder.CreateAdd(
      reg_offs, llvm::ConstantInt::get(CGF.Int32Ty, RegSize), "new_reg_offs");
  CGF.Builder.CreateStore(NewOffset, reg_offs_p);

  // Now we're in a position to decide whether this argument really was in
  // registers or not.
  llvm::Value *InRegs = nullptr;
  InRegs = CGF.Builder.CreateICmpSLE(
      NewOffset, llvm::ConstantInt::get(CGF.Int32Ty, 0), "inreg");

  CGF.Builder.CreateCondBr(InRegs, InRegBlock, OnStackBlock);

  //=======================================
  // Argument was in registers
  //=======================================

  // Now we emit the code for if the argument was originally passed in
  // registers. First start the appropriate block:
  CGF.EmitBlock(InRegBlock);

  llvm::Value *reg_top = nullptr;
  Address reg_top_p =
      CGF.Builder.CreateStructGEP(VAListAddr, reg_top_index, "reg_top_p");
  reg_top = CGF.Builder.CreateLoad(reg_top_p, "reg_top");
  Address BaseAddr(CGF.Builder.CreateInBoundsGEP(reg_top, reg_offs),
                   CharUnits::fromQuantity(IsFPR ? 16 : 8));
  Address RegAddr = Address::invalid();
  llvm::Type *MemTy = CGF.ConvertTypeForMem(Ty);

  if (IsIndirect) {
    // If it's been passed indirectly (actually a struct), whatever we find from
    // stored registers or on the stack will actually be a struct **.
    MemTy = llvm::PointerType::getUnqual(MemTy);
  }

  const Type *Base = nullptr;
  uint64_t NumMembers = 0;
  bool IsHFA = isHomogeneousAggregate(Ty, Base, NumMembers);
  if (IsHFA && NumMembers > 1) {
    // Homogeneous aggregates passed in registers will have their elements split
    // and stored 16-bytes apart regardless of size (they're notionally in qN,
    // qN+1, ...). We reload and store into a temporary local variable
    // contiguously.
    assert(!IsIndirect && "Homogeneous aggregates should be passed directly");
    auto BaseTyInfo = getContext().getTypeInfoInChars(QualType(Base, 0));
    llvm::Type *BaseTy = CGF.ConvertType(QualType(Base, 0));
    llvm::Type *HFATy = llvm::ArrayType::get(BaseTy, NumMembers);
    Address Tmp = CGF.CreateTempAlloca(HFATy,
                                       std::max(TyAlign, BaseTyInfo.second));

    // On big-endian platforms, the value will be right-aligned in its slot.
    int Offset = 0;
    if (CGF.CGM.getDataLayout().isBigEndian() &&
        BaseTyInfo.first.getQuantity() < 16)
      Offset = 16 - BaseTyInfo.first.getQuantity();

    for (unsigned i = 0; i < NumMembers; ++i) {
      CharUnits BaseOffset = CharUnits::fromQuantity(16 * i + Offset);
      Address LoadAddr =
        CGF.Builder.CreateConstInBoundsByteGEP(BaseAddr, BaseOffset);
      LoadAddr = CGF.Builder.CreateElementBitCast(LoadAddr, BaseTy);

      Address StoreAddr = CGF.Builder.CreateConstArrayGEP(Tmp, i);

      llvm::Value *Elem = CGF.Builder.CreateLoad(LoadAddr);
      CGF.Builder.CreateStore(Elem, StoreAddr);
    }

    RegAddr = CGF.Builder.CreateElementBitCast(Tmp, MemTy);
  } else {
    // Otherwise the object is contiguous in memory.

    // It might be right-aligned in its slot.
    CharUnits SlotSize = BaseAddr.getAlignment();
    if (CGF.CGM.getDataLayout().isBigEndian() && !IsIndirect &&
        (IsHFA || !isAggregateTypeForABI(Ty)) &&
        TySize < SlotSize) {
      CharUnits Offset = SlotSize - TySize;
      BaseAddr = CGF.Builder.CreateConstInBoundsByteGEP(BaseAddr, Offset);
    }

    RegAddr = CGF.Builder.CreateElementBitCast(BaseAddr, MemTy);
  }

  CGF.EmitBranch(ContBlock);

  //=======================================
  // Argument was on the stack
  //=======================================
  CGF.EmitBlock(OnStackBlock);

  Address stack_p = CGF.Builder.CreateStructGEP(VAListAddr, 0, "stack_p");
  llvm::Value *OnStackPtr = CGF.Builder.CreateLoad(stack_p, "stack");

  // Again, stack arguments may need realignment. In this case both integer and
  // floating-point ones might be affected.
  if (!IsIndirect && TyAlign.getQuantity() > 8) {
    int Align = TyAlign.getQuantity();

    OnStackPtr = CGF.Builder.CreatePtrToInt(OnStackPtr, CGF.Int64Ty);

    OnStackPtr = CGF.Builder.CreateAdd(
        OnStackPtr, llvm::ConstantInt::get(CGF.Int64Ty, Align - 1),
        "align_stack");
    OnStackPtr = CGF.Builder.CreateAnd(
        OnStackPtr, llvm::ConstantInt::get(CGF.Int64Ty, -Align),
        "align_stack");

    OnStackPtr = CGF.Builder.CreateIntToPtr(OnStackPtr, CGF.Int8PtrTy);
  }
  Address OnStackAddr(OnStackPtr,
                      std::max(CharUnits::fromQuantity(8), TyAlign));

  // All stack slots are multiples of 8 bytes.
  CharUnits StackSlotSize = CharUnits::fromQuantity(8);
  CharUnits StackSize;
  if (IsIndirect)
    StackSize = StackSlotSize;
  else
    StackSize = TySize.alignTo(StackSlotSize);

  llvm::Value *StackSizeC = CGF.Builder.getSize(StackSize);
  llvm::Value *NewStack =
      CGF.Builder.CreateInBoundsGEP(OnStackPtr, StackSizeC, "new_stack");

  // Write the new value of __stack for the next call to va_arg
  CGF.Builder.CreateStore(NewStack, stack_p);

  if (CGF.CGM.getDataLayout().isBigEndian() && !isAggregateTypeForABI(Ty) &&
      TySize < StackSlotSize) {
    CharUnits Offset = StackSlotSize - TySize;
    OnStackAddr = CGF.Builder.CreateConstInBoundsByteGEP(OnStackAddr, Offset);
  }

  OnStackAddr = CGF.Builder.CreateElementBitCast(OnStackAddr, MemTy);

  CGF.EmitBranch(ContBlock);

  //=======================================
  // Tidy up
  //=======================================
  CGF.EmitBlock(ContBlock);

  Address ResAddr = emitMergePHI(CGF, RegAddr, InRegBlock,
                                 OnStackAddr, OnStackBlock, "vaargs.addr");

  if (IsIndirect)
    return Address(CGF.Builder.CreateLoad(ResAddr, "vaarg.addr"),
                   TyAlign);

  return ResAddr;
}

Address AArch64ABIInfo::EmitDarwinVAArg(Address VAListAddr, QualType Ty,
                                        CodeGenFunction &CGF) const {
  // The backend's lowering doesn't support va_arg for aggregates or
  // illegal vector types.  Lower VAArg here for these cases and use
  // the LLVM va_arg instruction for everything else.
  if (!isAggregateTypeForABI(Ty) && !isIllegalVectorType(Ty))
    return EmitVAArgInstr(CGF, VAListAddr, Ty, ABIArgInfo::getDirect());

  uint64_t PointerSize = getTarget().getPointerWidth(0) / 8;
  CharUnits SlotSize = CharUnits::fromQuantity(PointerSize);

  // Empty records are ignored for parameter passing purposes.
  if (isEmptyRecord(getContext(), Ty, true)) {
    Address Addr(CGF.Builder.CreateLoad(VAListAddr, "ap.cur"), SlotSize);
    Addr = CGF.Builder.CreateElementBitCast(Addr, CGF.ConvertTypeForMem(Ty));
    return Addr;
  }

  // The size of the actual thing passed, which might end up just
  // being a pointer for indirect types.
  auto TyInfo = getContext().getTypeInfoInChars(Ty);

  // Arguments bigger than 16 bytes which aren't homogeneous
  // aggregates should be passed indirectly.
  bool IsIndirect = false;
  if (TyInfo.first.getQuantity() > 16) {
    const Type *Base = nullptr;
    uint64_t Members = 0;
    IsIndirect = !isHomogeneousAggregate(Ty, Base, Members);
  }

  return emitVoidPtrVAArg(CGF, VAListAddr, Ty, IsIndirect,
                          TyInfo, SlotSize, /*AllowHigherAlign*/ true);
}

Address AArch64ABIInfo::EmitMSVAArg(CodeGenFunction &CGF, Address VAListAddr,
                                    QualType Ty) const {
  return emitVoidPtrVAArg(CGF, VAListAddr, Ty, /*indirect*/ false,
                          CGF.getContext().getTypeInfoInChars(Ty),
                          CharUnits::fromQuantity(8),
                          /*allowHigherAlign*/ false);
}

//===----------------------------------------------------------------------===//
// ARM ABI Implementation
//===----------------------------------------------------------------------===//

namespace {

class ARMABIInfo : public SwiftABIInfo {
public:
  enum ABIKind {
    APCS = 0,
    AAPCS = 1,
    AAPCS_VFP = 2,
    AAPCS16_VFP = 3,
  };

private:
  ABIKind Kind;

public:
  ARMABIInfo(CodeGenTypes &CGT, ABIKind _Kind)
      : SwiftABIInfo(CGT), Kind(_Kind) {
    setCCs();
  }

  bool isEABI() const {
    switch (getTarget().getTriple().getEnvironment()) {
    case llvm::Triple::Android:
    case llvm::Triple::EABI:
    case llvm::Triple::EABIHF:
    case llvm::Triple::GNUEABI:
    case llvm::Triple::GNUEABIHF:
    case llvm::Triple::MuslEABI:
    case llvm::Triple::MuslEABIHF:
      return true;
    default:
      return false;
    }
  }

  bool isEABIHF() const {
    switch (getTarget().getTriple().getEnvironment()) {
    case llvm::Triple::EABIHF:
    case llvm::Triple::GNUEABIHF:
    case llvm::Triple::MuslEABIHF:
      return true;
    default:
      return false;
    }
  }

  ABIKind getABIKind() const { return Kind; }

private:
  ABIArgInfo classifyReturnType(QualType RetTy, bool isVariadic,
                                unsigned functionCallConv) const;
  ABIArgInfo classifyArgumentType(QualType RetTy, bool isVariadic,
                                  unsigned functionCallConv) const;
  ABIArgInfo classifyHomogeneousAggregate(QualType Ty, const Type *Base,
                                          uint64_t Members) const;
  ABIArgInfo coerceIllegalVector(QualType Ty) const;
  bool isIllegalVectorType(QualType Ty) const;
  bool containsAnyFP16Vectors(QualType Ty) const;

  bool isHomogeneousAggregateBaseType(QualType Ty) const override;
  bool isHomogeneousAggregateSmallEnough(const Type *Ty,
                                         uint64_t Members) const override;

  bool isEffectivelyAAPCS_VFP(unsigned callConvention, bool acceptHalf) const;

  void computeInfo(CGFunctionInfo &FI) const override;

  Address EmitVAArg(CodeGenFunction &CGF, Address VAListAddr,
                    QualType Ty) const override;

  llvm::CallingConv::ID getLLVMDefaultCC() const;
  llvm::CallingConv::ID getABIDefaultCC() const;
  void setCCs();

  bool shouldPassIndirectlyForSwift(ArrayRef<llvm::Type*> scalars,
                                    bool asReturnValue) const override {
    return occupiesMoreThan(CGT, scalars, /*total*/ 4);
  }
  bool isSwiftErrorInRegister() const override {
    return true;
  }
  bool isLegalVectorTypeForSwift(CharUnits totalSize, llvm::Type *eltTy,
                                 unsigned elts) const override;
};

class ARMTargetCodeGenInfo : public TargetCodeGenInfo {
public:
  ARMTargetCodeGenInfo(CodeGenTypes &CGT, ARMABIInfo::ABIKind K)
    :TargetCodeGenInfo(new ARMABIInfo(CGT, K)) {}

  const ARMABIInfo &getABIInfo() const {
    return static_cast<const ARMABIInfo&>(TargetCodeGenInfo::getABIInfo());
  }

  int getDwarfEHStackPointer(CodeGen::CodeGenModule &M) const override {
    return 13;
  }

  StringRef getARCRetainAutoreleasedReturnValueMarker() const override {
    return "mov\tr7, r7\t\t// marker for objc_retainAutoreleaseReturnValue";
  }

  bool initDwarfEHRegSizeTable(CodeGen::CodeGenFunction &CGF,
                               llvm::Value *Address) const override {
    llvm::Value *Four8 = llvm::ConstantInt::get(CGF.Int8Ty, 4);

    // 0-15 are the 16 integer registers.
    AssignToArrayRange(CGF.Builder, Address, Four8, 0, 15);
    return false;
  }

  unsigned getSizeOfUnwindException() const override {
    if (getABIInfo().isEABI()) return 88;
    return TargetCodeGenInfo::getSizeOfUnwindException();
  }

  void setTargetAttributes(const Decl *D, llvm::GlobalValue *GV,
                           CodeGen::CodeGenModule &CGM) const override {
    if (GV->isDeclaration())
      return;
    const FunctionDecl *FD = dyn_cast_or_null<FunctionDecl>(D);
    if (!FD)
      return;

    const ARMInterruptAttr *Attr = FD->getAttr<ARMInterruptAttr>();
    if (!Attr)
      return;

    const char *Kind;
    switch (Attr->getInterrupt()) {
    case ARMInterruptAttr::Generic: Kind = ""; break;
    case ARMInterruptAttr::IRQ:     Kind = "IRQ"; break;
    case ARMInterruptAttr::FIQ:     Kind = "FIQ"; break;
    case ARMInterruptAttr::SWI:     Kind = "SWI"; break;
    case ARMInterruptAttr::ABORT:   Kind = "ABORT"; break;
    case ARMInterruptAttr::UNDEF:   Kind = "UNDEF"; break;
    }

    llvm::Function *Fn = cast<llvm::Function>(GV);

    Fn->addFnAttr("interrupt", Kind);

    ARMABIInfo::ABIKind ABI = cast<ARMABIInfo>(getABIInfo()).getABIKind();
    if (ABI == ARMABIInfo::APCS)
      return;

    // AAPCS guarantees that sp will be 8-byte aligned on any public interface,
    // however this is not necessarily true on taking any interrupt. Instruct
    // the backend to perform a realignment as part of the function prologue.
    llvm::AttrBuilder B;
    B.addStackAlignmentAttr(8);
    Fn->addAttributes(llvm::AttributeList::FunctionIndex, B);
  }
};

class WindowsARMTargetCodeGenInfo : public ARMTargetCodeGenInfo {
public:
  WindowsARMTargetCodeGenInfo(CodeGenTypes &CGT, ARMABIInfo::ABIKind K)
      : ARMTargetCodeGenInfo(CGT, K) {}

  void setTargetAttributes(const Decl *D, llvm::GlobalValue *GV,
                           CodeGen::CodeGenModule &CGM) const override;

  void getDependentLibraryOption(llvm::StringRef Lib,
                                 llvm::SmallString<24> &Opt) const override {
    Opt = "/DEFAULTLIB:" + qualifyWindowsLibrary(Lib);
  }

  void getDetectMismatchOption(llvm::StringRef Name, llvm::StringRef Value,
                               llvm::SmallString<32> &Opt) const override {
    Opt = "/FAILIFMISMATCH:\"" + Name.str() + "=" + Value.str() + "\"";
  }
};

void WindowsARMTargetCodeGenInfo::setTargetAttributes(
    const Decl *D, llvm::GlobalValue *GV, CodeGen::CodeGenModule &CGM) const {
  ARMTargetCodeGenInfo::setTargetAttributes(D, GV, CGM);
  if (GV->isDeclaration())
    return;
  addStackProbeTargetAttributes(D, GV, CGM);
}
}

void ARMABIInfo::computeInfo(CGFunctionInfo &FI) const {
  if (!::classifyReturnType(getCXXABI(), FI, *this))
    FI.getReturnInfo() = classifyReturnType(FI.getReturnType(), FI.isVariadic(),
                                            FI.getCallingConvention());

  for (auto &I : FI.arguments())
    I.info = classifyArgumentType(I.type, FI.isVariadic(),
                                  FI.getCallingConvention());


  // Always honor user-specified calling convention.
  if (FI.getCallingConvention() != llvm::CallingConv::C)
    return;

  llvm::CallingConv::ID cc = getRuntimeCC();
  if (cc != llvm::CallingConv::C)
    FI.setEffectiveCallingConvention(cc);
}

/// Return the default calling convention that LLVM will use.
llvm::CallingConv::ID ARMABIInfo::getLLVMDefaultCC() const {
  // The default calling convention that LLVM will infer.
  if (isEABIHF() || getTarget().getTriple().isWatchABI())
    return llvm::CallingConv::ARM_AAPCS_VFP;
  else if (isEABI())
    return llvm::CallingConv::ARM_AAPCS;
  else
    return llvm::CallingConv::ARM_APCS;
}

/// Return the calling convention that our ABI would like us to use
/// as the C calling convention.
llvm::CallingConv::ID ARMABIInfo::getABIDefaultCC() const {
  switch (getABIKind()) {
  case APCS: return llvm::CallingConv::ARM_APCS;
  case AAPCS: return llvm::CallingConv::ARM_AAPCS;
  case AAPCS_VFP: return llvm::CallingConv::ARM_AAPCS_VFP;
  case AAPCS16_VFP: return llvm::CallingConv::ARM_AAPCS_VFP;
  }
  llvm_unreachable("bad ABI kind");
}

void ARMABIInfo::setCCs() {
  assert(getRuntimeCC() == llvm::CallingConv::C);

  // Don't muddy up the IR with a ton of explicit annotations if
  // they'd just match what LLVM will infer from the triple.
  llvm::CallingConv::ID abiCC = getABIDefaultCC();
  if (abiCC != getLLVMDefaultCC())
    RuntimeCC = abiCC;
}

ABIArgInfo ARMABIInfo::coerceIllegalVector(QualType Ty) const {
  uint64_t Size = getContext().getTypeSize(Ty);
  if (Size <= 32) {
    llvm::Type *ResType =
        llvm::Type::getInt32Ty(getVMContext());
    return ABIArgInfo::getDirect(ResType);
  }
  if (Size == 64 || Size == 128) {
    llvm::Type *ResType = llvm::VectorType::get(
        llvm::Type::getInt32Ty(getVMContext()), Size / 32);
    return ABIArgInfo::getDirect(ResType);
  }
  return getNaturalAlignIndirect(Ty, /*ByVal=*/false);
}

ABIArgInfo ARMABIInfo::classifyHomogeneousAggregate(QualType Ty,
                                                    const Type *Base,
                                                    uint64_t Members) const {
  assert(Base && "Base class should be set for homogeneous aggregate");
  // Base can be a floating-point or a vector.
  if (const VectorType *VT = Base->getAs<VectorType>()) {
    // FP16 vectors should be converted to integer vectors
    if (!getTarget().hasLegalHalfType() && containsAnyFP16Vectors(Ty)) {
      uint64_t Size = getContext().getTypeSize(VT);
      llvm::Type *NewVecTy = llvm::VectorType::get(
          llvm::Type::getInt32Ty(getVMContext()), Size / 32);
      llvm::Type *Ty = llvm::ArrayType::get(NewVecTy, Members);
      return ABIArgInfo::getDirect(Ty, 0, nullptr, false);
    }
  }
  return ABIArgInfo::getDirect(nullptr, 0, nullptr, false);
}

ABIArgInfo ARMABIInfo::classifyArgumentType(QualType Ty, bool isVariadic,
                                            unsigned functionCallConv) const {
  // 6.1.2.1 The following argument types are VFP CPRCs:
  //   A single-precision floating-point type (including promoted
  //   half-precision types); A double-precision floating-point type;
  //   A 64-bit or 128-bit containerized vector type; Homogeneous Aggregate
  //   with a Base Type of a single- or double-precision floating-point type,
  //   64-bit containerized vectors or 128-bit containerized vectors with one
  //   to four Elements.
  // Variadic functions should always marshal to the base standard.
  bool IsAAPCS_VFP =
      !isVariadic && isEffectivelyAAPCS_VFP(functionCallConv, /* AAPCS16 */ false);

  Ty = useFirstFieldIfTransparentUnion(Ty);

  // Handle illegal vector types here.
  if (isIllegalVectorType(Ty))
    return coerceIllegalVector(Ty);

  // _Float16 and __fp16 get passed as if it were an int or float, but with
  // the top 16 bits unspecified. This is not done for OpenCL as it handles the
  // half type natively, and does not need to interwork with AAPCS code.
  if ((Ty->isFloat16Type() || Ty->isHalfType()) &&
      !getContext().getLangOpts().NativeHalfArgsAndReturns) {
    llvm::Type *ResType = IsAAPCS_VFP ?
      llvm::Type::getFloatTy(getVMContext()) :
      llvm::Type::getInt32Ty(getVMContext());
    return ABIArgInfo::getDirect(ResType);
  }

  if (!isAggregateTypeForABI(Ty)) {
    // Treat an enum type as its underlying type.
    if (const EnumType *EnumTy = Ty->getAs<EnumType>()) {
      Ty = EnumTy->getDecl()->getIntegerType();
    }

    return (Ty->isPromotableIntegerType() ? ABIArgInfo::getExtend(Ty)
                                          : ABIArgInfo::getDirect());
  }

  if (CGCXXABI::RecordArgABI RAA = getRecordArgABI(Ty, getCXXABI())) {
    return getNaturalAlignIndirect(Ty, RAA == CGCXXABI::RAA_DirectInMemory);
  }

  // Ignore empty records.
  if (isEmptyRecord(getContext(), Ty, true))
    return ABIArgInfo::getIgnore();

  if (IsAAPCS_VFP) {
    // Homogeneous Aggregates need to be expanded when we can fit the aggregate
    // into VFP registers.
    const Type *Base = nullptr;
    uint64_t Members = 0;
    if (isHomogeneousAggregate(Ty, Base, Members))
      return classifyHomogeneousAggregate(Ty, Base, Members);
  } else if (getABIKind() == ARMABIInfo::AAPCS16_VFP) {
    // WatchOS does have homogeneous aggregates. Note that we intentionally use
    // this convention even for a variadic function: the backend will use GPRs
    // if needed.
    const Type *Base = nullptr;
    uint64_t Members = 0;
    if (isHomogeneousAggregate(Ty, Base, Members)) {
      assert(Base && Members <= 4 && "unexpected homogeneous aggregate");
      llvm::Type *Ty =
        llvm::ArrayType::get(CGT.ConvertType(QualType(Base, 0)), Members);
      return ABIArgInfo::getDirect(Ty, 0, nullptr, false);
    }
  }

  if (getABIKind() == ARMABIInfo::AAPCS16_VFP &&
      getContext().getTypeSizeInChars(Ty) > CharUnits::fromQuantity(16)) {
    // WatchOS is adopting the 64-bit AAPCS rule on composite types: if they're
    // bigger than 128-bits, they get placed in space allocated by the caller,
    // and a pointer is passed.
    return ABIArgInfo::getIndirect(
        CharUnits::fromQuantity(getContext().getTypeAlign(Ty) / 8), false);
  }

  // Support byval for ARM.
  // The ABI alignment for APCS is 4-byte and for AAPCS at least 4-byte and at
  // most 8-byte. We realign the indirect argument if type alignment is bigger
  // than ABI alignment.
  uint64_t ABIAlign = 4;
  uint64_t TyAlign;
  if (getABIKind() == ARMABIInfo::AAPCS_VFP ||
      getABIKind() == ARMABIInfo::AAPCS) {
    TyAlign = getContext().getTypeUnadjustedAlignInChars(Ty).getQuantity();
    ABIAlign = std::min(std::max(TyAlign, (uint64_t)4), (uint64_t)8);
  } else {
    TyAlign = getContext().getTypeAlignInChars(Ty).getQuantity();
  }
  if (getContext().getTypeSizeInChars(Ty) > CharUnits::fromQuantity(64)) {
    assert(getABIKind() != ARMABIInfo::AAPCS16_VFP && "unexpected byval");
    return ABIArgInfo::getIndirect(CharUnits::fromQuantity(ABIAlign),
                                   /*ByVal=*/true,
                                   /*Realign=*/TyAlign > ABIAlign);
  }

  // On RenderScript, coerce Aggregates <= 64 bytes to an integer array of
  // same size and alignment.
  if (getTarget().isRenderScriptTarget()) {
    return coerceToIntArray(Ty, getContext(), getVMContext());
  }

  // Otherwise, pass by coercing to a structure of the appropriate size.
  llvm::Type* ElemTy;
  unsigned SizeRegs;
  // FIXME: Try to match the types of the arguments more accurately where
  // we can.
  if (TyAlign <= 4) {
    ElemTy = llvm::Type::getInt32Ty(getVMContext());
    SizeRegs = (getContext().getTypeSize(Ty) + 31) / 32;
  } else {
    ElemTy = llvm::Type::getInt64Ty(getVMContext());
    SizeRegs = (getContext().getTypeSize(Ty) + 63) / 64;
  }

  return ABIArgInfo::getDirect(llvm::ArrayType::get(ElemTy, SizeRegs));
}

static bool isIntegerLikeType(QualType Ty, ASTContext &Context,
                              llvm::LLVMContext &VMContext) {
  // APCS, C Language Calling Conventions, Non-Simple Return Values: A structure
  // is called integer-like if its size is less than or equal to one word, and
  // the offset of each of its addressable sub-fields is zero.

  uint64_t Size = Context.getTypeSize(Ty);

  // Check that the type fits in a word.
  if (Size > 32)
    return false;

  // FIXME: Handle vector types!
  if (Ty->isVectorType())
    return false;

  // Float types are never treated as "integer like".
  if (Ty->isRealFloatingType())
    return false;

  // If this is a builtin or pointer type then it is ok.
  if (Ty->getAs<BuiltinType>() || Ty->isPointerType())
    return true;

  // Small complex integer types are "integer like".
  if (const ComplexType *CT = Ty->getAs<ComplexType>())
    return isIntegerLikeType(CT->getElementType(), Context, VMContext);

  // Single element and zero sized arrays should be allowed, by the definition
  // above, but they are not.

  // Otherwise, it must be a record type.
  const RecordType *RT = Ty->getAs<RecordType>();
  if (!RT) return false;

  // Ignore records with flexible arrays.
  const RecordDecl *RD = RT->getDecl();
  if (RD->hasFlexibleArrayMember())
    return false;

  // Check that all sub-fields are at offset 0, and are themselves "integer
  // like".
  const ASTRecordLayout &Layout = Context.getASTRecordLayout(RD);

  bool HadField = false;
  unsigned idx = 0;
  for (RecordDecl::field_iterator i = RD->field_begin(), e = RD->field_end();
       i != e; ++i, ++idx) {
    const FieldDecl *FD = *i;

    // Bit-fields are not addressable, we only need to verify they are "integer
    // like". We still have to disallow a subsequent non-bitfield, for example:
    //   struct { int : 0; int x }
    // is non-integer like according to gcc.
    if (FD->isBitField()) {
      if (!RD->isUnion())
        HadField = true;

      if (!isIntegerLikeType(FD->getType(), Context, VMContext))
        return false;

      continue;
    }

    // Check if this field is at offset 0.
    if (Layout.getFieldOffset(idx) != 0)
      return false;

    if (!isIntegerLikeType(FD->getType(), Context, VMContext))
      return false;

    // Only allow at most one field in a structure. This doesn't match the
    // wording above, but follows gcc in situations with a field following an
    // empty structure.
    if (!RD->isUnion()) {
      if (HadField)
        return false;

      HadField = true;
    }
  }

  return true;
}

ABIArgInfo ARMABIInfo::classifyReturnType(QualType RetTy, bool isVariadic,
                                          unsigned functionCallConv) const {

  // Variadic functions should always marshal to the base standard.
  bool IsAAPCS_VFP =
      !isVariadic && isEffectivelyAAPCS_VFP(functionCallConv, /* AAPCS16 */ true);

  if (RetTy->isVoidType())
    return ABIArgInfo::getIgnore();

  if (const VectorType *VT = RetTy->getAs<VectorType>()) {
    // Large vector types should be returned via memory.
    if (getContext().getTypeSize(RetTy) > 128)
      return getNaturalAlignIndirect(RetTy);
    // FP16 vectors should be converted to integer vectors
    if (!getTarget().hasLegalHalfType() &&
        (VT->getElementType()->isFloat16Type() ||
         VT->getElementType()->isHalfType()))
      return coerceIllegalVector(RetTy);
  }

  // _Float16 and __fp16 get returned as if it were an int or float, but with
  // the top 16 bits unspecified. This is not done for OpenCL as it handles the
  // half type natively, and does not need to interwork with AAPCS code.
  if ((RetTy->isFloat16Type() || RetTy->isHalfType()) &&
      !getContext().getLangOpts().NativeHalfArgsAndReturns) {
    llvm::Type *ResType = IsAAPCS_VFP ?
      llvm::Type::getFloatTy(getVMContext()) :
      llvm::Type::getInt32Ty(getVMContext());
    return ABIArgInfo::getDirect(ResType);
  }

  if (!isAggregateTypeForABI(RetTy)) {
    // Treat an enum type as its underlying type.
    if (const EnumType *EnumTy = RetTy->getAs<EnumType>())
      RetTy = EnumTy->getDecl()->getIntegerType();

    return RetTy->isPromotableIntegerType() ? ABIArgInfo::getExtend(RetTy)
                                            : ABIArgInfo::getDirect();
  }

  // Are we following APCS?
  if (getABIKind() == APCS) {
    if (isEmptyRecord(getContext(), RetTy, false))
      return ABIArgInfo::getIgnore();

    // Complex types are all returned as packed integers.
    //
    // FIXME: Consider using 2 x vector types if the back end handles them
    // correctly.
    if (RetTy->isAnyComplexType())
      return ABIArgInfo::getDirect(llvm::IntegerType::get(
          getVMContext(), getContext().getTypeSize(RetTy)));

    // Integer like structures are returned in r0.
    if (isIntegerLikeType(RetTy, getContext(), getVMContext())) {
      // Return in the smallest viable integer type.
      uint64_t Size = getContext().getTypeSize(RetTy);
      if (Size <= 8)
        return ABIArgInfo::getDirect(llvm::Type::getInt8Ty(getVMContext()));
      if (Size <= 16)
        return ABIArgInfo::getDirect(llvm::Type::getInt16Ty(getVMContext()));
      return ABIArgInfo::getDirect(llvm::Type::getInt32Ty(getVMContext()));
    }

    // Otherwise return in memory.
    return getNaturalAlignIndirect(RetTy);
  }

  // Otherwise this is an AAPCS variant.

  if (isEmptyRecord(getContext(), RetTy, true))
    return ABIArgInfo::getIgnore();

  // Check for homogeneous aggregates with AAPCS-VFP.
  if (IsAAPCS_VFP) {
    const Type *Base = nullptr;
    uint64_t Members = 0;
    if (isHomogeneousAggregate(RetTy, Base, Members))
      return classifyHomogeneousAggregate(RetTy, Base, Members);
  }

  // Aggregates <= 4 bytes are returned in r0; other aggregates
  // are returned indirectly.
  uint64_t Size = getContext().getTypeSize(RetTy);
  if (Size <= 32) {
    // On RenderScript, coerce Aggregates <= 4 bytes to an integer array of
    // same size and alignment.
    if (getTarget().isRenderScriptTarget()) {
      return coerceToIntArray(RetTy, getContext(), getVMContext());
    }
    if (getDataLayout().isBigEndian())
      // Return in 32 bit integer integer type (as if loaded by LDR, AAPCS 5.4)
      return ABIArgInfo::getDirect(llvm::Type::getInt32Ty(getVMContext()));

    // Return in the smallest viable integer type.
    if (Size <= 8)
      return ABIArgInfo::getDirect(llvm::Type::getInt8Ty(getVMContext()));
    if (Size <= 16)
      return ABIArgInfo::getDirect(llvm::Type::getInt16Ty(getVMContext()));
    return ABIArgInfo::getDirect(llvm::Type::getInt32Ty(getVMContext()));
  } else if (Size <= 128 && getABIKind() == AAPCS16_VFP) {
    llvm::Type *Int32Ty = llvm::Type::getInt32Ty(getVMContext());
    llvm::Type *CoerceTy =
        llvm::ArrayType::get(Int32Ty, llvm::alignTo(Size, 32) / 32);
    return ABIArgInfo::getDirect(CoerceTy);
  }

  return getNaturalAlignIndirect(RetTy);
}

/// isIllegalVector - check whether Ty is an illegal vector type.
bool ARMABIInfo::isIllegalVectorType(QualType Ty) const {
  if (const VectorType *VT = Ty->getAs<VectorType> ()) {
    // On targets that don't support FP16, FP16 is expanded into float, and we
    // don't want the ABI to depend on whether or not FP16 is supported in
    // hardware. Thus return false to coerce FP16 vectors into integer vectors.
    if (!getTarget().hasLegalHalfType() &&
        (VT->getElementType()->isFloat16Type() ||
         VT->getElementType()->isHalfType()))
      return true;
    if (isAndroid()) {
      // Android shipped using Clang 3.1, which supported a slightly different
      // vector ABI. The primary differences were that 3-element vector types
      // were legal, and so were sub 32-bit vectors (i.e. <2 x i8>). This path
      // accepts that legacy behavior for Android only.
      // Check whether VT is legal.
      unsigned NumElements = VT->getNumElements();
      // NumElements should be power of 2 or equal to 3.
      if (!llvm::isPowerOf2_32(NumElements) && NumElements != 3)
        return true;
    } else {
      // Check whether VT is legal.
      unsigned NumElements = VT->getNumElements();
      uint64_t Size = getContext().getTypeSize(VT);
      // NumElements should be power of 2.
      if (!llvm::isPowerOf2_32(NumElements))
        return true;
      // Size should be greater than 32 bits.
      return Size <= 32;
    }
  }
  return false;
}

/// Return true if a type contains any 16-bit floating point vectors
bool ARMABIInfo::containsAnyFP16Vectors(QualType Ty) const {
  if (const ConstantArrayType *AT = getContext().getAsConstantArrayType(Ty)) {
    uint64_t NElements = AT->getSize().getZExtValue();
    if (NElements == 0)
      return false;
    return containsAnyFP16Vectors(AT->getElementType());
  } else if (const RecordType *RT = Ty->getAs<RecordType>()) {
    const RecordDecl *RD = RT->getDecl();

    // If this is a C++ record, check the bases first.
    if (const CXXRecordDecl *CXXRD = dyn_cast<CXXRecordDecl>(RD))
      if (llvm::any_of(CXXRD->bases(), [this](const CXXBaseSpecifier &B) {
            return containsAnyFP16Vectors(B.getType());
          }))
        return true;

    if (llvm::any_of(RD->fields(), [this](FieldDecl *FD) {
          return FD && containsAnyFP16Vectors(FD->getType());
        }))
      return true;

    return false;
  } else {
    if (const VectorType *VT = Ty->getAs<VectorType>())
      return (VT->getElementType()->isFloat16Type() ||
              VT->getElementType()->isHalfType());
    return false;
  }
}

bool ARMABIInfo::isLegalVectorTypeForSwift(CharUnits vectorSize,
                                           llvm::Type *eltTy,
                                           unsigned numElts) const {
  if (!llvm::isPowerOf2_32(numElts))
    return false;
  unsigned size = getDataLayout().getTypeStoreSizeInBits(eltTy);
  if (size > 64)
    return false;
  if (vectorSize.getQuantity() != 8 &&
      (vectorSize.getQuantity() != 16 || numElts == 1))
    return false;
  return true;
}

bool ARMABIInfo::isHomogeneousAggregateBaseType(QualType Ty) const {
  // Homogeneous aggregates for AAPCS-VFP must have base types of float,
  // double, or 64-bit or 128-bit vectors.
  if (const BuiltinType *BT = Ty->getAs<BuiltinType>()) {
    if (BT->getKind() == BuiltinType::Float ||
        BT->getKind() == BuiltinType::Double ||
        BT->getKind() == BuiltinType::LongDouble)
      return true;
  } else if (const VectorType *VT = Ty->getAs<VectorType>()) {
    unsigned VecSize = getContext().getTypeSize(VT);
    if (VecSize == 64 || VecSize == 128)
      return true;
  }
  return false;
}

bool ARMABIInfo::isHomogeneousAggregateSmallEnough(const Type *Base,
                                                   uint64_t Members) const {
  return Members <= 4;
}

bool ARMABIInfo::isEffectivelyAAPCS_VFP(unsigned callConvention,
                                        bool acceptHalf) const {
  // Give precedence to user-specified calling conventions.
  if (callConvention != llvm::CallingConv::C)
    return (callConvention == llvm::CallingConv::ARM_AAPCS_VFP);
  else
    return (getABIKind() == AAPCS_VFP) ||
           (acceptHalf && (getABIKind() == AAPCS16_VFP));
}

Address ARMABIInfo::EmitVAArg(CodeGenFunction &CGF, Address VAListAddr,
                              QualType Ty) const {
  CharUnits SlotSize = CharUnits::fromQuantity(4);

  // Empty records are ignored for parameter passing purposes.
  if (isEmptyRecord(getContext(), Ty, true)) {
    Address Addr(CGF.Builder.CreateLoad(VAListAddr), SlotSize);
    Addr = CGF.Builder.CreateElementBitCast(Addr, CGF.ConvertTypeForMem(Ty));
    return Addr;
  }

  CharUnits TySize = getContext().getTypeSizeInChars(Ty);
  CharUnits TyAlignForABI = getContext().getTypeUnadjustedAlignInChars(Ty);

  // Use indirect if size of the illegal vector is bigger than 16 bytes.
  bool IsIndirect = false;
  const Type *Base = nullptr;
  uint64_t Members = 0;
  if (TySize > CharUnits::fromQuantity(16) && isIllegalVectorType(Ty)) {
    IsIndirect = true;

  // ARMv7k passes structs bigger than 16 bytes indirectly, in space
  // allocated by the caller.
  } else if (TySize > CharUnits::fromQuantity(16) &&
             getABIKind() == ARMABIInfo::AAPCS16_VFP &&
             !isHomogeneousAggregate(Ty, Base, Members)) {
    IsIndirect = true;

  // Otherwise, bound the type's ABI alignment.
  // The ABI alignment for 64-bit or 128-bit vectors is 8 for AAPCS and 4 for
  // APCS. For AAPCS, the ABI alignment is at least 4-byte and at most 8-byte.
  // Our callers should be prepared to handle an under-aligned address.
  } else if (getABIKind() == ARMABIInfo::AAPCS_VFP ||
             getABIKind() == ARMABIInfo::AAPCS) {
    TyAlignForABI = std::max(TyAlignForABI, CharUnits::fromQuantity(4));
    TyAlignForABI = std::min(TyAlignForABI, CharUnits::fromQuantity(8));
  } else if (getABIKind() == ARMABIInfo::AAPCS16_VFP) {
    // ARMv7k allows type alignment up to 16 bytes.
    TyAlignForABI = std::max(TyAlignForABI, CharUnits::fromQuantity(4));
    TyAlignForABI = std::min(TyAlignForABI, CharUnits::fromQuantity(16));
  } else {
    TyAlignForABI = CharUnits::fromQuantity(4);
  }

  std::pair<CharUnits, CharUnits> TyInfo = { TySize, TyAlignForABI };
  return emitVoidPtrVAArg(CGF, VAListAddr, Ty, IsIndirect, TyInfo,
                          SlotSize, /*AllowHigherAlign*/ true);
}

//===----------------------------------------------------------------------===//
// NVPTX ABI Implementation
//===----------------------------------------------------------------------===//

namespace {

class NVPTXABIInfo : public ABIInfo {
public:
  NVPTXABIInfo(CodeGenTypes &CGT) : ABIInfo(CGT) {}

  ABIArgInfo classifyReturnType(QualType RetTy) const;
  ABIArgInfo classifyArgumentType(QualType Ty) const;

  void computeInfo(CGFunctionInfo &FI) const override;
  Address EmitVAArg(CodeGenFunction &CGF, Address VAListAddr,
                    QualType Ty) const override;
};

class NVPTXTargetCodeGenInfo : public TargetCodeGenInfo {
public:
  NVPTXTargetCodeGenInfo(CodeGenTypes &CGT)
    : TargetCodeGenInfo(new NVPTXABIInfo(CGT)) {}

  void setTargetAttributes(const Decl *D, llvm::GlobalValue *GV,
                           CodeGen::CodeGenModule &M) const override;
  bool shouldEmitStaticExternCAliases() const override;

private:
  // Adds a NamedMDNode with F, Name, and Operand as operands, and adds the
  // resulting MDNode to the nvvm.annotations MDNode.
  static void addNVVMMetadata(llvm::Function *F, StringRef Name, int Operand);
};

/// Checks if the type is unsupported directly by the current target.
static bool isUnsupportedType(ASTContext &Context, QualType T) {
  if (!Context.getTargetInfo().hasFloat16Type() && T->isFloat16Type())
    return true;
  if (!Context.getTargetInfo().hasFloat128Type() &&
      (T->isFloat128Type() ||
       (T->isRealFloatingType() && Context.getTypeSize(T) == 128)))
    return true;
  if (!Context.getTargetInfo().hasInt128Type() && T->isIntegerType() &&
      Context.getTypeSize(T) > 64)
    return true;
  if (const auto *AT = T->getAsArrayTypeUnsafe())
    return isUnsupportedType(Context, AT->getElementType());
  const auto *RT = T->getAs<RecordType>();
  if (!RT)
    return false;
  const RecordDecl *RD = RT->getDecl();

  // If this is a C++ record, check the bases first.
  if (const CXXRecordDecl *CXXRD = dyn_cast<CXXRecordDecl>(RD))
    for (const CXXBaseSpecifier &I : CXXRD->bases())
      if (isUnsupportedType(Context, I.getType()))
        return true;

  for (const FieldDecl *I : RD->fields())
    if (isUnsupportedType(Context, I->getType()))
      return true;
  return false;
}

/// Coerce the given type into an array with maximum allowed size of elements.
static ABIArgInfo coerceToIntArrayWithLimit(QualType Ty, ASTContext &Context,
                                            llvm::LLVMContext &LLVMContext,
                                            unsigned MaxSize) {
  // Alignment and Size are measured in bits.
  const uint64_t Size = Context.getTypeSize(Ty);
  const uint64_t Alignment = Context.getTypeAlign(Ty);
  const unsigned Div = std::min<unsigned>(MaxSize, Alignment);
  llvm::Type *IntType = llvm::Type::getIntNTy(LLVMContext, Div);
  const uint64_t NumElements = (Size + Div - 1) / Div;
  return ABIArgInfo::getDirect(llvm::ArrayType::get(IntType, NumElements));
}

ABIArgInfo NVPTXABIInfo::classifyReturnType(QualType RetTy) const {
  if (RetTy->isVoidType())
    return ABIArgInfo::getIgnore();

  if (getContext().getLangOpts().OpenMP &&
      getContext().getLangOpts().OpenMPIsDevice &&
      isUnsupportedType(getContext(), RetTy))
    return coerceToIntArrayWithLimit(RetTy, getContext(), getVMContext(), 64);

  // note: this is different from default ABI
  if (!RetTy->isScalarType())
    return ABIArgInfo::getDirect();

  // Treat an enum type as its underlying type.
  if (const EnumType *EnumTy = RetTy->getAs<EnumType>())
    RetTy = EnumTy->getDecl()->getIntegerType();

  return (RetTy->isPromotableIntegerType() ? ABIArgInfo::getExtend(RetTy)
                                           : ABIArgInfo::getDirect());
}

ABIArgInfo NVPTXABIInfo::classifyArgumentType(QualType Ty) const {
  // Treat an enum type as its underlying type.
  if (const EnumType *EnumTy = Ty->getAs<EnumType>())
    Ty = EnumTy->getDecl()->getIntegerType();

  // Return aggregates type as indirect by value
  if (isAggregateTypeForABI(Ty))
    return getNaturalAlignIndirect(Ty, /* byval */ true);

  return (Ty->isPromotableIntegerType() ? ABIArgInfo::getExtend(Ty)
                                        : ABIArgInfo::getDirect());
}

void NVPTXABIInfo::computeInfo(CGFunctionInfo &FI) const {
  if (!getCXXABI().classifyReturnType(FI))
    FI.getReturnInfo() = classifyReturnType(FI.getReturnType());
  for (auto &I : FI.arguments())
    I.info = classifyArgumentType(I.type);

  // Always honor user-specified calling convention.
  if (FI.getCallingConvention() != llvm::CallingConv::C)
    return;

  FI.setEffectiveCallingConvention(getRuntimeCC());
}

Address NVPTXABIInfo::EmitVAArg(CodeGenFunction &CGF, Address VAListAddr,
                                QualType Ty) const {
  llvm_unreachable("NVPTX does not support varargs");
}

void NVPTXTargetCodeGenInfo::setTargetAttributes(
    const Decl *D, llvm::GlobalValue *GV, CodeGen::CodeGenModule &M) const {
  if (GV->isDeclaration())
    return;
  const FunctionDecl *FD = dyn_cast_or_null<FunctionDecl>(D);
  if (!FD) return;

  llvm::Function *F = cast<llvm::Function>(GV);

  // Perform special handling in OpenCL mode
  if (M.getLangOpts().OpenCL) {
    // Use OpenCL function attributes to check for kernel functions
    // By default, all functions are device functions
    if (FD->hasAttr<OpenCLKernelAttr>()) {
      // OpenCL __kernel functions get kernel metadata
      // Create !{<func-ref>, metadata !"kernel", i32 1} node
      addNVVMMetadata(F, "kernel", 1);
      // And kernel functions are not subject to inlining
      F->addFnAttr(llvm::Attribute::NoInline);
    }
  }

  // Perform special handling in CUDA mode.
  if (M.getLangOpts().CUDA) {
    // CUDA __global__ functions get a kernel metadata entry.  Since
    // __global__ functions cannot be called from the device, we do not
    // need to set the noinline attribute.
    if (FD->hasAttr<CUDAGlobalAttr>()) {
      // Create !{<func-ref>, metadata !"kernel", i32 1} node
      addNVVMMetadata(F, "kernel", 1);
    }
    if (CUDALaunchBoundsAttr *Attr = FD->getAttr<CUDALaunchBoundsAttr>()) {
      // Create !{<func-ref>, metadata !"maxntidx", i32 <val>} node
      llvm::APSInt MaxThreads(32);
      MaxThreads = Attr->getMaxThreads()->EvaluateKnownConstInt(M.getContext());
      if (MaxThreads > 0)
        addNVVMMetadata(F, "maxntidx", MaxThreads.getExtValue());

      // min blocks is an optional argument for CUDALaunchBoundsAttr. If it was
      // not specified in __launch_bounds__ or if the user specified a 0 value,
      // we don't have to add a PTX directive.
      if (Attr->getMinBlocks()) {
        llvm::APSInt MinBlocks(32);
        MinBlocks = Attr->getMinBlocks()->EvaluateKnownConstInt(M.getContext());
        if (MinBlocks > 0)
          // Create !{<func-ref>, metadata !"minctasm", i32 <val>} node
          addNVVMMetadata(F, "minctasm", MinBlocks.getExtValue());
      }
    }
  }
}

void NVPTXTargetCodeGenInfo::addNVVMMetadata(llvm::Function *F, StringRef Name,
                                             int Operand) {
  llvm::Module *M = F->getParent();
  llvm::LLVMContext &Ctx = M->getContext();

  // Get "nvvm.annotations" metadata node
  llvm::NamedMDNode *MD = M->getOrInsertNamedMetadata("nvvm.annotations");

  llvm::Metadata *MDVals[] = {
      llvm::ConstantAsMetadata::get(F), llvm::MDString::get(Ctx, Name),
      llvm::ConstantAsMetadata::get(
          llvm::ConstantInt::get(llvm::Type::getInt32Ty(Ctx), Operand))};
  // Append metadata to nvvm.annotations
  MD->addOperand(llvm::MDNode::get(Ctx, MDVals));
}

bool NVPTXTargetCodeGenInfo::shouldEmitStaticExternCAliases() const {
  return false;
}
}

//===----------------------------------------------------------------------===//
// SystemZ ABI Implementation
//===----------------------------------------------------------------------===//

namespace {

class SystemZABIInfo : public SwiftABIInfo {
  bool HasVector;
  bool IsSoftFloatABI;

public:
  SystemZABIInfo(CodeGenTypes &CGT, bool HV, bool SF)
    : SwiftABIInfo(CGT), HasVector(HV), IsSoftFloatABI(SF) {}

  bool isPromotableIntegerType(QualType Ty) const;
  bool isCompoundType(QualType Ty) const;
  bool isVectorArgumentType(QualType Ty) const;
  bool isFPArgumentType(QualType Ty) const;
  QualType GetSingleElementType(QualType Ty) const;

  ABIArgInfo classifyReturnType(QualType RetTy) const;
  ABIArgInfo classifyArgumentType(QualType ArgTy) const;

  void computeInfo(CGFunctionInfo &FI) const override {
    if (!getCXXABI().classifyReturnType(FI))
      FI.getReturnInfo() = classifyReturnType(FI.getReturnType());
    for (auto &I : FI.arguments())
      I.info = classifyArgumentType(I.type);
  }

  Address EmitVAArg(CodeGenFunction &CGF, Address VAListAddr,
                    QualType Ty) const override;

  bool shouldPassIndirectlyForSwift(ArrayRef<llvm::Type*> scalars,
                                    bool asReturnValue) const override {
    return occupiesMoreThan(CGT, scalars, /*total*/ 4);
  }
  bool isSwiftErrorInRegister() const override {
    return false;
  }
};

class SystemZTargetCodeGenInfo : public TargetCodeGenInfo {
public:
  SystemZTargetCodeGenInfo(CodeGenTypes &CGT, bool HasVector, bool SoftFloatABI)
    : TargetCodeGenInfo(new SystemZABIInfo(CGT, HasVector, SoftFloatABI)) {}
};

}

bool SystemZABIInfo::isPromotableIntegerType(QualType Ty) const {
  // Treat an enum type as its underlying type.
  if (const EnumType *EnumTy = Ty->getAs<EnumType>())
    Ty = EnumTy->getDecl()->getIntegerType();

  // Promotable integer types are required to be promoted by the ABI.
  if (Ty->isPromotableIntegerType())
    return true;

  // 32-bit values must also be promoted.
  if (const BuiltinType *BT = Ty->getAs<BuiltinType>())
    switch (BT->getKind()) {
    case BuiltinType::Int:
    case BuiltinType::UInt:
      return true;
    default:
      return false;
    }
  return false;
}

bool SystemZABIInfo::isCompoundType(QualType Ty) const {
  return (Ty->isAnyComplexType() ||
          Ty->isVectorType() ||
          isAggregateTypeForABI(Ty));
}

bool SystemZABIInfo::isVectorArgumentType(QualType Ty) const {
  return (HasVector &&
          Ty->isVectorType() &&
          getContext().getTypeSize(Ty) <= 128);
}

bool SystemZABIInfo::isFPArgumentType(QualType Ty) const {
  if (IsSoftFloatABI)
    return false;

  if (const BuiltinType *BT = Ty->getAs<BuiltinType>())
    switch (BT->getKind()) {
    case BuiltinType::Float:
    case BuiltinType::Double:
      return true;
    default:
      return false;
    }

  return false;
}

QualType SystemZABIInfo::GetSingleElementType(QualType Ty) const {
  if (const RecordType *RT = Ty->getAsStructureType()) {
    const RecordDecl *RD = RT->getDecl();
    QualType Found;

    // If this is a C++ record, check the bases first.
    if (const CXXRecordDecl *CXXRD = dyn_cast<CXXRecordDecl>(RD))
      for (const auto &I : CXXRD->bases()) {
        QualType Base = I.getType();

        // Empty bases don't affect things either way.
        if (isEmptyRecord(getContext(), Base, true))
          continue;

        if (!Found.isNull())
          return Ty;
        Found = GetSingleElementType(Base);
      }

    // Check the fields.
    for (const auto *FD : RD->fields()) {
      // For compatibility with GCC, ignore empty bitfields in C++ mode.
      // Unlike isSingleElementStruct(), empty structure and array fields
      // do count.  So do anonymous bitfields that aren't zero-sized.
      if (getContext().getLangOpts().CPlusPlus &&
          FD->isZeroLengthBitField(getContext()))
        continue;

      // Unlike isSingleElementStruct(), arrays do not count.
      // Nested structures still do though.
      if (!Found.isNull())
        return Ty;
      Found = GetSingleElementType(FD->getType());
    }

    // Unlike isSingleElementStruct(), trailing padding is allowed.
    // An 8-byte aligned struct s { float f; } is passed as a double.
    if (!Found.isNull())
      return Found;
  }

  return Ty;
}

Address SystemZABIInfo::EmitVAArg(CodeGenFunction &CGF, Address VAListAddr,
                                  QualType Ty) const {
  // Assume that va_list type is correct; should be pointer to LLVM type:
  // struct {
  //   i64 __gpr;
  //   i64 __fpr;
  //   i8 *__overflow_arg_area;
  //   i8 *__reg_save_area;
  // };

  // Every non-vector argument occupies 8 bytes and is passed by preference
  // in either GPRs or FPRs.  Vector arguments occupy 8 or 16 bytes and are
  // always passed on the stack.
  Ty = getContext().getCanonicalType(Ty);
  auto TyInfo = getContext().getTypeInfoInChars(Ty);
  llvm::Type *ArgTy = CGF.ConvertTypeForMem(Ty);
  llvm::Type *DirectTy = ArgTy;
  ABIArgInfo AI = classifyArgumentType(Ty);
  bool IsIndirect = AI.isIndirect();
  bool InFPRs = false;
  bool IsVector = false;
  CharUnits UnpaddedSize;
  CharUnits DirectAlign;
  if (IsIndirect) {
    DirectTy = llvm::PointerType::getUnqual(DirectTy);
    UnpaddedSize = DirectAlign = CharUnits::fromQuantity(8);
  } else {
    if (AI.getCoerceToType())
      ArgTy = AI.getCoerceToType();
    InFPRs = (!IsSoftFloatABI && (ArgTy->isFloatTy() || ArgTy->isDoubleTy()));
    IsVector = ArgTy->isVectorTy();
    UnpaddedSize = TyInfo.first;
    DirectAlign = TyInfo.second;
  }
  CharUnits PaddedSize = CharUnits::fromQuantity(8);
  if (IsVector && UnpaddedSize > PaddedSize)
    PaddedSize = CharUnits::fromQuantity(16);
  assert((UnpaddedSize <= PaddedSize) && "Invalid argument size.");

  CharUnits Padding = (PaddedSize - UnpaddedSize);

  llvm::Type *IndexTy = CGF.Int64Ty;
  llvm::Value *PaddedSizeV =
    llvm::ConstantInt::get(IndexTy, PaddedSize.getQuantity());

  if (IsVector) {
    // Work out the address of a vector argument on the stack.
    // Vector arguments are always passed in the high bits of a
    // single (8 byte) or double (16 byte) stack slot.
    Address OverflowArgAreaPtr =
        CGF.Builder.CreateStructGEP(VAListAddr, 2, "overflow_arg_area_ptr");
    Address OverflowArgArea =
      Address(CGF.Builder.CreateLoad(OverflowArgAreaPtr, "overflow_arg_area"),
              TyInfo.second);
    Address MemAddr =
      CGF.Builder.CreateElementBitCast(OverflowArgArea, DirectTy, "mem_addr");

    // Update overflow_arg_area_ptr pointer
    llvm::Value *NewOverflowArgArea =
      CGF.Builder.CreateGEP(OverflowArgArea.getPointer(), PaddedSizeV,
                            "overflow_arg_area");
    CGF.Builder.CreateStore(NewOverflowArgArea, OverflowArgAreaPtr);

    return MemAddr;
  }

  assert(PaddedSize.getQuantity() == 8);

  unsigned MaxRegs, RegCountField, RegSaveIndex;
  CharUnits RegPadding;
  if (InFPRs) {
    MaxRegs = 4; // Maximum of 4 FPR arguments
    RegCountField = 1; // __fpr
    RegSaveIndex = 16; // save offset for f0
    RegPadding = CharUnits(); // floats are passed in the high bits of an FPR
  } else {
    MaxRegs = 5; // Maximum of 5 GPR arguments
    RegCountField = 0; // __gpr
    RegSaveIndex = 2; // save offset for r2
    RegPadding = Padding; // values are passed in the low bits of a GPR
  }

  Address RegCountPtr =
      CGF.Builder.CreateStructGEP(VAListAddr, RegCountField, "reg_count_ptr");
  llvm::Value *RegCount = CGF.Builder.CreateLoad(RegCountPtr, "reg_count");
  llvm::Value *MaxRegsV = llvm::ConstantInt::get(IndexTy, MaxRegs);
  llvm::Value *InRegs = CGF.Builder.CreateICmpULT(RegCount, MaxRegsV,
                                                 "fits_in_regs");

  llvm::BasicBlock *InRegBlock = CGF.createBasicBlock("vaarg.in_reg");
  llvm::BasicBlock *InMemBlock = CGF.createBasicBlock("vaarg.in_mem");
  llvm::BasicBlock *ContBlock = CGF.createBasicBlock("vaarg.end");
  CGF.Builder.CreateCondBr(InRegs, InRegBlock, InMemBlock);

  // Emit code to load the value if it was passed in registers.
  CGF.EmitBlock(InRegBlock);

  // Work out the address of an argument register.
  llvm::Value *ScaledRegCount =
    CGF.Builder.CreateMul(RegCount, PaddedSizeV, "scaled_reg_count");
  llvm::Value *RegBase =
    llvm::ConstantInt::get(IndexTy, RegSaveIndex * PaddedSize.getQuantity()
                                      + RegPadding.getQuantity());
  llvm::Value *RegOffset =
    CGF.Builder.CreateAdd(ScaledRegCount, RegBase, "reg_offset");
  Address RegSaveAreaPtr =
      CGF.Builder.CreateStructGEP(VAListAddr, 3, "reg_save_area_ptr");
  llvm::Value *RegSaveArea =
    CGF.Builder.CreateLoad(RegSaveAreaPtr, "reg_save_area");
  Address RawRegAddr(CGF.Builder.CreateGEP(RegSaveArea, RegOffset,
                                           "raw_reg_addr"),
                     PaddedSize);
  Address RegAddr =
    CGF.Builder.CreateElementBitCast(RawRegAddr, DirectTy, "reg_addr");

  // Update the register count
  llvm::Value *One = llvm::ConstantInt::get(IndexTy, 1);
  llvm::Value *NewRegCount =
    CGF.Builder.CreateAdd(RegCount, One, "reg_count");
  CGF.Builder.CreateStore(NewRegCount, RegCountPtr);
  CGF.EmitBranch(ContBlock);

  // Emit code to load the value if it was passed in memory.
  CGF.EmitBlock(InMemBlock);

  // Work out the address of a stack argument.
  Address OverflowArgAreaPtr =
      CGF.Builder.CreateStructGEP(VAListAddr, 2, "overflow_arg_area_ptr");
  Address OverflowArgArea =
    Address(CGF.Builder.CreateLoad(OverflowArgAreaPtr, "overflow_arg_area"),
            PaddedSize);
  Address RawMemAddr =
    CGF.Builder.CreateConstByteGEP(OverflowArgArea, Padding, "raw_mem_addr");
  Address MemAddr =
    CGF.Builder.CreateElementBitCast(RawMemAddr, DirectTy, "mem_addr");

  // Update overflow_arg_area_ptr pointer
  llvm::Value *NewOverflowArgArea =
    CGF.Builder.CreateGEP(OverflowArgArea.getPointer(), PaddedSizeV,
                          "overflow_arg_area");
  CGF.Builder.CreateStore(NewOverflowArgArea, OverflowArgAreaPtr);
  CGF.EmitBranch(ContBlock);

  // Return the appropriate result.
  CGF.EmitBlock(ContBlock);
  Address ResAddr = emitMergePHI(CGF, RegAddr, InRegBlock,
                                 MemAddr, InMemBlock, "va_arg.addr");

  if (IsIndirect)
    ResAddr = Address(CGF.Builder.CreateLoad(ResAddr, "indirect_arg"),
                      TyInfo.second);

  return ResAddr;
}

ABIArgInfo SystemZABIInfo::classifyReturnType(QualType RetTy) const {
  if (RetTy->isVoidType())
    return ABIArgInfo::getIgnore();
  if (isVectorArgumentType(RetTy))
    return ABIArgInfo::getDirect();
  if (isCompoundType(RetTy) || getContext().getTypeSize(RetTy) > 64)
    return getNaturalAlignIndirect(RetTy);
  return (isPromotableIntegerType(RetTy) ? ABIArgInfo::getExtend(RetTy)
                                         : ABIArgInfo::getDirect());
}

ABIArgInfo SystemZABIInfo::classifyArgumentType(QualType Ty) const {
  // Handle the generic C++ ABI.
  if (CGCXXABI::RecordArgABI RAA = getRecordArgABI(Ty, getCXXABI()))
    return getNaturalAlignIndirect(Ty, RAA == CGCXXABI::RAA_DirectInMemory);

  // Integers and enums are extended to full register width.
  if (isPromotableIntegerType(Ty))
    return ABIArgInfo::getExtend(Ty);

  // Handle vector types and vector-like structure types.  Note that
  // as opposed to float-like structure types, we do not allow any
  // padding for vector-like structures, so verify the sizes match.
  uint64_t Size = getContext().getTypeSize(Ty);
  QualType SingleElementTy = GetSingleElementType(Ty);
  if (isVectorArgumentType(SingleElementTy) &&
      getContext().getTypeSize(SingleElementTy) == Size)
    return ABIArgInfo::getDirect(CGT.ConvertType(SingleElementTy));

  // Values that are not 1, 2, 4 or 8 bytes in size are passed indirectly.
  if (Size != 8 && Size != 16 && Size != 32 && Size != 64)
    return getNaturalAlignIndirect(Ty, /*ByVal=*/false);

  // Handle small structures.
  if (const RecordType *RT = Ty->getAs<RecordType>()) {
    // Structures with flexible arrays have variable length, so really
    // fail the size test above.
    const RecordDecl *RD = RT->getDecl();
    if (RD->hasFlexibleArrayMember())
      return getNaturalAlignIndirect(Ty, /*ByVal=*/false);

    // The structure is passed as an unextended integer, a float, or a double.
    llvm::Type *PassTy;
    if (isFPArgumentType(SingleElementTy)) {
      assert(Size == 32 || Size == 64);
      if (Size == 32)
        PassTy = llvm::Type::getFloatTy(getVMContext());
      else
        PassTy = llvm::Type::getDoubleTy(getVMContext());
    } else
      PassTy = llvm::IntegerType::get(getVMContext(), Size);
    return ABIArgInfo::getDirect(PassTy);
  }

  // Non-structure compounds are passed indirectly.
  if (isCompoundType(Ty))
    return getNaturalAlignIndirect(Ty, /*ByVal=*/false);

  return ABIArgInfo::getDirect(nullptr);
}

//===----------------------------------------------------------------------===//
// MSP430 ABI Implementation
//===----------------------------------------------------------------------===//

namespace {

class MSP430TargetCodeGenInfo : public TargetCodeGenInfo {
public:
  MSP430TargetCodeGenInfo(CodeGenTypes &CGT)
    : TargetCodeGenInfo(new DefaultABIInfo(CGT)) {}
  void setTargetAttributes(const Decl *D, llvm::GlobalValue *GV,
                           CodeGen::CodeGenModule &M) const override;
};

}

void MSP430TargetCodeGenInfo::setTargetAttributes(
    const Decl *D, llvm::GlobalValue *GV, CodeGen::CodeGenModule &M) const {
  if (GV->isDeclaration())
    return;
  if (const FunctionDecl *FD = dyn_cast_or_null<FunctionDecl>(D)) {
    const auto *InterruptAttr = FD->getAttr<MSP430InterruptAttr>();
    if (!InterruptAttr)
      return;

    // Handle 'interrupt' attribute:
    llvm::Function *F = cast<llvm::Function>(GV);

    // Step 1: Set ISR calling convention.
    F->setCallingConv(llvm::CallingConv::MSP430_INTR);

    // Step 2: Add attributes goodness.
    F->addFnAttr(llvm::Attribute::NoInline);
    F->addFnAttr("interrupt", llvm::utostr(InterruptAttr->getNumber()));
  }
}

//===----------------------------------------------------------------------===//
// MIPS ABI Implementation.  This works for both little-endian and
// big-endian variants.
//===----------------------------------------------------------------------===//

namespace {
class MipsABIInfo : public ABIInfo {
  bool IsO32;
  unsigned MinABIStackAlignInBytes, StackAlignInBytes;
  void CoerceToIntArgs(uint64_t TySize,
                       SmallVectorImpl<llvm::Type *> &ArgList) const;
  llvm::Type* HandleAggregates(QualType Ty, uint64_t TySize) const;
  llvm::Type* returnAggregateInRegs(QualType RetTy, uint64_t Size) const;
  llvm::Type* getPaddingType(uint64_t Align, uint64_t Offset) const;
public:
  MipsABIInfo(CodeGenTypes &CGT, bool _IsO32) :
    ABIInfo(CGT), IsO32(_IsO32), MinABIStackAlignInBytes(IsO32 ? 4 : 8),
    StackAlignInBytes(IsO32 ? 8 : 16) {}

  ABIArgInfo classifyReturnType(QualType RetTy) const;
  ABIArgInfo classifyArgumentType(QualType RetTy, uint64_t &Offset) const;
  void computeInfo(CGFunctionInfo &FI) const override;
  Address EmitVAArg(CodeGenFunction &CGF, Address VAListAddr,
                    QualType Ty) const override;
  ABIArgInfo extendType(QualType Ty) const;
};

class MIPSTargetCodeGenInfo : public TargetCodeGenInfo {
  unsigned SizeOfUnwindException;
public:
  MIPSTargetCodeGenInfo(CodeGenTypes &CGT, bool IsO32)
    : TargetCodeGenInfo(new MipsABIInfo(CGT, IsO32)),
      SizeOfUnwindException(IsO32 ? 24 : 32) {}

  int getDwarfEHStackPointer(CodeGen::CodeGenModule &CGM) const override {
    return 29;
  }

  void setTargetAttributes(const Decl *D, llvm::GlobalValue *GV,
                           CodeGen::CodeGenModule &CGM) const override {
    const FunctionDecl *FD = dyn_cast_or_null<FunctionDecl>(D);
    if (!FD) return;
    llvm::Function *Fn = cast<llvm::Function>(GV);

    if (FD->hasAttr<MipsLongCallAttr>())
      Fn->addFnAttr("long-call");
    else if (FD->hasAttr<MipsShortCallAttr>())
      Fn->addFnAttr("short-call");

    // Other attributes do not have a meaning for declarations.
    if (GV->isDeclaration())
      return;

    if (FD->hasAttr<Mips16Attr>()) {
      Fn->addFnAttr("mips16");
    }
    else if (FD->hasAttr<NoMips16Attr>()) {
      Fn->addFnAttr("nomips16");
    }

    if (FD->hasAttr<MicroMipsAttr>())
      Fn->addFnAttr("micromips");
    else if (FD->hasAttr<NoMicroMipsAttr>())
      Fn->addFnAttr("nomicromips");

    const MipsInterruptAttr *Attr = FD->getAttr<MipsInterruptAttr>();
    if (!Attr)
      return;

    const char *Kind;
    switch (Attr->getInterrupt()) {
    case MipsInterruptAttr::eic:     Kind = "eic"; break;
    case MipsInterruptAttr::sw0:     Kind = "sw0"; break;
    case MipsInterruptAttr::sw1:     Kind = "sw1"; break;
    case MipsInterruptAttr::hw0:     Kind = "hw0"; break;
    case MipsInterruptAttr::hw1:     Kind = "hw1"; break;
    case MipsInterruptAttr::hw2:     Kind = "hw2"; break;
    case MipsInterruptAttr::hw3:     Kind = "hw3"; break;
    case MipsInterruptAttr::hw4:     Kind = "hw4"; break;
    case MipsInterruptAttr::hw5:     Kind = "hw5"; break;
    }

    Fn->addFnAttr("interrupt", Kind);

  }

  bool initDwarfEHRegSizeTable(CodeGen::CodeGenFunction &CGF,
                               llvm::Value *Address) const override;

  unsigned getSizeOfUnwindException() const override {
    return SizeOfUnwindException;
  }
};
}

void MipsABIInfo::CoerceToIntArgs(
    uint64_t TySize, SmallVectorImpl<llvm::Type *> &ArgList) const {
  llvm::IntegerType *IntTy =
    llvm::IntegerType::get(getVMContext(), MinABIStackAlignInBytes * 8);

  // Add (TySize / MinABIStackAlignInBytes) args of IntTy.
  for (unsigned N = TySize / (MinABIStackAlignInBytes * 8); N; --N)
    ArgList.push_back(IntTy);

  // If necessary, add one more integer type to ArgList.
  unsigned R = TySize % (MinABIStackAlignInBytes * 8);

  if (R)
    ArgList.push_back(llvm::IntegerType::get(getVMContext(), R));
}

// In N32/64, an aligned double precision floating point field is passed in
// a register.
llvm::Type* MipsABIInfo::HandleAggregates(QualType Ty, uint64_t TySize) const {
  SmallVector<llvm::Type*, 8> ArgList, IntArgList;

  if (IsO32) {
    CoerceToIntArgs(TySize, ArgList);
    return llvm::StructType::get(getVMContext(), ArgList);
  }

  if (Ty->isComplexType())
    return CGT.ConvertType(Ty);

  const RecordType *RT = Ty->getAs<RecordType>();

  // Unions/vectors are passed in integer registers.
  if (!RT || !RT->isStructureOrClassType()) {
    CoerceToIntArgs(TySize, ArgList);
    return llvm::StructType::get(getVMContext(), ArgList);
  }

  const RecordDecl *RD = RT->getDecl();
  const ASTRecordLayout &Layout = getContext().getASTRecordLayout(RD);
  assert(!(TySize % 8) && "Size of structure must be multiple of 8.");

  uint64_t LastOffset = 0;
  unsigned idx = 0;
  llvm::IntegerType *I64 = llvm::IntegerType::get(getVMContext(), 64);

  // Iterate over fields in the struct/class and check if there are any aligned
  // double fields.
  for (RecordDecl::field_iterator i = RD->field_begin(), e = RD->field_end();
       i != e; ++i, ++idx) {
    const QualType Ty = i->getType();
    const BuiltinType *BT = Ty->getAs<BuiltinType>();

    if (!BT || BT->getKind() != BuiltinType::Double)
      continue;

    uint64_t Offset = Layout.getFieldOffset(idx);
    if (Offset % 64) // Ignore doubles that are not aligned.
      continue;

    // Add ((Offset - LastOffset) / 64) args of type i64.
    for (unsigned j = (Offset - LastOffset) / 64; j > 0; --j)
      ArgList.push_back(I64);

    // Add double type.
    ArgList.push_back(llvm::Type::getDoubleTy(getVMContext()));
    LastOffset = Offset + 64;
  }

  CoerceToIntArgs(TySize - LastOffset, IntArgList);
  ArgList.append(IntArgList.begin(), IntArgList.end());

  return llvm::StructType::get(getVMContext(), ArgList);
}

llvm::Type *MipsABIInfo::getPaddingType(uint64_t OrigOffset,
                                        uint64_t Offset) const {
  if (OrigOffset + MinABIStackAlignInBytes > Offset)
    return nullptr;

  return llvm::IntegerType::get(getVMContext(), (Offset - OrigOffset) * 8);
}

ABIArgInfo
MipsABIInfo::classifyArgumentType(QualType Ty, uint64_t &Offset) const {
  Ty = useFirstFieldIfTransparentUnion(Ty);

  uint64_t OrigOffset = Offset;
  uint64_t TySize = getContext().getTypeSize(Ty);
  uint64_t Align = getContext().getTypeAlign(Ty) / 8;

  Align = std::min(std::max(Align, (uint64_t)MinABIStackAlignInBytes),
                   (uint64_t)StackAlignInBytes);
  unsigned CurrOffset = llvm::alignTo(Offset, Align);
  Offset = CurrOffset + llvm::alignTo(TySize, Align * 8) / 8;

  if (isAggregateTypeForABI(Ty) || Ty->isVectorType()) {
    // Ignore empty aggregates.
    if (TySize == 0)
      return ABIArgInfo::getIgnore();

    if (CGCXXABI::RecordArgABI RAA = getRecordArgABI(Ty, getCXXABI())) {
      Offset = OrigOffset + MinABIStackAlignInBytes;
      return getNaturalAlignIndirect(Ty, RAA == CGCXXABI::RAA_DirectInMemory);
    }

    // If we have reached here, aggregates are passed directly by coercing to
    // another structure type. Padding is inserted if the offset of the
    // aggregate is unaligned.
    ABIArgInfo ArgInfo =
        ABIArgInfo::getDirect(HandleAggregates(Ty, TySize), 0,
                              getPaddingType(OrigOffset, CurrOffset));
    ArgInfo.setInReg(true);
    return ArgInfo;
  }

  // Treat an enum type as its underlying type.
  if (const EnumType *EnumTy = Ty->getAs<EnumType>())
    Ty = EnumTy->getDecl()->getIntegerType();

  // All integral types are promoted to the GPR width.
  if (Ty->isIntegralOrEnumerationType())
    return extendType(Ty);

  return ABIArgInfo::getDirect(
      nullptr, 0, IsO32 ? nullptr : getPaddingType(OrigOffset, CurrOffset));
}

llvm::Type*
MipsABIInfo::returnAggregateInRegs(QualType RetTy, uint64_t Size) const {
  const RecordType *RT = RetTy->getAs<RecordType>();
  SmallVector<llvm::Type*, 8> RTList;

  if (RT && RT->isStructureOrClassType()) {
    const RecordDecl *RD = RT->getDecl();
    const ASTRecordLayout &Layout = getContext().getASTRecordLayout(RD);
    unsigned FieldCnt = Layout.getFieldCount();

    // N32/64 returns struct/classes in floating point registers if the
    // following conditions are met:
    // 1. The size of the struct/class is no larger than 128-bit.
    // 2. The struct/class has one or two fields all of which are floating
    //    point types.
    // 3. The offset of the first field is zero (this follows what gcc does).
    //
    // Any other composite results are returned in integer registers.
    //
    if (FieldCnt && (FieldCnt <= 2) && !Layout.getFieldOffset(0)) {
      RecordDecl::field_iterator b = RD->field_begin(), e = RD->field_end();
      for (; b != e; ++b) {
        const BuiltinType *BT = b->getType()->getAs<BuiltinType>();

        if (!BT || !BT->isFloatingPoint())
          break;

        RTList.push_back(CGT.ConvertType(b->getType()));
      }

      if (b == e)
        return llvm::StructType::get(getVMContext(), RTList,
                                     RD->hasAttr<PackedAttr>());

      RTList.clear();
    }
  }

  CoerceToIntArgs(Size, RTList);
  return llvm::StructType::get(getVMContext(), RTList);
}

ABIArgInfo MipsABIInfo::classifyReturnType(QualType RetTy) const {
  uint64_t Size = getContext().getTypeSize(RetTy);

  if (RetTy->isVoidType())
    return ABIArgInfo::getIgnore();

  // O32 doesn't treat zero-sized structs differently from other structs.
  // However, N32/N64 ignores zero sized return values.
  if (!IsO32 && Size == 0)
    return ABIArgInfo::getIgnore();

  if (isAggregateTypeForABI(RetTy) || RetTy->isVectorType()) {
    if (Size <= 128) {
      if (RetTy->isAnyComplexType())
        return ABIArgInfo::getDirect();

      // O32 returns integer vectors in registers and N32/N64 returns all small
      // aggregates in registers.
      if (!IsO32 ||
          (RetTy->isVectorType() && !RetTy->hasFloatingRepresentation())) {
        ABIArgInfo ArgInfo =
            ABIArgInfo::getDirect(returnAggregateInRegs(RetTy, Size));
        ArgInfo.setInReg(true);
        return ArgInfo;
      }
    }

    return getNaturalAlignIndirect(RetTy);
  }

  // Treat an enum type as its underlying type.
  if (const EnumType *EnumTy = RetTy->getAs<EnumType>())
    RetTy = EnumTy->getDecl()->getIntegerType();

  if (RetTy->isPromotableIntegerType())
    return ABIArgInfo::getExtend(RetTy);

  if ((RetTy->isUnsignedIntegerOrEnumerationType() ||
      RetTy->isSignedIntegerOrEnumerationType()) && Size == 32 && !IsO32)
    return ABIArgInfo::getSignExtend(RetTy);

  return ABIArgInfo::getDirect();
}

void MipsABIInfo::computeInfo(CGFunctionInfo &FI) const {
  ABIArgInfo &RetInfo = FI.getReturnInfo();
  if (!getCXXABI().classifyReturnType(FI))
    RetInfo = classifyReturnType(FI.getReturnType());

  // Check if a pointer to an aggregate is passed as a hidden argument.
  uint64_t Offset = RetInfo.isIndirect() ? MinABIStackAlignInBytes : 0;

  for (auto &I : FI.arguments())
    I.info = classifyArgumentType(I.type, Offset);
}

Address MipsABIInfo::EmitVAArg(CodeGenFunction &CGF, Address VAListAddr,
                               QualType OrigTy) const {
  QualType Ty = OrigTy;

  // Integer arguments are promoted to 32-bit on O32 and 64-bit on N32/N64.
  // Pointers are also promoted in the same way but this only matters for N32.
  unsigned SlotSizeInBits = IsO32 ? 32 : 64;
  unsigned PtrWidth = getTarget().getPointerWidth(0);
  bool DidPromote = false;
  if ((Ty->isIntegerType() &&
          getContext().getIntWidth(Ty) < SlotSizeInBits) ||
      (Ty->isPointerType() && PtrWidth < SlotSizeInBits)) {
    DidPromote = true;
    Ty = getContext().getIntTypeForBitwidth(SlotSizeInBits,
                                            Ty->isSignedIntegerType());
  }

  auto TyInfo = getContext().getTypeInfoInChars(Ty);

  // The alignment of things in the argument area is never larger than
  // StackAlignInBytes.
  TyInfo.second =
    std::min(TyInfo.second, CharUnits::fromQuantity(StackAlignInBytes));

  // MinABIStackAlignInBytes is the size of argument slots on the stack.
  CharUnits ArgSlotSize = CharUnits::fromQuantity(MinABIStackAlignInBytes);

  Address Addr = emitVoidPtrVAArg(CGF, VAListAddr, Ty, /*indirect*/ false,
                          TyInfo, ArgSlotSize, /*AllowHigherAlign*/ true);


  // If there was a promotion, "unpromote" into a temporary.
  // TODO: can we just use a pointer into a subset of the original slot?
  if (DidPromote) {
    Address Temp = CGF.CreateMemTemp(OrigTy, "vaarg.promotion-temp");
    llvm::Value *Promoted = CGF.Builder.CreateLoad(Addr);

    // Truncate down to the right width.
    llvm::Type *IntTy = (OrigTy->isIntegerType() ? Temp.getElementType()
                                                 : CGF.IntPtrTy);
    llvm::Value *V = CGF.Builder.CreateTrunc(Promoted, IntTy);
    if (OrigTy->isPointerType())
      V = CGF.Builder.CreateIntToPtr(V, Temp.getElementType());

    CGF.Builder.CreateStore(V, Temp);
    Addr = Temp;
  }

  return Addr;
}

ABIArgInfo MipsABIInfo::extendType(QualType Ty) const {
  int TySize = getContext().getTypeSize(Ty);

  // MIPS64 ABI requires unsigned 32 bit integers to be sign extended.
  if (Ty->isUnsignedIntegerOrEnumerationType() && TySize == 32)
    return ABIArgInfo::getSignExtend(Ty);

  return ABIArgInfo::getExtend(Ty);
}

bool
MIPSTargetCodeGenInfo::initDwarfEHRegSizeTable(CodeGen::CodeGenFunction &CGF,
                                               llvm::Value *Address) const {
  // This information comes from gcc's implementation, which seems to
  // as canonical as it gets.

  // Everything on MIPS is 4 bytes.  Double-precision FP registers
  // are aliased to pairs of single-precision FP registers.
  llvm::Value *Four8 = llvm::ConstantInt::get(CGF.Int8Ty, 4);

  // 0-31 are the general purpose registers, $0 - $31.
  // 32-63 are the floating-point registers, $f0 - $f31.
  // 64 and 65 are the multiply/divide registers, $hi and $lo.
  // 66 is the (notional, I think) register for signal-handler return.
  AssignToArrayRange(CGF.Builder, Address, Four8, 0, 65);

  // 67-74 are the floating-point status registers, $fcc0 - $fcc7.
  // They are one bit wide and ignored here.

  // 80-111 are the coprocessor 0 registers, $c0r0 - $c0r31.
  // (coprocessor 1 is the FP unit)
  // 112-143 are the coprocessor 2 registers, $c2r0 - $c2r31.
  // 144-175 are the coprocessor 3 registers, $c3r0 - $c3r31.
  // 176-181 are the DSP accumulator registers.
  AssignToArrayRange(CGF.Builder, Address, Four8, 80, 181);
  return false;
}

//===----------------------------------------------------------------------===//
// AVR ABI Implementation.
//===----------------------------------------------------------------------===//

namespace {
class AVRTargetCodeGenInfo : public TargetCodeGenInfo {
public:
  AVRTargetCodeGenInfo(CodeGenTypes &CGT)
    : TargetCodeGenInfo(new DefaultABIInfo(CGT)) { }

  void setTargetAttributes(const Decl *D, llvm::GlobalValue *GV,
                           CodeGen::CodeGenModule &CGM) const override {
    if (GV->isDeclaration())
      return;
    const auto *FD = dyn_cast_or_null<FunctionDecl>(D);
    if (!FD) return;
    auto *Fn = cast<llvm::Function>(GV);

    if (FD->getAttr<AVRInterruptAttr>())
      Fn->addFnAttr("interrupt");

    if (FD->getAttr<AVRSignalAttr>())
      Fn->addFnAttr("signal");
  }
};
}

//===----------------------------------------------------------------------===//
// TCE ABI Implementation (see http://tce.cs.tut.fi). Uses mostly the defaults.
// Currently subclassed only to implement custom OpenCL C function attribute
// handling.
//===----------------------------------------------------------------------===//

namespace {

class TCETargetCodeGenInfo : public DefaultTargetCodeGenInfo {
public:
  TCETargetCodeGenInfo(CodeGenTypes &CGT)
    : DefaultTargetCodeGenInfo(CGT) {}

  void setTargetAttributes(const Decl *D, llvm::GlobalValue *GV,
                           CodeGen::CodeGenModule &M) const override;
};

void TCETargetCodeGenInfo::setTargetAttributes(
    const Decl *D, llvm::GlobalValue *GV, CodeGen::CodeGenModule &M) const {
  if (GV->isDeclaration())
    return;
  const FunctionDecl *FD = dyn_cast_or_null<FunctionDecl>(D);
  if (!FD) return;

  llvm::Function *F = cast<llvm::Function>(GV);

  if (M.getLangOpts().OpenCL) {
    if (FD->hasAttr<OpenCLKernelAttr>()) {
      // OpenCL C Kernel functions are not subject to inlining
      F->addFnAttr(llvm::Attribute::NoInline);
      const ReqdWorkGroupSizeAttr *Attr = FD->getAttr<ReqdWorkGroupSizeAttr>();
      if (Attr) {
        // Convert the reqd_work_group_size() attributes to metadata.
        llvm::LLVMContext &Context = F->getContext();
        llvm::NamedMDNode *OpenCLMetadata =
            M.getModule().getOrInsertNamedMetadata(
                "opencl.kernel_wg_size_info");

        SmallVector<llvm::Metadata *, 5> Operands;
        Operands.push_back(llvm::ConstantAsMetadata::get(F));

        Operands.push_back(
            llvm::ConstantAsMetadata::get(llvm::Constant::getIntegerValue(
                M.Int32Ty, llvm::APInt(32, Attr->getXDim()))));
        Operands.push_back(
            llvm::ConstantAsMetadata::get(llvm::Constant::getIntegerValue(
                M.Int32Ty, llvm::APInt(32, Attr->getYDim()))));
        Operands.push_back(
            llvm::ConstantAsMetadata::get(llvm::Constant::getIntegerValue(
                M.Int32Ty, llvm::APInt(32, Attr->getZDim()))));

        // Add a boolean constant operand for "required" (true) or "hint"
        // (false) for implementing the work_group_size_hint attr later.
        // Currently always true as the hint is not yet implemented.
        Operands.push_back(
            llvm::ConstantAsMetadata::get(llvm::ConstantInt::getTrue(Context)));
        OpenCLMetadata->addOperand(llvm::MDNode::get(Context, Operands));
      }
    }
  }
}

}

//===----------------------------------------------------------------------===//
// Hexagon ABI Implementation
//===----------------------------------------------------------------------===//

namespace {

class HexagonABIInfo : public ABIInfo {
public:
  HexagonABIInfo(CodeGenTypes &CGT) : ABIInfo(CGT) {}

private:
  ABIArgInfo classifyReturnType(QualType RetTy) const;
  ABIArgInfo classifyArgumentType(QualType RetTy) const;

  void computeInfo(CGFunctionInfo &FI) const override;

  Address EmitVAArg(CodeGenFunction &CGF, Address VAListAddr,
                    QualType Ty) const override;
};

class HexagonTargetCodeGenInfo : public TargetCodeGenInfo {
public:
  HexagonTargetCodeGenInfo(CodeGenTypes &CGT)
    : TargetCodeGenInfo(new HexagonABIInfo(CGT)) {}

  int getDwarfEHStackPointer(CodeGen::CodeGenModule &M) const override {
    return 29;
  }
};

} // namespace

void HexagonABIInfo::computeInfo(CGFunctionInfo &FI) const {
  if (!getCXXABI().classifyReturnType(FI))
    FI.getReturnInfo() = classifyReturnType(FI.getReturnType());
  for (auto &I : FI.arguments())
    I.info = classifyArgumentType(I.type);
}

ABIArgInfo HexagonABIInfo::classifyArgumentType(QualType Ty) const {
  if (!isAggregateTypeForABI(Ty)) {
    // Treat an enum type as its underlying type.
    if (const EnumType *EnumTy = Ty->getAs<EnumType>())
      Ty = EnumTy->getDecl()->getIntegerType();

    return Ty->isPromotableIntegerType() ? ABIArgInfo::getExtend(Ty)
                                         : ABIArgInfo::getDirect();
  }

  if (CGCXXABI::RecordArgABI RAA = getRecordArgABI(Ty, getCXXABI()))
    return getNaturalAlignIndirect(Ty, RAA == CGCXXABI::RAA_DirectInMemory);

  // Ignore empty records.
  if (isEmptyRecord(getContext(), Ty, true))
    return ABIArgInfo::getIgnore();

  uint64_t Size = getContext().getTypeSize(Ty);
  if (Size <= 64) {
    // Pass in the smallest viable integer type.
    if (!llvm::isPowerOf2_64(Size))
      Size = llvm::NextPowerOf2(Size);
    return ABIArgInfo::getDirect(llvm::Type::getIntNTy(getVMContext(), Size));
  }
  return getNaturalAlignIndirect(Ty, /*ByVal=*/true);
}

ABIArgInfo HexagonABIInfo::classifyReturnType(QualType RetTy) const {
  if (RetTy->isVoidType())
    return ABIArgInfo::getIgnore();

  const TargetInfo &T = CGT.getTarget();
  uint64_t Size = getContext().getTypeSize(RetTy);

  if (RetTy->getAs<VectorType>()) {
    // HVX vectors are returned in vector registers or register pairs.
    if (T.hasFeature("hvx")) {
      assert(T.hasFeature("hvx-length64b") || T.hasFeature("hvx-length128b"));
      uint64_t VecSize = T.hasFeature("hvx-length64b") ? 64*8 : 128*8;
      if (Size == VecSize || Size == 2*VecSize)
        return ABIArgInfo::getDirectInReg();
    }

    // Large vector types should be returned via memory.
    if (Size > 64)
      return getNaturalAlignIndirect(RetTy);
  }

  if (!isAggregateTypeForABI(RetTy)) {
    // Treat an enum type as its underlying type.
    if (const EnumType *EnumTy = RetTy->getAs<EnumType>())
      RetTy = EnumTy->getDecl()->getIntegerType();

    return RetTy->isPromotableIntegerType() ? ABIArgInfo::getExtend(RetTy)
                                            : ABIArgInfo::getDirect();
  }

  if (isEmptyRecord(getContext(), RetTy, true))
    return ABIArgInfo::getIgnore();

  // Aggregates <= 8 bytes are returned in registers, other aggregates
  // are returned indirectly.
  if (Size <= 64) {
    // Return in the smallest viable integer type.
    if (!llvm::isPowerOf2_64(Size))
      Size = llvm::NextPowerOf2(Size);
    return ABIArgInfo::getDirect(llvm::Type::getIntNTy(getVMContext(), Size));
  }
  return getNaturalAlignIndirect(RetTy, /*ByVal=*/true);
}

Address HexagonABIInfo::EmitVAArg(CodeGenFunction &CGF, Address VAListAddr,
                                  QualType Ty) const {
  // FIXME: Someone needs to audit that this handle alignment correctly.
  return emitVoidPtrVAArg(CGF, VAListAddr, Ty, /*indirect*/ false,
                          getContext().getTypeInfoInChars(Ty),
                          CharUnits::fromQuantity(4),
                          /*AllowHigherAlign*/ true);
}

//===----------------------------------------------------------------------===//
// Lanai ABI Implementation
//===----------------------------------------------------------------------===//

namespace {
class LanaiABIInfo : public DefaultABIInfo {
public:
  LanaiABIInfo(CodeGen::CodeGenTypes &CGT) : DefaultABIInfo(CGT) {}

  bool shouldUseInReg(QualType Ty, CCState &State) const;

  void computeInfo(CGFunctionInfo &FI) const override {
    CCState State(FI);
    // Lanai uses 4 registers to pass arguments unless the function has the
    // regparm attribute set.
    if (FI.getHasRegParm()) {
      State.FreeRegs = FI.getRegParm();
    } else {
      State.FreeRegs = 4;
    }

    if (!getCXXABI().classifyReturnType(FI))
      FI.getReturnInfo() = classifyReturnType(FI.getReturnType());
    for (auto &I : FI.arguments())
      I.info = classifyArgumentType(I.type, State);
  }

  ABIArgInfo getIndirectResult(QualType Ty, bool ByVal, CCState &State) const;
  ABIArgInfo classifyArgumentType(QualType RetTy, CCState &State) const;
};
} // end anonymous namespace

bool LanaiABIInfo::shouldUseInReg(QualType Ty, CCState &State) const {
  unsigned Size = getContext().getTypeSize(Ty);
  unsigned SizeInRegs = llvm::alignTo(Size, 32U) / 32U;

  if (SizeInRegs == 0)
    return false;

  if (SizeInRegs > State.FreeRegs) {
    State.FreeRegs = 0;
    return false;
  }

  State.FreeRegs -= SizeInRegs;

  return true;
}

ABIArgInfo LanaiABIInfo::getIndirectResult(QualType Ty, bool ByVal,
                                           CCState &State) const {
  if (!ByVal) {
    if (State.FreeRegs) {
      --State.FreeRegs; // Non-byval indirects just use one pointer.
      return getNaturalAlignIndirectInReg(Ty);
    }
    return getNaturalAlignIndirect(Ty, false);
  }

  // Compute the byval alignment.
  const unsigned MinABIStackAlignInBytes = 4;
  unsigned TypeAlign = getContext().getTypeAlign(Ty) / 8;
  return ABIArgInfo::getIndirect(CharUnits::fromQuantity(4), /*ByVal=*/true,
                                 /*Realign=*/TypeAlign >
                                     MinABIStackAlignInBytes);
}

ABIArgInfo LanaiABIInfo::classifyArgumentType(QualType Ty,
                                              CCState &State) const {
  // Check with the C++ ABI first.
  const RecordType *RT = Ty->getAs<RecordType>();
  if (RT) {
    CGCXXABI::RecordArgABI RAA = getRecordArgABI(RT, getCXXABI());
    if (RAA == CGCXXABI::RAA_Indirect) {
      return getIndirectResult(Ty, /*ByVal=*/false, State);
    } else if (RAA == CGCXXABI::RAA_DirectInMemory) {
      return getNaturalAlignIndirect(Ty, /*ByRef=*/true);
    }
  }

  if (isAggregateTypeForABI(Ty)) {
    // Structures with flexible arrays are always indirect.
    if (RT && RT->getDecl()->hasFlexibleArrayMember())
      return getIndirectResult(Ty, /*ByVal=*/true, State);

    // Ignore empty structs/unions.
    if (isEmptyRecord(getContext(), Ty, true))
      return ABIArgInfo::getIgnore();

    llvm::LLVMContext &LLVMContext = getVMContext();
    unsigned SizeInRegs = (getContext().getTypeSize(Ty) + 31) / 32;
    if (SizeInRegs <= State.FreeRegs) {
      llvm::IntegerType *Int32 = llvm::Type::getInt32Ty(LLVMContext);
      SmallVector<llvm::Type *, 3> Elements(SizeInRegs, Int32);
      llvm::Type *Result = llvm::StructType::get(LLVMContext, Elements);
      State.FreeRegs -= SizeInRegs;
      return ABIArgInfo::getDirectInReg(Result);
    } else {
      State.FreeRegs = 0;
    }
    return getIndirectResult(Ty, true, State);
  }

  // Treat an enum type as its underlying type.
  if (const auto *EnumTy = Ty->getAs<EnumType>())
    Ty = EnumTy->getDecl()->getIntegerType();

  bool InReg = shouldUseInReg(Ty, State);
  if (Ty->isPromotableIntegerType()) {
    if (InReg)
      return ABIArgInfo::getDirectInReg();
    return ABIArgInfo::getExtend(Ty);
  }
  if (InReg)
    return ABIArgInfo::getDirectInReg();
  return ABIArgInfo::getDirect();
}

namespace {
class LanaiTargetCodeGenInfo : public TargetCodeGenInfo {
public:
  LanaiTargetCodeGenInfo(CodeGen::CodeGenTypes &CGT)
      : TargetCodeGenInfo(new LanaiABIInfo(CGT)) {}
};
}

//===----------------------------------------------------------------------===//
// AMDGPU ABI Implementation
//===----------------------------------------------------------------------===//

namespace {

class AMDGPUABIInfo final : public DefaultABIInfo {
private:
  static const unsigned MaxNumRegsForArgsRet = 16;

  unsigned numRegsForType(QualType Ty) const;

  bool isHomogeneousAggregateBaseType(QualType Ty) const override;
  bool isHomogeneousAggregateSmallEnough(const Type *Base,
                                         uint64_t Members) const override;

  // Coerce HIP pointer arguments from generic pointers to global ones.
  llvm::Type *coerceKernelArgumentType(llvm::Type *Ty, unsigned FromAS,
                                       unsigned ToAS) const {
    // Structure types.
    if (auto STy = dyn_cast<llvm::StructType>(Ty)) {
      SmallVector<llvm::Type *, 8> EltTys;
      bool Changed = false;
      for (auto T : STy->elements()) {
        auto NT = coerceKernelArgumentType(T, FromAS, ToAS);
        EltTys.push_back(NT);
        Changed |= (NT != T);
      }
      // Skip if there is no change in element types.
      if (!Changed)
        return STy;
      if (STy->hasName())
        return llvm::StructType::create(
            EltTys, (STy->getName() + ".coerce").str(), STy->isPacked());
      return llvm::StructType::get(getVMContext(), EltTys, STy->isPacked());
    }
    // Arrary types.
    if (auto ATy = dyn_cast<llvm::ArrayType>(Ty)) {
      auto T = ATy->getElementType();
      auto NT = coerceKernelArgumentType(T, FromAS, ToAS);
      // Skip if there is no change in that element type.
      if (NT == T)
        return ATy;
      return llvm::ArrayType::get(NT, ATy->getNumElements());
    }
    // Single value types.
    if (Ty->isPointerTy() && Ty->getPointerAddressSpace() == FromAS)
      return llvm::PointerType::get(
          cast<llvm::PointerType>(Ty)->getElementType(), ToAS);
    return Ty;
  }

public:
  explicit AMDGPUABIInfo(CodeGen::CodeGenTypes &CGT) :
    DefaultABIInfo(CGT) {}

  ABIArgInfo classifyReturnType(QualType RetTy) const;
  ABIArgInfo classifyKernelArgumentType(QualType Ty) const;
  ABIArgInfo classifyArgumentType(QualType Ty, unsigned &NumRegsLeft) const;

  void computeInfo(CGFunctionInfo &FI) const override;
  Address EmitVAArg(CodeGenFunction &CGF, Address VAListAddr,
                    QualType Ty) const override;
};

bool AMDGPUABIInfo::isHomogeneousAggregateBaseType(QualType Ty) const {
  return true;
}

bool AMDGPUABIInfo::isHomogeneousAggregateSmallEnough(
  const Type *Base, uint64_t Members) const {
  uint32_t NumRegs = (getContext().getTypeSize(Base) + 31) / 32;

  // Homogeneous Aggregates may occupy at most 16 registers.
  return Members * NumRegs <= MaxNumRegsForArgsRet;
}

/// Estimate number of registers the type will use when passed in registers.
unsigned AMDGPUABIInfo::numRegsForType(QualType Ty) const {
  unsigned NumRegs = 0;

  if (const VectorType *VT = Ty->getAs<VectorType>()) {
    // Compute from the number of elements. The reported size is based on the
    // in-memory size, which includes the padding 4th element for 3-vectors.
    QualType EltTy = VT->getElementType();
    unsigned EltSize = getContext().getTypeSize(EltTy);

    // 16-bit element vectors should be passed as packed.
    if (EltSize == 16)
      return (VT->getNumElements() + 1) / 2;

    unsigned EltNumRegs = (EltSize + 31) / 32;
    return EltNumRegs * VT->getNumElements();
  }

  if (const RecordType *RT = Ty->getAs<RecordType>()) {
    const RecordDecl *RD = RT->getDecl();
    assert(!RD->hasFlexibleArrayMember());

    for (const FieldDecl *Field : RD->fields()) {
      QualType FieldTy = Field->getType();
      NumRegs += numRegsForType(FieldTy);
    }

    return NumRegs;
  }

  return (getContext().getTypeSize(Ty) + 31) / 32;
}

void AMDGPUABIInfo::computeInfo(CGFunctionInfo &FI) const {
  llvm::CallingConv::ID CC = FI.getCallingConvention();

  if (!getCXXABI().classifyReturnType(FI))
    FI.getReturnInfo() = classifyReturnType(FI.getReturnType());

  unsigned NumRegsLeft = MaxNumRegsForArgsRet;
  for (auto &Arg : FI.arguments()) {
    if (CC == llvm::CallingConv::AMDGPU_KERNEL) {
      Arg.info = classifyKernelArgumentType(Arg.type);
    } else {
      Arg.info = classifyArgumentType(Arg.type, NumRegsLeft);
    }
  }
}

Address AMDGPUABIInfo::EmitVAArg(CodeGenFunction &CGF, Address VAListAddr,
                                 QualType Ty) const {
  llvm_unreachable("AMDGPU does not support varargs");
}

ABIArgInfo AMDGPUABIInfo::classifyReturnType(QualType RetTy) const {
  if (isAggregateTypeForABI(RetTy)) {
    // Records with non-trivial destructors/copy-constructors should not be
    // returned by value.
    if (!getRecordArgABI(RetTy, getCXXABI())) {
      // Ignore empty structs/unions.
      if (isEmptyRecord(getContext(), RetTy, true))
        return ABIArgInfo::getIgnore();

      // Lower single-element structs to just return a regular value.
      if (const Type *SeltTy = isSingleElementStruct(RetTy, getContext()))
        return ABIArgInfo::getDirect(CGT.ConvertType(QualType(SeltTy, 0)));

      if (const RecordType *RT = RetTy->getAs<RecordType>()) {
        const RecordDecl *RD = RT->getDecl();
        if (RD->hasFlexibleArrayMember())
          return DefaultABIInfo::classifyReturnType(RetTy);
      }

      // Pack aggregates <= 4 bytes into single VGPR or pair.
      uint64_t Size = getContext().getTypeSize(RetTy);
      if (Size <= 16)
        return ABIArgInfo::getDirect(llvm::Type::getInt16Ty(getVMContext()));

      if (Size <= 32)
        return ABIArgInfo::getDirect(llvm::Type::getInt32Ty(getVMContext()));

      if (Size <= 64) {
        llvm::Type *I32Ty = llvm::Type::getInt32Ty(getVMContext());
        return ABIArgInfo::getDirect(llvm::ArrayType::get(I32Ty, 2));
      }

      if (numRegsForType(RetTy) <= MaxNumRegsForArgsRet)
        return ABIArgInfo::getDirect();
    }
  }

  // Otherwise just do the default thing.
  return DefaultABIInfo::classifyReturnType(RetTy);
}

/// For kernels all parameters are really passed in a special buffer. It doesn't
/// make sense to pass anything byval, so everything must be direct.
ABIArgInfo AMDGPUABIInfo::classifyKernelArgumentType(QualType Ty) const {
  Ty = useFirstFieldIfTransparentUnion(Ty);

  // TODO: Can we omit empty structs?

  llvm::Type *LTy = nullptr;
  if (const Type *SeltTy = isSingleElementStruct(Ty, getContext()))
    LTy = CGT.ConvertType(QualType(SeltTy, 0));

  if (getContext().getLangOpts().HIP) {
    if (!LTy)
      LTy = CGT.ConvertType(Ty);
    LTy = coerceKernelArgumentType(
        LTy, /*FromAS=*/getContext().getTargetAddressSpace(LangAS::Default),
        /*ToAS=*/getContext().getTargetAddressSpace(LangAS::cuda_device));
  }

  // If we set CanBeFlattened to true, CodeGen will expand the struct to its
  // individual elements, which confuses the Clover OpenCL backend; therefore we
  // have to set it to false here. Other args of getDirect() are just defaults.
  return ABIArgInfo::getDirect(LTy, 0, nullptr, false);
}

ABIArgInfo AMDGPUABIInfo::classifyArgumentType(QualType Ty,
                                               unsigned &NumRegsLeft) const {
  assert(NumRegsLeft <= MaxNumRegsForArgsRet && "register estimate underflow");

  Ty = useFirstFieldIfTransparentUnion(Ty);

  if (isAggregateTypeForABI(Ty)) {
    // Records with non-trivial destructors/copy-constructors should not be
    // passed by value.
    if (auto RAA = getRecordArgABI(Ty, getCXXABI()))
      return getNaturalAlignIndirect(Ty, RAA == CGCXXABI::RAA_DirectInMemory);

    // Ignore empty structs/unions.
    if (isEmptyRecord(getContext(), Ty, true))
      return ABIArgInfo::getIgnore();

    // Lower single-element structs to just pass a regular value. TODO: We
    // could do reasonable-size multiple-element structs too, using getExpand(),
    // though watch out for things like bitfields.
    if (const Type *SeltTy = isSingleElementStruct(Ty, getContext()))
      return ABIArgInfo::getDirect(CGT.ConvertType(QualType(SeltTy, 0)));

    if (const RecordType *RT = Ty->getAs<RecordType>()) {
      const RecordDecl *RD = RT->getDecl();
      if (RD->hasFlexibleArrayMember())
        return DefaultABIInfo::classifyArgumentType(Ty);
    }

    // Pack aggregates <= 8 bytes into single VGPR or pair.
    uint64_t Size = getContext().getTypeSize(Ty);
    if (Size <= 64) {
      unsigned NumRegs = (Size + 31) / 32;
      NumRegsLeft -= std::min(NumRegsLeft, NumRegs);

      if (Size <= 16)
        return ABIArgInfo::getDirect(llvm::Type::getInt16Ty(getVMContext()));

      if (Size <= 32)
        return ABIArgInfo::getDirect(llvm::Type::getInt32Ty(getVMContext()));

      // XXX: Should this be i64 instead, and should the limit increase?
      llvm::Type *I32Ty = llvm::Type::getInt32Ty(getVMContext());
      return ABIArgInfo::getDirect(llvm::ArrayType::get(I32Ty, 2));
    }

    if (NumRegsLeft > 0) {
      unsigned NumRegs = numRegsForType(Ty);
      if (NumRegsLeft >= NumRegs) {
        NumRegsLeft -= NumRegs;
        return ABIArgInfo::getDirect();
      }
    }
  }

  // Otherwise just do the default thing.
  ABIArgInfo ArgInfo = DefaultABIInfo::classifyArgumentType(Ty);
  if (!ArgInfo.isIndirect()) {
    unsigned NumRegs = numRegsForType(Ty);
    NumRegsLeft -= std::min(NumRegs, NumRegsLeft);
  }

  return ArgInfo;
}

class AMDGPUTargetCodeGenInfo : public TargetCodeGenInfo {
public:
  AMDGPUTargetCodeGenInfo(CodeGenTypes &CGT)
    : TargetCodeGenInfo(new AMDGPUABIInfo(CGT)) {}
  void setTargetAttributes(const Decl *D, llvm::GlobalValue *GV,
                           CodeGen::CodeGenModule &M) const override;
  unsigned getOpenCLKernelCallingConv() const override;

  llvm::Constant *getNullPointer(const CodeGen::CodeGenModule &CGM,
      llvm::PointerType *T, QualType QT) const override;

  LangAS getASTAllocaAddressSpace() const override {
    return getLangASFromTargetAS(
        getABIInfo().getDataLayout().getAllocaAddrSpace());
  }
  LangAS getGlobalVarAddressSpace(CodeGenModule &CGM,
                                  const VarDecl *D) const override;
  llvm::SyncScope::ID getLLVMSyncScopeID(const LangOptions &LangOpts,
                                         SyncScope Scope,
                                         llvm::AtomicOrdering Ordering,
                                         llvm::LLVMContext &Ctx) const override;
  llvm::Function *
  createEnqueuedBlockKernel(CodeGenFunction &CGF,
                            llvm::Function *BlockInvokeFunc,
                            llvm::Value *BlockLiteral) const override;
  bool shouldEmitStaticExternCAliases() const override;
  void setCUDAKernelCallingConvention(const FunctionType *&FT) const override;
};
}

static bool requiresAMDGPUProtectedVisibility(const Decl *D,
                                              llvm::GlobalValue *GV) {
  if (GV->getVisibility() != llvm::GlobalValue::HiddenVisibility)
    return false;

  return D->hasAttr<OpenCLKernelAttr>() ||
         (isa<FunctionDecl>(D) && D->hasAttr<CUDAGlobalAttr>()) ||
         (isa<VarDecl>(D) &&
          (D->hasAttr<CUDADeviceAttr>() || D->hasAttr<CUDAConstantAttr>() ||
           D->hasAttr<HIPPinnedShadowAttr>()));
}

static bool requiresAMDGPUDefaultVisibility(const Decl *D,
                                            llvm::GlobalValue *GV) {
  if (GV->getVisibility() != llvm::GlobalValue::HiddenVisibility)
    return false;

  return isa<VarDecl>(D) && D->hasAttr<HIPPinnedShadowAttr>();
}

void AMDGPUTargetCodeGenInfo::setTargetAttributes(
    const Decl *D, llvm::GlobalValue *GV, CodeGen::CodeGenModule &M) const {
  if (requiresAMDGPUDefaultVisibility(D, GV)) {
    GV->setVisibility(llvm::GlobalValue::DefaultVisibility);
    GV->setDSOLocal(false);
  } else if (requiresAMDGPUProtectedVisibility(D, GV)) {
    GV->setVisibility(llvm::GlobalValue::ProtectedVisibility);
    GV->setDSOLocal(true);
  }

  if (GV->isDeclaration())
    return;
  const FunctionDecl *FD = dyn_cast_or_null<FunctionDecl>(D);
  if (!FD)
    return;

  llvm::Function *F = cast<llvm::Function>(GV);

  const auto *ReqdWGS = M.getLangOpts().OpenCL ?
    FD->getAttr<ReqdWorkGroupSizeAttr>() : nullptr;


  const bool IsOpenCLKernel = M.getLangOpts().OpenCL &&
                              FD->hasAttr<OpenCLKernelAttr>();
  const bool IsHIPKernel = M.getLangOpts().HIP &&
                           FD->hasAttr<CUDAGlobalAttr>();
  if ((IsOpenCLKernel || IsHIPKernel) &&
      (M.getTriple().getOS() == llvm::Triple::AMDHSA))
    F->addFnAttr("amdgpu-implicitarg-num-bytes", "56");

  const auto *FlatWGS = FD->getAttr<AMDGPUFlatWorkGroupSizeAttr>();
  if (ReqdWGS || FlatWGS) {
    unsigned Min = 0;
    unsigned Max = 0;
    if (FlatWGS) {
      Min = FlatWGS->getMin()
                ->EvaluateKnownConstInt(M.getContext())
                .getExtValue();
      Max = FlatWGS->getMax()
                ->EvaluateKnownConstInt(M.getContext())
                .getExtValue();
    }
    if (ReqdWGS && Min == 0 && Max == 0)
      Min = Max = ReqdWGS->getXDim() * ReqdWGS->getYDim() * ReqdWGS->getZDim();

    if (Min != 0) {
      assert(Min <= Max && "Min must be less than or equal Max");

      std::string AttrVal = llvm::utostr(Min) + "," + llvm::utostr(Max);
      F->addFnAttr("amdgpu-flat-work-group-size", AttrVal);
    } else
      assert(Max == 0 && "Max must be zero");
  } else if (IsOpenCLKernel || IsHIPKernel) {
    // By default, restrict the maximum size to a value specified by
    // --gpu-max-threads-per-block=n or its default value.
    std::string AttrVal =
        std::string("1,") + llvm::utostr(M.getLangOpts().GPUMaxThreadsPerBlock);
    F->addFnAttr("amdgpu-flat-work-group-size", AttrVal);
  }

  if (const auto *Attr = FD->getAttr<AMDGPUWavesPerEUAttr>()) {
    unsigned Min =
        Attr->getMin()->EvaluateKnownConstInt(M.getContext()).getExtValue();
    unsigned Max = Attr->getMax() ? Attr->getMax()
                                        ->EvaluateKnownConstInt(M.getContext())
                                        .getExtValue()
                                  : 0;

    if (Min != 0) {
      assert((Max == 0 || Min <= Max) && "Min must be less than or equal Max");

      std::string AttrVal = llvm::utostr(Min);
      if (Max != 0)
        AttrVal = AttrVal + "," + llvm::utostr(Max);
      F->addFnAttr("amdgpu-waves-per-eu", AttrVal);
    } else
      assert(Max == 0 && "Max must be zero");
  }

  if (const auto *Attr = FD->getAttr<AMDGPUNumSGPRAttr>()) {
    unsigned NumSGPR = Attr->getNumSGPR();

    if (NumSGPR != 0)
      F->addFnAttr("amdgpu-num-sgpr", llvm::utostr(NumSGPR));
  }

  if (const auto *Attr = FD->getAttr<AMDGPUNumVGPRAttr>()) {
    uint32_t NumVGPR = Attr->getNumVGPR();

    if (NumVGPR != 0)
      F->addFnAttr("amdgpu-num-vgpr", llvm::utostr(NumVGPR));
  }
}

unsigned AMDGPUTargetCodeGenInfo::getOpenCLKernelCallingConv() const {
  return llvm::CallingConv::AMDGPU_KERNEL;
}

// Currently LLVM assumes null pointers always have value 0,
// which results in incorrectly transformed IR. Therefore, instead of
// emitting null pointers in private and local address spaces, a null
// pointer in generic address space is emitted which is casted to a
// pointer in local or private address space.
llvm::Constant *AMDGPUTargetCodeGenInfo::getNullPointer(
    const CodeGen::CodeGenModule &CGM, llvm::PointerType *PT,
    QualType QT) const {
  if (CGM.getContext().getTargetNullPointerValue(QT) == 0)
    return llvm::ConstantPointerNull::get(PT);

  auto &Ctx = CGM.getContext();
  auto NPT = llvm::PointerType::get(PT->getElementType(),
      Ctx.getTargetAddressSpace(LangAS::opencl_generic));
  return llvm::ConstantExpr::getAddrSpaceCast(
      llvm::ConstantPointerNull::get(NPT), PT);
}

LangAS
AMDGPUTargetCodeGenInfo::getGlobalVarAddressSpace(CodeGenModule &CGM,
                                                  const VarDecl *D) const {
  assert(!CGM.getLangOpts().OpenCL &&
         !(CGM.getLangOpts().CUDA && CGM.getLangOpts().CUDAIsDevice) &&
         "Address space agnostic languages only");
  LangAS DefaultGlobalAS = getLangASFromTargetAS(
      CGM.getContext().getTargetAddressSpace(LangAS::opencl_global));
  if (!D)
    return DefaultGlobalAS;

  LangAS AddrSpace = D->getType().getAddressSpace();
  assert(AddrSpace == LangAS::Default || isTargetAddressSpace(AddrSpace));
  if (AddrSpace != LangAS::Default)
    return AddrSpace;

  if (CGM.isTypeConstant(D->getType(), false)) {
    if (auto ConstAS = CGM.getTarget().getConstantAddressSpace())
      return ConstAS.getValue();
  }
  return DefaultGlobalAS;
}

llvm::SyncScope::ID
AMDGPUTargetCodeGenInfo::getLLVMSyncScopeID(const LangOptions &LangOpts,
                                            SyncScope Scope,
                                            llvm::AtomicOrdering Ordering,
                                            llvm::LLVMContext &Ctx) const {
  std::string Name;
  switch (Scope) {
  case SyncScope::OpenCLWorkGroup:
    Name = "workgroup";
    break;
  case SyncScope::OpenCLDevice:
    Name = "agent";
    break;
  case SyncScope::OpenCLAllSVMDevices:
    Name = "";
    break;
  case SyncScope::OpenCLSubGroup:
    Name = "wavefront";
  }

  if (Ordering != llvm::AtomicOrdering::SequentiallyConsistent) {
    if (!Name.empty())
      Name = Twine(Twine(Name) + Twine("-")).str();

    Name = Twine(Twine(Name) + Twine("one-as")).str();
  }

  return Ctx.getOrInsertSyncScopeID(Name);
}

bool AMDGPUTargetCodeGenInfo::shouldEmitStaticExternCAliases() const {
  return false;
}

void AMDGPUTargetCodeGenInfo::setCUDAKernelCallingConvention(
    const FunctionType *&FT) const {
  FT = getABIInfo().getContext().adjustFunctionType(
      FT, FT->getExtInfo().withCallingConv(CC_OpenCLKernel));
}

//===----------------------------------------------------------------------===//
// SPARC v8 ABI Implementation.
// Based on the SPARC Compliance Definition version 2.4.1.
//
// Ensures that complex values are passed in registers.
//
namespace {
class SparcV8ABIInfo : public DefaultABIInfo {
public:
  SparcV8ABIInfo(CodeGenTypes &CGT) : DefaultABIInfo(CGT) {}

private:
  ABIArgInfo classifyReturnType(QualType RetTy) const;
  void computeInfo(CGFunctionInfo &FI) const override;
};
} // end anonymous namespace


ABIArgInfo
SparcV8ABIInfo::classifyReturnType(QualType Ty) const {
  if (Ty->isAnyComplexType()) {
    return ABIArgInfo::getDirect();
  }
  else {
    return DefaultABIInfo::classifyReturnType(Ty);
  }
}

void SparcV8ABIInfo::computeInfo(CGFunctionInfo &FI) const {

  FI.getReturnInfo() = classifyReturnType(FI.getReturnType());
  for (auto &Arg : FI.arguments())
    Arg.info = classifyArgumentType(Arg.type);
}

namespace {
class SparcV8TargetCodeGenInfo : public TargetCodeGenInfo {
public:
  SparcV8TargetCodeGenInfo(CodeGenTypes &CGT)
    : TargetCodeGenInfo(new SparcV8ABIInfo(CGT)) {}
};
} // end anonymous namespace

//===----------------------------------------------------------------------===//
// SPARC v9 ABI Implementation.
// Based on the SPARC Compliance Definition version 2.4.1.
//
// Function arguments a mapped to a nominal "parameter array" and promoted to
// registers depending on their type. Each argument occupies 8 or 16 bytes in
// the array, structs larger than 16 bytes are passed indirectly.
//
// One case requires special care:
//
//   struct mixed {
//     int i;
//     float f;
//   };
//
// When a struct mixed is passed by value, it only occupies 8 bytes in the
// parameter array, but the int is passed in an integer register, and the float
// is passed in a floating point register. This is represented as two arguments
// with the LLVM IR inreg attribute:
//
//   declare void f(i32 inreg %i, float inreg %f)
//
// The code generator will only allocate 4 bytes from the parameter array for
// the inreg arguments. All other arguments are allocated a multiple of 8
// bytes.
//
namespace {
class SparcV9ABIInfo : public ABIInfo {
public:
  SparcV9ABIInfo(CodeGenTypes &CGT) : ABIInfo(CGT) {}

private:
  ABIArgInfo classifyType(QualType RetTy, unsigned SizeLimit) const;
  void computeInfo(CGFunctionInfo &FI) const override;
  Address EmitVAArg(CodeGenFunction &CGF, Address VAListAddr,
                    QualType Ty) const override;

  // Coercion type builder for structs passed in registers. The coercion type
  // serves two purposes:
  //
  // 1. Pad structs to a multiple of 64 bits, so they are passed 'left-aligned'
  //    in registers.
  // 2. Expose aligned floating point elements as first-level elements, so the
  //    code generator knows to pass them in floating point registers.
  //
  // We also compute the InReg flag which indicates that the struct contains
  // aligned 32-bit floats.
  //
  struct CoerceBuilder {
    llvm::LLVMContext &Context;
    const llvm::DataLayout &DL;
    SmallVector<llvm::Type*, 8> Elems;
    uint64_t Size;
    bool InReg;

    CoerceBuilder(llvm::LLVMContext &c, const llvm::DataLayout &dl)
      : Context(c), DL(dl), Size(0), InReg(false) {}

    // Pad Elems with integers until Size is ToSize.
    void pad(uint64_t ToSize) {
      assert(ToSize >= Size && "Cannot remove elements");
      if (ToSize == Size)
        return;

      // Finish the current 64-bit word.
      uint64_t Aligned = llvm::alignTo(Size, 64);
      if (Aligned > Size && Aligned <= ToSize) {
        Elems.push_back(llvm::IntegerType::get(Context, Aligned - Size));
        Size = Aligned;
      }

      // Add whole 64-bit words.
      while (Size + 64 <= ToSize) {
        Elems.push_back(llvm::Type::getInt64Ty(Context));
        Size += 64;
      }

      // Final in-word padding.
      if (Size < ToSize) {
        Elems.push_back(llvm::IntegerType::get(Context, ToSize - Size));
        Size = ToSize;
      }
    }

    // Add a floating point element at Offset.
    void addFloat(uint64_t Offset, llvm::Type *Ty, unsigned Bits) {
      // Unaligned floats are treated as integers.
      if (Offset % Bits)
        return;
      // The InReg flag is only required if there are any floats < 64 bits.
      if (Bits < 64)
        InReg = true;
      pad(Offset);
      Elems.push_back(Ty);
      Size = Offset + Bits;
    }

    // Add a struct type to the coercion type, starting at Offset (in bits).
    void addStruct(uint64_t Offset, llvm::StructType *StrTy) {
      const llvm::StructLayout *Layout = DL.getStructLayout(StrTy);
      for (unsigned i = 0, e = StrTy->getNumElements(); i != e; ++i) {
        llvm::Type *ElemTy = StrTy->getElementType(i);
        uint64_t ElemOffset = Offset + Layout->getElementOffsetInBits(i);
        switch (ElemTy->getTypeID()) {
        case llvm::Type::StructTyID:
          addStruct(ElemOffset, cast<llvm::StructType>(ElemTy));
          break;
        case llvm::Type::FloatTyID:
          addFloat(ElemOffset, ElemTy, 32);
          break;
        case llvm::Type::DoubleTyID:
          addFloat(ElemOffset, ElemTy, 64);
          break;
        case llvm::Type::FP128TyID:
          addFloat(ElemOffset, ElemTy, 128);
          break;
        case llvm::Type::PointerTyID:
          if (ElemOffset % 64 == 0) {
            pad(ElemOffset);
            Elems.push_back(ElemTy);
            Size += 64;
          }
          break;
        default:
          break;
        }
      }
    }

    // Check if Ty is a usable substitute for the coercion type.
    bool isUsableType(llvm::StructType *Ty) const {
      return llvm::makeArrayRef(Elems) == Ty->elements();
    }

    // Get the coercion type as a literal struct type.
    llvm::Type *getType() const {
      if (Elems.size() == 1)
        return Elems.front();
      else
        return llvm::StructType::get(Context, Elems);
    }
  };
};
} // end anonymous namespace

ABIArgInfo
SparcV9ABIInfo::classifyType(QualType Ty, unsigned SizeLimit) const {
  if (Ty->isVoidType())
    return ABIArgInfo::getIgnore();

  uint64_t Size = getContext().getTypeSize(Ty);

  // Anything too big to fit in registers is passed with an explicit indirect
  // pointer / sret pointer.
  if (Size > SizeLimit)
    return getNaturalAlignIndirect(Ty, /*ByVal=*/false);

  // Treat an enum type as its underlying type.
  if (const EnumType *EnumTy = Ty->getAs<EnumType>())
    Ty = EnumTy->getDecl()->getIntegerType();

  // Integer types smaller than a register are extended.
  if (Size < 64 && Ty->isIntegerType())
    return ABIArgInfo::getExtend(Ty);

  // Other non-aggregates go in registers.
  if (!isAggregateTypeForABI(Ty))
    return ABIArgInfo::getDirect();

  // If a C++ object has either a non-trivial copy constructor or a non-trivial
  // destructor, it is passed with an explicit indirect pointer / sret pointer.
  if (CGCXXABI::RecordArgABI RAA = getRecordArgABI(Ty, getCXXABI()))
    return getNaturalAlignIndirect(Ty, RAA == CGCXXABI::RAA_DirectInMemory);

  // This is a small aggregate type that should be passed in registers.
  // Build a coercion type from the LLVM struct type.
  llvm::StructType *StrTy = dyn_cast<llvm::StructType>(CGT.ConvertType(Ty));
  if (!StrTy)
    return ABIArgInfo::getDirect();

  CoerceBuilder CB(getVMContext(), getDataLayout());
  CB.addStruct(0, StrTy);
  CB.pad(llvm::alignTo(CB.DL.getTypeSizeInBits(StrTy), 64));

  // Try to use the original type for coercion.
  llvm::Type *CoerceTy = CB.isUsableType(StrTy) ? StrTy : CB.getType();

  if (CB.InReg)
    return ABIArgInfo::getDirectInReg(CoerceTy);
  else
    return ABIArgInfo::getDirect(CoerceTy);
}

Address SparcV9ABIInfo::EmitVAArg(CodeGenFunction &CGF, Address VAListAddr,
                                  QualType Ty) const {
  ABIArgInfo AI = classifyType(Ty, 16 * 8);
  llvm::Type *ArgTy = CGT.ConvertType(Ty);
  if (AI.canHaveCoerceToType() && !AI.getCoerceToType())
    AI.setCoerceToType(ArgTy);

  CharUnits SlotSize = CharUnits::fromQuantity(8);

  CGBuilderTy &Builder = CGF.Builder;
  Address Addr(Builder.CreateLoad(VAListAddr, "ap.cur"), SlotSize);
  llvm::Type *ArgPtrTy = llvm::PointerType::getUnqual(ArgTy);

  auto TypeInfo = getContext().getTypeInfoInChars(Ty);

  Address ArgAddr = Address::invalid();
  CharUnits Stride;
  switch (AI.getKind()) {
  case ABIArgInfo::Expand:
  case ABIArgInfo::CoerceAndExpand:
  case ABIArgInfo::InAlloca:
    llvm_unreachable("Unsupported ABI kind for va_arg");

  case ABIArgInfo::Extend: {
    Stride = SlotSize;
    CharUnits Offset = SlotSize - TypeInfo.first;
    ArgAddr = Builder.CreateConstInBoundsByteGEP(Addr, Offset, "extend");
    break;
  }

  case ABIArgInfo::Direct: {
    auto AllocSize = getDataLayout().getTypeAllocSize(AI.getCoerceToType());
    Stride = CharUnits::fromQuantity(AllocSize).alignTo(SlotSize);
    ArgAddr = Addr;
    break;
  }

  case ABIArgInfo::Indirect:
    Stride = SlotSize;
    ArgAddr = Builder.CreateElementBitCast(Addr, ArgPtrTy, "indirect");
    ArgAddr = Address(Builder.CreateLoad(ArgAddr, "indirect.arg"),
                      TypeInfo.second);
    break;

  case ABIArgInfo::Ignore:
    return Address(llvm::UndefValue::get(ArgPtrTy), TypeInfo.second);
  }

  // Update VAList.
  Address NextPtr = Builder.CreateConstInBoundsByteGEP(Addr, Stride, "ap.next");
  Builder.CreateStore(NextPtr.getPointer(), VAListAddr);

  return Builder.CreateBitCast(ArgAddr, ArgPtrTy, "arg.addr");
}

void SparcV9ABIInfo::computeInfo(CGFunctionInfo &FI) const {
  FI.getReturnInfo() = classifyType(FI.getReturnType(), 32 * 8);
  for (auto &I : FI.arguments())
    I.info = classifyType(I.type, 16 * 8);
}

namespace {
class SparcV9TargetCodeGenInfo : public TargetCodeGenInfo {
public:
  SparcV9TargetCodeGenInfo(CodeGenTypes &CGT)
    : TargetCodeGenInfo(new SparcV9ABIInfo(CGT)) {}

  int getDwarfEHStackPointer(CodeGen::CodeGenModule &M) const override {
    return 14;
  }

  bool initDwarfEHRegSizeTable(CodeGen::CodeGenFunction &CGF,
                               llvm::Value *Address) const override;
};
} // end anonymous namespace

bool
SparcV9TargetCodeGenInfo::initDwarfEHRegSizeTable(CodeGen::CodeGenFunction &CGF,
                                                llvm::Value *Address) const {
  // This is calculated from the LLVM and GCC tables and verified
  // against gcc output.  AFAIK all ABIs use the same encoding.

  CodeGen::CGBuilderTy &Builder = CGF.Builder;

  llvm::IntegerType *i8 = CGF.Int8Ty;
  llvm::Value *Four8 = llvm::ConstantInt::get(i8, 4);
  llvm::Value *Eight8 = llvm::ConstantInt::get(i8, 8);

  // 0-31: the 8-byte general-purpose registers
  AssignToArrayRange(Builder, Address, Eight8, 0, 31);

  // 32-63: f0-31, the 4-byte floating-point registers
  AssignToArrayRange(Builder, Address, Four8, 32, 63);

  //   Y   = 64
  //   PSR = 65
  //   WIM = 66
  //   TBR = 67
  //   PC  = 68
  //   NPC = 69
  //   FSR = 70
  //   CSR = 71
  AssignToArrayRange(Builder, Address, Eight8, 64, 71);

  // 72-87: d0-15, the 8-byte floating-point registers
  AssignToArrayRange(Builder, Address, Eight8, 72, 87);

  return false;
}

// ARC ABI implementation.
namespace {

class ARCABIInfo : public DefaultABIInfo {
public:
  using DefaultABIInfo::DefaultABIInfo;

private:
  Address EmitVAArg(CodeGenFunction &CGF, Address VAListAddr,
                    QualType Ty) const override;

  void updateState(const ABIArgInfo &Info, QualType Ty, CCState &State) const {
    if (!State.FreeRegs)
      return;
    if (Info.isIndirect() && Info.getInReg())
      State.FreeRegs--;
    else if (Info.isDirect() && Info.getInReg()) {
      unsigned sz = (getContext().getTypeSize(Ty) + 31) / 32;
      if (sz < State.FreeRegs)
        State.FreeRegs -= sz;
      else
        State.FreeRegs = 0;
    }
  }

  void computeInfo(CGFunctionInfo &FI) const override {
    CCState State(FI);
    // ARC uses 8 registers to pass arguments.
    State.FreeRegs = 8;

    if (!getCXXABI().classifyReturnType(FI))
      FI.getReturnInfo() = classifyReturnType(FI.getReturnType());
    updateState(FI.getReturnInfo(), FI.getReturnType(), State);
    for (auto &I : FI.arguments()) {
      I.info = classifyArgumentType(I.type, State.FreeRegs);
      updateState(I.info, I.type, State);
    }
  }

  ABIArgInfo getIndirectByRef(QualType Ty, bool HasFreeRegs) const;
  ABIArgInfo getIndirectByValue(QualType Ty) const;
  ABIArgInfo classifyArgumentType(QualType Ty, uint8_t FreeRegs) const;
  ABIArgInfo classifyReturnType(QualType RetTy) const;
};

class ARCTargetCodeGenInfo : public TargetCodeGenInfo {
public:
  ARCTargetCodeGenInfo(CodeGenTypes &CGT)
      : TargetCodeGenInfo(new ARCABIInfo(CGT)) {}
};


ABIArgInfo ARCABIInfo::getIndirectByRef(QualType Ty, bool HasFreeRegs) const {
  return HasFreeRegs ? getNaturalAlignIndirectInReg(Ty) :
                       getNaturalAlignIndirect(Ty, false);
}

ABIArgInfo ARCABIInfo::getIndirectByValue(QualType Ty) const {
  // Compute the byval alignment.
  const unsigned MinABIStackAlignInBytes = 4;
  unsigned TypeAlign = getContext().getTypeAlign(Ty) / 8;
  return ABIArgInfo::getIndirect(CharUnits::fromQuantity(4), /*ByVal=*/true,
                                 TypeAlign > MinABIStackAlignInBytes);
}

Address ARCABIInfo::EmitVAArg(CodeGenFunction &CGF, Address VAListAddr,
                              QualType Ty) const {
  return emitVoidPtrVAArg(CGF, VAListAddr, Ty, /*indirect*/ false,
                          getContext().getTypeInfoInChars(Ty),
                          CharUnits::fromQuantity(4), true);
}

ABIArgInfo ARCABIInfo::classifyArgumentType(QualType Ty,
                                            uint8_t FreeRegs) const {
  // Handle the generic C++ ABI.
  const RecordType *RT = Ty->getAs<RecordType>();
  if (RT) {
    CGCXXABI::RecordArgABI RAA = getRecordArgABI(RT, getCXXABI());
    if (RAA == CGCXXABI::RAA_Indirect)
      return getIndirectByRef(Ty, FreeRegs > 0);

    if (RAA == CGCXXABI::RAA_DirectInMemory)
      return getIndirectByValue(Ty);
  }

  // Treat an enum type as its underlying type.
  if (const EnumType *EnumTy = Ty->getAs<EnumType>())
    Ty = EnumTy->getDecl()->getIntegerType();

  auto SizeInRegs = llvm::alignTo(getContext().getTypeSize(Ty), 32) / 32;

  if (isAggregateTypeForABI(Ty)) {
    // Structures with flexible arrays are always indirect.
    if (RT && RT->getDecl()->hasFlexibleArrayMember())
      return getIndirectByValue(Ty);

    // Ignore empty structs/unions.
    if (isEmptyRecord(getContext(), Ty, true))
      return ABIArgInfo::getIgnore();

    llvm::LLVMContext &LLVMContext = getVMContext();

    llvm::IntegerType *Int32 = llvm::Type::getInt32Ty(LLVMContext);
    SmallVector<llvm::Type *, 3> Elements(SizeInRegs, Int32);
    llvm::Type *Result = llvm::StructType::get(LLVMContext, Elements);

    return FreeRegs >= SizeInRegs ?
        ABIArgInfo::getDirectInReg(Result) :
        ABIArgInfo::getDirect(Result, 0, nullptr, false);
  }

  return Ty->isPromotableIntegerType() ?
      (FreeRegs >= SizeInRegs ? ABIArgInfo::getExtendInReg(Ty) :
                                ABIArgInfo::getExtend(Ty)) :
      (FreeRegs >= SizeInRegs ? ABIArgInfo::getDirectInReg() :
                                ABIArgInfo::getDirect());
}

ABIArgInfo ARCABIInfo::classifyReturnType(QualType RetTy) const {
  if (RetTy->isAnyComplexType())
    return ABIArgInfo::getDirectInReg();

  // Arguments of size > 4 registers are indirect.
  auto RetSize = llvm::alignTo(getContext().getTypeSize(RetTy), 32) / 32;
  if (RetSize > 4)
    return getIndirectByRef(RetTy, /*HasFreeRegs*/ true);

  return DefaultABIInfo::classifyReturnType(RetTy);
}

} // End anonymous namespace.

//===----------------------------------------------------------------------===//
// XCore ABI Implementation
//===----------------------------------------------------------------------===//

namespace {

/// A SmallStringEnc instance is used to build up the TypeString by passing
/// it by reference between functions that append to it.
typedef llvm::SmallString<128> SmallStringEnc;

/// TypeStringCache caches the meta encodings of Types.
///
/// The reason for caching TypeStrings is two fold:
///   1. To cache a type's encoding for later uses;
///   2. As a means to break recursive member type inclusion.
///
/// A cache Entry can have a Status of:
///   NonRecursive:   The type encoding is not recursive;
///   Recursive:      The type encoding is recursive;
///   Incomplete:     An incomplete TypeString;
///   IncompleteUsed: An incomplete TypeString that has been used in a
///                   Recursive type encoding.
///
/// A NonRecursive entry will have all of its sub-members expanded as fully
/// as possible. Whilst it may contain types which are recursive, the type
/// itself is not recursive and thus its encoding may be safely used whenever
/// the type is encountered.
///
/// A Recursive entry will have all of its sub-members expanded as fully as
/// possible. The type itself is recursive and it may contain other types which
/// are recursive. The Recursive encoding must not be used during the expansion
/// of a recursive type's recursive branch. For simplicity the code uses
/// IncompleteCount to reject all usage of Recursive encodings for member types.
///
/// An Incomplete entry is always a RecordType and only encodes its
/// identifier e.g. "s(S){}". Incomplete 'StubEnc' entries are ephemeral and
/// are placed into the cache during type expansion as a means to identify and
/// handle recursive inclusion of types as sub-members. If there is recursion
/// the entry becomes IncompleteUsed.
///
/// During the expansion of a RecordType's members:
///
///   If the cache contains a NonRecursive encoding for the member type, the
///   cached encoding is used;
///
///   If the cache contains a Recursive encoding for the member type, the
///   cached encoding is 'Swapped' out, as it may be incorrect, and...
///
///   If the member is a RecordType, an Incomplete encoding is placed into the
///   cache to break potential recursive inclusion of itself as a sub-member;
///
///   Once a member RecordType has been expanded, its temporary incomplete
///   entry is removed from the cache. If a Recursive encoding was swapped out
///   it is swapped back in;
///
///   If an incomplete entry is used to expand a sub-member, the incomplete
///   entry is marked as IncompleteUsed. The cache keeps count of how many
///   IncompleteUsed entries it currently contains in IncompleteUsedCount;
///
///   If a member's encoding is found to be a NonRecursive or Recursive viz:
///   IncompleteUsedCount==0, the member's encoding is added to the cache.
///   Else the member is part of a recursive type and thus the recursion has
///   been exited too soon for the encoding to be correct for the member.
///
class TypeStringCache {
  enum Status {NonRecursive, Recursive, Incomplete, IncompleteUsed};
  struct Entry {
    std::string Str;     // The encoded TypeString for the type.
    enum Status State;   // Information about the encoding in 'Str'.
    std::string Swapped; // A temporary place holder for a Recursive encoding
                         // during the expansion of RecordType's members.
  };
  std::map<const IdentifierInfo *, struct Entry> Map;
  unsigned IncompleteCount;     // Number of Incomplete entries in the Map.
  unsigned IncompleteUsedCount; // Number of IncompleteUsed entries in the Map.
public:
  TypeStringCache() : IncompleteCount(0), IncompleteUsedCount(0) {}
  void addIncomplete(const IdentifierInfo *ID, std::string StubEnc);
  bool removeIncomplete(const IdentifierInfo *ID);
  void addIfComplete(const IdentifierInfo *ID, StringRef Str,
                     bool IsRecursive);
  StringRef lookupStr(const IdentifierInfo *ID);
};

/// TypeString encodings for enum & union fields must be order.
/// FieldEncoding is a helper for this ordering process.
class FieldEncoding {
  bool HasName;
  std::string Enc;
public:
  FieldEncoding(bool b, SmallStringEnc &e) : HasName(b), Enc(e.c_str()) {}
  StringRef str() { return Enc; }
  bool operator<(const FieldEncoding &rhs) const {
    if (HasName != rhs.HasName) return HasName;
    return Enc < rhs.Enc;
  }
};

class XCoreABIInfo : public DefaultABIInfo {
public:
  XCoreABIInfo(CodeGen::CodeGenTypes &CGT) : DefaultABIInfo(CGT) {}
  Address EmitVAArg(CodeGenFunction &CGF, Address VAListAddr,
                    QualType Ty) const override;
};

class XCoreTargetCodeGenInfo : public TargetCodeGenInfo {
  mutable TypeStringCache TSC;
public:
  XCoreTargetCodeGenInfo(CodeGenTypes &CGT)
    :TargetCodeGenInfo(new XCoreABIInfo(CGT)) {}
  void emitTargetMD(const Decl *D, llvm::GlobalValue *GV,
                    CodeGen::CodeGenModule &M) const override;
};

} // End anonymous namespace.

// TODO: this implementation is likely now redundant with the default
// EmitVAArg.
Address XCoreABIInfo::EmitVAArg(CodeGenFunction &CGF, Address VAListAddr,
                                QualType Ty) const {
  CGBuilderTy &Builder = CGF.Builder;

  // Get the VAList.
  CharUnits SlotSize = CharUnits::fromQuantity(4);
  Address AP(Builder.CreateLoad(VAListAddr), SlotSize);

  // Handle the argument.
  ABIArgInfo AI = classifyArgumentType(Ty);
  CharUnits TypeAlign = getContext().getTypeAlignInChars(Ty);
  llvm::Type *ArgTy = CGT.ConvertType(Ty);
  if (AI.canHaveCoerceToType() && !AI.getCoerceToType())
    AI.setCoerceToType(ArgTy);
  llvm::Type *ArgPtrTy = llvm::PointerType::getUnqual(ArgTy);

  Address Val = Address::invalid();
  CharUnits ArgSize = CharUnits::Zero();
  switch (AI.getKind()) {
  case ABIArgInfo::Expand:
  case ABIArgInfo::CoerceAndExpand:
  case ABIArgInfo::InAlloca:
    llvm_unreachable("Unsupported ABI kind for va_arg");
  case ABIArgInfo::Ignore:
    Val = Address(llvm::UndefValue::get(ArgPtrTy), TypeAlign);
    ArgSize = CharUnits::Zero();
    break;
  case ABIArgInfo::Extend:
  case ABIArgInfo::Direct:
    Val = Builder.CreateBitCast(AP, ArgPtrTy);
    ArgSize = CharUnits::fromQuantity(
                       getDataLayout().getTypeAllocSize(AI.getCoerceToType()));
    ArgSize = ArgSize.alignTo(SlotSize);
    break;
  case ABIArgInfo::Indirect:
    Val = Builder.CreateElementBitCast(AP, ArgPtrTy);
    Val = Address(Builder.CreateLoad(Val), TypeAlign);
    ArgSize = SlotSize;
    break;
  }

  // Increment the VAList.
  if (!ArgSize.isZero()) {
    Address APN = Builder.CreateConstInBoundsByteGEP(AP, ArgSize);
    Builder.CreateStore(APN.getPointer(), VAListAddr);
  }

  return Val;
}

/// During the expansion of a RecordType, an incomplete TypeString is placed
/// into the cache as a means to identify and break recursion.
/// If there is a Recursive encoding in the cache, it is swapped out and will
/// be reinserted by removeIncomplete().
/// All other types of encoding should have been used rather than arriving here.
void TypeStringCache::addIncomplete(const IdentifierInfo *ID,
                                    std::string StubEnc) {
  if (!ID)
    return;
  Entry &E = Map[ID];
  assert( (E.Str.empty() || E.State == Recursive) &&
         "Incorrectly use of addIncomplete");
  assert(!StubEnc.empty() && "Passing an empty string to addIncomplete()");
  E.Swapped.swap(E.Str); // swap out the Recursive
  E.Str.swap(StubEnc);
  E.State = Incomplete;
  ++IncompleteCount;
}

/// Once the RecordType has been expanded, the temporary incomplete TypeString
/// must be removed from the cache.
/// If a Recursive was swapped out by addIncomplete(), it will be replaced.
/// Returns true if the RecordType was defined recursively.
bool TypeStringCache::removeIncomplete(const IdentifierInfo *ID) {
  if (!ID)
    return false;
  auto I = Map.find(ID);
  assert(I != Map.end() && "Entry not present");
  Entry &E = I->second;
  assert( (E.State == Incomplete ||
           E.State == IncompleteUsed) &&
         "Entry must be an incomplete type");
  bool IsRecursive = false;
  if (E.State == IncompleteUsed) {
    // We made use of our Incomplete encoding, thus we are recursive.
    IsRecursive = true;
    --IncompleteUsedCount;
  }
  if (E.Swapped.empty())
    Map.erase(I);
  else {
    // Swap the Recursive back.
    E.Swapped.swap(E.Str);
    E.Swapped.clear();
    E.State = Recursive;
  }
  --IncompleteCount;
  return IsRecursive;
}

/// Add the encoded TypeString to the cache only if it is NonRecursive or
/// Recursive (viz: all sub-members were expanded as fully as possible).
void TypeStringCache::addIfComplete(const IdentifierInfo *ID, StringRef Str,
                                    bool IsRecursive) {
  if (!ID || IncompleteUsedCount)
    return; // No key or it is is an incomplete sub-type so don't add.
  Entry &E = Map[ID];
  if (IsRecursive && !E.Str.empty()) {
    assert(E.State==Recursive && E.Str.size() == Str.size() &&
           "This is not the same Recursive entry");
    // The parent container was not recursive after all, so we could have used
    // this Recursive sub-member entry after all, but we assumed the worse when
    // we started viz: IncompleteCount!=0.
    return;
  }
  assert(E.Str.empty() && "Entry already present");
  E.Str = Str.str();
  E.State = IsRecursive? Recursive : NonRecursive;
}

/// Return a cached TypeString encoding for the ID. If there isn't one, or we
/// are recursively expanding a type (IncompleteCount != 0) and the cached
/// encoding is Recursive, return an empty StringRef.
StringRef TypeStringCache::lookupStr(const IdentifierInfo *ID) {
  if (!ID)
    return StringRef();   // We have no key.
  auto I = Map.find(ID);
  if (I == Map.end())
    return StringRef();   // We have no encoding.
  Entry &E = I->second;
  if (E.State == Recursive && IncompleteCount)
    return StringRef();   // We don't use Recursive encodings for member types.

  if (E.State == Incomplete) {
    // The incomplete type is being used to break out of recursion.
    E.State = IncompleteUsed;
    ++IncompleteUsedCount;
  }
  return E.Str;
}

/// The XCore ABI includes a type information section that communicates symbol
/// type information to the linker. The linker uses this information to verify
/// safety/correctness of things such as array bound and pointers et al.
/// The ABI only requires C (and XC) language modules to emit TypeStrings.
/// This type information (TypeString) is emitted into meta data for all global
/// symbols: definitions, declarations, functions & variables.
///
/// The TypeString carries type, qualifier, name, size & value details.
/// Please see 'Tools Development Guide' section 2.16.2 for format details:
/// https://www.xmos.com/download/public/Tools-Development-Guide%28X9114A%29.pdf
/// The output is tested by test/CodeGen/xcore-stringtype.c.
///
static bool getTypeString(SmallStringEnc &Enc, const Decl *D,
                          CodeGen::CodeGenModule &CGM, TypeStringCache &TSC);

/// XCore uses emitTargetMD to emit TypeString metadata for global symbols.
void XCoreTargetCodeGenInfo::emitTargetMD(const Decl *D, llvm::GlobalValue *GV,
                                          CodeGen::CodeGenModule &CGM) const {
  SmallStringEnc Enc;
  if (getTypeString(Enc, D, CGM, TSC)) {
    llvm::LLVMContext &Ctx = CGM.getModule().getContext();
    llvm::Metadata *MDVals[] = {llvm::ConstantAsMetadata::get(GV),
                                llvm::MDString::get(Ctx, Enc.str())};
    llvm::NamedMDNode *MD =
      CGM.getModule().getOrInsertNamedMetadata("xcore.typestrings");
    MD->addOperand(llvm::MDNode::get(Ctx, MDVals));
  }
}

//===----------------------------------------------------------------------===//
// SPIR ABI Implementation
//===----------------------------------------------------------------------===//

namespace {
class SPIRTargetCodeGenInfo : public TargetCodeGenInfo {
public:
  SPIRTargetCodeGenInfo(CodeGen::CodeGenTypes &CGT)
    : TargetCodeGenInfo(new DefaultABIInfo(CGT)) {}
  unsigned getOpenCLKernelCallingConv() const override;
};

} // End anonymous namespace.

namespace clang {
namespace CodeGen {
void computeSPIRKernelABIInfo(CodeGenModule &CGM, CGFunctionInfo &FI) {
  DefaultABIInfo SPIRABI(CGM.getTypes());
  SPIRABI.computeInfo(FI);
}
}
}

unsigned SPIRTargetCodeGenInfo::getOpenCLKernelCallingConv() const {
  return llvm::CallingConv::SPIR_KERNEL;
}

static bool appendType(SmallStringEnc &Enc, QualType QType,
                       const CodeGen::CodeGenModule &CGM,
                       TypeStringCache &TSC);

/// Helper function for appendRecordType().
/// Builds a SmallVector containing the encoded field types in declaration
/// order.
static bool extractFieldType(SmallVectorImpl<FieldEncoding> &FE,
                             const RecordDecl *RD,
                             const CodeGen::CodeGenModule &CGM,
                             TypeStringCache &TSC) {
  for (const auto *Field : RD->fields()) {
    SmallStringEnc Enc;
    Enc += "m(";
    Enc += Field->getName();
    Enc += "){";
    if (Field->isBitField()) {
      Enc += "b(";
      llvm::raw_svector_ostream OS(Enc);
      OS << Field->getBitWidthValue(CGM.getContext());
      Enc += ':';
    }
    if (!appendType(Enc, Field->getType(), CGM, TSC))
      return false;
    if (Field->isBitField())
      Enc += ')';
    Enc += '}';
    FE.emplace_back(!Field->getName().empty(), Enc);
  }
  return true;
}

/// Appends structure and union types to Enc and adds encoding to cache.
/// Recursively calls appendType (via extractFieldType) for each field.
/// Union types have their fields ordered according to the ABI.
static bool appendRecordType(SmallStringEnc &Enc, const RecordType *RT,
                             const CodeGen::CodeGenModule &CGM,
                             TypeStringCache &TSC, const IdentifierInfo *ID) {
  // Append the cached TypeString if we have one.
  StringRef TypeString = TSC.lookupStr(ID);
  if (!TypeString.empty()) {
    Enc += TypeString;
    return true;
  }

  // Start to emit an incomplete TypeString.
  size_t Start = Enc.size();
  Enc += (RT->isUnionType()? 'u' : 's');
  Enc += '(';
  if (ID)
    Enc += ID->getName();
  Enc += "){";

  // We collect all encoded fields and order as necessary.
  bool IsRecursive = false;
  const RecordDecl *RD = RT->getDecl()->getDefinition();
  if (RD && !RD->field_empty()) {
    // An incomplete TypeString stub is placed in the cache for this RecordType
    // so that recursive calls to this RecordType will use it whilst building a
    // complete TypeString for this RecordType.
    SmallVector<FieldEncoding, 16> FE;
    std::string StubEnc(Enc.substr(Start).str());
    StubEnc += '}';  // StubEnc now holds a valid incomplete TypeString.
    TSC.addIncomplete(ID, std::move(StubEnc));
    if (!extractFieldType(FE, RD, CGM, TSC)) {
      (void) TSC.removeIncomplete(ID);
      return false;
    }
    IsRecursive = TSC.removeIncomplete(ID);
    // The ABI requires unions to be sorted but not structures.
    // See FieldEncoding::operator< for sort algorithm.
    if (RT->isUnionType())
      llvm::sort(FE);
    // We can now complete the TypeString.
    unsigned E = FE.size();
    for (unsigned I = 0; I != E; ++I) {
      if (I)
        Enc += ',';
      Enc += FE[I].str();
    }
  }
  Enc += '}';
  TSC.addIfComplete(ID, Enc.substr(Start), IsRecursive);
  return true;
}

/// Appends enum types to Enc and adds the encoding to the cache.
static bool appendEnumType(SmallStringEnc &Enc, const EnumType *ET,
                           TypeStringCache &TSC,
                           const IdentifierInfo *ID) {
  // Append the cached TypeString if we have one.
  StringRef TypeString = TSC.lookupStr(ID);
  if (!TypeString.empty()) {
    Enc += TypeString;
    return true;
  }

  size_t Start = Enc.size();
  Enc += "e(";
  if (ID)
    Enc += ID->getName();
  Enc += "){";

  // We collect all encoded enumerations and order them alphanumerically.
  if (const EnumDecl *ED = ET->getDecl()->getDefinition()) {
    SmallVector<FieldEncoding, 16> FE;
    for (auto I = ED->enumerator_begin(), E = ED->enumerator_end(); I != E;
         ++I) {
      SmallStringEnc EnumEnc;
      EnumEnc += "m(";
      EnumEnc += I->getName();
      EnumEnc += "){";
      I->getInitVal().toString(EnumEnc);
      EnumEnc += '}';
      FE.push_back(FieldEncoding(!I->getName().empty(), EnumEnc));
    }
    llvm::sort(FE);
    unsigned E = FE.size();
    for (unsigned I = 0; I != E; ++I) {
      if (I)
        Enc += ',';
      Enc += FE[I].str();
    }
  }
  Enc += '}';
  TSC.addIfComplete(ID, Enc.substr(Start), false);
  return true;
}

/// Appends type's qualifier to Enc.
/// This is done prior to appending the type's encoding.
static void appendQualifier(SmallStringEnc &Enc, QualType QT) {
  // Qualifiers are emitted in alphabetical order.
  static const char *const Table[]={"","c:","r:","cr:","v:","cv:","rv:","crv:"};
  int Lookup = 0;
  if (QT.isConstQualified())
    Lookup += 1<<0;
  if (QT.isRestrictQualified())
    Lookup += 1<<1;
  if (QT.isVolatileQualified())
    Lookup += 1<<2;
  Enc += Table[Lookup];
}

/// Appends built-in types to Enc.
static bool appendBuiltinType(SmallStringEnc &Enc, const BuiltinType *BT) {
  const char *EncType;
  switch (BT->getKind()) {
    case BuiltinType::Void:
      EncType = "0";
      break;
    case BuiltinType::Bool:
      EncType = "b";
      break;
    case BuiltinType::Char_U:
      EncType = "uc";
      break;
    case BuiltinType::UChar:
      EncType = "uc";
      break;
    case BuiltinType::SChar:
      EncType = "sc";
      break;
    case BuiltinType::UShort:
      EncType = "us";
      break;
    case BuiltinType::Short:
      EncType = "ss";
      break;
    case BuiltinType::UInt:
      EncType = "ui";
      break;
    case BuiltinType::Int:
      EncType = "si";
      break;
    case BuiltinType::ULong:
      EncType = "ul";
      break;
    case BuiltinType::Long:
      EncType = "sl";
      break;
    case BuiltinType::ULongLong:
      EncType = "ull";
      break;
    case BuiltinType::LongLong:
      EncType = "sll";
      break;
    case BuiltinType::Float:
      EncType = "ft";
      break;
    case BuiltinType::Double:
      EncType = "d";
      break;
    case BuiltinType::LongDouble:
      EncType = "ld";
      break;
    default:
      return false;
  }
  Enc += EncType;
  return true;
}

/// Appends a pointer encoding to Enc before calling appendType for the pointee.
static bool appendPointerType(SmallStringEnc &Enc, const PointerType *PT,
                              const CodeGen::CodeGenModule &CGM,
                              TypeStringCache &TSC) {
  Enc += "p(";
  if (!appendType(Enc, PT->getPointeeType(), CGM, TSC))
    return false;
  Enc += ')';
  return true;
}

/// Appends array encoding to Enc before calling appendType for the element.
static bool appendArrayType(SmallStringEnc &Enc, QualType QT,
                            const ArrayType *AT,
                            const CodeGen::CodeGenModule &CGM,
                            TypeStringCache &TSC, StringRef NoSizeEnc) {
  if (AT->getSizeModifier() != ArrayType::Normal)
    return false;
  Enc += "a(";
  if (const ConstantArrayType *CAT = dyn_cast<ConstantArrayType>(AT))
    CAT->getSize().toStringUnsigned(Enc);
  else
    Enc += NoSizeEnc; // Global arrays use "*", otherwise it is "".
  Enc += ':';
  // The Qualifiers should be attached to the type rather than the array.
  appendQualifier(Enc, QT);
  if (!appendType(Enc, AT->getElementType(), CGM, TSC))
    return false;
  Enc += ')';
  return true;
}

/// Appends a function encoding to Enc, calling appendType for the return type
/// and the arguments.
static bool appendFunctionType(SmallStringEnc &Enc, const FunctionType *FT,
                             const CodeGen::CodeGenModule &CGM,
                             TypeStringCache &TSC) {
  Enc += "f{";
  if (!appendType(Enc, FT->getReturnType(), CGM, TSC))
    return false;
  Enc += "}(";
  if (const FunctionProtoType *FPT = FT->getAs<FunctionProtoType>()) {
    // N.B. we are only interested in the adjusted param types.
    auto I = FPT->param_type_begin();
    auto E = FPT->param_type_end();
    if (I != E) {
      do {
        if (!appendType(Enc, *I, CGM, TSC))
          return false;
        ++I;
        if (I != E)
          Enc += ',';
      } while (I != E);
      if (FPT->isVariadic())
        Enc += ",va";
    } else {
      if (FPT->isVariadic())
        Enc += "va";
      else
        Enc += '0';
    }
  }
  Enc += ')';
  return true;
}

/// Handles the type's qualifier before dispatching a call to handle specific
/// type encodings.
static bool appendType(SmallStringEnc &Enc, QualType QType,
                       const CodeGen::CodeGenModule &CGM,
                       TypeStringCache &TSC) {

  QualType QT = QType.getCanonicalType();

  if (const ArrayType *AT = QT->getAsArrayTypeUnsafe())
    // The Qualifiers should be attached to the type rather than the array.
    // Thus we don't call appendQualifier() here.
    return appendArrayType(Enc, QT, AT, CGM, TSC, "");

  appendQualifier(Enc, QT);

  if (const BuiltinType *BT = QT->getAs<BuiltinType>())
    return appendBuiltinType(Enc, BT);

  if (const PointerType *PT = QT->getAs<PointerType>())
    return appendPointerType(Enc, PT, CGM, TSC);

  if (const EnumType *ET = QT->getAs<EnumType>())
    return appendEnumType(Enc, ET, TSC, QT.getBaseTypeIdentifier());

  if (const RecordType *RT = QT->getAsStructureType())
    return appendRecordType(Enc, RT, CGM, TSC, QT.getBaseTypeIdentifier());

  if (const RecordType *RT = QT->getAsUnionType())
    return appendRecordType(Enc, RT, CGM, TSC, QT.getBaseTypeIdentifier());

  if (const FunctionType *FT = QT->getAs<FunctionType>())
    return appendFunctionType(Enc, FT, CGM, TSC);

  return false;
}

static bool getTypeString(SmallStringEnc &Enc, const Decl *D,
                          CodeGen::CodeGenModule &CGM, TypeStringCache &TSC) {
  if (!D)
    return false;

  if (const FunctionDecl *FD = dyn_cast<FunctionDecl>(D)) {
    if (FD->getLanguageLinkage() != CLanguageLinkage)
      return false;
    return appendType(Enc, FD->getType(), CGM, TSC);
  }

  if (const VarDecl *VD = dyn_cast<VarDecl>(D)) {
    if (VD->getLanguageLinkage() != CLanguageLinkage)
      return false;
    QualType QT = VD->getType().getCanonicalType();
    if (const ArrayType *AT = QT->getAsArrayTypeUnsafe()) {
      // Global ArrayTypes are given a size of '*' if the size is unknown.
      // The Qualifiers should be attached to the type rather than the array.
      // Thus we don't call appendQualifier() here.
      return appendArrayType(Enc, QT, AT, CGM, TSC, "*");
    }
    return appendType(Enc, QT, CGM, TSC);
  }
  return false;
}

//===----------------------------------------------------------------------===//
// RISCV ABI Implementation
//===----------------------------------------------------------------------===//

namespace {
class RISCVABIInfo : public DefaultABIInfo {
private:
  // Size of the integer ('x') registers in bits.
  unsigned XLen;
  // Size of the floating point ('f') registers in bits. Note that the target
  // ISA might have a wider FLen than the selected ABI (e.g. an RV32IF target
  // with soft float ABI has FLen==0).
  unsigned FLen;
  static const int NumArgGPRs = 8;
  static const int NumArgFPRs = 8;
  bool detectFPCCEligibleStructHelper(QualType Ty, CharUnits CurOff,
                                      llvm::Type *&Field1Ty,
                                      CharUnits &Field1Off,
                                      llvm::Type *&Field2Ty,
                                      CharUnits &Field2Off) const;

public:
  RISCVABIInfo(CodeGen::CodeGenTypes &CGT, unsigned XLen, unsigned FLen)
      : DefaultABIInfo(CGT), XLen(XLen), FLen(FLen) {}

  // DefaultABIInfo's classifyReturnType and classifyArgumentType are
  // non-virtual, but computeInfo is virtual, so we overload it.
  void computeInfo(CGFunctionInfo &FI) const override;

  ABIArgInfo classifyArgumentType(QualType Ty, bool IsFixed, int &ArgGPRsLeft,
                                  int &ArgFPRsLeft) const;
  ABIArgInfo classifyReturnType(QualType RetTy) const;

  Address EmitVAArg(CodeGenFunction &CGF, Address VAListAddr,
                    QualType Ty) const override;

  ABIArgInfo extendType(QualType Ty) const;

  bool detectFPCCEligibleStruct(QualType Ty, llvm::Type *&Field1Ty,
                                CharUnits &Field1Off, llvm::Type *&Field2Ty,
                                CharUnits &Field2Off, int &NeededArgGPRs,
                                int &NeededArgFPRs) const;
  ABIArgInfo coerceAndExpandFPCCEligibleStruct(llvm::Type *Field1Ty,
                                               CharUnits Field1Off,
                                               llvm::Type *Field2Ty,
                                               CharUnits Field2Off) const;
};
} // end anonymous namespace

void RISCVABIInfo::computeInfo(CGFunctionInfo &FI) const {
  QualType RetTy = FI.getReturnType();
  if (!getCXXABI().classifyReturnType(FI))
    FI.getReturnInfo() = classifyReturnType(RetTy);

  // IsRetIndirect is true if classifyArgumentType indicated the value should
  // be passed indirect, or if the type size is a scalar greater than 2*XLen
  // and not a complex type with elements <= FLen. e.g. fp128 is passed direct
  // in LLVM IR, relying on the backend lowering code to rewrite the argument
  // list and pass indirectly on RV32.
  bool IsRetIndirect = FI.getReturnInfo().getKind() == ABIArgInfo::Indirect;
  if (!IsRetIndirect && RetTy->isScalarType() &&
      getContext().getTypeSize(RetTy) > (2 * XLen)) {
    if (RetTy->isComplexType() && FLen) {
      QualType EltTy = RetTy->getAs<ComplexType>()->getElementType();
      IsRetIndirect = getContext().getTypeSize(EltTy) > FLen;
    } else {
      // This is a normal scalar > 2*XLen, such as fp128 on RV32.
      IsRetIndirect = true;
    }
  }

  // We must track the number of GPRs used in order to conform to the RISC-V
  // ABI, as integer scalars passed in registers should have signext/zeroext
  // when promoted, but are anyext if passed on the stack. As GPR usage is
  // different for variadic arguments, we must also track whether we are
  // examining a vararg or not.
  int ArgGPRsLeft = IsRetIndirect ? NumArgGPRs - 1 : NumArgGPRs;
  int ArgFPRsLeft = FLen ? NumArgFPRs : 0;
  int NumFixedArgs = FI.getNumRequiredArgs();

  int ArgNum = 0;
  for (auto &ArgInfo : FI.arguments()) {
    bool IsFixed = ArgNum < NumFixedArgs;
    ArgInfo.info =
        classifyArgumentType(ArgInfo.type, IsFixed, ArgGPRsLeft, ArgFPRsLeft);
    ArgNum++;
  }
}

// Returns true if the struct is a potential candidate for the floating point
// calling convention. If this function returns true, the caller is
// responsible for checking that if there is only a single field then that
// field is a float.
bool RISCVABIInfo::detectFPCCEligibleStructHelper(QualType Ty, CharUnits CurOff,
                                                  llvm::Type *&Field1Ty,
                                                  CharUnits &Field1Off,
                                                  llvm::Type *&Field2Ty,
                                                  CharUnits &Field2Off) const {
  bool IsInt = Ty->isIntegralOrEnumerationType();
  bool IsFloat = Ty->isRealFloatingType();

  if (IsInt || IsFloat) {
    uint64_t Size = getContext().getTypeSize(Ty);
    if (IsInt && Size > XLen)
      return false;
    // Can't be eligible if larger than the FP registers. Half precision isn't
    // currently supported on RISC-V and the ABI hasn't been confirmed, so
    // default to the integer ABI in that case.
    if (IsFloat && (Size > FLen || Size < 32))
      return false;
    // Can't be eligible if an integer type was already found (int+int pairs
    // are not eligible).
    if (IsInt && Field1Ty && Field1Ty->isIntegerTy())
      return false;
    if (!Field1Ty) {
      Field1Ty = CGT.ConvertType(Ty);
      Field1Off = CurOff;
      return true;
    }
    if (!Field2Ty) {
      Field2Ty = CGT.ConvertType(Ty);
      Field2Off = CurOff;
      return true;
    }
    return false;
  }

  if (auto CTy = Ty->getAs<ComplexType>()) {
    if (Field1Ty)
      return false;
    QualType EltTy = CTy->getElementType();
    if (getContext().getTypeSize(EltTy) > FLen)
      return false;
    Field1Ty = CGT.ConvertType(EltTy);
    Field1Off = CurOff;
    assert(CurOff.isZero() && "Unexpected offset for first field");
    Field2Ty = Field1Ty;
    Field2Off = Field1Off + getContext().getTypeSizeInChars(EltTy);
    return true;
  }

  if (const ConstantArrayType *ATy = getContext().getAsConstantArrayType(Ty)) {
    uint64_t ArraySize = ATy->getSize().getZExtValue();
    QualType EltTy = ATy->getElementType();
    CharUnits EltSize = getContext().getTypeSizeInChars(EltTy);
    for (uint64_t i = 0; i < ArraySize; ++i) {
      bool Ret = detectFPCCEligibleStructHelper(EltTy, CurOff, Field1Ty,
                                                Field1Off, Field2Ty, Field2Off);
      if (!Ret)
        return false;
      CurOff += EltSize;
    }
    return true;
  }

  if (const auto *RTy = Ty->getAs<RecordType>()) {
    // Structures with either a non-trivial destructor or a non-trivial
    // copy constructor are not eligible for the FP calling convention.
    if (getRecordArgABI(Ty, CGT.getCXXABI()))
      return false;
    if (isEmptyRecord(getContext(), Ty, true))
      return true;
    const RecordDecl *RD = RTy->getDecl();
    // Unions aren't eligible unless they're empty (which is caught above).
    if (RD->isUnion())
      return false;
    int ZeroWidthBitFieldCount = 0;
    for (const FieldDecl *FD : RD->fields()) {
      const ASTRecordLayout &Layout = getContext().getASTRecordLayout(RD);
      uint64_t FieldOffInBits = Layout.getFieldOffset(FD->getFieldIndex());
      QualType QTy = FD->getType();
      if (FD->isBitField()) {
        unsigned BitWidth = FD->getBitWidthValue(getContext());
        // Allow a bitfield with a type greater than XLen as long as the
        // bitwidth is XLen or less.
        if (getContext().getTypeSize(QTy) > XLen && BitWidth <= XLen)
          QTy = getContext().getIntTypeForBitwidth(XLen, false);
        if (BitWidth == 0) {
          ZeroWidthBitFieldCount++;
          continue;
        }
      }

      bool Ret = detectFPCCEligibleStructHelper(
          QTy, CurOff + getContext().toCharUnitsFromBits(FieldOffInBits),
          Field1Ty, Field1Off, Field2Ty, Field2Off);
      if (!Ret)
        return false;

      // As a quirk of the ABI, zero-width bitfields aren't ignored for fp+fp
      // or int+fp structs, but are ignored for a struct with an fp field and
      // any number of zero-width bitfields.
      if (Field2Ty && ZeroWidthBitFieldCount > 0)
        return false;
    }
    return Field1Ty != nullptr;
  }

  return false;
}

// Determine if a struct is eligible for passing according to the floating
// point calling convention (i.e., when flattened it contains a single fp
// value, fp+fp, or int+fp of appropriate size). If so, NeededArgFPRs and
// NeededArgGPRs are incremented appropriately.
bool RISCVABIInfo::detectFPCCEligibleStruct(QualType Ty, llvm::Type *&Field1Ty,
                                            CharUnits &Field1Off,
                                            llvm::Type *&Field2Ty,
                                            CharUnits &Field2Off,
                                            int &NeededArgGPRs,
                                            int &NeededArgFPRs) const {
  Field1Ty = nullptr;
  Field2Ty = nullptr;
  NeededArgGPRs = 0;
  NeededArgFPRs = 0;
  bool IsCandidate = detectFPCCEligibleStructHelper(
      Ty, CharUnits::Zero(), Field1Ty, Field1Off, Field2Ty, Field2Off);
  // Not really a candidate if we have a single int but no float.
  if (Field1Ty && !Field2Ty && !Field1Ty->isFloatingPointTy())
    return false;
  if (!IsCandidate)
    return false;
  if (Field1Ty && Field1Ty->isFloatingPointTy())
    NeededArgFPRs++;
  else if (Field1Ty)
    NeededArgGPRs++;
  if (Field2Ty && Field2Ty->isFloatingPointTy())
    NeededArgFPRs++;
  else if (Field2Ty)
    NeededArgGPRs++;
  return IsCandidate;
}

// Call getCoerceAndExpand for the two-element flattened struct described by
// Field1Ty, Field1Off, Field2Ty, Field2Off. This method will create an
// appropriate coerceToType and unpaddedCoerceToType.
ABIArgInfo RISCVABIInfo::coerceAndExpandFPCCEligibleStruct(
    llvm::Type *Field1Ty, CharUnits Field1Off, llvm::Type *Field2Ty,
    CharUnits Field2Off) const {
  SmallVector<llvm::Type *, 3> CoerceElts;
  SmallVector<llvm::Type *, 2> UnpaddedCoerceElts;
  if (!Field1Off.isZero())
    CoerceElts.push_back(llvm::ArrayType::get(
        llvm::Type::getInt8Ty(getVMContext()), Field1Off.getQuantity()));

  CoerceElts.push_back(Field1Ty);
  UnpaddedCoerceElts.push_back(Field1Ty);

  if (!Field2Ty) {
    return ABIArgInfo::getCoerceAndExpand(
        llvm::StructType::get(getVMContext(), CoerceElts, !Field1Off.isZero()),
        UnpaddedCoerceElts[0]);
  }

  CharUnits Field2Align =
      CharUnits::fromQuantity(getDataLayout().getABITypeAlignment(Field2Ty));
  CharUnits Field1Size =
      CharUnits::fromQuantity(getDataLayout().getTypeStoreSize(Field1Ty));
  CharUnits Field2OffNoPadNoPack = Field1Size.alignTo(Field2Align);

  CharUnits Padding = CharUnits::Zero();
  if (Field2Off > Field2OffNoPadNoPack)
    Padding = Field2Off - Field2OffNoPadNoPack;
  else if (Field2Off != Field2Align && Field2Off > Field1Size)
    Padding = Field2Off - Field1Size;

  bool IsPacked = !Field2Off.isMultipleOf(Field2Align);

  if (!Padding.isZero())
    CoerceElts.push_back(llvm::ArrayType::get(
        llvm::Type::getInt8Ty(getVMContext()), Padding.getQuantity()));

  CoerceElts.push_back(Field2Ty);
  UnpaddedCoerceElts.push_back(Field2Ty);

  auto CoerceToType =
      llvm::StructType::get(getVMContext(), CoerceElts, IsPacked);
  auto UnpaddedCoerceToType =
      llvm::StructType::get(getVMContext(), UnpaddedCoerceElts, IsPacked);

  return ABIArgInfo::getCoerceAndExpand(CoerceToType, UnpaddedCoerceToType);
}

ABIArgInfo RISCVABIInfo::classifyArgumentType(QualType Ty, bool IsFixed,
                                              int &ArgGPRsLeft,
                                              int &ArgFPRsLeft) const {
  assert(ArgGPRsLeft <= NumArgGPRs && "Arg GPR tracking underflow");
  Ty = useFirstFieldIfTransparentUnion(Ty);

  // Structures with either a non-trivial destructor or a non-trivial
  // copy constructor are always passed indirectly.
  if (CGCXXABI::RecordArgABI RAA = getRecordArgABI(Ty, getCXXABI())) {
    if (ArgGPRsLeft)
      ArgGPRsLeft -= 1;
    return getNaturalAlignIndirect(Ty, /*ByVal=*/RAA ==
                                           CGCXXABI::RAA_DirectInMemory);
  }

  // Ignore empty structs/unions.
  if (isEmptyRecord(getContext(), Ty, true))
    return ABIArgInfo::getIgnore();

  uint64_t Size = getContext().getTypeSize(Ty);

  // Pass floating point values via FPRs if possible.
  if (IsFixed && Ty->isFloatingType() && FLen >= Size && ArgFPRsLeft) {
    ArgFPRsLeft--;
    return ABIArgInfo::getDirect();
  }

  // Complex types for the hard float ABI must be passed direct rather than
  // using CoerceAndExpand.
  if (IsFixed && Ty->isComplexType() && FLen && ArgFPRsLeft >= 2) {
    QualType EltTy = Ty->castAs<ComplexType>()->getElementType();
    if (getContext().getTypeSize(EltTy) <= FLen) {
      ArgFPRsLeft -= 2;
      return ABIArgInfo::getDirect();
    }
  }

  if (IsFixed && FLen && Ty->isStructureOrClassType()) {
    llvm::Type *Field1Ty = nullptr;
    llvm::Type *Field2Ty = nullptr;
    CharUnits Field1Off = CharUnits::Zero();
    CharUnits Field2Off = CharUnits::Zero();
    int NeededArgGPRs;
    int NeededArgFPRs;
    bool IsCandidate =
        detectFPCCEligibleStruct(Ty, Field1Ty, Field1Off, Field2Ty, Field2Off,
                                 NeededArgGPRs, NeededArgFPRs);
    if (IsCandidate && NeededArgGPRs <= ArgGPRsLeft &&
        NeededArgFPRs <= ArgFPRsLeft) {
      ArgGPRsLeft -= NeededArgGPRs;
      ArgFPRsLeft -= NeededArgFPRs;
      return coerceAndExpandFPCCEligibleStruct(Field1Ty, Field1Off, Field2Ty,
                                               Field2Off);
    }
  }

  uint64_t NeededAlign = getContext().getTypeAlign(Ty);
  bool MustUseStack = false;
  // Determine the number of GPRs needed to pass the current argument
  // according to the ABI. 2*XLen-aligned varargs are passed in "aligned"
  // register pairs, so may consume 3 registers.
  int NeededArgGPRs = 1;
  if (!IsFixed && NeededAlign == 2 * XLen)
    NeededArgGPRs = 2 + (ArgGPRsLeft % 2);
  else if (Size > XLen && Size <= 2 * XLen)
    NeededArgGPRs = 2;

  if (NeededArgGPRs > ArgGPRsLeft) {
    MustUseStack = true;
    NeededArgGPRs = ArgGPRsLeft;
  }

  ArgGPRsLeft -= NeededArgGPRs;

  if (!isAggregateTypeForABI(Ty) && !Ty->isVectorType()) {
    // Treat an enum type as its underlying type.
    if (const EnumType *EnumTy = Ty->getAs<EnumType>())
      Ty = EnumTy->getDecl()->getIntegerType();

    // All integral types are promoted to XLen width, unless passed on the
    // stack.
    if (Size < XLen && Ty->isIntegralOrEnumerationType() && !MustUseStack) {
      return extendType(Ty);
    }

    return ABIArgInfo::getDirect();
  }

  // Aggregates which are <= 2*XLen will be passed in registers if possible,
  // so coerce to integers.
  if (Size <= 2 * XLen) {
    unsigned Alignment = getContext().getTypeAlign(Ty);

    // Use a single XLen int if possible, 2*XLen if 2*XLen alignment is
    // required, and a 2-element XLen array if only XLen alignment is required.
    if (Size <= XLen) {
      return ABIArgInfo::getDirect(
          llvm::IntegerType::get(getVMContext(), XLen));
    } else if (Alignment == 2 * XLen) {
      return ABIArgInfo::getDirect(
          llvm::IntegerType::get(getVMContext(), 2 * XLen));
    } else {
      return ABIArgInfo::getDirect(llvm::ArrayType::get(
          llvm::IntegerType::get(getVMContext(), XLen), 2));
    }
  }
  return getNaturalAlignIndirect(Ty, /*ByVal=*/false);
}

ABIArgInfo RISCVABIInfo::classifyReturnType(QualType RetTy) const {
  if (RetTy->isVoidType())
    return ABIArgInfo::getIgnore();

  int ArgGPRsLeft = 2;
  int ArgFPRsLeft = FLen ? 2 : 0;

  // The rules for return and argument types are the same, so defer to
  // classifyArgumentType.
  return classifyArgumentType(RetTy, /*IsFixed=*/true, ArgGPRsLeft,
                              ArgFPRsLeft);
}

Address RISCVABIInfo::EmitVAArg(CodeGenFunction &CGF, Address VAListAddr,
                                QualType Ty) const {
  CharUnits SlotSize = CharUnits::fromQuantity(XLen / 8);

  // Empty records are ignored for parameter passing purposes.
  if (isEmptyRecord(getContext(), Ty, true)) {
    Address Addr(CGF.Builder.CreateLoad(VAListAddr), SlotSize);
    Addr = CGF.Builder.CreateElementBitCast(Addr, CGF.ConvertTypeForMem(Ty));
    return Addr;
  }

  std::pair<CharUnits, CharUnits> SizeAndAlign =
      getContext().getTypeInfoInChars(Ty);

  // Arguments bigger than 2*Xlen bytes are passed indirectly.
  bool IsIndirect = SizeAndAlign.first > 2 * SlotSize;

  return emitVoidPtrVAArg(CGF, VAListAddr, Ty, IsIndirect, SizeAndAlign,
                          SlotSize, /*AllowHigherAlign=*/true);
}

ABIArgInfo RISCVABIInfo::extendType(QualType Ty) const {
  int TySize = getContext().getTypeSize(Ty);
  // RV64 ABI requires unsigned 32 bit integers to be sign extended.
  if (XLen == 64 && Ty->isUnsignedIntegerOrEnumerationType() && TySize == 32)
    return ABIArgInfo::getSignExtend(Ty);
  return ABIArgInfo::getExtend(Ty);
}

namespace {
class RISCVTargetCodeGenInfo : public TargetCodeGenInfo {
public:
  RISCVTargetCodeGenInfo(CodeGen::CodeGenTypes &CGT, unsigned XLen,
                         unsigned FLen)
      : TargetCodeGenInfo(new RISCVABIInfo(CGT, XLen, FLen)) {}

  void setTargetAttributes(const Decl *D, llvm::GlobalValue *GV,
                           CodeGen::CodeGenModule &CGM) const override {
    const auto *FD = dyn_cast_or_null<FunctionDecl>(D);
    if (!FD) return;

    const auto *Attr = FD->getAttr<RISCVInterruptAttr>();
    if (!Attr)
      return;

    const char *Kind;
    switch (Attr->getInterrupt()) {
    case RISCVInterruptAttr::user: Kind = "user"; break;
    case RISCVInterruptAttr::supervisor: Kind = "supervisor"; break;
    case RISCVInterruptAttr::machine: Kind = "machine"; break;
    }

    auto *Fn = cast<llvm::Function>(GV);

    Fn->addFnAttr("interrupt", Kind);
  }
};
} // namespace

//===----------------------------------------------------------------------===//
// VE ABI Implementation.
// Copied from SPARC V8 ABI.
//
// Ensures that complex values are passed in registers.
//
namespace {
class VEABIInfo : public DefaultABIInfo {
public:
  VEABIInfo(CodeGenTypes &CGT) : DefaultABIInfo(CGT) {}

private:
  ABIArgInfo classifyReturnType(QualType RetTy) const;
  void computeInfo(CGFunctionInfo &FI) const override;
};
} // end anonymous namespace

<<<<<<< HEAD
ABIArgInfo VEABIInfo::classifyReturnType(QualType Ty) const {
  if (Ty->isAnyComplexType()) {
    return ABIArgInfo::getDirect();
  } else {
=======

ABIArgInfo
VEABIInfo::classifyReturnType(QualType Ty) const {
  if (Ty->isAnyComplexType()) {
    return ABIArgInfo::getDirect();
  }
  else {
>>>>>>> 67c10f34
    return DefaultABIInfo::classifyReturnType(Ty);
  }
}

void VEABIInfo::computeInfo(CGFunctionInfo &FI) const {

  FI.getReturnInfo() = classifyReturnType(FI.getReturnType());
  for (auto &Arg : FI.arguments())
    Arg.info = classifyArgumentType(Arg.type);
}

namespace {
class VETargetCodeGenInfo : public TargetCodeGenInfo {
public:
  VETargetCodeGenInfo(CodeGenTypes &CGT)
<<<<<<< HEAD
      : TargetCodeGenInfo(new VEABIInfo(CGT)) {}
=======
    : TargetCodeGenInfo(new VEABIInfo(CGT)) {}
>>>>>>> 67c10f34
};
} // end anonymous namespace

//===----------------------------------------------------------------------===//
// Driver code
//===----------------------------------------------------------------------===//

bool CodeGenModule::supportsCOMDAT() const {
  return getTriple().supportsCOMDAT();
}

const TargetCodeGenInfo &CodeGenModule::getTargetCodeGenInfo() {
  if (TheTargetCodeGenInfo)
    return *TheTargetCodeGenInfo;

  // Helper to set the unique_ptr while still keeping the return value.
  auto SetCGInfo = [&](TargetCodeGenInfo *P) -> const TargetCodeGenInfo & {
    this->TheTargetCodeGenInfo.reset(P);
    return *P;
  };

  const llvm::Triple &Triple = getTarget().getTriple();
  switch (Triple.getArch()) {
  default:
    return SetCGInfo(new DefaultTargetCodeGenInfo(Types));

  case llvm::Triple::le32:
    return SetCGInfo(new PNaClTargetCodeGenInfo(Types));
  case llvm::Triple::mips:
  case llvm::Triple::mipsel:
    if (Triple.getOS() == llvm::Triple::NaCl)
      return SetCGInfo(new PNaClTargetCodeGenInfo(Types));
    return SetCGInfo(new MIPSTargetCodeGenInfo(Types, true));

  case llvm::Triple::mips64:
  case llvm::Triple::mips64el:
    return SetCGInfo(new MIPSTargetCodeGenInfo(Types, false));

  case llvm::Triple::avr:
    return SetCGInfo(new AVRTargetCodeGenInfo(Types));

  case llvm::Triple::aarch64:
  case llvm::Triple::aarch64_32:
  case llvm::Triple::aarch64_be: {
    AArch64ABIInfo::ABIKind Kind = AArch64ABIInfo::AAPCS;
    if (getTarget().getABI() == "darwinpcs")
      Kind = AArch64ABIInfo::DarwinPCS;
    else if (Triple.isOSWindows())
      return SetCGInfo(
          new WindowsAArch64TargetCodeGenInfo(Types, AArch64ABIInfo::Win64));

    return SetCGInfo(new AArch64TargetCodeGenInfo(Types, Kind));
  }

  case llvm::Triple::wasm32:
  case llvm::Triple::wasm64: {
    WebAssemblyABIInfo::ABIKind Kind = WebAssemblyABIInfo::MVP;
    if (getTarget().getABI() == "experimental-mv")
      Kind = WebAssemblyABIInfo::ExperimentalMV;
    return SetCGInfo(new WebAssemblyTargetCodeGenInfo(Types, Kind));
  }

  case llvm::Triple::arm:
  case llvm::Triple::armeb:
  case llvm::Triple::thumb:
  case llvm::Triple::thumbeb: {
    if (Triple.getOS() == llvm::Triple::Win32) {
      return SetCGInfo(
          new WindowsARMTargetCodeGenInfo(Types, ARMABIInfo::AAPCS_VFP));
    }

    ARMABIInfo::ABIKind Kind = ARMABIInfo::AAPCS;
    StringRef ABIStr = getTarget().getABI();
    if (ABIStr == "apcs-gnu")
      Kind = ARMABIInfo::APCS;
    else if (ABIStr == "aapcs16")
      Kind = ARMABIInfo::AAPCS16_VFP;
    else if (CodeGenOpts.FloatABI == "hard" ||
             (CodeGenOpts.FloatABI != "soft" &&
              (Triple.getEnvironment() == llvm::Triple::GNUEABIHF ||
               Triple.getEnvironment() == llvm::Triple::MuslEABIHF ||
               Triple.getEnvironment() == llvm::Triple::EABIHF)))
      Kind = ARMABIInfo::AAPCS_VFP;

    return SetCGInfo(new ARMTargetCodeGenInfo(Types, Kind));
  }

  case llvm::Triple::ppc:
    return SetCGInfo(
        new PPC32TargetCodeGenInfo(Types, CodeGenOpts.FloatABI == "soft" ||
                                   getTarget().hasFeature("spe")));
  case llvm::Triple::ppc64:
    if (Triple.isOSBinFormatELF()) {
      PPC64_SVR4_ABIInfo::ABIKind Kind = PPC64_SVR4_ABIInfo::ELFv1;
      if (getTarget().getABI() == "elfv2")
        Kind = PPC64_SVR4_ABIInfo::ELFv2;
      bool HasQPX = getTarget().getABI() == "elfv1-qpx";
      bool IsSoftFloat = CodeGenOpts.FloatABI == "soft";

      return SetCGInfo(new PPC64_SVR4_TargetCodeGenInfo(Types, Kind, HasQPX,
                                                        IsSoftFloat));
    } else
      return SetCGInfo(new PPC64TargetCodeGenInfo(Types));
  case llvm::Triple::ppc64le: {
    assert(Triple.isOSBinFormatELF() && "PPC64 LE non-ELF not supported!");
    PPC64_SVR4_ABIInfo::ABIKind Kind = PPC64_SVR4_ABIInfo::ELFv2;
    if (getTarget().getABI() == "elfv1" || getTarget().getABI() == "elfv1-qpx")
      Kind = PPC64_SVR4_ABIInfo::ELFv1;
    bool HasQPX = getTarget().getABI() == "elfv1-qpx";
    bool IsSoftFloat = CodeGenOpts.FloatABI == "soft";

    return SetCGInfo(new PPC64_SVR4_TargetCodeGenInfo(Types, Kind, HasQPX,
                                                      IsSoftFloat));
  }

  case llvm::Triple::nvptx:
  case llvm::Triple::nvptx64:
    return SetCGInfo(new NVPTXTargetCodeGenInfo(Types));

  case llvm::Triple::msp430:
    return SetCGInfo(new MSP430TargetCodeGenInfo(Types));

  case llvm::Triple::riscv32:
  case llvm::Triple::riscv64: {
    StringRef ABIStr = getTarget().getABI();
    unsigned XLen = getTarget().getPointerWidth(0);
    unsigned ABIFLen = 0;
    if (ABIStr.endswith("f"))
      ABIFLen = 32;
    else if (ABIStr.endswith("d"))
      ABIFLen = 64;
    return SetCGInfo(new RISCVTargetCodeGenInfo(Types, XLen, ABIFLen));
  }

  case llvm::Triple::systemz: {
    bool SoftFloat = CodeGenOpts.FloatABI == "soft";
    bool HasVector = !SoftFloat && getTarget().getABI() == "vector";
    return SetCGInfo(new SystemZTargetCodeGenInfo(Types, HasVector, SoftFloat));
  }

  case llvm::Triple::tce:
  case llvm::Triple::tcele:
    return SetCGInfo(new TCETargetCodeGenInfo(Types));

  case llvm::Triple::x86: {
    bool IsDarwinVectorABI = Triple.isOSDarwin();
    bool RetSmallStructInRegABI =
        X86_32TargetCodeGenInfo::isStructReturnInRegABI(Triple, CodeGenOpts);
    bool IsWin32FloatStructABI = Triple.isOSWindows() && !Triple.isOSCygMing();

    if (Triple.getOS() == llvm::Triple::Win32) {
      return SetCGInfo(new WinX86_32TargetCodeGenInfo(
          Types, IsDarwinVectorABI, RetSmallStructInRegABI,
          IsWin32FloatStructABI, CodeGenOpts.NumRegisterParameters));
    } else {
      return SetCGInfo(new X86_32TargetCodeGenInfo(
          Types, IsDarwinVectorABI, RetSmallStructInRegABI,
          IsWin32FloatStructABI, CodeGenOpts.NumRegisterParameters,
          CodeGenOpts.FloatABI == "soft"));
    }
  }

  case llvm::Triple::x86_64: {
    StringRef ABI = getTarget().getABI();
    X86AVXABILevel AVXLevel =
        (ABI == "avx512"
             ? X86AVXABILevel::AVX512
             : ABI == "avx" ? X86AVXABILevel::AVX : X86AVXABILevel::None);

    switch (Triple.getOS()) {
    case llvm::Triple::Win32:
      return SetCGInfo(new WinX86_64TargetCodeGenInfo(Types, AVXLevel));
    default:
      return SetCGInfo(new X86_64TargetCodeGenInfo(Types, AVXLevel));
    }
  }
  case llvm::Triple::hexagon:
    return SetCGInfo(new HexagonTargetCodeGenInfo(Types));
  case llvm::Triple::lanai:
    return SetCGInfo(new LanaiTargetCodeGenInfo(Types));
  case llvm::Triple::r600:
    return SetCGInfo(new AMDGPUTargetCodeGenInfo(Types));
  case llvm::Triple::amdgcn:
    return SetCGInfo(new AMDGPUTargetCodeGenInfo(Types));
  case llvm::Triple::sparc:
    return SetCGInfo(new SparcV8TargetCodeGenInfo(Types));
  case llvm::Triple::sparcv9:
    return SetCGInfo(new SparcV9TargetCodeGenInfo(Types));
  case llvm::Triple::xcore:
    return SetCGInfo(new XCoreTargetCodeGenInfo(Types));
  case llvm::Triple::arc:
    return SetCGInfo(new ARCTargetCodeGenInfo(Types));
  case llvm::Triple::spir:
  case llvm::Triple::spir64:
    return SetCGInfo(new SPIRTargetCodeGenInfo(Types));
  case llvm::Triple::ve:
    return SetCGInfo(new VETargetCodeGenInfo(Types));
  }
}

/// Create an OpenCL kernel for an enqueued block.
///
/// The kernel has the same function type as the block invoke function. Its
/// name is the name of the block invoke function postfixed with "_kernel".
/// It simply calls the block invoke function then returns.
llvm::Function *
TargetCodeGenInfo::createEnqueuedBlockKernel(CodeGenFunction &CGF,
                                             llvm::Function *Invoke,
                                             llvm::Value *BlockLiteral) const {
  auto *InvokeFT = Invoke->getFunctionType();
  llvm::SmallVector<llvm::Type *, 2> ArgTys;
  for (auto &P : InvokeFT->params())
    ArgTys.push_back(P);
  auto &C = CGF.getLLVMContext();
  std::string Name = Invoke->getName().str() + "_kernel";
  auto *FT = llvm::FunctionType::get(llvm::Type::getVoidTy(C), ArgTys, false);
  auto *F = llvm::Function::Create(FT, llvm::GlobalValue::InternalLinkage, Name,
                                   &CGF.CGM.getModule());
  auto IP = CGF.Builder.saveIP();
  auto *BB = llvm::BasicBlock::Create(C, "entry", F);
  auto &Builder = CGF.Builder;
  Builder.SetInsertPoint(BB);
  llvm::SmallVector<llvm::Value *, 2> Args;
  for (auto &A : F->args())
    Args.push_back(&A);
  Builder.CreateCall(Invoke, Args);
  Builder.CreateRetVoid();
  Builder.restoreIP(IP);
  return F;
}

/// Create an OpenCL kernel for an enqueued block.
///
/// The type of the first argument (the block literal) is the struct type
/// of the block literal instead of a pointer type. The first argument
/// (block literal) is passed directly by value to the kernel. The kernel
/// allocates the same type of struct on stack and stores the block literal
/// to it and passes its pointer to the block invoke function. The kernel
/// has "enqueued-block" function attribute and kernel argument metadata.
llvm::Function *AMDGPUTargetCodeGenInfo::createEnqueuedBlockKernel(
    CodeGenFunction &CGF, llvm::Function *Invoke,
    llvm::Value *BlockLiteral) const {
  auto &Builder = CGF.Builder;
  auto &C = CGF.getLLVMContext();

  auto *BlockTy = BlockLiteral->getType()->getPointerElementType();
  auto *InvokeFT = Invoke->getFunctionType();
  llvm::SmallVector<llvm::Type *, 2> ArgTys;
  llvm::SmallVector<llvm::Metadata *, 8> AddressQuals;
  llvm::SmallVector<llvm::Metadata *, 8> AccessQuals;
  llvm::SmallVector<llvm::Metadata *, 8> ArgTypeNames;
  llvm::SmallVector<llvm::Metadata *, 8> ArgBaseTypeNames;
  llvm::SmallVector<llvm::Metadata *, 8> ArgTypeQuals;
  llvm::SmallVector<llvm::Metadata *, 8> ArgNames;

  ArgTys.push_back(BlockTy);
  ArgTypeNames.push_back(llvm::MDString::get(C, "__block_literal"));
  AddressQuals.push_back(llvm::ConstantAsMetadata::get(Builder.getInt32(0)));
  ArgBaseTypeNames.push_back(llvm::MDString::get(C, "__block_literal"));
  ArgTypeQuals.push_back(llvm::MDString::get(C, ""));
  AccessQuals.push_back(llvm::MDString::get(C, "none"));
  ArgNames.push_back(llvm::MDString::get(C, "block_literal"));
  for (unsigned I = 1, E = InvokeFT->getNumParams(); I < E; ++I) {
    ArgTys.push_back(InvokeFT->getParamType(I));
    ArgTypeNames.push_back(llvm::MDString::get(C, "void*"));
    AddressQuals.push_back(llvm::ConstantAsMetadata::get(Builder.getInt32(3)));
    AccessQuals.push_back(llvm::MDString::get(C, "none"));
    ArgBaseTypeNames.push_back(llvm::MDString::get(C, "void*"));
    ArgTypeQuals.push_back(llvm::MDString::get(C, ""));
    ArgNames.push_back(
        llvm::MDString::get(C, (Twine("local_arg") + Twine(I)).str()));
  }
  std::string Name = Invoke->getName().str() + "_kernel";
  auto *FT = llvm::FunctionType::get(llvm::Type::getVoidTy(C), ArgTys, false);
  auto *F = llvm::Function::Create(FT, llvm::GlobalValue::InternalLinkage, Name,
                                   &CGF.CGM.getModule());
  F->addFnAttr("enqueued-block");
  auto IP = CGF.Builder.saveIP();
  auto *BB = llvm::BasicBlock::Create(C, "entry", F);
  Builder.SetInsertPoint(BB);
  const auto BlockAlign = CGF.CGM.getDataLayout().getPrefTypeAlign(BlockTy);
  auto *BlockPtr = Builder.CreateAlloca(BlockTy, nullptr);
  BlockPtr->setAlignment(BlockAlign);
  Builder.CreateAlignedStore(F->arg_begin(), BlockPtr, BlockAlign);
  auto *Cast = Builder.CreatePointerCast(BlockPtr, InvokeFT->getParamType(0));
  llvm::SmallVector<llvm::Value *, 2> Args;
  Args.push_back(Cast);
  for (auto I = F->arg_begin() + 1, E = F->arg_end(); I != E; ++I)
    Args.push_back(I);
  Builder.CreateCall(Invoke, Args);
  Builder.CreateRetVoid();
  Builder.restoreIP(IP);

  F->setMetadata("kernel_arg_addr_space", llvm::MDNode::get(C, AddressQuals));
  F->setMetadata("kernel_arg_access_qual", llvm::MDNode::get(C, AccessQuals));
  F->setMetadata("kernel_arg_type", llvm::MDNode::get(C, ArgTypeNames));
  F->setMetadata("kernel_arg_base_type",
                 llvm::MDNode::get(C, ArgBaseTypeNames));
  F->setMetadata("kernel_arg_type_qual", llvm::MDNode::get(C, ArgTypeQuals));
  if (CGF.CGM.getCodeGenOpts().EmitOpenCLArgMetadata)
    F->setMetadata("kernel_arg_name", llvm::MDNode::get(C, ArgNames));

  return F;
}<|MERGE_RESOLUTION|>--- conflicted
+++ resolved
@@ -9845,12 +9845,6 @@
 };
 } // end anonymous namespace
 
-<<<<<<< HEAD
-ABIArgInfo VEABIInfo::classifyReturnType(QualType Ty) const {
-  if (Ty->isAnyComplexType()) {
-    return ABIArgInfo::getDirect();
-  } else {
-=======
 
 ABIArgInfo
 VEABIInfo::classifyReturnType(QualType Ty) const {
@@ -9858,7 +9852,6 @@
     return ABIArgInfo::getDirect();
   }
   else {
->>>>>>> 67c10f34
     return DefaultABIInfo::classifyReturnType(Ty);
   }
 }
@@ -9874,11 +9867,7 @@
 class VETargetCodeGenInfo : public TargetCodeGenInfo {
 public:
   VETargetCodeGenInfo(CodeGenTypes &CGT)
-<<<<<<< HEAD
-      : TargetCodeGenInfo(new VEABIInfo(CGT)) {}
-=======
     : TargetCodeGenInfo(new VEABIInfo(CGT)) {}
->>>>>>> 67c10f34
 };
 } // end anonymous namespace
 
