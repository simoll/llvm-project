--- conflicted
+++ resolved
@@ -44,11 +44,7 @@
   }
 
   if (IsPCRel) {
-<<<<<<< HEAD
-    switch(Fixup.getTargetKind()) {
-=======
     switch (Fixup.getTargetKind()) {
->>>>>>> 18e356b7
     default:
       llvm_unreachable("Unimplemented fixup -> relocation");
     case FK_PCRel_1:
@@ -56,16 +52,6 @@
     case FK_PCRel_2:
       llvm_unreachable("Unimplemented fixup fk_data_2 -> relocation");
     // FIXME: relative kind?
-<<<<<<< HEAD
-    case FK_PCRel_4:            return ELF::R_VE_REFLONG;
-    case FK_PCRel_8:            return ELF::R_VE_REFQUAD;
-    case VE::fixup_ve_pc_hi32:  return ELF::R_VE_PC_HI32;
-    case VE::fixup_ve_pc_lo32:  return ELF::R_VE_PC_LO32;
-    }
-  }
-
-  switch(Fixup.getTargetKind()) {
-=======
     case FK_PCRel_4:
       return ELF::R_VE_REFLONG;
     case FK_PCRel_8:
@@ -78,20 +64,12 @@
   }
 
   switch (Fixup.getTargetKind()) {
->>>>>>> 18e356b7
   default:
     llvm_unreachable("Unimplemented fixup -> relocation");
   case FK_Data_1:
     llvm_unreachable("Unimplemented fixup fk_data_1 -> relocation");
   case FK_Data_2:
     llvm_unreachable("Unimplemented fixup fk_data_2 -> relocation");
-<<<<<<< HEAD
-  case FK_Data_4:                       return ELF::R_VE_REFLONG;
-  case FK_Data_8:                       return ELF::R_VE_REFQUAD;
-  case VE::fixup_ve_reflong:            return ELF::R_VE_REFLONG;
-  case VE::fixup_ve_hi32:               return ELF::R_VE_HI32;
-  case VE::fixup_ve_lo32:               return ELF::R_VE_LO32;
-=======
   case FK_Data_4:
     return ELF::R_VE_REFLONG;
   case FK_Data_8:
@@ -102,23 +80,10 @@
     return ELF::R_VE_HI32;
   case VE::fixup_ve_lo32:
     return ELF::R_VE_LO32;
->>>>>>> 18e356b7
   case VE::fixup_ve_pc_hi32:
     llvm_unreachable("Unimplemented fixup pc_hi32 -> relocation");
   case VE::fixup_ve_pc_lo32:
     llvm_unreachable("Unimplemented fixup pc_lo32 -> relocation");
-<<<<<<< HEAD
-  case VE::fixup_ve_got_hi32:           return ELF::R_VE_GOT_HI32;
-  case VE::fixup_ve_got_lo32:           return ELF::R_VE_GOT_LO32;
-  case VE::fixup_ve_gotoff_hi32:        return ELF::R_VE_GOTOFF_HI32;
-  case VE::fixup_ve_gotoff_lo32:        return ELF::R_VE_GOTOFF_LO32;
-  case VE::fixup_ve_plt_hi32:           return ELF::R_VE_PLT_HI32;
-  case VE::fixup_ve_plt_lo32:           return ELF::R_VE_PLT_LO32;
-  case VE::fixup_ve_tls_gd_hi32:        return ELF::R_VE_TLS_GD_HI32;
-  case VE::fixup_ve_tls_gd_lo32:        return ELF::R_VE_TLS_GD_LO32;
-  case VE::fixup_ve_tpoff_hi32:         return ELF::R_VE_TPOFF_HI32;
-  case VE::fixup_ve_tpoff_lo32:         return ELF::R_VE_TPOFF_LO32;
-=======
   case VE::fixup_ve_got_hi32:
     return ELF::R_VE_GOT_HI32;
   case VE::fixup_ve_got_lo32:
@@ -139,7 +104,6 @@
     return ELF::R_VE_TPOFF_HI32;
   case VE::fixup_ve_tpoff_lo32:
     return ELF::R_VE_TPOFF_LO32;
->>>>>>> 18e356b7
   }
 
   return ELF::R_VE_NONE;
@@ -148,22 +112,6 @@
 bool VEELFObjectWriter::needsRelocateWithSymbol(const MCSymbol &Sym,
                                                 unsigned Type) const {
   switch (Type) {
-<<<<<<< HEAD
-    default:
-      return false;
-
-    // All relocations that use a GOT need a symbol, not an offset, as
-    // the offset of the symbol within the section is irrelevant to
-    // where the GOT entry is. Don't need to list all the TLS entries,
-    // as they're all marked as requiring a symbol anyways.
-    case ELF::R_VE_GOT_HI32:
-    case ELF::R_VE_GOT_LO32:
-    case ELF::R_VE_GOTOFF_HI32:
-    case ELF::R_VE_GOTOFF_LO32:
-    case ELF::R_VE_TLS_GD_HI32:
-    case ELF::R_VE_TLS_GD_LO32:
-      return true;
-=======
   default:
     return false;
 
@@ -178,7 +126,6 @@
   case ELF::R_VE_TLS_GD_HI32:
   case ELF::R_VE_TLS_GD_LO32:
     return true;
->>>>>>> 18e356b7
   }
 }
 
