//===- ValueTypes.td - ValueType definitions ---------------*- tablegen -*-===//
//
// Part of the LLVM Project, under the Apache License v2.0 with LLVM Exceptions.
// See https://llvm.org/LICENSE.txt for license information.
// SPDX-License-Identifier: Apache-2.0 WITH LLVM-exception
//
//===----------------------------------------------------------------------===//
//
// Value types - These values correspond to the register types defined in the
// MachineValueTypes.h file.  If you update anything here, you must update it
// there as well!
//
//===----------------------------------------------------------------------===//

class ValueType<int size, int value> {
  string Namespace = "MVT";
  int Size = size;
  int Value = value;
}

def OtherVT: ValueType<0  ,  1>;   // "Other" value
def i1     : ValueType<1  ,  2>;   // One bit boolean value
def i8     : ValueType<8  ,  3>;   // 8-bit integer value
def i16    : ValueType<16 ,  4>;   // 16-bit integer value
def i32    : ValueType<32 ,  5>;   // 32-bit integer value
def i64    : ValueType<64 ,  6>;   // 64-bit integer value
def i128   : ValueType<128,  7>;   // 128-bit integer value
def f16    : ValueType<16 ,  8>;   // 16-bit floating point value
def f32    : ValueType<32 ,  9>;   // 32-bit floating point value
def f64    : ValueType<64 , 10>;   // 64-bit floating point value
def f80    : ValueType<80 , 11>;   // 80-bit floating point value
def f128   : ValueType<128, 12>;   // 128-bit floating point value
def ppcf128: ValueType<128, 13>;   // PPC 128-bit floating point value

def v1i1   : ValueType<1 ,  14>;   //   1 x i1 vector value
def v2i1   : ValueType<2 ,  15>;   //   2 x i1 vector value
def v4i1   : ValueType<4 ,  16>;   //   4 x i1 vector value
def v8i1   : ValueType<8 ,  17>;   //   8 x i1 vector value
def v16i1  : ValueType<16,  18>;   //  16 x i1 vector value
def v32i1  : ValueType<32 , 19>;   //  32 x i1 vector value
def v64i1  : ValueType<64 , 20>;   //  64 x i1 vector value
def v128i1 : ValueType<128, 21>;   // 128 x i1 vector value
<<<<<<< HEAD
def v256i1 : ValueType<256, 22>;   // 256 x i1 vector value
def v512i1 : ValueType<512, 23>;   // 512 x i1 vector value
def v1024i1: ValueType<1024,24>;   //1024 x i1 vector value

def v1i8   : ValueType<8,   25>;   //  1 x i8  vector value
def v2i8   : ValueType<16 , 26>;   //  2 x i8  vector value
def v4i8   : ValueType<32 , 27>;   //  4 x i8  vector value
def v8i8   : ValueType<64 , 28>;   //  8 x i8  vector value
def v16i8  : ValueType<128, 29>;   // 16 x i8  vector value
def v32i8  : ValueType<256, 30>;   // 32 x i8  vector value
def v64i8  : ValueType<512, 31>;   // 64 x i8  vector value
def v128i8 : ValueType<1024,32>;   //128 x i8  vector value
def v256i8 : ValueType<2048,33>;   //256 x i8  vector value

def v1i16  : ValueType<16 , 34>;   //  1 x i16 vector value
def v2i16  : ValueType<32 , 35>;   //  2 x i16 vector value
def v4i16  : ValueType<64 , 36>;   //  4 x i16 vector value
def v8i16  : ValueType<128, 37>;   //  8 x i16 vector value
def v16i16 : ValueType<256, 38>;   // 16 x i16 vector value
def v32i16 : ValueType<512, 39>;   // 32 x i16 vector value
def v64i16 : ValueType<1024,40>;   // 64 x i16 vector value
def v128i16: ValueType<2048,41>;   //128 x i16 vector value

def v1i32  : ValueType<32 , 42>;   //  1 x i32 vector value
def v2i32  : ValueType<64 , 43>;   //  2 x i32 vector value
def v3i32  : ValueType<96 , 44>;   //  3 x i32 vector value
def v4i32  : ValueType<128, 45>;   //  4 x i32 vector value
def v5i32  : ValueType<160, 46>;   //  5 x i32 vector value
def v8i32  : ValueType<256, 47>;   //  8 x i32 vector value
def v16i32 : ValueType<512, 48>;   // 16 x i32 vector value
def v32i32 : ValueType<1024,49>;   // 32 x i32 vector value
def v64i32 : ValueType<2048,50>;   // 64 x i32 vector value
def v128i32: ValueType<4096,51>;   // 128 x i32 vector value
def v256i32: ValueType<8192, 52>;  // 256 x i32 vector value
def v512i32: ValueType<16384,53>;  // 512 x i32 vector value

def v1i64  : ValueType<64 , 54>;   //  1 x i64 vector value
def v2i64  : ValueType<128, 55>;   //  2 x i64 vector value
def v4i64  : ValueType<256, 56>;   //  4 x i64 vector value
def v8i64  : ValueType<512, 57>;   //  8 x i64 vector value
def v16i64 : ValueType<1024,58>;   // 16 x i64 vector value
def v32i64 : ValueType<2048,59>;   // 32 x i64 vector value
def v64i64 : ValueType<4096,60>;   // 64 x i64 vector value
def v128i64: ValueType<8192,61>;   // 128 x i64 vector value
def v256i64: ValueType<16384,62>;  // 256 x i64 vector value

def v1i128 : ValueType<128, 63>;   //  1 x i128 vector value

def nxv1i1  : ValueType<1,   64>;  // n x  1 x i1  vector value
def nxv2i1  : ValueType<2,   65>;  // n x  2 x i1  vector value
def nxv4i1  : ValueType<4,   66>;  // n x  4 x i1  vector value
def nxv8i1  : ValueType<8,   67>;  // n x  8 x i1  vector value
def nxv16i1 : ValueType<16,  68>;  // n x 16 x i1  vector value
def nxv32i1 : ValueType<32,  69>;  // n x 32 x i1  vector value

def nxv1i8  : ValueType<8,   70>;  // n x  1 x i8  vector value
def nxv2i8  : ValueType<16,  71>;  // n x  2 x i8  vector value
def nxv4i8  : ValueType<32,  72>;  // n x  4 x i8  vector value
def nxv8i8  : ValueType<64,  73>;  // n x  8 x i8  vector value
def nxv16i8 : ValueType<128, 74>;  // n x 16 x i8  vector value
def nxv32i8 : ValueType<256, 75>;  // n x 32 x i8  vector value

def nxv1i16 : ValueType<16,  76>;  // n x  1 x i16 vector value
def nxv2i16 : ValueType<32,  77>;  // n x  2 x i16 vector value
def nxv4i16 : ValueType<64,  78>;  // n x  4 x i16 vector value
def nxv8i16 : ValueType<128, 79>;  // n x  8 x i16 vector value
def nxv16i16: ValueType<256, 80>;  // n x 16 x i16 vector value
def nxv32i16: ValueType<512, 81>;  // n x 32 x i16 vector value

def nxv1i32 : ValueType<32,  82>;  // n x  1 x i32 vector value
def nxv2i32 : ValueType<64,  83>;  // n x  2 x i32 vector value
def nxv4i32 : ValueType<128, 84>;  // n x  4 x i32 vector value
def nxv8i32 : ValueType<256, 85>;  // n x  8 x i32 vector value
def nxv16i32: ValueType<512, 86>;  // n x 16 x i32 vector value
def nxv32i32: ValueType<1024,87>;  // n x 32 x i32 vector value

def nxv1i64 : ValueType<64,  88>;  // n x  1 x i64 vector value
def nxv2i64 : ValueType<128, 89>;  // n x  2 x i64 vector value
def nxv4i64 : ValueType<256, 90>;  // n x  4 x i64 vector value
def nxv8i64 : ValueType<512, 91>;  // n x  8 x i64 vector value
def nxv16i64: ValueType<1024,92>;  // n x 16 x i64 vector value
def nxv32i64: ValueType<2048,93>;  // n x 32 x i64 vector value

def v2f16  : ValueType<32 , 94>;   //  2 x f16 vector value
def v4f16  : ValueType<64 , 95>;   //  4 x f16 vector value
def v8f16  : ValueType<128, 96>;   //  8 x f16 vector value
def v1f32  : ValueType<32 , 97>;   //  1 x f32 vector value
def v2f32  : ValueType<64 , 98>;   //  2 x f32 vector value
def v3f32  : ValueType<96 , 99>;   //  3 x f32 vector value
def v4f32  : ValueType<128, 100>;  //  4 x f32 vector value
def v5f32  : ValueType<160, 101>;  //  5 x f32 vector value
def v8f32  : ValueType<256, 102>;  //  8 x f32 vector value
def v16f32 : ValueType<512, 103>;  // 16 x f32 vector value
def v32f32 : ValueType<1024,104>;  // 32 x f32 vector value
def v64f32 : ValueType<2048,105>;  // 64 x f32 vector value
def v128f32: ValueType<4096,106>;  // 128 x f32 vector value
def v256f32: ValueType<8192,107>;  // 256 x f32 vector value
def v512f32: ValueType<16384,108>; // 512 x f32 vector value
def v1f64  : ValueType<64,  109>;  //  1 x f64 vector value
def v2f64  : ValueType<128, 110>;  //  2 x f64 vector value
def v4f64  : ValueType<256, 111>;  //  4 x f64 vector value
def v8f64  : ValueType<512, 112>;  //  8 x f64 vector value
def v16f64 : ValueType<1024,113>;  //  16 x f64 vector value
def v32f64 : ValueType<2048,114>;  //  32 x f64 vector value
def v64f64 : ValueType<4096,115>;  //  64 x f64 vector value
def v128f64: ValueType<8192,116>;  // 128 x f64 vector value
def v256f64: ValueType<16384,117>; // 256 x f64 vector value

def nxv2f16  : ValueType<32 , 118>; // n x  2 x f16 vector value
def nxv4f16  : ValueType<64 , 119>; // n x  4 x f16 vector value
def nxv8f16  : ValueType<128, 120>; // n x  8 x f16 vector value
def nxv1f32  : ValueType<32 , 121>; // n x  1 x f32 vector value
def nxv2f32  : ValueType<64 , 122>; // n x  2 x f32 vector value
def nxv4f32  : ValueType<128, 123>; // n x  4 x f32 vector value
def nxv8f32  : ValueType<256, 124>; // n x  8 x f32 vector value
def nxv16f32 : ValueType<512, 125>; // n x 16 x f32 vector value
def nxv1f64  : ValueType<64,  126>; // n x  1 x f64 vector value
def nxv2f64  : ValueType<128, 127>; // n x  2 x f64 vector value
def nxv4f64  : ValueType<256, 128>; // n x  4 x f64 vector value
def nxv8f64  : ValueType<512, 129>; // n x  8 x f64 vector value

def x86mmx : ValueType<64 , 130>;   // X86 MMX value
def FlagVT : ValueType<0  , 131>;   // Pre-RA sched glue
def isVoid : ValueType<0  , 132>;   // Produces no value
def untyped: ValueType<8  , 133>;   // Produces an untyped value
def ExceptRef: ValueType<0, 134>;   // WebAssembly's except_ref type
=======
def v512i1 : ValueType<512, 22>;   // 512 x i1 vector value
def v1024i1: ValueType<1024,23>;   //1024 x i1 vector value

def v1i8   : ValueType<8,   24>;   //  1 x i8  vector value
def v2i8   : ValueType<16 , 25>;   //  2 x i8  vector value
def v4i8   : ValueType<32 , 26>;   //  4 x i8  vector value
def v8i8   : ValueType<64 , 27>;   //  8 x i8  vector value
def v16i8  : ValueType<128, 28>;   // 16 x i8  vector value
def v32i8  : ValueType<256, 29>;   // 32 x i8  vector value
def v64i8  : ValueType<512, 30>;   // 64 x i8  vector value
def v128i8 : ValueType<1024,31>;   //128 x i8  vector value
def v256i8 : ValueType<2048,32>;   //256 x i8  vector value

def v1i16  : ValueType<16 , 33>;   //  1 x i16 vector value
def v2i16  : ValueType<32 , 34>;   //  2 x i16 vector value
def v4i16  : ValueType<64 , 35>;   //  4 x i16 vector value
def v8i16  : ValueType<128, 36>;   //  8 x i16 vector value
def v16i16 : ValueType<256, 37>;   // 16 x i16 vector value
def v32i16 : ValueType<512, 38>;   // 32 x i16 vector value
def v64i16 : ValueType<1024,39>;   // 64 x i16 vector value
def v128i16: ValueType<2048,40>;   //128 x i16 vector value

def v1i32    : ValueType<32 , 41>;   //  1 x i32 vector value
def v2i32    : ValueType<64 , 42>;   //  2 x i32 vector value
def v3i32    : ValueType<96 , 43>;   //  3 x i32 vector value
def v4i32    : ValueType<128, 44>;   //  4 x i32 vector value
def v5i32    : ValueType<160, 45>;   //  5 x i32 vector value
def v8i32    : ValueType<256, 46>;   //  8 x i32 vector value
def v16i32   : ValueType<512, 47>;   // 16 x i32 vector value
def v32i32   : ValueType<1024,48>;   // 32 x i32 vector value
def v64i32   : ValueType<2048,49>;   // 64 x i32 vector value
def v128i32  : ValueType<4096,50>;   // 128 x i32 vector value
def v256i32  : ValueType<8182,51>;   // 256 x i32 vector value
def v512i32  : ValueType<16384,52>;  // 512 x i32 vector value
def v1024i32 : ValueType<32768,53>;  // 1024 x i32 vector value
def v2048i32 : ValueType<65536,54>;  // 2048 x i32 vector value

def v1i64  : ValueType<64 , 55>;   //  1 x i64 vector value
def v2i64  : ValueType<128, 56>;   //  2 x i64 vector value
def v4i64  : ValueType<256, 57>;   //  4 x i64 vector value
def v8i64  : ValueType<512, 58>;   //  8 x i64 vector value
def v16i64 : ValueType<1024,59>;   // 16 x i64 vector value
def v32i64 : ValueType<2048,60>;   // 32 x i64 vector value

def v1i128 : ValueType<128, 61>;   //  1 x i128 vector value

def nxv1i1  : ValueType<1,   62>;  // n x  1 x i1  vector value
def nxv2i1  : ValueType<2,   63>;  // n x  2 x i1  vector value
def nxv4i1  : ValueType<4,   64>;  // n x  4 x i1  vector value
def nxv8i1  : ValueType<8,   65>;  // n x  8 x i1  vector value
def nxv16i1 : ValueType<16,  66>;  // n x 16 x i1  vector value
def nxv32i1 : ValueType<32,  67>;  // n x 32 x i1  vector value

def nxv1i8  : ValueType<8,   68>;  // n x  1 x i8  vector value
def nxv2i8  : ValueType<16,  69>;  // n x  2 x i8  vector value
def nxv4i8  : ValueType<32,  70>;  // n x  4 x i8  vector value
def nxv8i8  : ValueType<64,  71>;  // n x  8 x i8  vector value
def nxv16i8 : ValueType<128, 72>;  // n x 16 x i8  vector value
def nxv32i8 : ValueType<256, 73>;  // n x 32 x i8  vector value

def nxv1i16 : ValueType<16,  74>;  // n x  1 x i16 vector value
def nxv2i16 : ValueType<32,  75>;  // n x  2 x i16 vector value
def nxv4i16 : ValueType<64,  76>;  // n x  4 x i16 vector value
def nxv8i16 : ValueType<128, 77>;  // n x  8 x i16 vector value
def nxv16i16: ValueType<256, 78>;  // n x 16 x i16 vector value
def nxv32i16: ValueType<512, 79>;  // n x 32 x i16 vector value

def nxv1i32 : ValueType<32,  80>;  // n x  1 x i32 vector value
def nxv2i32 : ValueType<64,  81>;  // n x  2 x i32 vector value
def nxv4i32 : ValueType<128, 82>;  // n x  4 x i32 vector value
def nxv8i32 : ValueType<256, 83>;  // n x  8 x i32 vector value
def nxv16i32: ValueType<512, 84>;  // n x 16 x i32 vector value
def nxv32i32: ValueType<1024,85>;  // n x 32 x i32 vector value

def nxv1i64 : ValueType<64,  86>;  // n x  1 x i64 vector value
def nxv2i64 : ValueType<128, 87>;  // n x  2 x i64 vector value
def nxv4i64 : ValueType<256, 88>;  // n x  4 x i64 vector value
def nxv8i64 : ValueType<512, 89>;  // n x  8 x i64 vector value
def nxv16i64: ValueType<1024,90>;  // n x 16 x i64 vector value
def nxv32i64: ValueType<2048,91>;  // n x 32 x i64 vector value

def v2f16    : ValueType<32 , 92>;    //    2 x f16 vector value
def v4f16    : ValueType<64 , 93>;    //    4 x f16 vector value
def v8f16    : ValueType<128, 94>;    //    8 x f16 vector value
def v1f32    : ValueType<32 , 95>;    //    1 x f32 vector value
def v2f32    : ValueType<64 , 96>;    //    2 x f32 vector value
def v3f32    : ValueType<96 , 97>;    //    3 x f32 vector value
def v4f32    : ValueType<128, 98>;    //    4 x f32 vector value
def v5f32    : ValueType<160, 99>;    //    5 x f32 vector value
def v8f32    : ValueType<256, 100>;   //    8 x f32 vector value
def v16f32   : ValueType<512,  101>;  //   16 x f32 vector value
def v32f32   : ValueType<1024, 102>;  //   32 x f32 vector value
def v64f32   : ValueType<2048, 103>;  //   64 x f32 vector value
def v128f32  : ValueType<4096, 104>;  //  128 x f32 vector value
def v256f32  : ValueType<8182, 105>;  //  256 x f32 vector value
def v512f32  : ValueType<16384, 106>; //  512 x f32 vector value
def v1024f32 : ValueType<32768, 107>; // 1024 x f32 vector value
def v2048f32 : ValueType<65536, 108>; // 2048 x f32 vector value
def v1f64    : ValueType<64, 109>;    //    1 x f64 vector value
def v2f64    : ValueType<128, 110>;   //    2 x f64 vector value
def v4f64    : ValueType<256, 111>;   //    4 x f64 vector value
def v8f64    : ValueType<512, 112>;   //    8 x f64 vector value

def nxv2f16  : ValueType<32 , 113>; // n x  2 x f16 vector value
def nxv4f16  : ValueType<64 , 114>; // n x  4 x f16 vector value
def nxv8f16  : ValueType<128, 115>; // n x  8 x f16 vector value
def nxv1f32  : ValueType<32 , 116>; // n x  1 x f32 vector value
def nxv2f32  : ValueType<64 , 117>; // n x  2 x f32 vector value
def nxv4f32  : ValueType<128, 118>; // n x  4 x f32 vector value
def nxv8f32  : ValueType<256, 119>; // n x  8 x f32 vector value
def nxv16f32 : ValueType<512, 120>; // n x 16 x f32 vector value
def nxv1f64  : ValueType<64,  121>; // n x  1 x f64 vector value
def nxv2f64  : ValueType<128, 122>; // n x  2 x f64 vector value
def nxv4f64  : ValueType<256, 123>; // n x  4 x f64 vector value
def nxv8f64  : ValueType<512, 124>; // n x  8 x f64 vector value

def x86mmx : ValueType<64 , 125>;   // X86 MMX value
def FlagVT : ValueType<0  , 126>;   // Pre-RA sched glue
def isVoid : ValueType<0  , 127>;   // Produces no value
def untyped: ValueType<8  , 128>;   // Produces an untyped value
def exnref: ValueType<0, 129>;      // WebAssembly's exnref type
>>>>>>> 53c5ea44
def token  : ValueType<0  , 248>;   // TokenTy
def MetadataVT: ValueType<0, 249>;  // Metadata

// Pseudo valuetype mapped to the current pointer size to any address space.
// Should only be used in TableGen.
def iPTRAny   : ValueType<0, 250>;

// Pseudo valuetype to represent "vector of any size"
def vAny   : ValueType<0  , 251>;

// Pseudo valuetype to represent "float of any format"
def fAny   : ValueType<0  , 252>;

// Pseudo valuetype to represent "integer of any bit width"
def iAny   : ValueType<0  , 253>;

// Pseudo valuetype mapped to the current pointer size.
def iPTR   : ValueType<0  , 254>;

// Pseudo valuetype to represent "any type of any size".
def Any    : ValueType<0  , 255>;

/// This class is for targets that want to use pointer types in patterns
/// with the GlobalISelEmitter.  Targets must define their own pointer
/// derived from this class.  The scalar argument should be an
/// integer type with the same bit size as the ponter.
/// e.g. def p0 : PtrValueType <i64, 0>;

class PtrValueType <ValueType scalar, int addrspace> :
    ValueType<scalar.Size, scalar.Value> {
  int AddrSpace = addrspace;
}<|MERGE_RESOLUTION|>--- conflicted
+++ resolved
@@ -40,7 +40,6 @@
 def v32i1  : ValueType<32 , 19>;   //  32 x i1 vector value
 def v64i1  : ValueType<64 , 20>;   //  64 x i1 vector value
 def v128i1 : ValueType<128, 21>;   // 128 x i1 vector value
-<<<<<<< HEAD
 def v256i1 : ValueType<256, 22>;   // 256 x i1 vector value
 def v512i1 : ValueType<512, 23>;   // 512 x i1 vector value
 def v1024i1: ValueType<1024,24>;   //1024 x i1 vector value
@@ -64,232 +63,113 @@
 def v64i16 : ValueType<1024,40>;   // 64 x i16 vector value
 def v128i16: ValueType<2048,41>;   //128 x i16 vector value
 
-def v1i32  : ValueType<32 , 42>;   //  1 x i32 vector value
-def v2i32  : ValueType<64 , 43>;   //  2 x i32 vector value
-def v3i32  : ValueType<96 , 44>;   //  3 x i32 vector value
-def v4i32  : ValueType<128, 45>;   //  4 x i32 vector value
-def v5i32  : ValueType<160, 46>;   //  5 x i32 vector value
-def v8i32  : ValueType<256, 47>;   //  8 x i32 vector value
-def v16i32 : ValueType<512, 48>;   // 16 x i32 vector value
-def v32i32 : ValueType<1024,49>;   // 32 x i32 vector value
-def v64i32 : ValueType<2048,50>;   // 64 x i32 vector value
-def v128i32: ValueType<4096,51>;   // 128 x i32 vector value
-def v256i32: ValueType<8192, 52>;  // 256 x i32 vector value
-def v512i32: ValueType<16384,53>;  // 512 x i32 vector value
-
-def v1i64  : ValueType<64 , 54>;   //  1 x i64 vector value
-def v2i64  : ValueType<128, 55>;   //  2 x i64 vector value
-def v4i64  : ValueType<256, 56>;   //  4 x i64 vector value
-def v8i64  : ValueType<512, 57>;   //  8 x i64 vector value
-def v16i64 : ValueType<1024,58>;   // 16 x i64 vector value
-def v32i64 : ValueType<2048,59>;   // 32 x i64 vector value
-def v64i64 : ValueType<4096,60>;   // 64 x i64 vector value
-def v128i64: ValueType<8192,61>;   // 128 x i64 vector value
-def v256i64: ValueType<16384,62>;  // 256 x i64 vector value
-
-def v1i128 : ValueType<128, 63>;   //  1 x i128 vector value
-
-def nxv1i1  : ValueType<1,   64>;  // n x  1 x i1  vector value
-def nxv2i1  : ValueType<2,   65>;  // n x  2 x i1  vector value
-def nxv4i1  : ValueType<4,   66>;  // n x  4 x i1  vector value
-def nxv8i1  : ValueType<8,   67>;  // n x  8 x i1  vector value
-def nxv16i1 : ValueType<16,  68>;  // n x 16 x i1  vector value
-def nxv32i1 : ValueType<32,  69>;  // n x 32 x i1  vector value
-
-def nxv1i8  : ValueType<8,   70>;  // n x  1 x i8  vector value
-def nxv2i8  : ValueType<16,  71>;  // n x  2 x i8  vector value
-def nxv4i8  : ValueType<32,  72>;  // n x  4 x i8  vector value
-def nxv8i8  : ValueType<64,  73>;  // n x  8 x i8  vector value
-def nxv16i8 : ValueType<128, 74>;  // n x 16 x i8  vector value
-def nxv32i8 : ValueType<256, 75>;  // n x 32 x i8  vector value
-
-def nxv1i16 : ValueType<16,  76>;  // n x  1 x i16 vector value
-def nxv2i16 : ValueType<32,  77>;  // n x  2 x i16 vector value
-def nxv4i16 : ValueType<64,  78>;  // n x  4 x i16 vector value
-def nxv8i16 : ValueType<128, 79>;  // n x  8 x i16 vector value
-def nxv16i16: ValueType<256, 80>;  // n x 16 x i16 vector value
-def nxv32i16: ValueType<512, 81>;  // n x 32 x i16 vector value
-
-def nxv1i32 : ValueType<32,  82>;  // n x  1 x i32 vector value
-def nxv2i32 : ValueType<64,  83>;  // n x  2 x i32 vector value
-def nxv4i32 : ValueType<128, 84>;  // n x  4 x i32 vector value
-def nxv8i32 : ValueType<256, 85>;  // n x  8 x i32 vector value
-def nxv16i32: ValueType<512, 86>;  // n x 16 x i32 vector value
-def nxv32i32: ValueType<1024,87>;  // n x 32 x i32 vector value
-
-def nxv1i64 : ValueType<64,  88>;  // n x  1 x i64 vector value
-def nxv2i64 : ValueType<128, 89>;  // n x  2 x i64 vector value
-def nxv4i64 : ValueType<256, 90>;  // n x  4 x i64 vector value
-def nxv8i64 : ValueType<512, 91>;  // n x  8 x i64 vector value
-def nxv16i64: ValueType<1024,92>;  // n x 16 x i64 vector value
-def nxv32i64: ValueType<2048,93>;  // n x 32 x i64 vector value
-
-def v2f16  : ValueType<32 , 94>;   //  2 x f16 vector value
-def v4f16  : ValueType<64 , 95>;   //  4 x f16 vector value
-def v8f16  : ValueType<128, 96>;   //  8 x f16 vector value
-def v1f32  : ValueType<32 , 97>;   //  1 x f32 vector value
-def v2f32  : ValueType<64 , 98>;   //  2 x f32 vector value
-def v3f32  : ValueType<96 , 99>;   //  3 x f32 vector value
-def v4f32  : ValueType<128, 100>;  //  4 x f32 vector value
-def v5f32  : ValueType<160, 101>;  //  5 x f32 vector value
-def v8f32  : ValueType<256, 102>;  //  8 x f32 vector value
-def v16f32 : ValueType<512, 103>;  // 16 x f32 vector value
-def v32f32 : ValueType<1024,104>;  // 32 x f32 vector value
-def v64f32 : ValueType<2048,105>;  // 64 x f32 vector value
-def v128f32: ValueType<4096,106>;  // 128 x f32 vector value
-def v256f32: ValueType<8192,107>;  // 256 x f32 vector value
-def v512f32: ValueType<16384,108>; // 512 x f32 vector value
-def v1f64  : ValueType<64,  109>;  //  1 x f64 vector value
-def v2f64  : ValueType<128, 110>;  //  2 x f64 vector value
-def v4f64  : ValueType<256, 111>;  //  4 x f64 vector value
-def v8f64  : ValueType<512, 112>;  //  8 x f64 vector value
-def v16f64 : ValueType<1024,113>;  //  16 x f64 vector value
-def v32f64 : ValueType<2048,114>;  //  32 x f64 vector value
-def v64f64 : ValueType<4096,115>;  //  64 x f64 vector value
-def v128f64: ValueType<8192,116>;  // 128 x f64 vector value
-def v256f64: ValueType<16384,117>; // 256 x f64 vector value
-
-def nxv2f16  : ValueType<32 , 118>; // n x  2 x f16 vector value
-def nxv4f16  : ValueType<64 , 119>; // n x  4 x f16 vector value
-def nxv8f16  : ValueType<128, 120>; // n x  8 x f16 vector value
-def nxv1f32  : ValueType<32 , 121>; // n x  1 x f32 vector value
-def nxv2f32  : ValueType<64 , 122>; // n x  2 x f32 vector value
-def nxv4f32  : ValueType<128, 123>; // n x  4 x f32 vector value
-def nxv8f32  : ValueType<256, 124>; // n x  8 x f32 vector value
-def nxv16f32 : ValueType<512, 125>; // n x 16 x f32 vector value
-def nxv1f64  : ValueType<64,  126>; // n x  1 x f64 vector value
-def nxv2f64  : ValueType<128, 127>; // n x  2 x f64 vector value
-def nxv4f64  : ValueType<256, 128>; // n x  4 x f64 vector value
-def nxv8f64  : ValueType<512, 129>; // n x  8 x f64 vector value
-
-def x86mmx : ValueType<64 , 130>;   // X86 MMX value
-def FlagVT : ValueType<0  , 131>;   // Pre-RA sched glue
-def isVoid : ValueType<0  , 132>;   // Produces no value
-def untyped: ValueType<8  , 133>;   // Produces an untyped value
-def ExceptRef: ValueType<0, 134>;   // WebAssembly's except_ref type
-=======
-def v512i1 : ValueType<512, 22>;   // 512 x i1 vector value
-def v1024i1: ValueType<1024,23>;   //1024 x i1 vector value
-
-def v1i8   : ValueType<8,   24>;   //  1 x i8  vector value
-def v2i8   : ValueType<16 , 25>;   //  2 x i8  vector value
-def v4i8   : ValueType<32 , 26>;   //  4 x i8  vector value
-def v8i8   : ValueType<64 , 27>;   //  8 x i8  vector value
-def v16i8  : ValueType<128, 28>;   // 16 x i8  vector value
-def v32i8  : ValueType<256, 29>;   // 32 x i8  vector value
-def v64i8  : ValueType<512, 30>;   // 64 x i8  vector value
-def v128i8 : ValueType<1024,31>;   //128 x i8  vector value
-def v256i8 : ValueType<2048,32>;   //256 x i8  vector value
-
-def v1i16  : ValueType<16 , 33>;   //  1 x i16 vector value
-def v2i16  : ValueType<32 , 34>;   //  2 x i16 vector value
-def v4i16  : ValueType<64 , 35>;   //  4 x i16 vector value
-def v8i16  : ValueType<128, 36>;   //  8 x i16 vector value
-def v16i16 : ValueType<256, 37>;   // 16 x i16 vector value
-def v32i16 : ValueType<512, 38>;   // 32 x i16 vector value
-def v64i16 : ValueType<1024,39>;   // 64 x i16 vector value
-def v128i16: ValueType<2048,40>;   //128 x i16 vector value
-
-def v1i32    : ValueType<32 , 41>;   //  1 x i32 vector value
-def v2i32    : ValueType<64 , 42>;   //  2 x i32 vector value
-def v3i32    : ValueType<96 , 43>;   //  3 x i32 vector value
-def v4i32    : ValueType<128, 44>;   //  4 x i32 vector value
-def v5i32    : ValueType<160, 45>;   //  5 x i32 vector value
-def v8i32    : ValueType<256, 46>;   //  8 x i32 vector value
-def v16i32   : ValueType<512, 47>;   // 16 x i32 vector value
-def v32i32   : ValueType<1024,48>;   // 32 x i32 vector value
-def v64i32   : ValueType<2048,49>;   // 64 x i32 vector value
-def v128i32  : ValueType<4096,50>;   // 128 x i32 vector value
-def v256i32  : ValueType<8182,51>;   // 256 x i32 vector value
-def v512i32  : ValueType<16384,52>;  // 512 x i32 vector value
-def v1024i32 : ValueType<32768,53>;  // 1024 x i32 vector value
-def v2048i32 : ValueType<65536,54>;  // 2048 x i32 vector value
-
-def v1i64  : ValueType<64 , 55>;   //  1 x i64 vector value
-def v2i64  : ValueType<128, 56>;   //  2 x i64 vector value
-def v4i64  : ValueType<256, 57>;   //  4 x i64 vector value
-def v8i64  : ValueType<512, 58>;   //  8 x i64 vector value
-def v16i64 : ValueType<1024,59>;   // 16 x i64 vector value
-def v32i64 : ValueType<2048,60>;   // 32 x i64 vector value
-
-def v1i128 : ValueType<128, 61>;   //  1 x i128 vector value
-
-def nxv1i1  : ValueType<1,   62>;  // n x  1 x i1  vector value
-def nxv2i1  : ValueType<2,   63>;  // n x  2 x i1  vector value
-def nxv4i1  : ValueType<4,   64>;  // n x  4 x i1  vector value
-def nxv8i1  : ValueType<8,   65>;  // n x  8 x i1  vector value
-def nxv16i1 : ValueType<16,  66>;  // n x 16 x i1  vector value
-def nxv32i1 : ValueType<32,  67>;  // n x 32 x i1  vector value
-
-def nxv1i8  : ValueType<8,   68>;  // n x  1 x i8  vector value
-def nxv2i8  : ValueType<16,  69>;  // n x  2 x i8  vector value
-def nxv4i8  : ValueType<32,  70>;  // n x  4 x i8  vector value
-def nxv8i8  : ValueType<64,  71>;  // n x  8 x i8  vector value
-def nxv16i8 : ValueType<128, 72>;  // n x 16 x i8  vector value
-def nxv32i8 : ValueType<256, 73>;  // n x 32 x i8  vector value
-
-def nxv1i16 : ValueType<16,  74>;  // n x  1 x i16 vector value
-def nxv2i16 : ValueType<32,  75>;  // n x  2 x i16 vector value
-def nxv4i16 : ValueType<64,  76>;  // n x  4 x i16 vector value
-def nxv8i16 : ValueType<128, 77>;  // n x  8 x i16 vector value
-def nxv16i16: ValueType<256, 78>;  // n x 16 x i16 vector value
-def nxv32i16: ValueType<512, 79>;  // n x 32 x i16 vector value
-
-def nxv1i32 : ValueType<32,  80>;  // n x  1 x i32 vector value
-def nxv2i32 : ValueType<64,  81>;  // n x  2 x i32 vector value
-def nxv4i32 : ValueType<128, 82>;  // n x  4 x i32 vector value
-def nxv8i32 : ValueType<256, 83>;  // n x  8 x i32 vector value
-def nxv16i32: ValueType<512, 84>;  // n x 16 x i32 vector value
-def nxv32i32: ValueType<1024,85>;  // n x 32 x i32 vector value
-
-def nxv1i64 : ValueType<64,  86>;  // n x  1 x i64 vector value
-def nxv2i64 : ValueType<128, 87>;  // n x  2 x i64 vector value
-def nxv4i64 : ValueType<256, 88>;  // n x  4 x i64 vector value
-def nxv8i64 : ValueType<512, 89>;  // n x  8 x i64 vector value
-def nxv16i64: ValueType<1024,90>;  // n x 16 x i64 vector value
-def nxv32i64: ValueType<2048,91>;  // n x 32 x i64 vector value
-
-def v2f16    : ValueType<32 , 92>;    //    2 x f16 vector value
-def v4f16    : ValueType<64 , 93>;    //    4 x f16 vector value
-def v8f16    : ValueType<128, 94>;    //    8 x f16 vector value
-def v1f32    : ValueType<32 , 95>;    //    1 x f32 vector value
-def v2f32    : ValueType<64 , 96>;    //    2 x f32 vector value
-def v3f32    : ValueType<96 , 97>;    //    3 x f32 vector value
-def v4f32    : ValueType<128, 98>;    //    4 x f32 vector value
-def v5f32    : ValueType<160, 99>;    //    5 x f32 vector value
-def v8f32    : ValueType<256, 100>;   //    8 x f32 vector value
-def v16f32   : ValueType<512,  101>;  //   16 x f32 vector value
-def v32f32   : ValueType<1024, 102>;  //   32 x f32 vector value
-def v64f32   : ValueType<2048, 103>;  //   64 x f32 vector value
-def v128f32  : ValueType<4096, 104>;  //  128 x f32 vector value
-def v256f32  : ValueType<8182, 105>;  //  256 x f32 vector value
-def v512f32  : ValueType<16384, 106>; //  512 x f32 vector value
-def v1024f32 : ValueType<32768, 107>; // 1024 x f32 vector value
-def v2048f32 : ValueType<65536, 108>; // 2048 x f32 vector value
-def v1f64    : ValueType<64, 109>;    //    1 x f64 vector value
-def v2f64    : ValueType<128, 110>;   //    2 x f64 vector value
-def v4f64    : ValueType<256, 111>;   //    4 x f64 vector value
-def v8f64    : ValueType<512, 112>;   //    8 x f64 vector value
-
-def nxv2f16  : ValueType<32 , 113>; // n x  2 x f16 vector value
-def nxv4f16  : ValueType<64 , 114>; // n x  4 x f16 vector value
-def nxv8f16  : ValueType<128, 115>; // n x  8 x f16 vector value
-def nxv1f32  : ValueType<32 , 116>; // n x  1 x f32 vector value
-def nxv2f32  : ValueType<64 , 117>; // n x  2 x f32 vector value
-def nxv4f32  : ValueType<128, 118>; // n x  4 x f32 vector value
-def nxv8f32  : ValueType<256, 119>; // n x  8 x f32 vector value
-def nxv16f32 : ValueType<512, 120>; // n x 16 x f32 vector value
-def nxv1f64  : ValueType<64,  121>; // n x  1 x f64 vector value
-def nxv2f64  : ValueType<128, 122>; // n x  2 x f64 vector value
-def nxv4f64  : ValueType<256, 123>; // n x  4 x f64 vector value
-def nxv8f64  : ValueType<512, 124>; // n x  8 x f64 vector value
-
-def x86mmx : ValueType<64 , 125>;   // X86 MMX value
-def FlagVT : ValueType<0  , 126>;   // Pre-RA sched glue
-def isVoid : ValueType<0  , 127>;   // Produces no value
-def untyped: ValueType<8  , 128>;   // Produces an untyped value
-def exnref: ValueType<0, 129>;      // WebAssembly's exnref type
->>>>>>> 53c5ea44
+def v1i32    : ValueType<32 , 42>;   //  1 x i32 vector value
+def v2i32    : ValueType<64 , 43>;   //  2 x i32 vector value
+def v3i32    : ValueType<96 , 44>;   //  3 x i32 vector value
+def v4i32    : ValueType<128, 45>;   //  4 x i32 vector value
+def v5i32    : ValueType<160, 46>;   //  5 x i32 vector value
+def v8i32    : ValueType<256, 47>;   //  8 x i32 vector value
+def v16i32   : ValueType<512, 48>;   // 16 x i32 vector value
+def v32i32   : ValueType<1024,49>;   // 32 x i32 vector value
+def v64i32   : ValueType<2048,50>;   // 64 x i32 vector value
+def v128i32  : ValueType<4096,51>;   // 128 x i32 vector value
+def v256i32  : ValueType<8182,52>;   // 256 x i32 vector value
+def v512i32  : ValueType<16384,53>;  // 512 x i32 vector value
+def v1024i32 : ValueType<32768,54>;  // 1024 x i32 vector value
+def v2048i32 : ValueType<65536,55>;  // 2048 x i32 vector value
+
+def v1i64   : ValueType<64 , 56>;   //  1 x i64 vector value
+def v2i64   : ValueType<128, 57>;   //  2 x i64 vector value
+def v4i64   : ValueType<256, 58>;   //  4 x i64 vector value
+def v8i64   : ValueType<512, 59>;   //  8 x i64 vector value
+def v16i64  : ValueType<1024,60>;   // 16 x i64 vector value
+def v32i64  : ValueType<2048,61>;   // 32 x i64 vector value
+def v64i64  : ValueType<4096,62>;   // 64 x i64 vector value
+def v128i64 : ValueType<8192,63>;   // 128 x i64 vector value
+def v256i64 : ValueType<16384,64>;  // 256 x i64 vector value
+
+def v1i128 : ValueType<128, 65>;   //  1 x i128 vector value
+
+def nxv1i1  : ValueType<1,   66>;  // n x  1 x i1  vector value
+def nxv2i1  : ValueType<2,   67>;  // n x  2 x i1  vector value
+def nxv4i1  : ValueType<4,   68>;  // n x  4 x i1  vector value
+def nxv8i1  : ValueType<8,   69>;  // n x  8 x i1  vector value
+def nxv16i1 : ValueType<16,  70>;  // n x 16 x i1  vector value
+def nxv32i1 : ValueType<32,  71>;  // n x 32 x i1  vector value
+
+def nxv1i8  : ValueType<8,   72>;  // n x  1 x i8  vector value
+def nxv2i8  : ValueType<16,  73>;  // n x  2 x i8  vector value
+def nxv4i8  : ValueType<32,  74>;  // n x  4 x i8  vector value
+def nxv8i8  : ValueType<64,  75>;  // n x  8 x i8  vector value
+def nxv16i8 : ValueType<128, 76>;  // n x 16 x i8  vector value
+def nxv32i8 : ValueType<256, 77>;  // n x 32 x i8  vector value
+
+def nxv1i16 : ValueType<16,  78>;  // n x  1 x i16 vector value
+def nxv2i16 : ValueType<32,  79>;  // n x  2 x i16 vector value
+def nxv4i16 : ValueType<64,  80>;  // n x  4 x i16 vector value
+def nxv8i16 : ValueType<128, 81>;  // n x  8 x i16 vector value
+def nxv16i16: ValueType<256, 82>;  // n x 16 x i16 vector value
+def nxv32i16: ValueType<512, 83>;  // n x 32 x i16 vector value
+
+def nxv1i32 : ValueType<32,  84>;  // n x  1 x i32 vector value
+def nxv2i32 : ValueType<64,  85>;  // n x  2 x i32 vector value
+def nxv4i32 : ValueType<128, 86>;  // n x  4 x i32 vector value
+def nxv8i32 : ValueType<256, 87>;  // n x  8 x i32 vector value
+def nxv16i32: ValueType<512, 88>;  // n x 16 x i32 vector value
+def nxv32i32: ValueType<1024,89>;  // n x 32 x i32 vector value
+
+def nxv1i64 : ValueType<64,  90>;  // n x  1 x i64 vector value
+def nxv2i64 : ValueType<128, 91>;  // n x  2 x i64 vector value
+def nxv4i64 : ValueType<256, 92>;  // n x  4 x i64 vector value
+def nxv8i64 : ValueType<512, 93>;  // n x  8 x i64 vector value
+def nxv16i64: ValueType<1024,94>;  // n x 16 x i64 vector value
+def nxv32i64: ValueType<2048,95>;  // n x 32 x i64 vector value
+
+def v2f16    : ValueType<32 , 96>;    //    2 x f16 vector value
+def v4f16    : ValueType<64 , 97>;    //    4 x f16 vector value
+def v8f16    : ValueType<128, 98>;    //    8 x f16 vector value
+def v1f32    : ValueType<32 , 99>;    //    1 x f32 vector value
+def v2f32    : ValueType<64 , 100>;   //    2 x f32 vector value
+def v3f32    : ValueType<96 , 101>;   //    3 x f32 vector value
+def v4f32    : ValueType<128, 102>;   //    4 x f32 vector value
+def v5f32    : ValueType<160, 103>;   //    5 x f32 vector value
+def v8f32    : ValueType<256, 104>;   //    8 x f32 vector value
+def v16f32   : ValueType<512,  105>;  //   16 x f32 vector value
+def v32f32   : ValueType<1024, 106>;  //   32 x f32 vector value
+def v64f32   : ValueType<2048, 107>;  //   64 x f32 vector value
+def v128f32  : ValueType<4096, 108>;  //  128 x f32 vector value
+def v256f32  : ValueType<8182, 109>;  //  256 x f32 vector value
+def v512f32  : ValueType<16384, 110>; //  512 x f32 vector value
+def v1024f32 : ValueType<32768, 111>; // 1024 x f32 vector value
+def v2048f32 : ValueType<65536, 112>; // 2048 x f32 vector value
+def v1f64    : ValueType<64, 113>;    //    1 x f64 vector value
+def v2f64    : ValueType<128, 114>;   //    2 x f64 vector value
+def v4f64    : ValueType<256, 115>;   //    4 x f64 vector value
+def v8f64    : ValueType<512, 116>;   //    8 x f64 vector value
+def v16f64   : ValueType<1024,117>;   //  16 x f64 vector value
+def v32f64   : ValueType<2048,118>;   //  32 x f64 vector value
+def v64f64   : ValueType<4096,119>;   //  64 x f64 vector value
+def v128f64  : ValueType<8192,120>;   // 128 x f64 vector value
+def v256f64  : ValueType<16384,121>;  // 256 x f64 vector value
+
+def nxv2f16  : ValueType<32 , 122>; // n x  2 x f16 vector value
+def nxv4f16  : ValueType<64 , 123>; // n x  4 x f16 vector value
+def nxv8f16  : ValueType<128, 124>; // n x  8 x f16 vector value
+def nxv1f32  : ValueType<32 , 125>; // n x  1 x f32 vector value
+def nxv2f32  : ValueType<64 , 126>; // n x  2 x f32 vector value
+def nxv4f32  : ValueType<128, 127>; // n x  4 x f32 vector value
+def nxv8f32  : ValueType<256, 128>; // n x  8 x f32 vector value
+def nxv16f32 : ValueType<512, 129>; // n x 16 x f32 vector value
+def nxv1f64  : ValueType<64,  130>; // n x  1 x f64 vector value
+def nxv2f64  : ValueType<128, 131>; // n x  2 x f64 vector value
+def nxv4f64  : ValueType<256, 132>; // n x  4 x f64 vector value
+def nxv8f64  : ValueType<512, 133>; // n x  8 x f64 vector value
+
+def x86mmx : ValueType<64 , 134>;   // X86 MMX value
+def FlagVT : ValueType<0  , 135>;   // Pre-RA sched glue
+def isVoid : ValueType<0  , 136>;   // Produces no value
+def untyped: ValueType<8  , 137>;   // Produces an untyped value
+def exnref: ValueType<0, 138>;      // WebAssembly's exnref type
 def token  : ValueType<0  , 248>;   // TokenTy
 def MetadataVT: ValueType<0, 249>;  // Metadata
 
