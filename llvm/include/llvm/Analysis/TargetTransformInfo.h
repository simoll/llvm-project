--- conflicted
+++ resolved
@@ -1299,7 +1299,6 @@
   bool useReductionIntrinsic(unsigned Opcode, Type *Ty,
                              ReductionFlags Flags) const;
 
-<<<<<<< HEAD
   /// \returns True if the vector length parameter should be folded into the
   /// vector mask.
   bool
@@ -1308,11 +1307,10 @@
   /// \returns False if this VP op should be replaced by a non-VP op or an
   /// unpredicated op plus a select.
   bool supportsVPOperation(const PredicatedInstruction &PredInst) const;
-=======
+
   /// \returns True if the target prefers reductions in loop.
   bool preferInLoopReduction(unsigned Opcode, Type *Ty,
                              ReductionFlags Flags) const;
->>>>>>> 67de4afb
 
   /// \returns True if the target prefers reductions select kept in the loop
   /// when tail folding. i.e.
