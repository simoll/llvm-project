//===- VETargetTransformInfo.h - VE specific TTI ------*- C++ -*-===//
//
// Part of the LLVM Project, under the Apache License v2.0 with LLVM Exceptions.
// See https://llvm.org/LICENSE.txt for license information.
// SPDX-License-Identifier: Apache-2.0 WITH LLVM-exception
//
//===----------------------------------------------------------------------===//
/// \file
/// This file a TargetTransformInfo::Concept conforming object specific to the
/// VE target machine. It uses the target's detailed information to
/// provide more precise answers to certain TTI queries, while letting the
/// target independent and default TTI implementations handle the rest.
///
//===----------------------------------------------------------------------===//

#ifndef LLVM_LIB_TARGET_VE_VETARGETTRANSFORMINFO_H
#define LLVM_LIB_TARGET_VE_VETARGETTRANSFORMINFO_H

#include "VE.h"
#include "VETargetMachine.h"
#include "llvm/Analysis/TargetTransformInfo.h"
#include "llvm/CodeGen/BasicTTIImpl.h"
#include "llvm/IR/Instructions.h"
#include "llvm/IR/Intrinsics.h"
#include "llvm/IR/PredicatedInst.h"
#include "llvm/IR/Type.h"

static llvm::Type* GetVectorElementType(llvm::Type *Ty) {
  return llvm::cast<llvm::FixedVectorType>(Ty)->getElementType();
}

static unsigned GetVectorNumElements(llvm::Type *Ty) {
  return llvm::cast<llvm::FixedVectorType>(Ty)->getNumElements();
}

static bool IsMaskType(llvm::Type *Ty) {
  return Ty->isVectorTy() &&
         GetVectorElementType(Ty)->getPrimitiveSizeInBits() == 1;
}

static llvm::Type *GetLaneType(llvm::Type *Ty) {
  using namespace llvm;
  if (!isa<VectorType>(Ty))
    return Ty;
  return GetVectorElementType(Ty);
}

namespace llvm {

class VETTIImpl : public BasicTTIImplBase<VETTIImpl> {
  using BaseT = BasicTTIImplBase<VETTIImpl>;
  friend BaseT;

  const VESubtarget *ST;
  const VETargetLowering *TLI;

  const VESubtarget *getST() const { return ST; }
  const VETargetLowering *getTLI() const { return TLI; }

  bool enableVPU() const { return getST()->enableVPU(); }
<<<<<<< HEAD
  bool hasPackedMode() const { return getST()->hasPackedMode(); }

  static bool isSupportedReduction(Intrinsic::ID ReductionID, bool Unordered) {
    switch (ReductionID) {
    ///// Fp reductions (iterative and ordered)
    case Intrinsic::vp_reduce_fadd:
    case Intrinsic::experimental_vector_reduce_v2_fadd:
    case Intrinsic::vector_reduce_fadd:
    //
    case Intrinsic::vp_reduce_fmin:
    case Intrinsic::vector_reduce_fmin:
    case Intrinsic::experimental_vector_reduce_fmin:
    //
    case Intrinsic::vp_reduce_fmax:
    case Intrinsic::vector_reduce_fmax:
    case Intrinsic::experimental_vector_reduce_fmax:
      return true;

    ///// FP reduction (Ordered only)
    case Intrinsic::vp_reduce_fmul:
    case Intrinsic::experimental_vector_reduce_v2_fmul:
    case Intrinsic::vector_reduce_fmul:
      return !Unordered;

    ///// int arith
    case Intrinsic::vp_reduce_add:
    case Intrinsic::experimental_vector_reduce_add:
    case Intrinsic::vp_reduce_smax:
    case Intrinsic::experimental_vector_reduce_smax:
    //
    // TODO require custom lowering
    // case Intrinsic::experimental_vector_reduce_smin: // TODO 
    // case Intrinsic::experimental_vector_reduce_umin: // TODO
    // case Intrinsic::experimental_vector_reduce_umax: // TODO to smax
      return true;


    ///// bit arith
    case Intrinsic::vp_reduce_or:
    case Intrinsic::vp_reduce_and:
    case Intrinsic::vp_reduce_xor:
    case Intrinsic::experimental_vector_reduce_or:
    case Intrinsic::experimental_vector_reduce_and:
    case Intrinsic::experimental_vector_reduce_xor:
      return true;

    // Otw, run standard reduction expansion
    default:
      return false;
    }
  }
=======
>>>>>>> 0fa12f2c

public:
  explicit VETTIImpl(const VETargetMachine *TM, const Function &F)
      : BaseT(TM, F.getParent()->getDataLayout()), ST(TM->getSubtargetImpl(F)),
        TLI(ST->getTargetLowering()) {}

  unsigned getNumberOfRegisters(unsigned ClassID) const {
    bool VectorRegs = (ClassID == 1);
<<<<<<< HEAD
    if (!enableVPU() && VectorRegs) {
=======
    if (VectorRegs) {
      // TODO report vregs once vector isel is stable.
>>>>>>> 0fa12f2c
      return 0;
    }

    return 64;
  }

  unsigned getRegisterBitWidth(bool Vector) const {
    if (Vector) {
<<<<<<< HEAD
      return enableVPU() ? 256 * 64 : 0;
=======
      // TODO report vregs once vector isel is stable.
      return 0;
>>>>>>> 0fa12f2c
    }
    return 64;
  }

  unsigned getMinVectorRegisterBitWidth() const {
<<<<<<< HEAD
    return enableVPU() ? 256 * 64 : 0;
=======
    // TODO report vregs once vector isel is stable.
    return 0;
>>>>>>> 0fa12f2c
  }

  static bool isBoolTy(Type *Ty) { return Ty->getPrimitiveSizeInBits() == 1; }

  unsigned getVRegCapacity(Type &ElemTy) const {
    unsigned PackLimit = getST()->hasPackedMode() ? 512 : 256;
    if (ElemTy.isIntegerTy() && ElemTy.getPrimitiveSizeInBits() <= 32)
      return PackLimit;
    if (ElemTy.isFloatTy())
      return PackLimit;
    return 256;
  }

  bool isBitVectorType(Type &DT) {
    auto VTy = dyn_cast<VectorType>(&DT);
    if (!VTy)
      return false;
    return isBoolTy(GetVectorElementType(VTy)) &&
           GetVectorNumElements(VTy) <=
               getVRegCapacity(*GetVectorElementType(VTy));
  }

  bool isVectorLaneType(Type &ElemTy) const {
    // check element sizes for vregs
    if (ElemTy.isIntegerTy()) {
      unsigned ScaBits = ElemTy.getScalarSizeInBits();
      return ScaBits == 32 || ScaBits == 64;
    }
    if (ElemTy.isPointerTy()) {
      return true;
    }
    if (ElemTy.isFloatTy() || ElemTy.isDoubleTy()) {
      return true;
    }
    return false;
  }

  bool isVectorRegisterType(Type &DT) {
    auto VTy = dyn_cast<VectorType>(&DT);
    if (!VTy)
      return false;
    auto &ElemTy = *GetVectorElementType(VTy);

    // oversized vector
    if (getVRegCapacity(ElemTy) < GetVectorNumElements(VTy))
      return false;

    return isVectorLaneType(ElemTy);
  }

  // Load & Store {
  bool isLegalMaskedLoad(Type *DataType, MaybeAlign Alignment) {
    if (!enableVPU())
      return false;
    return isVectorLaneType(*GetLaneType(DataType));
  }
  bool isLegalMaskedStore(Type *DataType, MaybeAlign Alignment) {
    if (!enableVPU())
      return false;
    return isVectorLaneType(*GetLaneType(DataType));
  }
  bool isLegalMaskedGather(Type *DataType, MaybeAlign Alignment) {
    if (!enableVPU())
      return false;
    return isVectorLaneType(*GetLaneType(DataType));
  };
  bool isLegalMaskedScatter(Type *DataType, MaybeAlign Alignment) {
    if (!enableVPU())
      return false;
    return isVectorLaneType(*GetLaneType(DataType));
  }
  // } Load & Store

  /// Heuristics {
  /// \return The maximum interleave factor that any transform should try to
  /// perform for this target. This number depends on the level of parallelism
  /// and the number of execution units in the CPU.
  unsigned getMaxInterleaveFactor(unsigned VF) const {
    return 3; // 3 FMA units available
  }

  bool prefersVectorizedAddressing() { return true; }

  bool supportsEfficientVectorElementLoadStore() { return false; }

  unsigned getScalarizationOverhead(VectorType *Ty, const APInt &DemandedElts,
                                    bool Insert, bool Extract) const {
    auto VecTy = dyn_cast<FixedVectorType>(Ty);
    if (!VecTy)
      return 1;
    return VecTy->getNumElements();
  }

  unsigned getOperandsScalarizationOverhead(ArrayRef<const Value *> Args,
                                            unsigned VF) const {
    return Args.size() * VF;
  }

  unsigned getMemoryOpCost(unsigned Opcode, Type *Src, Align Alignment,
                           unsigned AddressSpace,
                           TargetTransformInfo::TargetCostKind CostKind,
                           const Instruction *I = nullptr) const {
    return getMaskedMemoryOpCost(Opcode, Src, Alignment, AddressSpace, CostKind);
  }

  unsigned getMaskedMemoryOpCost(unsigned Opcode, Type *Src, Align Alignment,
                                 unsigned AddressSpace,
                                 TargetTransformInfo::TargetCostKind CostKind) const {
    if (isa<VectorType>(*Src) && !isVectorLaneType(*Src)) {
      return GetVectorNumElements(Src);
    }
    return 1;
  }

  bool haveFastSqrt(Type *Ty) {
    // float, double or a vector thereof
    return Ty->isFPOrFPVectorTy() &&
           (isVectorLaneType(*Ty) || isVectorRegisterType(*Ty));
  }
  /// } Heuristics

  /// LLVM-VP Support
  /// {

  /// \returns True if the vector length parameter should be folded into the
  /// vector mask.
  bool
  shouldFoldVectorLengthIntoMask(const PredicatedInstruction &PredInst) const {
    return false; // FIXME (return true for masking operations)
  }

  /// \returns False if this VP op should be replaced by a non-VP op or an
  /// unpredicated op plus a select.
  bool supportsVPOperation(const PredicatedInstruction &PredInst) const {
    if (!enableVPU())
      return false;

    auto VPI = dyn_cast<VPIntrinsic>(&PredInst);
    if (!VPI)
      return true;

    // Cannot be widened into a legal VVP op
    auto EC = VPI->getStaticVectorLength();
    if (EC.isScalable())
      return false;

    if (EC.getFixedValue() > (hasPackedMode() ? 512 : 256))
      return false;

    // Bail on yet-unimplemented reductions
    if (VPI->isReductionOp()) {
      auto FPRed = dyn_cast<FPMathOperator>(VPI);
      bool Unordered = FPRed ? VPI->getFastMathFlags().allowReassoc() : true;
      return isSupportedReduction(VPI->getIntrinsicID(), Unordered);
    }

    switch (PredInst.getOpcode()) {
    default:
      break;

    // Unsupported ops (TODO native VP legalization)
    case Instruction::FPToUI:
    case Instruction::UIToFP:
      return false;

    // Non-opcode VP ops
    case Instruction::Call:
      // vp mask operations unsupported
      if (PredInst.isVectorReduction())
        return !PredInst.getType()->isIntOrIntVectorTy(1);
      break;

    // TODO mask scatter&gather
    // vp mask load/store unsupported (FIXME)
    case Instruction::Load:
      return !IsMaskType(PredInst.getType());

    case Instruction::Store:
      return !IsMaskType(PredInst.getOperand(0)->getType());

    // vp mask operations unsupported
    case Instruction::And:
    case Instruction::Or:
    case Instruction::Xor:
      auto ITy = PredInst.getType();
      if (!ITy->isVectorTy())
        break;
      if (!ITy->isIntOrIntVectorTy(1))
        break;
      return false;
    }

    // be optimistic by default
    return true;
  }

  /// }

  bool shouldExpandReduction(const IntrinsicInst *II) const {
    if (!enableVPU())
      return true;

    auto FPRed = dyn_cast<FPMathOperator>(II);
    bool Unordered = FPRed ? II->getFastMathFlags().allowReassoc() : true;
    return !isSupportedReduction(II->getIntrinsicID(), Unordered);
  }
};

} // namespace llvm

#endif // LLVM_LIB_TARGET_VE_VETARGETTRANSFORMINFO_H<|MERGE_RESOLUTION|>--- conflicted
+++ resolved
@@ -58,7 +58,6 @@
   const VETargetLowering *getTLI() const { return TLI; }
 
   bool enableVPU() const { return getST()->enableVPU(); }
-<<<<<<< HEAD
   bool hasPackedMode() const { return getST()->hasPackedMode(); }
 
   static bool isSupportedReduction(Intrinsic::ID ReductionID, bool Unordered) {
@@ -110,8 +109,6 @@
       return false;
     }
   }
-=======
->>>>>>> 0fa12f2c
 
 public:
   explicit VETTIImpl(const VETargetMachine *TM, const Function &F)
@@ -120,12 +117,7 @@
 
   unsigned getNumberOfRegisters(unsigned ClassID) const {
     bool VectorRegs = (ClassID == 1);
-<<<<<<< HEAD
     if (!enableVPU() && VectorRegs) {
-=======
-    if (VectorRegs) {
-      // TODO report vregs once vector isel is stable.
->>>>>>> 0fa12f2c
       return 0;
     }
 
@@ -134,23 +126,13 @@
 
   unsigned getRegisterBitWidth(bool Vector) const {
     if (Vector) {
-<<<<<<< HEAD
       return enableVPU() ? 256 * 64 : 0;
-=======
-      // TODO report vregs once vector isel is stable.
-      return 0;
->>>>>>> 0fa12f2c
     }
     return 64;
   }
 
   unsigned getMinVectorRegisterBitWidth() const {
-<<<<<<< HEAD
     return enableVPU() ? 256 * 64 : 0;
-=======
-    // TODO report vregs once vector isel is stable.
-    return 0;
->>>>>>> 0fa12f2c
   }
 
   static bool isBoolTy(Type *Ty) { return Ty->getPrimitiveSizeInBits() == 1; }
