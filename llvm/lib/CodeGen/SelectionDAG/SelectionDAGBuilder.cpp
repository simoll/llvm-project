//===- SelectionDAGBuilder.cpp - Selection-DAG building -------------------===//
//
// Part of the LLVM Project, under the Apache License v2.0 with LLVM Exceptions.
// See https://llvm.org/LICENSE.txt for license information.
// SPDX-License-Identifier: Apache-2.0 WITH LLVM-exception
//
//===----------------------------------------------------------------------===//
//
// This implements routines for translating from LLVM IR into SelectionDAG IR.
//
//===----------------------------------------------------------------------===//

#include "SelectionDAGBuilder.h"
#include "SDNodeDbgValue.h"
#include "llvm/ADT/APFloat.h"
#include "llvm/ADT/APInt.h"
#include "llvm/ADT/ArrayRef.h"
#include "llvm/ADT/BitVector.h"
#include "llvm/ADT/DenseMap.h"
#include "llvm/ADT/None.h"
#include "llvm/ADT/Optional.h"
#include "llvm/ADT/STLExtras.h"
#include "llvm/ADT/SmallPtrSet.h"
#include "llvm/ADT/SmallSet.h"
#include "llvm/ADT/SmallVector.h"
#include "llvm/ADT/StringRef.h"
#include "llvm/ADT/Triple.h"
#include "llvm/ADT/Twine.h"
#include "llvm/Analysis/AliasAnalysis.h"
#include "llvm/Analysis/BlockFrequencyInfo.h"
#include "llvm/Analysis/BranchProbabilityInfo.h"
#include "llvm/Analysis/ConstantFolding.h"
#include "llvm/Analysis/EHPersonalities.h"
#include "llvm/Analysis/Loads.h"
#include "llvm/Analysis/MemoryLocation.h"
#include "llvm/Analysis/ProfileSummaryInfo.h"
#include "llvm/Analysis/TargetLibraryInfo.h"
#include "llvm/Analysis/ValueTracking.h"
#include "llvm/Analysis/VectorUtils.h"
#include "llvm/CodeGen/Analysis.h"
#include "llvm/CodeGen/FunctionLoweringInfo.h"
#include "llvm/CodeGen/GCMetadata.h"
#include "llvm/CodeGen/ISDOpcodes.h"
#include "llvm/CodeGen/MachineBasicBlock.h"
#include "llvm/CodeGen/MachineFrameInfo.h"
#include "llvm/CodeGen/MachineFunction.h"
#include "llvm/CodeGen/MachineInstr.h"
#include "llvm/CodeGen/MachineInstrBuilder.h"
#include "llvm/CodeGen/MachineJumpTableInfo.h"
#include "llvm/CodeGen/MachineMemOperand.h"
#include "llvm/CodeGen/MachineModuleInfo.h"
#include "llvm/CodeGen/MachineOperand.h"
#include "llvm/CodeGen/MachineRegisterInfo.h"
#include "llvm/CodeGen/RuntimeLibcalls.h"
#include "llvm/CodeGen/SelectionDAG.h"
#include "llvm/CodeGen/SelectionDAGNodes.h"
#include "llvm/CodeGen/SelectionDAGTargetInfo.h"
#include "llvm/CodeGen/StackMaps.h"
#include "llvm/CodeGen/SwiftErrorValueTracking.h"
#include "llvm/CodeGen/TargetFrameLowering.h"
#include "llvm/CodeGen/TargetInstrInfo.h"
#include "llvm/CodeGen/TargetLowering.h"
#include "llvm/CodeGen/TargetOpcodes.h"
#include "llvm/CodeGen/TargetRegisterInfo.h"
#include "llvm/CodeGen/TargetSubtargetInfo.h"
#include "llvm/CodeGen/ValueTypes.h"
#include "llvm/CodeGen/WinEHFuncInfo.h"
#include "llvm/IR/Argument.h"
#include "llvm/IR/Attributes.h"
#include "llvm/IR/BasicBlock.h"
#include "llvm/IR/CFG.h"
#include "llvm/IR/CallSite.h"
#include "llvm/IR/CallingConv.h"
#include "llvm/IR/Constant.h"
#include "llvm/IR/ConstantRange.h"
#include "llvm/IR/Constants.h"
#include "llvm/IR/DataLayout.h"
#include "llvm/IR/DebugInfoMetadata.h"
#include "llvm/IR/DebugLoc.h"
#include "llvm/IR/DerivedTypes.h"
#include "llvm/IR/Function.h"
#include "llvm/IR/GetElementPtrTypeIterator.h"
#include "llvm/IR/InlineAsm.h"
#include "llvm/IR/InstrTypes.h"
#include "llvm/IR/Instruction.h"
#include "llvm/IR/Instructions.h"
#include "llvm/IR/IntrinsicInst.h"
#include "llvm/IR/Intrinsics.h"
#include "llvm/IR/IntrinsicsAArch64.h"
#include "llvm/IR/IntrinsicsWebAssembly.h"
#include "llvm/IR/LLVMContext.h"
#include "llvm/IR/Metadata.h"
#include "llvm/IR/Module.h"
#include "llvm/IR/Operator.h"
#include "llvm/IR/PatternMatch.h"
#include "llvm/IR/Statepoint.h"
#include "llvm/IR/Type.h"
#include "llvm/IR/User.h"
#include "llvm/IR/Value.h"
#include "llvm/MC/MCContext.h"
#include "llvm/MC/MCSymbol.h"
#include "llvm/Support/AtomicOrdering.h"
#include "llvm/Support/BranchProbability.h"
#include "llvm/Support/Casting.h"
#include "llvm/Support/CodeGen.h"
#include "llvm/Support/CommandLine.h"
#include "llvm/Support/Compiler.h"
#include "llvm/Support/Debug.h"
#include "llvm/Support/ErrorHandling.h"
#include "llvm/Support/MachineValueType.h"
#include "llvm/Support/MathExtras.h"
#include "llvm/Support/raw_ostream.h"
#include "llvm/Target/TargetIntrinsicInfo.h"
#include "llvm/Target/TargetMachine.h"
#include "llvm/Target/TargetOptions.h"
#include "llvm/Transforms/Utils/Local.h"
#include <algorithm>
#include <cassert>
#include <cstddef>
#include <cstdint>
#include <cstring>
#include <iterator>
#include <limits>
#include <numeric>
#include <tuple>
#include <utility>
#include <vector>

using namespace llvm;
using namespace PatternMatch;
using namespace SwitchCG;

#define DEBUG_TYPE "isel"

/// LimitFloatPrecision - Generate low-precision inline sequences for
/// some float libcalls (6, 8 or 12 bits).
static unsigned LimitFloatPrecision;

static cl::opt<unsigned, true>
    LimitFPPrecision("limit-float-precision",
                     cl::desc("Generate low-precision inline sequences "
                              "for some float libcalls"),
                     cl::location(LimitFloatPrecision), cl::Hidden,
                     cl::init(0));

static cl::opt<unsigned> SwitchPeelThreshold(
    "switch-peel-threshold", cl::Hidden, cl::init(66),
    cl::desc("Set the case probability threshold for peeling the case from a "
             "switch statement. A value greater than 100 will void this "
             "optimization"));

// Limit the width of DAG chains. This is important in general to prevent
// DAG-based analysis from blowing up. For example, alias analysis and
// load clustering may not complete in reasonable time. It is difficult to
// recognize and avoid this situation within each individual analysis, and
// future analyses are likely to have the same behavior. Limiting DAG width is
// the safe approach and will be especially important with global DAGs.
//
// MaxParallelChains default is arbitrarily high to avoid affecting
// optimization, but could be lowered to improve compile time. Any ld-ld-st-st
// sequence over this should have been converted to llvm.memcpy by the
// frontend. It is easy to induce this behavior with .ll code such as:
// %buffer = alloca [4096 x i8]
// %data = load [4096 x i8]* %argPtr
// store [4096 x i8] %data, [4096 x i8]* %buffer
static const unsigned MaxParallelChains = 64;

// Return the calling convention if the Value passed requires ABI mangling as it
// is a parameter to a function or a return value from a function which is not
// an intrinsic.
static Optional<CallingConv::ID> getABIRegCopyCC(const Value *V) {
  if (auto *R = dyn_cast<ReturnInst>(V))
    return R->getParent()->getParent()->getCallingConv();

  if (auto *CI = dyn_cast<CallInst>(V)) {
    const bool IsInlineAsm = CI->isInlineAsm();
    const bool IsIndirectFunctionCall =
        !IsInlineAsm && !CI->getCalledFunction();

    // It is possible that the call instruction is an inline asm statement or an
    // indirect function call in which case the return value of
    // getCalledFunction() would be nullptr.
    const bool IsInstrinsicCall =
        !IsInlineAsm && !IsIndirectFunctionCall &&
        CI->getCalledFunction()->getIntrinsicID() != Intrinsic::not_intrinsic;

    if (!IsInlineAsm && !IsInstrinsicCall)
      return CI->getCallingConv();
  }

  return None;
}

static SDValue getCopyFromPartsVector(SelectionDAG &DAG, const SDLoc &DL,
                                      const SDValue *Parts, unsigned NumParts,
                                      MVT PartVT, EVT ValueVT, const Value *V,
                                      Optional<CallingConv::ID> CC);

/// getCopyFromParts - Create a value that contains the specified legal parts
/// combined into the value they represent.  If the parts combine to a type
/// larger than ValueVT then AssertOp can be used to specify whether the extra
/// bits are known to be zero (ISD::AssertZext) or sign extended from ValueVT
/// (ISD::AssertSext).
static SDValue getCopyFromParts(SelectionDAG &DAG, const SDLoc &DL,
                                const SDValue *Parts, unsigned NumParts,
                                MVT PartVT, EVT ValueVT, const Value *V,
                                Optional<CallingConv::ID> CC = None,
                                Optional<ISD::NodeType> AssertOp = None) {
  if (ValueVT.isVector())
    return getCopyFromPartsVector(DAG, DL, Parts, NumParts, PartVT, ValueVT, V,
                                  CC);

  assert(NumParts > 0 && "No parts to assemble!");
  const TargetLowering &TLI = DAG.getTargetLoweringInfo();
  SDValue Val = Parts[0];

  if (NumParts > 1) {
    // Assemble the value from multiple parts.
    if (ValueVT.isInteger()) {
      unsigned PartBits = PartVT.getSizeInBits();
      unsigned ValueBits = ValueVT.getSizeInBits();

      // Assemble the power of 2 part.
      unsigned RoundParts =
          (NumParts & (NumParts - 1)) ? 1 << Log2_32(NumParts) : NumParts;
      unsigned RoundBits = PartBits * RoundParts;
      EVT RoundVT = RoundBits == ValueBits ?
        ValueVT : EVT::getIntegerVT(*DAG.getContext(), RoundBits);
      SDValue Lo, Hi;

      EVT HalfVT = EVT::getIntegerVT(*DAG.getContext(), RoundBits/2);

      if (RoundParts > 2) {
        Lo = getCopyFromParts(DAG, DL, Parts, RoundParts / 2,
                              PartVT, HalfVT, V);
        Hi = getCopyFromParts(DAG, DL, Parts + RoundParts / 2,
                              RoundParts / 2, PartVT, HalfVT, V);
      } else {
        Lo = DAG.getNode(ISD::BITCAST, DL, HalfVT, Parts[0]);
        Hi = DAG.getNode(ISD::BITCAST, DL, HalfVT, Parts[1]);
      }

      if (DAG.getDataLayout().isBigEndian())
        std::swap(Lo, Hi);

      Val = DAG.getNode(ISD::BUILD_PAIR, DL, RoundVT, Lo, Hi);

      if (RoundParts < NumParts) {
        // Assemble the trailing non-power-of-2 part.
        unsigned OddParts = NumParts - RoundParts;
        EVT OddVT = EVT::getIntegerVT(*DAG.getContext(), OddParts * PartBits);
        Hi = getCopyFromParts(DAG, DL, Parts + RoundParts, OddParts, PartVT,
                              OddVT, V, CC);

        // Combine the round and odd parts.
        Lo = Val;
        if (DAG.getDataLayout().isBigEndian())
          std::swap(Lo, Hi);
        EVT TotalVT = EVT::getIntegerVT(*DAG.getContext(), NumParts * PartBits);
        Hi = DAG.getNode(ISD::ANY_EXTEND, DL, TotalVT, Hi);
        Hi =
            DAG.getNode(ISD::SHL, DL, TotalVT, Hi,
                        DAG.getConstant(Lo.getValueSizeInBits(), DL,
                                        TLI.getPointerTy(DAG.getDataLayout())));
        Lo = DAG.getNode(ISD::ZERO_EXTEND, DL, TotalVT, Lo);
        Val = DAG.getNode(ISD::OR, DL, TotalVT, Lo, Hi);
      }
    } else if (PartVT.isFloatingPoint()) {
      // FP split into multiple FP parts (for ppcf128)
      assert(ValueVT == EVT(MVT::ppcf128) && PartVT == MVT::f64 &&
             "Unexpected split");
      SDValue Lo, Hi;
      Lo = DAG.getNode(ISD::BITCAST, DL, EVT(MVT::f64), Parts[0]);
      Hi = DAG.getNode(ISD::BITCAST, DL, EVT(MVT::f64), Parts[1]);
      if (TLI.hasBigEndianPartOrdering(ValueVT, DAG.getDataLayout()))
        std::swap(Lo, Hi);
      Val = DAG.getNode(ISD::BUILD_PAIR, DL, ValueVT, Lo, Hi);
    } else {
      // FP split into integer parts (soft fp)
      assert(ValueVT.isFloatingPoint() && PartVT.isInteger() &&
             !PartVT.isVector() && "Unexpected split");
      EVT IntVT = EVT::getIntegerVT(*DAG.getContext(), ValueVT.getSizeInBits());
      Val = getCopyFromParts(DAG, DL, Parts, NumParts, PartVT, IntVT, V, CC);
    }
  }

  // There is now one part, held in Val.  Correct it to match ValueVT.
  // PartEVT is the type of the register class that holds the value.
  // ValueVT is the type of the inline asm operation.
  EVT PartEVT = Val.getValueType();

  if (PartEVT == ValueVT)
    return Val;

  if (PartEVT.isInteger() && ValueVT.isFloatingPoint() &&
      ValueVT.bitsLT(PartEVT)) {
    // For an FP value in an integer part, we need to truncate to the right
    // width first.
    PartEVT = EVT::getIntegerVT(*DAG.getContext(),  ValueVT.getSizeInBits());
    Val = DAG.getNode(ISD::TRUNCATE, DL, PartEVT, Val);
  }

  // Handle types that have the same size.
  if (PartEVT.getSizeInBits() == ValueVT.getSizeInBits())
    return DAG.getNode(ISD::BITCAST, DL, ValueVT, Val);

  // Handle types with different sizes.
  if (PartEVT.isInteger() && ValueVT.isInteger()) {
    if (ValueVT.bitsLT(PartEVT)) {
      // For a truncate, see if we have any information to
      // indicate whether the truncated bits will always be
      // zero or sign-extension.
      if (AssertOp.hasValue())
        Val = DAG.getNode(*AssertOp, DL, PartEVT, Val,
                          DAG.getValueType(ValueVT));
      return DAG.getNode(ISD::TRUNCATE, DL, ValueVT, Val);
    }
    return DAG.getNode(ISD::ANY_EXTEND, DL, ValueVT, Val);
  }

  if (PartEVT.isFloatingPoint() && ValueVT.isFloatingPoint()) {
    // FP_ROUND's are always exact here.
    if (ValueVT.bitsLT(Val.getValueType()))
      return DAG.getNode(
          ISD::FP_ROUND, DL, ValueVT, Val,
          DAG.getTargetConstant(1, DL, TLI.getPointerTy(DAG.getDataLayout())));

    return DAG.getNode(ISD::FP_EXTEND, DL, ValueVT, Val);
  }

  // Handle MMX to a narrower integer type by bitcasting MMX to integer and
  // then truncating.
  if (PartEVT == MVT::x86mmx && ValueVT.isInteger() &&
      ValueVT.bitsLT(PartEVT)) {
    Val = DAG.getNode(ISD::BITCAST, DL, MVT::i64, Val);
    return DAG.getNode(ISD::TRUNCATE, DL, ValueVT, Val);
  }

  report_fatal_error("Unknown mismatch in getCopyFromParts!");
}

static void diagnosePossiblyInvalidConstraint(LLVMContext &Ctx, const Value *V,
                                              const Twine &ErrMsg) {
  const Instruction *I = dyn_cast_or_null<Instruction>(V);
  if (!V)
    return Ctx.emitError(ErrMsg);

  const char *AsmError = ", possible invalid constraint for vector type";
  if (const CallInst *CI = dyn_cast<CallInst>(I))
    if (isa<InlineAsm>(CI->getCalledValue()))
      return Ctx.emitError(I, ErrMsg + AsmError);

  return Ctx.emitError(I, ErrMsg);
}

/// getCopyFromPartsVector - Create a value that contains the specified legal
/// parts combined into the value they represent.  If the parts combine to a
/// type larger than ValueVT then AssertOp can be used to specify whether the
/// extra bits are known to be zero (ISD::AssertZext) or sign extended from
/// ValueVT (ISD::AssertSext).
static SDValue getCopyFromPartsVector(SelectionDAG &DAG, const SDLoc &DL,
                                      const SDValue *Parts, unsigned NumParts,
                                      MVT PartVT, EVT ValueVT, const Value *V,
                                      Optional<CallingConv::ID> CallConv) {
  assert(ValueVT.isVector() && "Not a vector value");
  assert(NumParts > 0 && "No parts to assemble!");
  const bool IsABIRegCopy = CallConv.hasValue();

  const TargetLowering &TLI = DAG.getTargetLoweringInfo();
  SDValue Val = Parts[0];

  // Handle a multi-element vector.
  if (NumParts > 1) {
    EVT IntermediateVT;
    MVT RegisterVT;
    unsigned NumIntermediates;
    unsigned NumRegs;

    if (IsABIRegCopy) {
      NumRegs = TLI.getVectorTypeBreakdownForCallingConv(
          *DAG.getContext(), CallConv.getValue(), ValueVT, IntermediateVT,
          NumIntermediates, RegisterVT);
    } else {
      NumRegs =
          TLI.getVectorTypeBreakdown(*DAG.getContext(), ValueVT, IntermediateVT,
                                     NumIntermediates, RegisterVT);
    }

    assert(NumRegs == NumParts && "Part count doesn't match vector breakdown!");
    NumParts = NumRegs; // Silence a compiler warning.
    assert(RegisterVT == PartVT && "Part type doesn't match vector breakdown!");
    assert(RegisterVT.getSizeInBits() ==
           Parts[0].getSimpleValueType().getSizeInBits() &&
           "Part type sizes don't match!");

    // Assemble the parts into intermediate operands.
    SmallVector<SDValue, 8> Ops(NumIntermediates);
    if (NumIntermediates == NumParts) {
      // If the register was not expanded, truncate or copy the value,
      // as appropriate.
      for (unsigned i = 0; i != NumParts; ++i)
        Ops[i] = getCopyFromParts(DAG, DL, &Parts[i], 1,
                                  PartVT, IntermediateVT, V);
    } else if (NumParts > 0) {
      // If the intermediate type was expanded, build the intermediate
      // operands from the parts.
      assert(NumParts % NumIntermediates == 0 &&
             "Must expand into a divisible number of parts!");
      unsigned Factor = NumParts / NumIntermediates;
      for (unsigned i = 0; i != NumIntermediates; ++i)
        Ops[i] = getCopyFromParts(DAG, DL, &Parts[i * Factor], Factor,
                                  PartVT, IntermediateVT, V);
    }

    // Build a vector with BUILD_VECTOR or CONCAT_VECTORS from the
    // intermediate operands.
    EVT BuiltVectorTy =
        IntermediateVT.isVector()
            ? EVT::getVectorVT(
                  *DAG.getContext(), IntermediateVT.getScalarType(),
                  IntermediateVT.getVectorElementCount() * NumParts)
            : EVT::getVectorVT(*DAG.getContext(),
                               IntermediateVT.getScalarType(),
                               NumIntermediates);
    Val = DAG.getNode(IntermediateVT.isVector() ? ISD::CONCAT_VECTORS
                                                : ISD::BUILD_VECTOR,
                      DL, BuiltVectorTy, Ops);
  }

  // There is now one part, held in Val.  Correct it to match ValueVT.
  EVT PartEVT = Val.getValueType();

  if (PartEVT == ValueVT)
    return Val;

  if (PartEVT.isVector()) {
    // If the element type of the source/dest vectors are the same, but the
    // parts vector has more elements than the value vector, then we have a
    // vector widening case (e.g. <2 x float> -> <4 x float>).  Extract the
    // elements we want.
    if (PartEVT.getVectorElementType() == ValueVT.getVectorElementType()) {
      assert(PartEVT.getVectorNumElements() > ValueVT.getVectorNumElements() &&
             "Cannot narrow, it would be a lossy transformation");
      return DAG.getNode(ISD::EXTRACT_SUBVECTOR, DL, ValueVT, Val,
                         DAG.getVectorIdxConstant(0, DL));
    }

    // Vector/Vector bitcast.
    if (ValueVT.getSizeInBits() == PartEVT.getSizeInBits())
      return DAG.getNode(ISD::BITCAST, DL, ValueVT, Val);

    assert(PartEVT.getVectorNumElements() == ValueVT.getVectorNumElements() &&
      "Cannot handle this kind of promotion");
    // Promoted vector extract
    return DAG.getAnyExtOrTrunc(Val, DL, ValueVT);

  }

  // Trivial bitcast if the types are the same size and the destination
  // vector type is legal.
  if (PartEVT.getSizeInBits() == ValueVT.getSizeInBits() &&
      TLI.isTypeLegal(ValueVT))
    return DAG.getNode(ISD::BITCAST, DL, ValueVT, Val);

  if (ValueVT.getVectorNumElements() != 1) {
     // Certain ABIs require that vectors are passed as integers. For vectors
     // are the same size, this is an obvious bitcast.
     if (ValueVT.getSizeInBits() == PartEVT.getSizeInBits()) {
       return DAG.getNode(ISD::BITCAST, DL, ValueVT, Val);
     } else if (ValueVT.getSizeInBits() < PartEVT.getSizeInBits()) {
       // Bitcast Val back the original type and extract the corresponding
       // vector we want.
       unsigned Elts = PartEVT.getSizeInBits() / ValueVT.getScalarSizeInBits();
       EVT WiderVecType = EVT::getVectorVT(*DAG.getContext(),
                                           ValueVT.getVectorElementType(), Elts);
       Val = DAG.getBitcast(WiderVecType, Val);
       return DAG.getNode(ISD::EXTRACT_SUBVECTOR, DL, ValueVT, Val,
                          DAG.getVectorIdxConstant(0, DL));
     }

     diagnosePossiblyInvalidConstraint(
         *DAG.getContext(), V, "non-trivial scalar-to-vector conversion");
     return DAG.getUNDEF(ValueVT);
  }

  // Handle cases such as i8 -> <1 x i1>
  EVT ValueSVT = ValueVT.getVectorElementType();
  if (ValueVT.getVectorNumElements() == 1 && ValueSVT != PartEVT) {
    if (ValueSVT.getSizeInBits() == PartEVT.getSizeInBits())
      Val = DAG.getNode(ISD::BITCAST, DL, ValueSVT, Val);
    else
      Val = ValueVT.isFloatingPoint()
                ? DAG.getFPExtendOrRound(Val, DL, ValueSVT)
                : DAG.getAnyExtOrTrunc(Val, DL, ValueSVT);
  }

  return DAG.getBuildVector(ValueVT, DL, Val);
}

static void getCopyToPartsVector(SelectionDAG &DAG, const SDLoc &dl,
                                 SDValue Val, SDValue *Parts, unsigned NumParts,
                                 MVT PartVT, const Value *V,
                                 Optional<CallingConv::ID> CallConv);

/// getCopyToParts - Create a series of nodes that contain the specified value
/// split into legal parts.  If the parts contain more bits than Val, then, for
/// integers, ExtendKind can be used to specify how to generate the extra bits.
static void getCopyToParts(SelectionDAG &DAG, const SDLoc &DL, SDValue Val,
                           SDValue *Parts, unsigned NumParts, MVT PartVT,
                           const Value *V,
                           Optional<CallingConv::ID> CallConv = None,
                           ISD::NodeType ExtendKind = ISD::ANY_EXTEND) {
  EVT ValueVT = Val.getValueType();

  // Handle the vector case separately.
  if (ValueVT.isVector())
    return getCopyToPartsVector(DAG, DL, Val, Parts, NumParts, PartVT, V,
                                CallConv);

  unsigned PartBits = PartVT.getSizeInBits();
  unsigned OrigNumParts = NumParts;
  assert(DAG.getTargetLoweringInfo().isTypeLegal(PartVT) &&
         "Copying to an illegal type!");

  if (NumParts == 0)
    return;

  assert(!ValueVT.isVector() && "Vector case handled elsewhere");
  EVT PartEVT = PartVT;
  if (PartEVT == ValueVT) {
    assert(NumParts == 1 && "No-op copy with multiple parts!");
    Parts[0] = Val;
    return;
  }

  if (NumParts * PartBits > ValueVT.getSizeInBits()) {
    // If the parts cover more bits than the value has, promote the value.
    if (PartVT.isFloatingPoint() && ValueVT.isFloatingPoint()) {
      assert(NumParts == 1 && "Do not know what to promote to!");
      Val = DAG.getNode(ISD::FP_EXTEND, DL, PartVT, Val);
    } else {
      if (ValueVT.isFloatingPoint()) {
        // FP values need to be bitcast, then extended if they are being put
        // into a larger container.
        ValueVT = EVT::getIntegerVT(*DAG.getContext(),  ValueVT.getSizeInBits());
        Val = DAG.getNode(ISD::BITCAST, DL, ValueVT, Val);
      }
      assert((PartVT.isInteger() || PartVT == MVT::x86mmx) &&
             ValueVT.isInteger() &&
             "Unknown mismatch!");
      ValueVT = EVT::getIntegerVT(*DAG.getContext(), NumParts * PartBits);
      Val = DAG.getNode(ExtendKind, DL, ValueVT, Val);
      if (PartVT == MVT::x86mmx)
        Val = DAG.getNode(ISD::BITCAST, DL, PartVT, Val);
    }
  } else if (PartBits == ValueVT.getSizeInBits()) {
    // Different types of the same size.
    assert(NumParts == 1 && PartEVT != ValueVT);
    Val = DAG.getNode(ISD::BITCAST, DL, PartVT, Val);
  } else if (NumParts * PartBits < ValueVT.getSizeInBits()) {
    // If the parts cover less bits than value has, truncate the value.
    assert((PartVT.isInteger() || PartVT == MVT::x86mmx) &&
           ValueVT.isInteger() &&
           "Unknown mismatch!");
    ValueVT = EVT::getIntegerVT(*DAG.getContext(), NumParts * PartBits);
    Val = DAG.getNode(ISD::TRUNCATE, DL, ValueVT, Val);
    if (PartVT == MVT::x86mmx)
      Val = DAG.getNode(ISD::BITCAST, DL, PartVT, Val);
  }

  // The value may have changed - recompute ValueVT.
  ValueVT = Val.getValueType();
  assert(NumParts * PartBits == ValueVT.getSizeInBits() &&
         "Failed to tile the value with PartVT!");

  if (NumParts == 1) {
    if (PartEVT != ValueVT) {
      diagnosePossiblyInvalidConstraint(*DAG.getContext(), V,
                                        "scalar-to-vector conversion failed");
      Val = DAG.getNode(ISD::BITCAST, DL, PartVT, Val);
    }

    Parts[0] = Val;
    return;
  }

  // Expand the value into multiple parts.
  if (NumParts & (NumParts - 1)) {
    // The number of parts is not a power of 2.  Split off and copy the tail.
    assert(PartVT.isInteger() && ValueVT.isInteger() &&
           "Do not know what to expand to!");
    unsigned RoundParts = 1 << Log2_32(NumParts);
    unsigned RoundBits = RoundParts * PartBits;
    unsigned OddParts = NumParts - RoundParts;
    SDValue OddVal = DAG.getNode(ISD::SRL, DL, ValueVT, Val,
      DAG.getShiftAmountConstant(RoundBits, ValueVT, DL, /*LegalTypes*/false));

    getCopyToParts(DAG, DL, OddVal, Parts + RoundParts, OddParts, PartVT, V,
                   CallConv);

    if (DAG.getDataLayout().isBigEndian())
      // The odd parts were reversed by getCopyToParts - unreverse them.
      std::reverse(Parts + RoundParts, Parts + NumParts);

    NumParts = RoundParts;
    ValueVT = EVT::getIntegerVT(*DAG.getContext(), NumParts * PartBits);
    Val = DAG.getNode(ISD::TRUNCATE, DL, ValueVT, Val);
  }

  // The number of parts is a power of 2.  Repeatedly bisect the value using
  // EXTRACT_ELEMENT.
  Parts[0] = DAG.getNode(ISD::BITCAST, DL,
                         EVT::getIntegerVT(*DAG.getContext(),
                                           ValueVT.getSizeInBits()),
                         Val);

  for (unsigned StepSize = NumParts; StepSize > 1; StepSize /= 2) {
    for (unsigned i = 0; i < NumParts; i += StepSize) {
      unsigned ThisBits = StepSize * PartBits / 2;
      EVT ThisVT = EVT::getIntegerVT(*DAG.getContext(), ThisBits);
      SDValue &Part0 = Parts[i];
      SDValue &Part1 = Parts[i+StepSize/2];

      Part1 = DAG.getNode(ISD::EXTRACT_ELEMENT, DL,
                          ThisVT, Part0, DAG.getIntPtrConstant(1, DL));
      Part0 = DAG.getNode(ISD::EXTRACT_ELEMENT, DL,
                          ThisVT, Part0, DAG.getIntPtrConstant(0, DL));

      if (ThisBits == PartBits && ThisVT != PartVT) {
        Part0 = DAG.getNode(ISD::BITCAST, DL, PartVT, Part0);
        Part1 = DAG.getNode(ISD::BITCAST, DL, PartVT, Part1);
      }
    }
  }

  if (DAG.getDataLayout().isBigEndian())
    std::reverse(Parts, Parts + OrigNumParts);
}

static SDValue widenVectorToPartType(SelectionDAG &DAG,
                                     SDValue Val, const SDLoc &DL, EVT PartVT) {
  if (!PartVT.isVector())
    return SDValue();

  EVT ValueVT = Val.getValueType();
  unsigned PartNumElts = PartVT.getVectorNumElements();
  unsigned ValueNumElts = ValueVT.getVectorNumElements();
  if (PartNumElts > ValueNumElts &&
      PartVT.getVectorElementType() == ValueVT.getVectorElementType()) {
    EVT ElementVT = PartVT.getVectorElementType();
    // Vector widening case, e.g. <2 x float> -> <4 x float>.  Shuffle in
    // undef elements.
    SmallVector<SDValue, 16> Ops;
    DAG.ExtractVectorElements(Val, Ops);
    SDValue EltUndef = DAG.getUNDEF(ElementVT);
    for (unsigned i = ValueNumElts, e = PartNumElts; i != e; ++i)
      Ops.push_back(EltUndef);

    // FIXME: Use CONCAT for 2x -> 4x.
    return DAG.getBuildVector(PartVT, DL, Ops);
  }

  return SDValue();
}

/// getCopyToPartsVector - Create a series of nodes that contain the specified
/// value split into legal parts.
static void getCopyToPartsVector(SelectionDAG &DAG, const SDLoc &DL,
                                 SDValue Val, SDValue *Parts, unsigned NumParts,
                                 MVT PartVT, const Value *V,
                                 Optional<CallingConv::ID> CallConv) {
  EVT ValueVT = Val.getValueType();
  assert(ValueVT.isVector() && "Not a vector");
  const TargetLowering &TLI = DAG.getTargetLoweringInfo();
  const bool IsABIRegCopy = CallConv.hasValue();

  if (NumParts == 1) {
    EVT PartEVT = PartVT;
    if (PartEVT == ValueVT) {
      // Nothing to do.
    } else if (PartVT.getSizeInBits() == ValueVT.getSizeInBits()) {
      // Bitconvert vector->vector case.
      Val = DAG.getNode(ISD::BITCAST, DL, PartVT, Val);
    } else if (SDValue Widened = widenVectorToPartType(DAG, Val, DL, PartVT)) {
      Val = Widened;
    } else if (PartVT.isVector() &&
               PartEVT.getVectorElementType().bitsGE(
                 ValueVT.getVectorElementType()) &&
               PartEVT.getVectorNumElements() == ValueVT.getVectorNumElements()) {

      // Promoted vector extract
      Val = DAG.getAnyExtOrTrunc(Val, DL, PartVT);
    } else {
      if (ValueVT.getVectorNumElements() == 1) {
        Val = DAG.getNode(ISD::EXTRACT_VECTOR_ELT, DL, PartVT, Val,
                          DAG.getVectorIdxConstant(0, DL));
      } else {
        assert(PartVT.getSizeInBits() > ValueVT.getSizeInBits() &&
               "lossy conversion of vector to scalar type");
        EVT IntermediateType =
            EVT::getIntegerVT(*DAG.getContext(), ValueVT.getSizeInBits());
        Val = DAG.getBitcast(IntermediateType, Val);
        Val = DAG.getAnyExtOrTrunc(Val, DL, PartVT);
      }
    }

    assert(Val.getValueType() == PartVT && "Unexpected vector part value type");
    Parts[0] = Val;
    return;
  }

  // Handle a multi-element vector.
  EVT IntermediateVT;
  MVT RegisterVT;
  unsigned NumIntermediates;
  unsigned NumRegs;
  if (IsABIRegCopy) {
    NumRegs = TLI.getVectorTypeBreakdownForCallingConv(
        *DAG.getContext(), CallConv.getValue(), ValueVT, IntermediateVT,
        NumIntermediates, RegisterVT);
  } else {
    NumRegs =
        TLI.getVectorTypeBreakdown(*DAG.getContext(), ValueVT, IntermediateVT,
                                   NumIntermediates, RegisterVT);
  }

  assert(NumRegs == NumParts && "Part count doesn't match vector breakdown!");
  NumParts = NumRegs; // Silence a compiler warning.
  assert(RegisterVT == PartVT && "Part type doesn't match vector breakdown!");

  unsigned IntermediateNumElts = IntermediateVT.isVector() ?
    IntermediateVT.getVectorNumElements() : 1;

  // Convert the vector to the appropriate type if necessary.
  unsigned DestVectorNoElts = NumIntermediates * IntermediateNumElts;

  EVT BuiltVectorTy = EVT::getVectorVT(
      *DAG.getContext(), IntermediateVT.getScalarType(), DestVectorNoElts);
  if (ValueVT != BuiltVectorTy) {
    if (SDValue Widened = widenVectorToPartType(DAG, Val, DL, BuiltVectorTy))
      Val = Widened;

    Val = DAG.getNode(ISD::BITCAST, DL, BuiltVectorTy, Val);
  }

  // Split the vector into intermediate operands.
  SmallVector<SDValue, 8> Ops(NumIntermediates);
  for (unsigned i = 0; i != NumIntermediates; ++i) {
    if (IntermediateVT.isVector()) {
      Ops[i] =
          DAG.getNode(ISD::EXTRACT_SUBVECTOR, DL, IntermediateVT, Val,
                      DAG.getVectorIdxConstant(i * IntermediateNumElts, DL));
    } else {
      Ops[i] = DAG.getNode(ISD::EXTRACT_VECTOR_ELT, DL, IntermediateVT, Val,
                           DAG.getVectorIdxConstant(i, DL));
    }
  }

  // Split the intermediate operands into legal parts.
  if (NumParts == NumIntermediates) {
    // If the register was not expanded, promote or copy the value,
    // as appropriate.
    for (unsigned i = 0; i != NumParts; ++i)
      getCopyToParts(DAG, DL, Ops[i], &Parts[i], 1, PartVT, V, CallConv);
  } else if (NumParts > 0) {
    // If the intermediate type was expanded, split each the value into
    // legal parts.
    assert(NumIntermediates != 0 && "division by zero");
    assert(NumParts % NumIntermediates == 0 &&
           "Must expand into a divisible number of parts!");
    unsigned Factor = NumParts / NumIntermediates;
    for (unsigned i = 0; i != NumIntermediates; ++i)
      getCopyToParts(DAG, DL, Ops[i], &Parts[i * Factor], Factor, PartVT, V,
                     CallConv);
  }
}

RegsForValue::RegsForValue(const SmallVector<unsigned, 4> &regs, MVT regvt,
                           EVT valuevt, Optional<CallingConv::ID> CC)
    : ValueVTs(1, valuevt), RegVTs(1, regvt), Regs(regs),
      RegCount(1, regs.size()), CallConv(CC) {}

RegsForValue::RegsForValue(LLVMContext &Context, const TargetLowering &TLI,
                           const DataLayout &DL, unsigned Reg, Type *Ty,
                           Optional<CallingConv::ID> CC) {
  ComputeValueVTs(TLI, DL, Ty, ValueVTs);

  CallConv = CC;

  for (EVT ValueVT : ValueVTs) {
    unsigned NumRegs =
        isABIMangled()
            ? TLI.getNumRegistersForCallingConv(Context, CC.getValue(), ValueVT)
            : TLI.getNumRegisters(Context, ValueVT);
    MVT RegisterVT =
        isABIMangled()
            ? TLI.getRegisterTypeForCallingConv(Context, CC.getValue(), ValueVT)
            : TLI.getRegisterType(Context, ValueVT);
    for (unsigned i = 0; i != NumRegs; ++i)
      Regs.push_back(Reg + i);
    RegVTs.push_back(RegisterVT);
    RegCount.push_back(NumRegs);
    Reg += NumRegs;
  }
}

SDValue RegsForValue::getCopyFromRegs(SelectionDAG &DAG,
                                      FunctionLoweringInfo &FuncInfo,
                                      const SDLoc &dl, SDValue &Chain,
                                      SDValue *Flag, const Value *V) const {
  // A Value with type {} or [0 x %t] needs no registers.
  if (ValueVTs.empty())
    return SDValue();

  const TargetLowering &TLI = DAG.getTargetLoweringInfo();

  // Assemble the legal parts into the final values.
  SmallVector<SDValue, 4> Values(ValueVTs.size());
  SmallVector<SDValue, 8> Parts;
  for (unsigned Value = 0, Part = 0, e = ValueVTs.size(); Value != e; ++Value) {
    // Copy the legal parts from the registers.
    EVT ValueVT = ValueVTs[Value];
    unsigned NumRegs = RegCount[Value];
    MVT RegisterVT = isABIMangled() ? TLI.getRegisterTypeForCallingConv(
                                          *DAG.getContext(),
                                          CallConv.getValue(), RegVTs[Value])
                                    : RegVTs[Value];

    Parts.resize(NumRegs);
    for (unsigned i = 0; i != NumRegs; ++i) {
      SDValue P;
      if (!Flag) {
        P = DAG.getCopyFromReg(Chain, dl, Regs[Part+i], RegisterVT);
      } else {
        P = DAG.getCopyFromReg(Chain, dl, Regs[Part+i], RegisterVT, *Flag);
        *Flag = P.getValue(2);
      }

      Chain = P.getValue(1);
      Parts[i] = P;

      // If the source register was virtual and if we know something about it,
      // add an assert node.
      if (!Register::isVirtualRegister(Regs[Part + i]) ||
          !RegisterVT.isInteger())
        continue;

      const FunctionLoweringInfo::LiveOutInfo *LOI =
        FuncInfo.GetLiveOutRegInfo(Regs[Part+i]);
      if (!LOI)
        continue;

      unsigned RegSize = RegisterVT.getScalarSizeInBits();
      unsigned NumSignBits = LOI->NumSignBits;
      unsigned NumZeroBits = LOI->Known.countMinLeadingZeros();

      if (NumZeroBits == RegSize) {
        // The current value is a zero.
        // Explicitly express that as it would be easier for
        // optimizations to kick in.
        Parts[i] = DAG.getConstant(0, dl, RegisterVT);
        continue;
      }

      // FIXME: We capture more information than the dag can represent.  For
      // now, just use the tightest assertzext/assertsext possible.
      bool isSExt;
      EVT FromVT(MVT::Other);
      if (NumZeroBits) {
        FromVT = EVT::getIntegerVT(*DAG.getContext(), RegSize - NumZeroBits);
        isSExt = false;
      } else if (NumSignBits > 1) {
        FromVT =
            EVT::getIntegerVT(*DAG.getContext(), RegSize - NumSignBits + 1);
        isSExt = true;
      } else {
        continue;
      }
      // Add an assertion node.
      assert(FromVT != MVT::Other);
      Parts[i] = DAG.getNode(isSExt ? ISD::AssertSext : ISD::AssertZext, dl,
                             RegisterVT, P, DAG.getValueType(FromVT));
    }

    Values[Value] = getCopyFromParts(DAG, dl, Parts.begin(), NumRegs,
                                     RegisterVT, ValueVT, V, CallConv);
    Part += NumRegs;
    Parts.clear();
  }

  return DAG.getNode(ISD::MERGE_VALUES, dl, DAG.getVTList(ValueVTs), Values);
}

void RegsForValue::getCopyToRegs(SDValue Val, SelectionDAG &DAG,
                                 const SDLoc &dl, SDValue &Chain, SDValue *Flag,
                                 const Value *V,
                                 ISD::NodeType PreferredExtendType) const {
  const TargetLowering &TLI = DAG.getTargetLoweringInfo();
  ISD::NodeType ExtendKind = PreferredExtendType;

  // Get the list of the values's legal parts.
  unsigned NumRegs = Regs.size();
  SmallVector<SDValue, 8> Parts(NumRegs);
  for (unsigned Value = 0, Part = 0, e = ValueVTs.size(); Value != e; ++Value) {
    unsigned NumParts = RegCount[Value];

    MVT RegisterVT = isABIMangled() ? TLI.getRegisterTypeForCallingConv(
                                          *DAG.getContext(),
                                          CallConv.getValue(), RegVTs[Value])
                                    : RegVTs[Value];

    if (ExtendKind == ISD::ANY_EXTEND && TLI.isZExtFree(Val, RegisterVT))
      ExtendKind = ISD::ZERO_EXTEND;

    getCopyToParts(DAG, dl, Val.getValue(Val.getResNo() + Value), &Parts[Part],
                   NumParts, RegisterVT, V, CallConv, ExtendKind);
    Part += NumParts;
  }

  // Copy the parts into the registers.
  SmallVector<SDValue, 8> Chains(NumRegs);
  for (unsigned i = 0; i != NumRegs; ++i) {
    SDValue Part;
    if (!Flag) {
      Part = DAG.getCopyToReg(Chain, dl, Regs[i], Parts[i]);
    } else {
      Part = DAG.getCopyToReg(Chain, dl, Regs[i], Parts[i], *Flag);
      *Flag = Part.getValue(1);
    }

    Chains[i] = Part.getValue(0);
  }

  if (NumRegs == 1 || Flag)
    // If NumRegs > 1 && Flag is used then the use of the last CopyToReg is
    // flagged to it. That is the CopyToReg nodes and the user are considered
    // a single scheduling unit. If we create a TokenFactor and return it as
    // chain, then the TokenFactor is both a predecessor (operand) of the
    // user as well as a successor (the TF operands are flagged to the user).
    // c1, f1 = CopyToReg
    // c2, f2 = CopyToReg
    // c3     = TokenFactor c1, c2
    // ...
    //        = op c3, ..., f2
    Chain = Chains[NumRegs-1];
  else
    Chain = DAG.getNode(ISD::TokenFactor, dl, MVT::Other, Chains);
}

void RegsForValue::AddInlineAsmOperands(unsigned Code, bool HasMatching,
                                        unsigned MatchingIdx, const SDLoc &dl,
                                        SelectionDAG &DAG,
                                        std::vector<SDValue> &Ops) const {
  const TargetLowering &TLI = DAG.getTargetLoweringInfo();

  unsigned Flag = InlineAsm::getFlagWord(Code, Regs.size());
  if (HasMatching)
    Flag = InlineAsm::getFlagWordForMatchingOp(Flag, MatchingIdx);
  else if (!Regs.empty() && Register::isVirtualRegister(Regs.front())) {
    // Put the register class of the virtual registers in the flag word.  That
    // way, later passes can recompute register class constraints for inline
    // assembly as well as normal instructions.
    // Don't do this for tied operands that can use the regclass information
    // from the def.
    const MachineRegisterInfo &MRI = DAG.getMachineFunction().getRegInfo();
    const TargetRegisterClass *RC = MRI.getRegClass(Regs.front());
    Flag = InlineAsm::getFlagWordForRegClass(Flag, RC->getID());
  }

  SDValue Res = DAG.getTargetConstant(Flag, dl, MVT::i32);
  Ops.push_back(Res);

  if (Code == InlineAsm::Kind_Clobber) {
    // Clobbers should always have a 1:1 mapping with registers, and may
    // reference registers that have illegal (e.g. vector) types. Hence, we
    // shouldn't try to apply any sort of splitting logic to them.
    assert(Regs.size() == RegVTs.size() && Regs.size() == ValueVTs.size() &&
           "No 1:1 mapping from clobbers to regs?");
    unsigned SP = TLI.getStackPointerRegisterToSaveRestore();
    (void)SP;
    for (unsigned I = 0, E = ValueVTs.size(); I != E; ++I) {
      Ops.push_back(DAG.getRegister(Regs[I], RegVTs[I]));
      assert(
          (Regs[I] != SP ||
           DAG.getMachineFunction().getFrameInfo().hasOpaqueSPAdjustment()) &&
          "If we clobbered the stack pointer, MFI should know about it.");
    }
    return;
  }

  for (unsigned Value = 0, Reg = 0, e = ValueVTs.size(); Value != e; ++Value) {
    unsigned NumRegs = TLI.getNumRegisters(*DAG.getContext(), ValueVTs[Value]);
    MVT RegisterVT = RegVTs[Value];
    for (unsigned i = 0; i != NumRegs; ++i) {
      assert(Reg < Regs.size() && "Mismatch in # registers expected");
      unsigned TheReg = Regs[Reg++];
      Ops.push_back(DAG.getRegister(TheReg, RegisterVT));
    }
  }
}

SmallVector<std::pair<unsigned, unsigned>, 4>
RegsForValue::getRegsAndSizes() const {
  SmallVector<std::pair<unsigned, unsigned>, 4> OutVec;
  unsigned I = 0;
  for (auto CountAndVT : zip_first(RegCount, RegVTs)) {
    unsigned RegCount = std::get<0>(CountAndVT);
    MVT RegisterVT = std::get<1>(CountAndVT);
    unsigned RegisterSize = RegisterVT.getSizeInBits();
    for (unsigned E = I + RegCount; I != E; ++I)
      OutVec.push_back(std::make_pair(Regs[I], RegisterSize));
  }
  return OutVec;
}

void SelectionDAGBuilder::init(GCFunctionInfo *gfi, AliasAnalysis *aa,
                               const TargetLibraryInfo *li) {
  AA = aa;
  GFI = gfi;
  LibInfo = li;
  DL = &DAG.getDataLayout();
  Context = DAG.getContext();
  LPadToCallSiteMap.clear();
  SL->init(DAG.getTargetLoweringInfo(), TM, DAG.getDataLayout());
}

void SelectionDAGBuilder::clear() {
  NodeMap.clear();
  UnusedArgNodeMap.clear();
  PendingLoads.clear();
  PendingExports.clear();
  PendingConstrainedFP.clear();
  PendingConstrainedFPStrict.clear();
  CurInst = nullptr;
  HasTailCall = false;
  SDNodeOrder = LowestSDNodeOrder;
  StatepointLowering.clear();
}

void SelectionDAGBuilder::clearDanglingDebugInfo() {
  DanglingDebugInfoMap.clear();
}

// Update DAG root to include dependencies on Pending chains.
SDValue SelectionDAGBuilder::updateRoot(SmallVectorImpl<SDValue> &Pending) {
  SDValue Root = DAG.getRoot();

  if (Pending.empty())
    return Root;

  // Add current root to PendingChains, unless we already indirectly
  // depend on it.
  if (Root.getOpcode() != ISD::EntryToken) {
    unsigned i = 0, e = Pending.size();
    for (; i != e; ++i) {
      assert(Pending[i].getNode()->getNumOperands() > 1);
      if (Pending[i].getNode()->getOperand(0) == Root)
        break;  // Don't add the root if we already indirectly depend on it.
    }

    if (i == e)
      Pending.push_back(Root);
  }

  if (Pending.size() == 1)
    Root = Pending[0];
  else
    Root = DAG.getTokenFactor(getCurSDLoc(), Pending);

  DAG.setRoot(Root);
  Pending.clear();
  return Root;
}

SDValue SelectionDAGBuilder::getMemoryRoot() {
  return updateRoot(PendingLoads);
}

SDValue SelectionDAGBuilder::getRoot() {
  // Chain up all pending constrained intrinsics together with all
  // pending loads, by simply appending them to PendingLoads and
  // then calling getMemoryRoot().
  PendingLoads.reserve(PendingLoads.size() +
                       PendingConstrainedFP.size() +
                       PendingConstrainedFPStrict.size());
  PendingLoads.append(PendingConstrainedFP.begin(),
                      PendingConstrainedFP.end());
  PendingLoads.append(PendingConstrainedFPStrict.begin(),
                      PendingConstrainedFPStrict.end());
  PendingConstrainedFP.clear();
  PendingConstrainedFPStrict.clear();
  return getMemoryRoot();
}

SDValue SelectionDAGBuilder::getControlRoot() {
  // We need to emit pending fpexcept.strict constrained intrinsics,
  // so append them to the PendingExports list.
  PendingExports.append(PendingConstrainedFPStrict.begin(),
                        PendingConstrainedFPStrict.end());
  PendingConstrainedFPStrict.clear();
  return updateRoot(PendingExports);
}

void SelectionDAGBuilder::visit(const Instruction &I) {
  // Set up outgoing PHI node register values before emitting the terminator.
  if (I.isTerminator()) {
    HandlePHINodesInSuccessorBlocks(I.getParent());
  }

  // Increase the SDNodeOrder if dealing with a non-debug instruction.
  if (!isa<DbgInfoIntrinsic>(I))
    ++SDNodeOrder;

  CurInst = &I;

  visit(I.getOpcode(), I);

  if (auto *FPMO = dyn_cast<FPMathOperator>(&I)) {
    // ConstrainedFPIntrinsics handle their own FMF.
    if (!isa<ConstrainedFPIntrinsic>(&I)) {
      // Propagate the fast-math-flags of this IR instruction to the DAG node that
      // maps to this instruction.
      // TODO: We could handle all flags (nsw, etc) here.
      // TODO: If an IR instruction maps to >1 node, only the final node will have
      //       flags set.
      if (SDNode *Node = getNodeForIRValue(&I)) {
        SDNodeFlags IncomingFlags;
        IncomingFlags.copyFMF(*FPMO);
        if (!Node->getFlags().isDefined())
          Node->setFlags(IncomingFlags);
        else
          Node->intersectFlagsWith(IncomingFlags);
      }
    }
  }

  if (!I.isTerminator() && !HasTailCall &&
      !isStatepoint(&I)) // statepoints handle their exports internally
    CopyToExportRegsIfNeeded(&I);

  CurInst = nullptr;
}

void SelectionDAGBuilder::visitPHI(const PHINode &) {
  llvm_unreachable("SelectionDAGBuilder shouldn't visit PHI nodes!");
}

void SelectionDAGBuilder::visit(unsigned Opcode, const User &I) {
  // Note: this doesn't use InstVisitor, because it has to work with
  // ConstantExpr's in addition to instructions.
  switch (Opcode) {
  default: llvm_unreachable("Unknown instruction type encountered!");
    // Build the switch statement using the Instruction.def file.
#define HANDLE_INST(NUM, OPCODE, CLASS) \
    case Instruction::OPCODE: visit##OPCODE((const CLASS&)I); break;
#include "llvm/IR/Instruction.def"
  }
}

void SelectionDAGBuilder::dropDanglingDebugInfo(const DILocalVariable *Variable,
                                                const DIExpression *Expr) {
  auto isMatchingDbgValue = [&](DanglingDebugInfo &DDI) {
    const DbgValueInst *DI = DDI.getDI();
    DIVariable *DanglingVariable = DI->getVariable();
    DIExpression *DanglingExpr = DI->getExpression();
    if (DanglingVariable == Variable && Expr->fragmentsOverlap(DanglingExpr)) {
      LLVM_DEBUG(dbgs() << "Dropping dangling debug info for " << *DI << "\n");
      return true;
    }
    return false;
  };

  for (auto &DDIMI : DanglingDebugInfoMap) {
    DanglingDebugInfoVector &DDIV = DDIMI.second;

    // If debug info is to be dropped, run it through final checks to see
    // whether it can be salvaged.
    for (auto &DDI : DDIV)
      if (isMatchingDbgValue(DDI))
        salvageUnresolvedDbgValue(DDI);

    DDIV.erase(remove_if(DDIV, isMatchingDbgValue), DDIV.end());
  }
}

// resolveDanglingDebugInfo - if we saw an earlier dbg_value referring to V,
// generate the debug data structures now that we've seen its definition.
void SelectionDAGBuilder::resolveDanglingDebugInfo(const Value *V,
                                                   SDValue Val) {
  auto DanglingDbgInfoIt = DanglingDebugInfoMap.find(V);
  if (DanglingDbgInfoIt == DanglingDebugInfoMap.end())
    return;

  DanglingDebugInfoVector &DDIV = DanglingDbgInfoIt->second;
  for (auto &DDI : DDIV) {
    const DbgValueInst *DI = DDI.getDI();
    assert(DI && "Ill-formed DanglingDebugInfo");
    DebugLoc dl = DDI.getdl();
    unsigned ValSDNodeOrder = Val.getNode()->getIROrder();
    unsigned DbgSDNodeOrder = DDI.getSDNodeOrder();
    DILocalVariable *Variable = DI->getVariable();
    DIExpression *Expr = DI->getExpression();
    assert(Variable->isValidLocationForIntrinsic(dl) &&
           "Expected inlined-at fields to agree");
    SDDbgValue *SDV;
    if (Val.getNode()) {
      // FIXME: I doubt that it is correct to resolve a dangling DbgValue as a
      // FuncArgumentDbgValue (it would be hoisted to the function entry, and if
      // we couldn't resolve it directly when examining the DbgValue intrinsic
      // in the first place we should not be more successful here). Unless we
      // have some test case that prove this to be correct we should avoid
      // calling EmitFuncArgumentDbgValue here.
      if (!EmitFuncArgumentDbgValue(V, Variable, Expr, dl, false, Val)) {
        LLVM_DEBUG(dbgs() << "Resolve dangling debug info [order="
                          << DbgSDNodeOrder << "] for:\n  " << *DI << "\n");
        LLVM_DEBUG(dbgs() << "  By mapping to:\n    "; Val.dump());
        // Increase the SDNodeOrder for the DbgValue here to make sure it is
        // inserted after the definition of Val when emitting the instructions
        // after ISel. An alternative could be to teach
        // ScheduleDAGSDNodes::EmitSchedule to delay the insertion properly.
        LLVM_DEBUG(if (ValSDNodeOrder > DbgSDNodeOrder) dbgs()
                   << "changing SDNodeOrder from " << DbgSDNodeOrder << " to "
                   << ValSDNodeOrder << "\n");
        SDV = getDbgValue(Val, Variable, Expr, dl,
                          std::max(DbgSDNodeOrder, ValSDNodeOrder));
        DAG.AddDbgValue(SDV, Val.getNode(), false);
      } else
        LLVM_DEBUG(dbgs() << "Resolved dangling debug info for " << *DI
                          << "in EmitFuncArgumentDbgValue\n");
    } else {
      LLVM_DEBUG(dbgs() << "Dropping debug info for " << *DI << "\n");
      auto Undef =
          UndefValue::get(DDI.getDI()->getVariableLocation()->getType());
      auto SDV =
          DAG.getConstantDbgValue(Variable, Expr, Undef, dl, DbgSDNodeOrder);
      DAG.AddDbgValue(SDV, nullptr, false);
    }
  }
  DDIV.clear();
}

void SelectionDAGBuilder::salvageUnresolvedDbgValue(DanglingDebugInfo &DDI) {
  Value *V = DDI.getDI()->getValue();
  DILocalVariable *Var = DDI.getDI()->getVariable();
  DIExpression *Expr = DDI.getDI()->getExpression();
  DebugLoc DL = DDI.getdl();
  DebugLoc InstDL = DDI.getDI()->getDebugLoc();
  unsigned SDOrder = DDI.getSDNodeOrder();

  // Currently we consider only dbg.value intrinsics -- we tell the salvager
  // that DW_OP_stack_value is desired.
  assert(isa<DbgValueInst>(DDI.getDI()));
  bool StackValue = true;

  // Can this Value can be encoded without any further work?
  if (handleDebugValue(V, Var, Expr, DL, InstDL, SDOrder))
    return;

  // Attempt to salvage back through as many instructions as possible. Bail if
  // a non-instruction is seen, such as a constant expression or global
  // variable. FIXME: Further work could recover those too.
  while (isa<Instruction>(V)) {
    Instruction &VAsInst = *cast<Instruction>(V);
    DIExpression *NewExpr = salvageDebugInfoImpl(VAsInst, Expr, StackValue);

    // If we cannot salvage any further, and haven't yet found a suitable debug
    // expression, bail out.
    if (!NewExpr)
      break;

    // New value and expr now represent this debuginfo.
    V = VAsInst.getOperand(0);
    Expr = NewExpr;

    // Some kind of simplification occurred: check whether the operand of the
    // salvaged debug expression can be encoded in this DAG.
    if (handleDebugValue(V, Var, Expr, DL, InstDL, SDOrder)) {
      LLVM_DEBUG(dbgs() << "Salvaged debug location info for:\n  "
                        << DDI.getDI() << "\nBy stripping back to:\n  " << V);
      return;
    }
  }

  // This was the final opportunity to salvage this debug information, and it
  // couldn't be done. Place an undef DBG_VALUE at this location to terminate
  // any earlier variable location.
  auto Undef = UndefValue::get(DDI.getDI()->getVariableLocation()->getType());
  auto SDV = DAG.getConstantDbgValue(Var, Expr, Undef, DL, SDNodeOrder);
  DAG.AddDbgValue(SDV, nullptr, false);

  LLVM_DEBUG(dbgs() << "Dropping debug value info for:\n  " << DDI.getDI()
                    << "\n");
  LLVM_DEBUG(dbgs() << "  Last seen at:\n    " << *DDI.getDI()->getOperand(0)
                    << "\n");
}

bool SelectionDAGBuilder::handleDebugValue(const Value *V, DILocalVariable *Var,
                                           DIExpression *Expr, DebugLoc dl,
                                           DebugLoc InstDL, unsigned Order) {
  const TargetLowering &TLI = DAG.getTargetLoweringInfo();
  SDDbgValue *SDV;
  if (isa<ConstantInt>(V) || isa<ConstantFP>(V) || isa<UndefValue>(V) ||
      isa<ConstantPointerNull>(V)) {
    SDV = DAG.getConstantDbgValue(Var, Expr, V, dl, SDNodeOrder);
    DAG.AddDbgValue(SDV, nullptr, false);
    return true;
  }

  // If the Value is a frame index, we can create a FrameIndex debug value
  // without relying on the DAG at all.
  if (const AllocaInst *AI = dyn_cast<AllocaInst>(V)) {
    auto SI = FuncInfo.StaticAllocaMap.find(AI);
    if (SI != FuncInfo.StaticAllocaMap.end()) {
      auto SDV =
          DAG.getFrameIndexDbgValue(Var, Expr, SI->second,
                                    /*IsIndirect*/ false, dl, SDNodeOrder);
      // Do not attach the SDNodeDbgValue to an SDNode: this variable location
      // is still available even if the SDNode gets optimized out.
      DAG.AddDbgValue(SDV, nullptr, false);
      return true;
    }
  }

  // Do not use getValue() in here; we don't want to generate code at
  // this point if it hasn't been done yet.
  SDValue N = NodeMap[V];
  if (!N.getNode() && isa<Argument>(V)) // Check unused arguments map.
    N = UnusedArgNodeMap[V];
  if (N.getNode()) {
    if (EmitFuncArgumentDbgValue(V, Var, Expr, dl, false, N))
      return true;
    SDV = getDbgValue(N, Var, Expr, dl, SDNodeOrder);
    DAG.AddDbgValue(SDV, N.getNode(), false);
    return true;
  }

  // Special rules apply for the first dbg.values of parameter variables in a
  // function. Identify them by the fact they reference Argument Values, that
  // they're parameters, and they are parameters of the current function. We
  // need to let them dangle until they get an SDNode.
  bool IsParamOfFunc = isa<Argument>(V) && Var->isParameter() &&
                       !InstDL.getInlinedAt();
  if (!IsParamOfFunc) {
    // The value is not used in this block yet (or it would have an SDNode).
    // We still want the value to appear for the user if possible -- if it has
    // an associated VReg, we can refer to that instead.
    auto VMI = FuncInfo.ValueMap.find(V);
    if (VMI != FuncInfo.ValueMap.end()) {
      unsigned Reg = VMI->second;
      // If this is a PHI node, it may be split up into several MI PHI nodes
      // (in FunctionLoweringInfo::set).
      RegsForValue RFV(V->getContext(), TLI, DAG.getDataLayout(), Reg,
                       V->getType(), None);
      if (RFV.occupiesMultipleRegs()) {
        unsigned Offset = 0;
        unsigned BitsToDescribe = 0;
        if (auto VarSize = Var->getSizeInBits())
          BitsToDescribe = *VarSize;
        if (auto Fragment = Expr->getFragmentInfo())
          BitsToDescribe = Fragment->SizeInBits;
        for (auto RegAndSize : RFV.getRegsAndSizes()) {
          unsigned RegisterSize = RegAndSize.second;
          // Bail out if all bits are described already.
          if (Offset >= BitsToDescribe)
            break;
          unsigned FragmentSize = (Offset + RegisterSize > BitsToDescribe)
              ? BitsToDescribe - Offset
              : RegisterSize;
          auto FragmentExpr = DIExpression::createFragmentExpression(
              Expr, Offset, FragmentSize);
          if (!FragmentExpr)
              continue;
          SDV = DAG.getVRegDbgValue(Var, *FragmentExpr, RegAndSize.first,
                                    false, dl, SDNodeOrder);
          DAG.AddDbgValue(SDV, nullptr, false);
          Offset += RegisterSize;
        }
      } else {
        SDV = DAG.getVRegDbgValue(Var, Expr, Reg, false, dl, SDNodeOrder);
        DAG.AddDbgValue(SDV, nullptr, false);
      }
      return true;
    }
  }

  return false;
}

void SelectionDAGBuilder::resolveOrClearDbgInfo() {
  // Try to fixup any remaining dangling debug info -- and drop it if we can't.
  for (auto &Pair : DanglingDebugInfoMap)
    for (auto &DDI : Pair.second)
      salvageUnresolvedDbgValue(DDI);
  clearDanglingDebugInfo();
}

/// getCopyFromRegs - If there was virtual register allocated for the value V
/// emit CopyFromReg of the specified type Ty. Return empty SDValue() otherwise.
SDValue SelectionDAGBuilder::getCopyFromRegs(const Value *V, Type *Ty) {
  DenseMap<const Value *, unsigned>::iterator It = FuncInfo.ValueMap.find(V);
  SDValue Result;

  if (It != FuncInfo.ValueMap.end()) {
    unsigned InReg = It->second;

    RegsForValue RFV(*DAG.getContext(), DAG.getTargetLoweringInfo(),
                     DAG.getDataLayout(), InReg, Ty,
                     None); // This is not an ABI copy.
    SDValue Chain = DAG.getEntryNode();
    Result = RFV.getCopyFromRegs(DAG, FuncInfo, getCurSDLoc(), Chain, nullptr,
                                 V);
    resolveDanglingDebugInfo(V, Result);
  }

  return Result;
}

/// getValue - Return an SDValue for the given Value.
SDValue SelectionDAGBuilder::getValue(const Value *V) {
  // If we already have an SDValue for this value, use it. It's important
  // to do this first, so that we don't create a CopyFromReg if we already
  // have a regular SDValue.
  SDValue &N = NodeMap[V];
  if (N.getNode()) return N;

  // If there's a virtual register allocated and initialized for this
  // value, use it.
  if (SDValue copyFromReg = getCopyFromRegs(V, V->getType()))
    return copyFromReg;

  // Otherwise create a new SDValue and remember it.
  SDValue Val = getValueImpl(V);
  NodeMap[V] = Val;
  resolveDanglingDebugInfo(V, Val);
  return Val;
}

// Return true if SDValue exists for the given Value
bool SelectionDAGBuilder::findValue(const Value *V) const {
  return (NodeMap.find(V) != NodeMap.end()) ||
    (FuncInfo.ValueMap.find(V) != FuncInfo.ValueMap.end());
}

/// getNonRegisterValue - Return an SDValue for the given Value, but
/// don't look in FuncInfo.ValueMap for a virtual register.
SDValue SelectionDAGBuilder::getNonRegisterValue(const Value *V) {
  // If we already have an SDValue for this value, use it.
  SDValue &N = NodeMap[V];
  if (N.getNode()) {
    if (isa<ConstantSDNode>(N) || isa<ConstantFPSDNode>(N)) {
      // Remove the debug location from the node as the node is about to be used
      // in a location which may differ from the original debug location.  This
      // is relevant to Constant and ConstantFP nodes because they can appear
      // as constant expressions inside PHI nodes.
      N->setDebugLoc(DebugLoc());
    }
    return N;
  }

  // Otherwise create a new SDValue and remember it.
  SDValue Val = getValueImpl(V);
  NodeMap[V] = Val;
  resolveDanglingDebugInfo(V, Val);
  return Val;
}

/// getValueImpl - Helper function for getValue and getNonRegisterValue.
/// Create an SDValue for the given value.
SDValue SelectionDAGBuilder::getValueImpl(const Value *V) {
  const TargetLowering &TLI = DAG.getTargetLoweringInfo();

  if (const Constant *C = dyn_cast<Constant>(V)) {
    EVT VT = TLI.getValueType(DAG.getDataLayout(), V->getType(), true);

    if (const ConstantInt *CI = dyn_cast<ConstantInt>(C))
      return DAG.getConstant(*CI, getCurSDLoc(), VT);

    if (const GlobalValue *GV = dyn_cast<GlobalValue>(C))
      return DAG.getGlobalAddress(GV, getCurSDLoc(), VT);

    if (isa<ConstantPointerNull>(C)) {
      unsigned AS = V->getType()->getPointerAddressSpace();
      return DAG.getConstant(0, getCurSDLoc(),
                             TLI.getPointerTy(DAG.getDataLayout(), AS));
    }

    if (match(C, m_VScale(DAG.getDataLayout())))
      return DAG.getVScale(getCurSDLoc(), VT, APInt(VT.getSizeInBits(), 1));

    if (const ConstantFP *CFP = dyn_cast<ConstantFP>(C))
      return DAG.getConstantFP(*CFP, getCurSDLoc(), VT);

    if (isa<UndefValue>(C) && !V->getType()->isAggregateType())
      return DAG.getUNDEF(VT);

    if (const ConstantExpr *CE = dyn_cast<ConstantExpr>(C)) {
      visit(CE->getOpcode(), *CE);
      SDValue N1 = NodeMap[V];
      assert(N1.getNode() && "visit didn't populate the NodeMap!");
      return N1;
    }

    if (isa<ConstantStruct>(C) || isa<ConstantArray>(C)) {
      SmallVector<SDValue, 4> Constants;
      for (User::const_op_iterator OI = C->op_begin(), OE = C->op_end();
           OI != OE; ++OI) {
        SDNode *Val = getValue(*OI).getNode();
        // If the operand is an empty aggregate, there are no values.
        if (!Val) continue;
        // Add each leaf value from the operand to the Constants list
        // to form a flattened list of all the values.
        for (unsigned i = 0, e = Val->getNumValues(); i != e; ++i)
          Constants.push_back(SDValue(Val, i));
      }

      return DAG.getMergeValues(Constants, getCurSDLoc());
    }

    if (const ConstantDataSequential *CDS =
          dyn_cast<ConstantDataSequential>(C)) {
      SmallVector<SDValue, 4> Ops;
      for (unsigned i = 0, e = CDS->getNumElements(); i != e; ++i) {
        SDNode *Val = getValue(CDS->getElementAsConstant(i)).getNode();
        // Add each leaf value from the operand to the Constants list
        // to form a flattened list of all the values.
        for (unsigned i = 0, e = Val->getNumValues(); i != e; ++i)
          Ops.push_back(SDValue(Val, i));
      }

      if (isa<ArrayType>(CDS->getType()))
        return DAG.getMergeValues(Ops, getCurSDLoc());
      return NodeMap[V] = DAG.getBuildVector(VT, getCurSDLoc(), Ops);
    }

    if (C->getType()->isStructTy() || C->getType()->isArrayTy()) {
      assert((isa<ConstantAggregateZero>(C) || isa<UndefValue>(C)) &&
             "Unknown struct or array constant!");

      SmallVector<EVT, 4> ValueVTs;
      ComputeValueVTs(TLI, DAG.getDataLayout(), C->getType(), ValueVTs);
      unsigned NumElts = ValueVTs.size();
      if (NumElts == 0)
        return SDValue(); // empty struct
      SmallVector<SDValue, 4> Constants(NumElts);
      for (unsigned i = 0; i != NumElts; ++i) {
        EVT EltVT = ValueVTs[i];
        if (isa<UndefValue>(C))
          Constants[i] = DAG.getUNDEF(EltVT);
        else if (EltVT.isFloatingPoint())
          Constants[i] = DAG.getConstantFP(0, getCurSDLoc(), EltVT);
        else
          Constants[i] = DAG.getConstant(0, getCurSDLoc(), EltVT);
      }

      return DAG.getMergeValues(Constants, getCurSDLoc());
    }

    if (const BlockAddress *BA = dyn_cast<BlockAddress>(C))
      return DAG.getBlockAddress(BA, VT);

    VectorType *VecTy = cast<VectorType>(V->getType());
    unsigned NumElements = VecTy->getNumElements();

    // Now that we know the number and type of the elements, get that number of
    // elements into the Ops array based on what kind of constant it is.
    SmallVector<SDValue, 16> Ops;
    if (const ConstantVector *CV = dyn_cast<ConstantVector>(C)) {
      for (unsigned i = 0; i != NumElements; ++i)
        Ops.push_back(getValue(CV->getOperand(i)));
    } else {
      assert(isa<ConstantAggregateZero>(C) && "Unknown vector constant!");
      EVT EltVT =
          TLI.getValueType(DAG.getDataLayout(), VecTy->getElementType());

      SDValue Op;
      if (EltVT.isFloatingPoint())
        Op = DAG.getConstantFP(0, getCurSDLoc(), EltVT);
      else
        Op = DAG.getConstant(0, getCurSDLoc(), EltVT);
      Ops.assign(NumElements, Op);
    }

    // Create a BUILD_VECTOR node.
    return NodeMap[V] = DAG.getBuildVector(VT, getCurSDLoc(), Ops);
  }

  // If this is a static alloca, generate it as the frameindex instead of
  // computation.
  if (const AllocaInst *AI = dyn_cast<AllocaInst>(V)) {
    DenseMap<const AllocaInst*, int>::iterator SI =
      FuncInfo.StaticAllocaMap.find(AI);
    if (SI != FuncInfo.StaticAllocaMap.end())
      return DAG.getFrameIndex(SI->second,
                               TLI.getFrameIndexTy(DAG.getDataLayout()));
  }

  // If this is an instruction which fast-isel has deferred, select it now.
  if (const Instruction *Inst = dyn_cast<Instruction>(V)) {
    unsigned InReg = FuncInfo.InitializeRegForValue(Inst);

    RegsForValue RFV(*DAG.getContext(), TLI, DAG.getDataLayout(), InReg,
                     Inst->getType(), getABIRegCopyCC(V));
    SDValue Chain = DAG.getEntryNode();
    return RFV.getCopyFromRegs(DAG, FuncInfo, getCurSDLoc(), Chain, nullptr, V);
  }

  llvm_unreachable("Can't get register for value!");
}

void SelectionDAGBuilder::visitCatchPad(const CatchPadInst &I) {
  auto Pers = classifyEHPersonality(FuncInfo.Fn->getPersonalityFn());
  bool IsMSVCCXX = Pers == EHPersonality::MSVC_CXX;
  bool IsCoreCLR = Pers == EHPersonality::CoreCLR;
  bool IsSEH = isAsynchronousEHPersonality(Pers);
  MachineBasicBlock *CatchPadMBB = FuncInfo.MBB;
  if (!IsSEH)
    CatchPadMBB->setIsEHScopeEntry();
  // In MSVC C++ and CoreCLR, catchblocks are funclets and need prologues.
  if (IsMSVCCXX || IsCoreCLR)
    CatchPadMBB->setIsEHFuncletEntry();
}

void SelectionDAGBuilder::visitCatchRet(const CatchReturnInst &I) {
  // Update machine-CFG edge.
  MachineBasicBlock *TargetMBB = FuncInfo.MBBMap[I.getSuccessor()];
  FuncInfo.MBB->addSuccessor(TargetMBB);

  auto Pers = classifyEHPersonality(FuncInfo.Fn->getPersonalityFn());
  bool IsSEH = isAsynchronousEHPersonality(Pers);
  if (IsSEH) {
    // If this is not a fall-through branch or optimizations are switched off,
    // emit the branch.
    if (TargetMBB != NextBlock(FuncInfo.MBB) ||
        TM.getOptLevel() == CodeGenOpt::None)
      DAG.setRoot(DAG.getNode(ISD::BR, getCurSDLoc(), MVT::Other,
                              getControlRoot(), DAG.getBasicBlock(TargetMBB)));
    return;
  }

  // Figure out the funclet membership for the catchret's successor.
  // This will be used by the FuncletLayout pass to determine how to order the
  // BB's.
  // A 'catchret' returns to the outer scope's color.
  Value *ParentPad = I.getCatchSwitchParentPad();
  const BasicBlock *SuccessorColor;
  if (isa<ConstantTokenNone>(ParentPad))
    SuccessorColor = &FuncInfo.Fn->getEntryBlock();
  else
    SuccessorColor = cast<Instruction>(ParentPad)->getParent();
  assert(SuccessorColor && "No parent funclet for catchret!");
  MachineBasicBlock *SuccessorColorMBB = FuncInfo.MBBMap[SuccessorColor];
  assert(SuccessorColorMBB && "No MBB for SuccessorColor!");

  // Create the terminator node.
  SDValue Ret = DAG.getNode(ISD::CATCHRET, getCurSDLoc(), MVT::Other,
                            getControlRoot(), DAG.getBasicBlock(TargetMBB),
                            DAG.getBasicBlock(SuccessorColorMBB));
  DAG.setRoot(Ret);
}

void SelectionDAGBuilder::visitCleanupPad(const CleanupPadInst &CPI) {
  // Don't emit any special code for the cleanuppad instruction. It just marks
  // the start of an EH scope/funclet.
  FuncInfo.MBB->setIsEHScopeEntry();
  auto Pers = classifyEHPersonality(FuncInfo.Fn->getPersonalityFn());
  if (Pers != EHPersonality::Wasm_CXX) {
    FuncInfo.MBB->setIsEHFuncletEntry();
    FuncInfo.MBB->setIsCleanupFuncletEntry();
  }
}

// For wasm, there's alwyas a single catch pad attached to a catchswitch, and
// the control flow always stops at the single catch pad, as it does for a
// cleanup pad. In case the exception caught is not of the types the catch pad
// catches, it will be rethrown by a rethrow.
static void findWasmUnwindDestinations(
    FunctionLoweringInfo &FuncInfo, const BasicBlock *EHPadBB,
    BranchProbability Prob,
    SmallVectorImpl<std::pair<MachineBasicBlock *, BranchProbability>>
        &UnwindDests) {
  while (EHPadBB) {
    const Instruction *Pad = EHPadBB->getFirstNonPHI();
    if (isa<CleanupPadInst>(Pad)) {
      // Stop on cleanup pads.
      UnwindDests.emplace_back(FuncInfo.MBBMap[EHPadBB], Prob);
      UnwindDests.back().first->setIsEHScopeEntry();
      break;
    } else if (auto *CatchSwitch = dyn_cast<CatchSwitchInst>(Pad)) {
      // Add the catchpad handlers to the possible destinations. We don't
      // continue to the unwind destination of the catchswitch for wasm.
      for (const BasicBlock *CatchPadBB : CatchSwitch->handlers()) {
        UnwindDests.emplace_back(FuncInfo.MBBMap[CatchPadBB], Prob);
        UnwindDests.back().first->setIsEHScopeEntry();
      }
      break;
    } else {
      continue;
    }
  }
}

/// When an invoke or a cleanupret unwinds to the next EH pad, there are
/// many places it could ultimately go. In the IR, we have a single unwind
/// destination, but in the machine CFG, we enumerate all the possible blocks.
/// This function skips over imaginary basic blocks that hold catchswitch
/// instructions, and finds all the "real" machine
/// basic block destinations. As those destinations may not be successors of
/// EHPadBB, here we also calculate the edge probability to those destinations.
/// The passed-in Prob is the edge probability to EHPadBB.
static void findUnwindDestinations(
    FunctionLoweringInfo &FuncInfo, const BasicBlock *EHPadBB,
    BranchProbability Prob,
    SmallVectorImpl<std::pair<MachineBasicBlock *, BranchProbability>>
        &UnwindDests) {
  EHPersonality Personality =
    classifyEHPersonality(FuncInfo.Fn->getPersonalityFn());
  bool IsMSVCCXX = Personality == EHPersonality::MSVC_CXX;
  bool IsCoreCLR = Personality == EHPersonality::CoreCLR;
  bool IsWasmCXX = Personality == EHPersonality::Wasm_CXX;
  bool IsSEH = isAsynchronousEHPersonality(Personality);

  if (IsWasmCXX) {
    findWasmUnwindDestinations(FuncInfo, EHPadBB, Prob, UnwindDests);
    assert(UnwindDests.size() <= 1 &&
           "There should be at most one unwind destination for wasm");
    return;
  }

  while (EHPadBB) {
    const Instruction *Pad = EHPadBB->getFirstNonPHI();
    BasicBlock *NewEHPadBB = nullptr;
    if (isa<LandingPadInst>(Pad)) {
      // Stop on landingpads. They are not funclets.
      UnwindDests.emplace_back(FuncInfo.MBBMap[EHPadBB], Prob);
      break;
    } else if (isa<CleanupPadInst>(Pad)) {
      // Stop on cleanup pads. Cleanups are always funclet entries for all known
      // personalities.
      UnwindDests.emplace_back(FuncInfo.MBBMap[EHPadBB], Prob);
      UnwindDests.back().first->setIsEHScopeEntry();
      UnwindDests.back().first->setIsEHFuncletEntry();
      break;
    } else if (auto *CatchSwitch = dyn_cast<CatchSwitchInst>(Pad)) {
      // Add the catchpad handlers to the possible destinations.
      for (const BasicBlock *CatchPadBB : CatchSwitch->handlers()) {
        UnwindDests.emplace_back(FuncInfo.MBBMap[CatchPadBB], Prob);
        // For MSVC++ and the CLR, catchblocks are funclets and need prologues.
        if (IsMSVCCXX || IsCoreCLR)
          UnwindDests.back().first->setIsEHFuncletEntry();
        if (!IsSEH)
          UnwindDests.back().first->setIsEHScopeEntry();
      }
      NewEHPadBB = CatchSwitch->getUnwindDest();
    } else {
      continue;
    }

    BranchProbabilityInfo *BPI = FuncInfo.BPI;
    if (BPI && NewEHPadBB)
      Prob *= BPI->getEdgeProbability(EHPadBB, NewEHPadBB);
    EHPadBB = NewEHPadBB;
  }
}

void SelectionDAGBuilder::visitCleanupRet(const CleanupReturnInst &I) {
  // Update successor info.
  SmallVector<std::pair<MachineBasicBlock *, BranchProbability>, 1> UnwindDests;
  auto UnwindDest = I.getUnwindDest();
  BranchProbabilityInfo *BPI = FuncInfo.BPI;
  BranchProbability UnwindDestProb =
      (BPI && UnwindDest)
          ? BPI->getEdgeProbability(FuncInfo.MBB->getBasicBlock(), UnwindDest)
          : BranchProbability::getZero();
  findUnwindDestinations(FuncInfo, UnwindDest, UnwindDestProb, UnwindDests);
  for (auto &UnwindDest : UnwindDests) {
    UnwindDest.first->setIsEHPad();
    addSuccessorWithProb(FuncInfo.MBB, UnwindDest.first, UnwindDest.second);
  }
  FuncInfo.MBB->normalizeSuccProbs();

  // Create the terminator node.
  SDValue Ret =
      DAG.getNode(ISD::CLEANUPRET, getCurSDLoc(), MVT::Other, getControlRoot());
  DAG.setRoot(Ret);
}

void SelectionDAGBuilder::visitCatchSwitch(const CatchSwitchInst &CSI) {
  report_fatal_error("visitCatchSwitch not yet implemented!");
}

void SelectionDAGBuilder::visitRet(const ReturnInst &I) {
  const TargetLowering &TLI = DAG.getTargetLoweringInfo();
  auto &DL = DAG.getDataLayout();
  SDValue Chain = getControlRoot();
  SmallVector<ISD::OutputArg, 8> Outs;
  SmallVector<SDValue, 8> OutVals;

  // Calls to @llvm.experimental.deoptimize don't generate a return value, so
  // lower
  //
  //   %val = call <ty> @llvm.experimental.deoptimize()
  //   ret <ty> %val
  //
  // differently.
  if (I.getParent()->getTerminatingDeoptimizeCall()) {
    LowerDeoptimizingReturn();
    return;
  }

  if (!FuncInfo.CanLowerReturn) {
    unsigned DemoteReg = FuncInfo.DemoteRegister;
    const Function *F = I.getParent()->getParent();

    // Emit a store of the return value through the virtual register.
    // Leave Outs empty so that LowerReturn won't try to load return
    // registers the usual way.
    SmallVector<EVT, 1> PtrValueVTs;
    ComputeValueVTs(TLI, DL,
                    F->getReturnType()->getPointerTo(
                        DAG.getDataLayout().getAllocaAddrSpace()),
                    PtrValueVTs);

    SDValue RetPtr = DAG.getCopyFromReg(DAG.getEntryNode(), getCurSDLoc(),
                                        DemoteReg, PtrValueVTs[0]);
    SDValue RetOp = getValue(I.getOperand(0));

    SmallVector<EVT, 4> ValueVTs, MemVTs;
    SmallVector<uint64_t, 4> Offsets;
    ComputeValueVTs(TLI, DL, I.getOperand(0)->getType(), ValueVTs, &MemVTs,
                    &Offsets);
    unsigned NumValues = ValueVTs.size();

    SmallVector<SDValue, 4> Chains(NumValues);
    for (unsigned i = 0; i != NumValues; ++i) {
      // An aggregate return value cannot wrap around the address space, so
      // offsets to its parts don't wrap either.
      SDValue Ptr = DAG.getObjectPtrOffset(getCurSDLoc(), RetPtr, Offsets[i]);

      SDValue Val = RetOp.getValue(RetOp.getResNo() + i);
      if (MemVTs[i] != ValueVTs[i])
        Val = DAG.getPtrExtOrTrunc(Val, getCurSDLoc(), MemVTs[i]);
      Chains[i] = DAG.getStore(Chain, getCurSDLoc(), Val,
          // FIXME: better loc info would be nice.
          Ptr, MachinePointerInfo::getUnknownStack(DAG.getMachineFunction()));
    }

    Chain = DAG.getNode(ISD::TokenFactor, getCurSDLoc(),
                        MVT::Other, Chains);
  } else if (I.getNumOperands() != 0) {
    SmallVector<EVT, 4> ValueVTs;
    ComputeValueVTs(TLI, DL, I.getOperand(0)->getType(), ValueVTs);
    unsigned NumValues = ValueVTs.size();
    if (NumValues) {
      SDValue RetOp = getValue(I.getOperand(0));

      const Function *F = I.getParent()->getParent();

      bool NeedsRegBlock = TLI.functionArgumentNeedsConsecutiveRegisters(
          I.getOperand(0)->getType(), F->getCallingConv(),
          /*IsVarArg*/ false);

      ISD::NodeType ExtendKind = ISD::ANY_EXTEND;
      if (F->getAttributes().hasAttribute(AttributeList::ReturnIndex,
                                          Attribute::SExt))
        ExtendKind = ISD::SIGN_EXTEND;
      else if (F->getAttributes().hasAttribute(AttributeList::ReturnIndex,
                                               Attribute::ZExt))
        ExtendKind = ISD::ZERO_EXTEND;

      LLVMContext &Context = F->getContext();
      bool RetInReg = F->getAttributes().hasAttribute(
          AttributeList::ReturnIndex, Attribute::InReg);

      for (unsigned j = 0; j != NumValues; ++j) {
        EVT VT = ValueVTs[j];

        if (ExtendKind != ISD::ANY_EXTEND && VT.isInteger())
          VT = TLI.getTypeForExtReturn(Context, VT, ExtendKind);

        CallingConv::ID CC = F->getCallingConv();

        unsigned NumParts = TLI.getNumRegistersForCallingConv(Context, CC, VT);
        MVT PartVT = TLI.getRegisterTypeForCallingConv(Context, CC, VT);
        SmallVector<SDValue, 4> Parts(NumParts);
        getCopyToParts(DAG, getCurSDLoc(),
                       SDValue(RetOp.getNode(), RetOp.getResNo() + j),
                       &Parts[0], NumParts, PartVT, &I, CC, ExtendKind);

        // 'inreg' on function refers to return value
        ISD::ArgFlagsTy Flags = ISD::ArgFlagsTy();
        if (RetInReg)
          Flags.setInReg();

        if (I.getOperand(0)->getType()->isPointerTy()) {
          Flags.setPointer();
          Flags.setPointerAddrSpace(
              cast<PointerType>(I.getOperand(0)->getType())->getAddressSpace());
        }

        if (NeedsRegBlock) {
          Flags.setInConsecutiveRegs();
          if (j == NumValues - 1)
            Flags.setInConsecutiveRegsLast();
        }

        // Propagate extension type if any
        if (ExtendKind == ISD::SIGN_EXTEND)
          Flags.setSExt();
        else if (ExtendKind == ISD::ZERO_EXTEND)
          Flags.setZExt();

        for (unsigned i = 0; i < NumParts; ++i) {
          Outs.push_back(ISD::OutputArg(Flags, Parts[i].getValueType(),
                                        VT, /*isfixed=*/true, 0, 0));
          OutVals.push_back(Parts[i]);
        }
      }
    }
  }

  // Push in swifterror virtual register as the last element of Outs. This makes
  // sure swifterror virtual register will be returned in the swifterror
  // physical register.
  const Function *F = I.getParent()->getParent();
  if (TLI.supportSwiftError() &&
      F->getAttributes().hasAttrSomewhere(Attribute::SwiftError)) {
    assert(SwiftError.getFunctionArg() && "Need a swift error argument");
    ISD::ArgFlagsTy Flags = ISD::ArgFlagsTy();
    Flags.setSwiftError();
    Outs.push_back(ISD::OutputArg(Flags, EVT(TLI.getPointerTy(DL)) /*vt*/,
                                  EVT(TLI.getPointerTy(DL)) /*argvt*/,
                                  true /*isfixed*/, 1 /*origidx*/,
                                  0 /*partOffs*/));
    // Create SDNode for the swifterror virtual register.
    OutVals.push_back(
        DAG.getRegister(SwiftError.getOrCreateVRegUseAt(
                            &I, FuncInfo.MBB, SwiftError.getFunctionArg()),
                        EVT(TLI.getPointerTy(DL))));
  }

  bool isVarArg = DAG.getMachineFunction().getFunction().isVarArg();
  CallingConv::ID CallConv =
    DAG.getMachineFunction().getFunction().getCallingConv();
  Chain = DAG.getTargetLoweringInfo().LowerReturn(
      Chain, CallConv, isVarArg, Outs, OutVals, getCurSDLoc(), DAG);

  // Verify that the target's LowerReturn behaved as expected.
  assert(Chain.getNode() && Chain.getValueType() == MVT::Other &&
         "LowerReturn didn't return a valid chain!");

  // Update the DAG with the new chain value resulting from return lowering.
  DAG.setRoot(Chain);
}

/// CopyToExportRegsIfNeeded - If the given value has virtual registers
/// created for it, emit nodes to copy the value into the virtual
/// registers.
void SelectionDAGBuilder::CopyToExportRegsIfNeeded(const Value *V) {
  // Skip empty types
  if (V->getType()->isEmptyTy())
    return;

  DenseMap<const Value *, unsigned>::iterator VMI = FuncInfo.ValueMap.find(V);
  if (VMI != FuncInfo.ValueMap.end()) {
    assert(!V->use_empty() && "Unused value assigned virtual registers!");
    CopyValueToVirtualRegister(V, VMI->second);
  }
}

/// ExportFromCurrentBlock - If this condition isn't known to be exported from
/// the current basic block, add it to ValueMap now so that we'll get a
/// CopyTo/FromReg.
void SelectionDAGBuilder::ExportFromCurrentBlock(const Value *V) {
  // No need to export constants.
  if (!isa<Instruction>(V) && !isa<Argument>(V)) return;

  // Already exported?
  if (FuncInfo.isExportedInst(V)) return;

  unsigned Reg = FuncInfo.InitializeRegForValue(V);
  CopyValueToVirtualRegister(V, Reg);
}

bool SelectionDAGBuilder::isExportableFromCurrentBlock(const Value *V,
                                                     const BasicBlock *FromBB) {
  // The operands of the setcc have to be in this block.  We don't know
  // how to export them from some other block.
  if (const Instruction *VI = dyn_cast<Instruction>(V)) {
    // Can export from current BB.
    if (VI->getParent() == FromBB)
      return true;

    // Is already exported, noop.
    return FuncInfo.isExportedInst(V);
  }

  // If this is an argument, we can export it if the BB is the entry block or
  // if it is already exported.
  if (isa<Argument>(V)) {
    if (FromBB == &FromBB->getParent()->getEntryBlock())
      return true;

    // Otherwise, can only export this if it is already exported.
    return FuncInfo.isExportedInst(V);
  }

  // Otherwise, constants can always be exported.
  return true;
}

/// Return branch probability calculated by BranchProbabilityInfo for IR blocks.
BranchProbability
SelectionDAGBuilder::getEdgeProbability(const MachineBasicBlock *Src,
                                        const MachineBasicBlock *Dst) const {
  BranchProbabilityInfo *BPI = FuncInfo.BPI;
  const BasicBlock *SrcBB = Src->getBasicBlock();
  const BasicBlock *DstBB = Dst->getBasicBlock();
  if (!BPI) {
    // If BPI is not available, set the default probability as 1 / N, where N is
    // the number of successors.
    auto SuccSize = std::max<uint32_t>(succ_size(SrcBB), 1);
    return BranchProbability(1, SuccSize);
  }
  return BPI->getEdgeProbability(SrcBB, DstBB);
}

void SelectionDAGBuilder::addSuccessorWithProb(MachineBasicBlock *Src,
                                               MachineBasicBlock *Dst,
                                               BranchProbability Prob) {
  if (!FuncInfo.BPI)
    Src->addSuccessorWithoutProb(Dst);
  else {
    if (Prob.isUnknown())
      Prob = getEdgeProbability(Src, Dst);
    Src->addSuccessor(Dst, Prob);
  }
}

static bool InBlock(const Value *V, const BasicBlock *BB) {
  if (const Instruction *I = dyn_cast<Instruction>(V))
    return I->getParent() == BB;
  return true;
}

/// EmitBranchForMergedCondition - Helper method for FindMergedConditions.
/// This function emits a branch and is used at the leaves of an OR or an
/// AND operator tree.
void
SelectionDAGBuilder::EmitBranchForMergedCondition(const Value *Cond,
                                                  MachineBasicBlock *TBB,
                                                  MachineBasicBlock *FBB,
                                                  MachineBasicBlock *CurBB,
                                                  MachineBasicBlock *SwitchBB,
                                                  BranchProbability TProb,
                                                  BranchProbability FProb,
                                                  bool InvertCond) {
  const BasicBlock *BB = CurBB->getBasicBlock();

  // If the leaf of the tree is a comparison, merge the condition into
  // the caseblock.
  if (const CmpInst *BOp = dyn_cast<CmpInst>(Cond)) {
    // The operands of the cmp have to be in this block.  We don't know
    // how to export them from some other block.  If this is the first block
    // of the sequence, no exporting is needed.
    if (CurBB == SwitchBB ||
        (isExportableFromCurrentBlock(BOp->getOperand(0), BB) &&
         isExportableFromCurrentBlock(BOp->getOperand(1), BB))) {
      ISD::CondCode Condition;
      if (const ICmpInst *IC = dyn_cast<ICmpInst>(Cond)) {
        ICmpInst::Predicate Pred =
            InvertCond ? IC->getInversePredicate() : IC->getPredicate();
        Condition = getICmpCondCode(Pred);
      } else {
        const FCmpInst *FC = cast<FCmpInst>(Cond);
        FCmpInst::Predicate Pred =
            InvertCond ? FC->getInversePredicate() : FC->getPredicate();
        Condition = getFCmpCondCode(Pred);
        if (TM.Options.NoNaNsFPMath)
          Condition = getFCmpCodeWithoutNaN(Condition);
      }

      CaseBlock CB(Condition, BOp->getOperand(0), BOp->getOperand(1), nullptr,
                   TBB, FBB, CurBB, getCurSDLoc(), TProb, FProb);
      SL->SwitchCases.push_back(CB);
      return;
    }
  }

  // Create a CaseBlock record representing this branch.
  ISD::CondCode Opc = InvertCond ? ISD::SETNE : ISD::SETEQ;
  CaseBlock CB(Opc, Cond, ConstantInt::getTrue(*DAG.getContext()),
               nullptr, TBB, FBB, CurBB, getCurSDLoc(), TProb, FProb);
  SL->SwitchCases.push_back(CB);
}

void SelectionDAGBuilder::FindMergedConditions(const Value *Cond,
                                               MachineBasicBlock *TBB,
                                               MachineBasicBlock *FBB,
                                               MachineBasicBlock *CurBB,
                                               MachineBasicBlock *SwitchBB,
                                               Instruction::BinaryOps Opc,
                                               BranchProbability TProb,
                                               BranchProbability FProb,
                                               bool InvertCond) {
  // Skip over not part of the tree and remember to invert op and operands at
  // next level.
  Value *NotCond;
  if (match(Cond, m_OneUse(m_Not(m_Value(NotCond)))) &&
      InBlock(NotCond, CurBB->getBasicBlock())) {
    FindMergedConditions(NotCond, TBB, FBB, CurBB, SwitchBB, Opc, TProb, FProb,
                         !InvertCond);
    return;
  }

  const Instruction *BOp = dyn_cast<Instruction>(Cond);
  // Compute the effective opcode for Cond, taking into account whether it needs
  // to be inverted, e.g.
  //   and (not (or A, B)), C
  // gets lowered as
  //   and (and (not A, not B), C)
  unsigned BOpc = 0;
  if (BOp) {
    BOpc = BOp->getOpcode();
    if (InvertCond) {
      if (BOpc == Instruction::And)
        BOpc = Instruction::Or;
      else if (BOpc == Instruction::Or)
        BOpc = Instruction::And;
    }
  }

  // If this node is not part of the or/and tree, emit it as a branch.
  if (!BOp || !(isa<BinaryOperator>(BOp) || isa<CmpInst>(BOp)) ||
      BOpc != unsigned(Opc) || !BOp->hasOneUse() ||
      BOp->getParent() != CurBB->getBasicBlock() ||
      !InBlock(BOp->getOperand(0), CurBB->getBasicBlock()) ||
      !InBlock(BOp->getOperand(1), CurBB->getBasicBlock())) {
    EmitBranchForMergedCondition(Cond, TBB, FBB, CurBB, SwitchBB,
                                 TProb, FProb, InvertCond);
    return;
  }

  //  Create TmpBB after CurBB.
  MachineFunction::iterator BBI(CurBB);
  MachineFunction &MF = DAG.getMachineFunction();
  MachineBasicBlock *TmpBB = MF.CreateMachineBasicBlock(CurBB->getBasicBlock());
  CurBB->getParent()->insert(++BBI, TmpBB);

  if (Opc == Instruction::Or) {
    // Codegen X | Y as:
    // BB1:
    //   jmp_if_X TBB
    //   jmp TmpBB
    // TmpBB:
    //   jmp_if_Y TBB
    //   jmp FBB
    //

    // We have flexibility in setting Prob for BB1 and Prob for TmpBB.
    // The requirement is that
    //   TrueProb for BB1 + (FalseProb for BB1 * TrueProb for TmpBB)
    //     = TrueProb for original BB.
    // Assuming the original probabilities are A and B, one choice is to set
    // BB1's probabilities to A/2 and A/2+B, and set TmpBB's probabilities to
    // A/(1+B) and 2B/(1+B). This choice assumes that
    //   TrueProb for BB1 == FalseProb for BB1 * TrueProb for TmpBB.
    // Another choice is to assume TrueProb for BB1 equals to TrueProb for
    // TmpBB, but the math is more complicated.

    auto NewTrueProb = TProb / 2;
    auto NewFalseProb = TProb / 2 + FProb;
    // Emit the LHS condition.
    FindMergedConditions(BOp->getOperand(0), TBB, TmpBB, CurBB, SwitchBB, Opc,
                         NewTrueProb, NewFalseProb, InvertCond);

    // Normalize A/2 and B to get A/(1+B) and 2B/(1+B).
    SmallVector<BranchProbability, 2> Probs{TProb / 2, FProb};
    BranchProbability::normalizeProbabilities(Probs.begin(), Probs.end());
    // Emit the RHS condition into TmpBB.
    FindMergedConditions(BOp->getOperand(1), TBB, FBB, TmpBB, SwitchBB, Opc,
                         Probs[0], Probs[1], InvertCond);
  } else {
    assert(Opc == Instruction::And && "Unknown merge op!");
    // Codegen X & Y as:
    // BB1:
    //   jmp_if_X TmpBB
    //   jmp FBB
    // TmpBB:
    //   jmp_if_Y TBB
    //   jmp FBB
    //
    //  This requires creation of TmpBB after CurBB.

    // We have flexibility in setting Prob for BB1 and Prob for TmpBB.
    // The requirement is that
    //   FalseProb for BB1 + (TrueProb for BB1 * FalseProb for TmpBB)
    //     = FalseProb for original BB.
    // Assuming the original probabilities are A and B, one choice is to set
    // BB1's probabilities to A+B/2 and B/2, and set TmpBB's probabilities to
    // 2A/(1+A) and B/(1+A). This choice assumes that FalseProb for BB1 ==
    // TrueProb for BB1 * FalseProb for TmpBB.

    auto NewTrueProb = TProb + FProb / 2;
    auto NewFalseProb = FProb / 2;
    // Emit the LHS condition.
    FindMergedConditions(BOp->getOperand(0), TmpBB, FBB, CurBB, SwitchBB, Opc,
                         NewTrueProb, NewFalseProb, InvertCond);

    // Normalize A and B/2 to get 2A/(1+A) and B/(1+A).
    SmallVector<BranchProbability, 2> Probs{TProb, FProb / 2};
    BranchProbability::normalizeProbabilities(Probs.begin(), Probs.end());
    // Emit the RHS condition into TmpBB.
    FindMergedConditions(BOp->getOperand(1), TBB, FBB, TmpBB, SwitchBB, Opc,
                         Probs[0], Probs[1], InvertCond);
  }
}

/// If the set of cases should be emitted as a series of branches, return true.
/// If we should emit this as a bunch of and/or'd together conditions, return
/// false.
bool
SelectionDAGBuilder::ShouldEmitAsBranches(const std::vector<CaseBlock> &Cases) {
  if (Cases.size() != 2) return true;

  // If this is two comparisons of the same values or'd or and'd together, they
  // will get folded into a single comparison, so don't emit two blocks.
  if ((Cases[0].CmpLHS == Cases[1].CmpLHS &&
       Cases[0].CmpRHS == Cases[1].CmpRHS) ||
      (Cases[0].CmpRHS == Cases[1].CmpLHS &&
       Cases[0].CmpLHS == Cases[1].CmpRHS)) {
    return false;
  }

  // Handle: (X != null) | (Y != null) --> (X|Y) != 0
  // Handle: (X == null) & (Y == null) --> (X|Y) == 0
  if (Cases[0].CmpRHS == Cases[1].CmpRHS &&
      Cases[0].CC == Cases[1].CC &&
      isa<Constant>(Cases[0].CmpRHS) &&
      cast<Constant>(Cases[0].CmpRHS)->isNullValue()) {
    if (Cases[0].CC == ISD::SETEQ && Cases[0].TrueBB == Cases[1].ThisBB)
      return false;
    if (Cases[0].CC == ISD::SETNE && Cases[0].FalseBB == Cases[1].ThisBB)
      return false;
  }

  return true;
}

void SelectionDAGBuilder::visitBr(const BranchInst &I) {
  MachineBasicBlock *BrMBB = FuncInfo.MBB;

  // Update machine-CFG edges.
  MachineBasicBlock *Succ0MBB = FuncInfo.MBBMap[I.getSuccessor(0)];

  if (I.isUnconditional()) {
    // Update machine-CFG edges.
    BrMBB->addSuccessor(Succ0MBB);

    // If this is not a fall-through branch or optimizations are switched off,
    // emit the branch.
    if (Succ0MBB != NextBlock(BrMBB) || TM.getOptLevel() == CodeGenOpt::None)
      DAG.setRoot(DAG.getNode(ISD::BR, getCurSDLoc(),
                              MVT::Other, getControlRoot(),
                              DAG.getBasicBlock(Succ0MBB)));

    return;
  }

  // If this condition is one of the special cases we handle, do special stuff
  // now.
  const Value *CondVal = I.getCondition();
  MachineBasicBlock *Succ1MBB = FuncInfo.MBBMap[I.getSuccessor(1)];

  // If this is a series of conditions that are or'd or and'd together, emit
  // this as a sequence of branches instead of setcc's with and/or operations.
  // As long as jumps are not expensive, this should improve performance.
  // For example, instead of something like:
  //     cmp A, B
  //     C = seteq
  //     cmp D, E
  //     F = setle
  //     or C, F
  //     jnz foo
  // Emit:
  //     cmp A, B
  //     je foo
  //     cmp D, E
  //     jle foo
  if (const BinaryOperator *BOp = dyn_cast<BinaryOperator>(CondVal)) {
    Instruction::BinaryOps Opcode = BOp->getOpcode();
    if (!DAG.getTargetLoweringInfo().isJumpExpensive() && BOp->hasOneUse() &&
        !I.hasMetadata(LLVMContext::MD_unpredictable) &&
        (Opcode == Instruction::And || Opcode == Instruction::Or)) {
      FindMergedConditions(BOp, Succ0MBB, Succ1MBB, BrMBB, BrMBB,
                           Opcode,
                           getEdgeProbability(BrMBB, Succ0MBB),
                           getEdgeProbability(BrMBB, Succ1MBB),
                           /*InvertCond=*/false);
      // If the compares in later blocks need to use values not currently
      // exported from this block, export them now.  This block should always
      // be the first entry.
      assert(SL->SwitchCases[0].ThisBB == BrMBB && "Unexpected lowering!");

      // Allow some cases to be rejected.
      if (ShouldEmitAsBranches(SL->SwitchCases)) {
        for (unsigned i = 1, e = SL->SwitchCases.size(); i != e; ++i) {
          ExportFromCurrentBlock(SL->SwitchCases[i].CmpLHS);
          ExportFromCurrentBlock(SL->SwitchCases[i].CmpRHS);
        }

        // Emit the branch for this block.
        visitSwitchCase(SL->SwitchCases[0], BrMBB);
        SL->SwitchCases.erase(SL->SwitchCases.begin());
        return;
      }

      // Okay, we decided not to do this, remove any inserted MBB's and clear
      // SwitchCases.
      for (unsigned i = 1, e = SL->SwitchCases.size(); i != e; ++i)
        FuncInfo.MF->erase(SL->SwitchCases[i].ThisBB);

      SL->SwitchCases.clear();
    }
  }

  // Create a CaseBlock record representing this branch.
  CaseBlock CB(ISD::SETEQ, CondVal, ConstantInt::getTrue(*DAG.getContext()),
               nullptr, Succ0MBB, Succ1MBB, BrMBB, getCurSDLoc());

  // Use visitSwitchCase to actually insert the fast branch sequence for this
  // cond branch.
  visitSwitchCase(CB, BrMBB);
}

/// visitSwitchCase - Emits the necessary code to represent a single node in
/// the binary search tree resulting from lowering a switch instruction.
void SelectionDAGBuilder::visitSwitchCase(CaseBlock &CB,
                                          MachineBasicBlock *SwitchBB) {
  SDValue Cond;
  SDValue CondLHS = getValue(CB.CmpLHS);
  SDLoc dl = CB.DL;

  if (CB.CC == ISD::SETTRUE) {
    // Branch or fall through to TrueBB.
    addSuccessorWithProb(SwitchBB, CB.TrueBB, CB.TrueProb);
    SwitchBB->normalizeSuccProbs();
    if (CB.TrueBB != NextBlock(SwitchBB)) {
      DAG.setRoot(DAG.getNode(ISD::BR, dl, MVT::Other, getControlRoot(),
                              DAG.getBasicBlock(CB.TrueBB)));
    }
    return;
  }

  auto &TLI = DAG.getTargetLoweringInfo();
  EVT MemVT = TLI.getMemValueType(DAG.getDataLayout(), CB.CmpLHS->getType());

  // Build the setcc now.
  if (!CB.CmpMHS) {
    // Fold "(X == true)" to X and "(X == false)" to !X to
    // handle common cases produced by branch lowering.
    if (CB.CmpRHS == ConstantInt::getTrue(*DAG.getContext()) &&
        CB.CC == ISD::SETEQ)
      Cond = CondLHS;
    else if (CB.CmpRHS == ConstantInt::getFalse(*DAG.getContext()) &&
             CB.CC == ISD::SETEQ) {
      SDValue True = DAG.getConstant(1, dl, CondLHS.getValueType());
      Cond = DAG.getNode(ISD::XOR, dl, CondLHS.getValueType(), CondLHS, True);
    } else {
      SDValue CondRHS = getValue(CB.CmpRHS);

      // If a pointer's DAG type is larger than its memory type then the DAG
      // values are zero-extended. This breaks signed comparisons so truncate
      // back to the underlying type before doing the compare.
      if (CondLHS.getValueType() != MemVT) {
        CondLHS = DAG.getPtrExtOrTrunc(CondLHS, getCurSDLoc(), MemVT);
        CondRHS = DAG.getPtrExtOrTrunc(CondRHS, getCurSDLoc(), MemVT);
      }
      Cond = DAG.getSetCC(dl, MVT::i1, CondLHS, CondRHS, CB.CC);
    }
  } else {
    assert(CB.CC == ISD::SETLE && "Can handle only LE ranges now");

    const APInt& Low = cast<ConstantInt>(CB.CmpLHS)->getValue();
    const APInt& High = cast<ConstantInt>(CB.CmpRHS)->getValue();

    SDValue CmpOp = getValue(CB.CmpMHS);
    EVT VT = CmpOp.getValueType();

    if (cast<ConstantInt>(CB.CmpLHS)->isMinValue(true)) {
      Cond = DAG.getSetCC(dl, MVT::i1, CmpOp, DAG.getConstant(High, dl, VT),
                          ISD::SETLE);
    } else {
      SDValue SUB = DAG.getNode(ISD::SUB, dl,
                                VT, CmpOp, DAG.getConstant(Low, dl, VT));
      Cond = DAG.getSetCC(dl, MVT::i1, SUB,
                          DAG.getConstant(High-Low, dl, VT), ISD::SETULE);
    }
  }

  // Update successor info
  addSuccessorWithProb(SwitchBB, CB.TrueBB, CB.TrueProb);
  // TrueBB and FalseBB are always different unless the incoming IR is
  // degenerate. This only happens when running llc on weird IR.
  if (CB.TrueBB != CB.FalseBB)
    addSuccessorWithProb(SwitchBB, CB.FalseBB, CB.FalseProb);
  SwitchBB->normalizeSuccProbs();

  // If the lhs block is the next block, invert the condition so that we can
  // fall through to the lhs instead of the rhs block.
  if (CB.TrueBB == NextBlock(SwitchBB)) {
    std::swap(CB.TrueBB, CB.FalseBB);
    SDValue True = DAG.getConstant(1, dl, Cond.getValueType());
    Cond = DAG.getNode(ISD::XOR, dl, Cond.getValueType(), Cond, True);
  }

  SDValue BrCond = DAG.getNode(ISD::BRCOND, dl,
                               MVT::Other, getControlRoot(), Cond,
                               DAG.getBasicBlock(CB.TrueBB));

  // Insert the false branch. Do this even if it's a fall through branch,
  // this makes it easier to do DAG optimizations which require inverting
  // the branch condition.
  BrCond = DAG.getNode(ISD::BR, dl, MVT::Other, BrCond,
                       DAG.getBasicBlock(CB.FalseBB));

  DAG.setRoot(BrCond);
}

/// visitJumpTable - Emit JumpTable node in the current MBB
void SelectionDAGBuilder::visitJumpTable(SwitchCG::JumpTable &JT) {
  // Emit the code for the jump table
  assert(JT.Reg != -1U && "Should lower JT Header first!");
  EVT PTy = DAG.getTargetLoweringInfo().getPointerTy(DAG.getDataLayout());
  SDValue Index = DAG.getCopyFromReg(getControlRoot(), getCurSDLoc(),
                                     JT.Reg, PTy);
  SDValue Table = DAG.getJumpTable(JT.JTI, PTy);
  SDValue BrJumpTable = DAG.getNode(ISD::BR_JT, getCurSDLoc(),
                                    MVT::Other, Index.getValue(1),
                                    Table, Index);
  DAG.setRoot(BrJumpTable);
}

/// visitJumpTableHeader - This function emits necessary code to produce index
/// in the JumpTable from switch case.
void SelectionDAGBuilder::visitJumpTableHeader(SwitchCG::JumpTable &JT,
                                               JumpTableHeader &JTH,
                                               MachineBasicBlock *SwitchBB) {
  SDLoc dl = getCurSDLoc();

  // Subtract the lowest switch case value from the value being switched on.
  SDValue SwitchOp = getValue(JTH.SValue);
  EVT VT = SwitchOp.getValueType();
  SDValue Sub = DAG.getNode(ISD::SUB, dl, VT, SwitchOp,
                            DAG.getConstant(JTH.First, dl, VT));

  // The SDNode we just created, which holds the value being switched on minus
  // the smallest case value, needs to be copied to a virtual register so it
  // can be used as an index into the jump table in a subsequent basic block.
  // This value may be smaller or larger than the target's pointer type, and
  // therefore require extension or truncating.
  const TargetLowering &TLI = DAG.getTargetLoweringInfo();
  SwitchOp = DAG.getZExtOrTrunc(Sub, dl, TLI.getPointerTy(DAG.getDataLayout()));

  unsigned JumpTableReg =
      FuncInfo.CreateReg(TLI.getPointerTy(DAG.getDataLayout()));
  SDValue CopyTo = DAG.getCopyToReg(getControlRoot(), dl,
                                    JumpTableReg, SwitchOp);
  JT.Reg = JumpTableReg;

  if (!JTH.OmitRangeCheck) {
    // Emit the range check for the jump table, and branch to the default block
    // for the switch statement if the value being switched on exceeds the
    // largest case in the switch.
    SDValue CMP = DAG.getSetCC(
        dl, TLI.getSetCCResultType(DAG.getDataLayout(), *DAG.getContext(),
                                   Sub.getValueType()),
        Sub, DAG.getConstant(JTH.Last - JTH.First, dl, VT), ISD::SETUGT);

    SDValue BrCond = DAG.getNode(ISD::BRCOND, dl,
                                 MVT::Other, CopyTo, CMP,
                                 DAG.getBasicBlock(JT.Default));

    // Avoid emitting unnecessary branches to the next block.
    if (JT.MBB != NextBlock(SwitchBB))
      BrCond = DAG.getNode(ISD::BR, dl, MVT::Other, BrCond,
                           DAG.getBasicBlock(JT.MBB));

    DAG.setRoot(BrCond);
  } else {
    // Avoid emitting unnecessary branches to the next block.
    if (JT.MBB != NextBlock(SwitchBB))
      DAG.setRoot(DAG.getNode(ISD::BR, dl, MVT::Other, CopyTo,
                              DAG.getBasicBlock(JT.MBB)));
    else
      DAG.setRoot(CopyTo);
  }
}

/// Create a LOAD_STACK_GUARD node, and let it carry the target specific global
/// variable if there exists one.
static SDValue getLoadStackGuard(SelectionDAG &DAG, const SDLoc &DL,
                                 SDValue &Chain) {
  const TargetLowering &TLI = DAG.getTargetLoweringInfo();
  EVT PtrTy = TLI.getPointerTy(DAG.getDataLayout());
  EVT PtrMemTy = TLI.getPointerMemTy(DAG.getDataLayout());
  MachineFunction &MF = DAG.getMachineFunction();
  Value *Global = TLI.getSDagStackGuard(*MF.getFunction().getParent());
  MachineSDNode *Node =
      DAG.getMachineNode(TargetOpcode::LOAD_STACK_GUARD, DL, PtrTy, Chain);
  if (Global) {
    MachinePointerInfo MPInfo(Global);
    auto Flags = MachineMemOperand::MOLoad | MachineMemOperand::MOInvariant |
                 MachineMemOperand::MODereferenceable;
    MachineMemOperand *MemRef = MF.getMachineMemOperand(
        MPInfo, Flags, PtrTy.getSizeInBits() / 8, DAG.getEVTAlignment(PtrTy));
    DAG.setNodeMemRefs(Node, {MemRef});
  }
  if (PtrTy != PtrMemTy)
    return DAG.getPtrExtOrTrunc(SDValue(Node, 0), DL, PtrMemTy);
  return SDValue(Node, 0);
}

/// Codegen a new tail for a stack protector check ParentMBB which has had its
/// tail spliced into a stack protector check success bb.
///
/// For a high level explanation of how this fits into the stack protector
/// generation see the comment on the declaration of class
/// StackProtectorDescriptor.
void SelectionDAGBuilder::visitSPDescriptorParent(StackProtectorDescriptor &SPD,
                                                  MachineBasicBlock *ParentBB) {

  // First create the loads to the guard/stack slot for the comparison.
  const TargetLowering &TLI = DAG.getTargetLoweringInfo();
  EVT PtrTy = TLI.getPointerTy(DAG.getDataLayout());
  EVT PtrMemTy = TLI.getPointerMemTy(DAG.getDataLayout());

  MachineFrameInfo &MFI = ParentBB->getParent()->getFrameInfo();
  int FI = MFI.getStackProtectorIndex();

  SDValue Guard;
  SDLoc dl = getCurSDLoc();
  SDValue StackSlotPtr = DAG.getFrameIndex(FI, PtrTy);
  const Module &M = *ParentBB->getParent()->getFunction().getParent();
  unsigned Align = DL->getPrefTypeAlignment(Type::getInt8PtrTy(M.getContext()));

  // Generate code to load the content of the guard slot.
  SDValue GuardVal = DAG.getLoad(
      PtrMemTy, dl, DAG.getEntryNode(), StackSlotPtr,
      MachinePointerInfo::getFixedStack(DAG.getMachineFunction(), FI), Align,
      MachineMemOperand::MOVolatile);

  if (TLI.useStackGuardXorFP())
    GuardVal = TLI.emitStackGuardXorFP(DAG, GuardVal, dl);

  // Retrieve guard check function, nullptr if instrumentation is inlined.
  if (const Function *GuardCheckFn = TLI.getSSPStackGuardCheck(M)) {
    // The target provides a guard check function to validate the guard value.
    // Generate a call to that function with the content of the guard slot as
    // argument.
    FunctionType *FnTy = GuardCheckFn->getFunctionType();
    assert(FnTy->getNumParams() == 1 && "Invalid function signature");

    TargetLowering::ArgListTy Args;
    TargetLowering::ArgListEntry Entry;
    Entry.Node = GuardVal;
    Entry.Ty = FnTy->getParamType(0);
    if (GuardCheckFn->hasAttribute(1, Attribute::AttrKind::InReg))
      Entry.IsInReg = true;
    Args.push_back(Entry);

    TargetLowering::CallLoweringInfo CLI(DAG);
    CLI.setDebugLoc(getCurSDLoc())
        .setChain(DAG.getEntryNode())
        .setCallee(GuardCheckFn->getCallingConv(), FnTy->getReturnType(),
                   getValue(GuardCheckFn), std::move(Args));

    std::pair<SDValue, SDValue> Result = TLI.LowerCallTo(CLI);
    DAG.setRoot(Result.second);
    return;
  }

  // If useLoadStackGuardNode returns true, generate LOAD_STACK_GUARD.
  // Otherwise, emit a volatile load to retrieve the stack guard value.
  SDValue Chain = DAG.getEntryNode();
  if (TLI.useLoadStackGuardNode()) {
    Guard = getLoadStackGuard(DAG, dl, Chain);
  } else {
    const Value *IRGuard = TLI.getSDagStackGuard(M);
    SDValue GuardPtr = getValue(IRGuard);

    Guard = DAG.getLoad(PtrMemTy, dl, Chain, GuardPtr,
                        MachinePointerInfo(IRGuard, 0), Align,
                        MachineMemOperand::MOVolatile);
  }

  // Perform the comparison via a getsetcc.
  SDValue Cmp = DAG.getSetCC(dl, TLI.getSetCCResultType(DAG.getDataLayout(),
                                                        *DAG.getContext(),
                                                        Guard.getValueType()),
                             Guard, GuardVal, ISD::SETNE);

  // If the guard/stackslot do not equal, branch to failure MBB.
  SDValue BrCond = DAG.getNode(ISD::BRCOND, dl,
                               MVT::Other, GuardVal.getOperand(0),
                               Cmp, DAG.getBasicBlock(SPD.getFailureMBB()));
  // Otherwise branch to success MBB.
  SDValue Br = DAG.getNode(ISD::BR, dl,
                           MVT::Other, BrCond,
                           DAG.getBasicBlock(SPD.getSuccessMBB()));

  DAG.setRoot(Br);
}

/// Codegen the failure basic block for a stack protector check.
///
/// A failure stack protector machine basic block consists simply of a call to
/// __stack_chk_fail().
///
/// For a high level explanation of how this fits into the stack protector
/// generation see the comment on the declaration of class
/// StackProtectorDescriptor.
void
SelectionDAGBuilder::visitSPDescriptorFailure(StackProtectorDescriptor &SPD) {
  const TargetLowering &TLI = DAG.getTargetLoweringInfo();
  TargetLowering::MakeLibCallOptions CallOptions;
  CallOptions.setDiscardResult(true);
  SDValue Chain =
      TLI.makeLibCall(DAG, RTLIB::STACKPROTECTOR_CHECK_FAIL, MVT::isVoid,
                      None, CallOptions, getCurSDLoc()).second;
  // On PS4, the "return address" must still be within the calling function,
  // even if it's at the very end, so emit an explicit TRAP here.
  // Passing 'true' for doesNotReturn above won't generate the trap for us.
  if (TM.getTargetTriple().isPS4CPU())
    Chain = DAG.getNode(ISD::TRAP, getCurSDLoc(), MVT::Other, Chain);

  DAG.setRoot(Chain);
}

/// visitBitTestHeader - This function emits necessary code to produce value
/// suitable for "bit tests"
void SelectionDAGBuilder::visitBitTestHeader(BitTestBlock &B,
                                             MachineBasicBlock *SwitchBB) {
  SDLoc dl = getCurSDLoc();

  // Subtract the minimum value.
  SDValue SwitchOp = getValue(B.SValue);
  EVT VT = SwitchOp.getValueType();
  SDValue RangeSub =
      DAG.getNode(ISD::SUB, dl, VT, SwitchOp, DAG.getConstant(B.First, dl, VT));

  // Determine the type of the test operands.
  const TargetLowering &TLI = DAG.getTargetLoweringInfo();
  bool UsePtrType = false;
  if (!TLI.isTypeLegal(VT)) {
    UsePtrType = true;
  } else {
    for (unsigned i = 0, e = B.Cases.size(); i != e; ++i)
      if (!isUIntN(VT.getSizeInBits(), B.Cases[i].Mask)) {
        // Switch table case range are encoded into series of masks.
        // Just use pointer type, it's guaranteed to fit.
        UsePtrType = true;
        break;
      }
  }
  SDValue Sub = RangeSub;
  if (UsePtrType) {
    VT = TLI.getPointerTy(DAG.getDataLayout());
    Sub = DAG.getZExtOrTrunc(Sub, dl, VT);
  }

  B.RegVT = VT.getSimpleVT();
  B.Reg = FuncInfo.CreateReg(B.RegVT);
  SDValue CopyTo = DAG.getCopyToReg(getControlRoot(), dl, B.Reg, Sub);

  MachineBasicBlock* MBB = B.Cases[0].ThisBB;

  if (!B.OmitRangeCheck)
    addSuccessorWithProb(SwitchBB, B.Default, B.DefaultProb);
  addSuccessorWithProb(SwitchBB, MBB, B.Prob);
  SwitchBB->normalizeSuccProbs();

  SDValue Root = CopyTo;
  if (!B.OmitRangeCheck) {
    // Conditional branch to the default block.
    SDValue RangeCmp = DAG.getSetCC(dl,
        TLI.getSetCCResultType(DAG.getDataLayout(), *DAG.getContext(),
                               RangeSub.getValueType()),
        RangeSub, DAG.getConstant(B.Range, dl, RangeSub.getValueType()),
        ISD::SETUGT);

    Root = DAG.getNode(ISD::BRCOND, dl, MVT::Other, Root, RangeCmp,
                       DAG.getBasicBlock(B.Default));
  }

  // Avoid emitting unnecessary branches to the next block.
  if (MBB != NextBlock(SwitchBB))
    Root = DAG.getNode(ISD::BR, dl, MVT::Other, Root, DAG.getBasicBlock(MBB));

  DAG.setRoot(Root);
}

/// visitBitTestCase - this function produces one "bit test"
void SelectionDAGBuilder::visitBitTestCase(BitTestBlock &BB,
                                           MachineBasicBlock* NextMBB,
                                           BranchProbability BranchProbToNext,
                                           unsigned Reg,
                                           BitTestCase &B,
                                           MachineBasicBlock *SwitchBB) {
  SDLoc dl = getCurSDLoc();
  MVT VT = BB.RegVT;
  SDValue ShiftOp = DAG.getCopyFromReg(getControlRoot(), dl, Reg, VT);
  SDValue Cmp;
  unsigned PopCount = countPopulation(B.Mask);
  const TargetLowering &TLI = DAG.getTargetLoweringInfo();
  if (PopCount == 1) {
    // Testing for a single bit; just compare the shift count with what it
    // would need to be to shift a 1 bit in that position.
    Cmp = DAG.getSetCC(
        dl, TLI.getSetCCResultType(DAG.getDataLayout(), *DAG.getContext(), VT),
        ShiftOp, DAG.getConstant(countTrailingZeros(B.Mask), dl, VT),
        ISD::SETEQ);
  } else if (PopCount == BB.Range) {
    // There is only one zero bit in the range, test for it directly.
    Cmp = DAG.getSetCC(
        dl, TLI.getSetCCResultType(DAG.getDataLayout(), *DAG.getContext(), VT),
        ShiftOp, DAG.getConstant(countTrailingOnes(B.Mask), dl, VT),
        ISD::SETNE);
  } else {
    // Make desired shift
    SDValue SwitchVal = DAG.getNode(ISD::SHL, dl, VT,
                                    DAG.getConstant(1, dl, VT), ShiftOp);

    // Emit bit tests and jumps
    SDValue AndOp = DAG.getNode(ISD::AND, dl,
                                VT, SwitchVal, DAG.getConstant(B.Mask, dl, VT));
    Cmp = DAG.getSetCC(
        dl, TLI.getSetCCResultType(DAG.getDataLayout(), *DAG.getContext(), VT),
        AndOp, DAG.getConstant(0, dl, VT), ISD::SETNE);
  }

  // The branch probability from SwitchBB to B.TargetBB is B.ExtraProb.
  addSuccessorWithProb(SwitchBB, B.TargetBB, B.ExtraProb);
  // The branch probability from SwitchBB to NextMBB is BranchProbToNext.
  addSuccessorWithProb(SwitchBB, NextMBB, BranchProbToNext);
  // It is not guaranteed that the sum of B.ExtraProb and BranchProbToNext is
  // one as they are relative probabilities (and thus work more like weights),
  // and hence we need to normalize them to let the sum of them become one.
  SwitchBB->normalizeSuccProbs();

  SDValue BrAnd = DAG.getNode(ISD::BRCOND, dl,
                              MVT::Other, getControlRoot(),
                              Cmp, DAG.getBasicBlock(B.TargetBB));

  // Avoid emitting unnecessary branches to the next block.
  if (NextMBB != NextBlock(SwitchBB))
    BrAnd = DAG.getNode(ISD::BR, dl, MVT::Other, BrAnd,
                        DAG.getBasicBlock(NextMBB));

  DAG.setRoot(BrAnd);
}

void SelectionDAGBuilder::visitInvoke(const InvokeInst &I) {
  MachineBasicBlock *InvokeMBB = FuncInfo.MBB;

  // Retrieve successors. Look through artificial IR level blocks like
  // catchswitch for successors.
  MachineBasicBlock *Return = FuncInfo.MBBMap[I.getSuccessor(0)];
  const BasicBlock *EHPadBB = I.getSuccessor(1);

  // Deopt bundles are lowered in LowerCallSiteWithDeoptBundle, and we don't
  // have to do anything here to lower funclet bundles.
  assert(!I.hasOperandBundlesOtherThan({LLVMContext::OB_deopt,
                                        LLVMContext::OB_funclet,
                                        LLVMContext::OB_cfguardtarget}) &&
         "Cannot lower invokes with arbitrary operand bundles yet!");

  const Value *Callee(I.getCalledValue());
  const Function *Fn = dyn_cast<Function>(Callee);
  if (isa<InlineAsm>(Callee))
    visitInlineAsm(&I);
  else if (Fn && Fn->isIntrinsic()) {
    switch (Fn->getIntrinsicID()) {
    default:
      llvm_unreachable("Cannot invoke this intrinsic");
    case Intrinsic::donothing:
      // Ignore invokes to @llvm.donothing: jump directly to the next BB.
      break;
    case Intrinsic::experimental_patchpoint_void:
    case Intrinsic::experimental_patchpoint_i64:
      visitPatchpoint(&I, EHPadBB);
      break;
    case Intrinsic::experimental_gc_statepoint:
      LowerStatepoint(ImmutableStatepoint(&I), EHPadBB);
      break;
    case Intrinsic::wasm_rethrow_in_catch: {
      // This is usually done in visitTargetIntrinsic, but this intrinsic is
      // special because it can be invoked, so we manually lower it to a DAG
      // node here.
      SmallVector<SDValue, 8> Ops;
      Ops.push_back(getRoot()); // inchain
      const TargetLowering &TLI = DAG.getTargetLoweringInfo();
      Ops.push_back(
          DAG.getTargetConstant(Intrinsic::wasm_rethrow_in_catch, getCurSDLoc(),
                                TLI.getPointerTy(DAG.getDataLayout())));
      SDVTList VTs = DAG.getVTList(ArrayRef<EVT>({MVT::Other})); // outchain
      DAG.setRoot(DAG.getNode(ISD::INTRINSIC_VOID, getCurSDLoc(), VTs, Ops));
      break;
    }
    }
  } else if (I.countOperandBundlesOfType(LLVMContext::OB_deopt)) {
    // Currently we do not lower any intrinsic calls with deopt operand bundles.
    // Eventually we will support lowering the @llvm.experimental.deoptimize
    // intrinsic, and right now there are no plans to support other intrinsics
    // with deopt state.
    LowerCallSiteWithDeoptBundle(&I, getValue(Callee), EHPadBB);
  } else {
    LowerCallTo(&I, getValue(Callee), false, EHPadBB);
  }

  // If the value of the invoke is used outside of its defining block, make it
  // available as a virtual register.
  // We already took care of the exported value for the statepoint instruction
  // during call to the LowerStatepoint.
  if (!isStatepoint(I)) {
    CopyToExportRegsIfNeeded(&I);
  }

  SmallVector<std::pair<MachineBasicBlock *, BranchProbability>, 1> UnwindDests;
  BranchProbabilityInfo *BPI = FuncInfo.BPI;
  BranchProbability EHPadBBProb =
      BPI ? BPI->getEdgeProbability(InvokeMBB->getBasicBlock(), EHPadBB)
          : BranchProbability::getZero();
  findUnwindDestinations(FuncInfo, EHPadBB, EHPadBBProb, UnwindDests);

  // Update successor info.
  addSuccessorWithProb(InvokeMBB, Return);
  for (auto &UnwindDest : UnwindDests) {
    UnwindDest.first->setIsEHPad();
    addSuccessorWithProb(InvokeMBB, UnwindDest.first, UnwindDest.second);
  }
  InvokeMBB->normalizeSuccProbs();

  // Drop into normal successor.
  DAG.setRoot(DAG.getNode(ISD::BR, getCurSDLoc(), MVT::Other, getControlRoot(),
                          DAG.getBasicBlock(Return)));
}

void SelectionDAGBuilder::visitCallBr(const CallBrInst &I) {
  MachineBasicBlock *CallBrMBB = FuncInfo.MBB;

  // Deopt bundles are lowered in LowerCallSiteWithDeoptBundle, and we don't
  // have to do anything here to lower funclet bundles.
  assert(!I.hasOperandBundlesOtherThan(
             {LLVMContext::OB_deopt, LLVMContext::OB_funclet}) &&
         "Cannot lower callbrs with arbitrary operand bundles yet!");

  assert(isa<InlineAsm>(I.getCalledValue()) &&
         "Only know how to handle inlineasm callbr");
  visitInlineAsm(&I);
  CopyToExportRegsIfNeeded(&I);

  // Retrieve successors.
  MachineBasicBlock *Return = FuncInfo.MBBMap[I.getDefaultDest()];
  Return->setInlineAsmBrDefaultTarget();

  // Update successor info.
  addSuccessorWithProb(CallBrMBB, Return, BranchProbability::getOne());
  for (unsigned i = 0, e = I.getNumIndirectDests(); i < e; ++i) {
    MachineBasicBlock *Target = FuncInfo.MBBMap[I.getIndirectDest(i)];
    addSuccessorWithProb(CallBrMBB, Target, BranchProbability::getZero());
    CallBrMBB->addInlineAsmBrIndirectTarget(Target);
  }
  CallBrMBB->normalizeSuccProbs();

  // Drop into default successor.
  DAG.setRoot(DAG.getNode(ISD::BR, getCurSDLoc(),
                          MVT::Other, getControlRoot(),
                          DAG.getBasicBlock(Return)));
}

void SelectionDAGBuilder::visitResume(const ResumeInst &RI) {
  llvm_unreachable("SelectionDAGBuilder shouldn't visit resume instructions!");
}

void SelectionDAGBuilder::visitLandingPad(const LandingPadInst &LP) {
  assert(FuncInfo.MBB->isEHPad() &&
         "Call to landingpad not in landing pad!");

  // If there aren't registers to copy the values into (e.g., during SjLj
  // exceptions), then don't bother to create these DAG nodes.
  const TargetLowering &TLI = DAG.getTargetLoweringInfo();
  const Constant *PersonalityFn = FuncInfo.Fn->getPersonalityFn();
  if (TLI.getExceptionPointerRegister(PersonalityFn) == 0 &&
      TLI.getExceptionSelectorRegister(PersonalityFn) == 0)
    return;

  // If landingpad's return type is token type, we don't create DAG nodes
  // for its exception pointer and selector value. The extraction of exception
  // pointer or selector value from token type landingpads is not currently
  // supported.
  if (LP.getType()->isTokenTy())
    return;

  SmallVector<EVT, 2> ValueVTs;
  SDLoc dl = getCurSDLoc();
  ComputeValueVTs(TLI, DAG.getDataLayout(), LP.getType(), ValueVTs);
  assert(ValueVTs.size() == 2 && "Only two-valued landingpads are supported");

  // Get the two live-in registers as SDValues. The physregs have already been
  // copied into virtual registers.
  SDValue Ops[2];
  if (FuncInfo.ExceptionPointerVirtReg) {
    Ops[0] = DAG.getZExtOrTrunc(
        DAG.getCopyFromReg(DAG.getEntryNode(), dl,
                           FuncInfo.ExceptionPointerVirtReg,
                           TLI.getPointerTy(DAG.getDataLayout())),
        dl, ValueVTs[0]);
  } else {
    Ops[0] = DAG.getConstant(0, dl, TLI.getPointerTy(DAG.getDataLayout()));
  }
  Ops[1] = DAG.getZExtOrTrunc(
      DAG.getCopyFromReg(DAG.getEntryNode(), dl,
                         FuncInfo.ExceptionSelectorVirtReg,
                         TLI.getPointerTy(DAG.getDataLayout())),
      dl, ValueVTs[1]);

  // Merge into one.
  SDValue Res = DAG.getNode(ISD::MERGE_VALUES, dl,
                            DAG.getVTList(ValueVTs), Ops);
  setValue(&LP, Res);
}

void SelectionDAGBuilder::UpdateSplitBlock(MachineBasicBlock *First,
                                           MachineBasicBlock *Last) {
  // Update JTCases.
  for (unsigned i = 0, e = SL->JTCases.size(); i != e; ++i)
    if (SL->JTCases[i].first.HeaderBB == First)
      SL->JTCases[i].first.HeaderBB = Last;

  // Update BitTestCases.
  for (unsigned i = 0, e = SL->BitTestCases.size(); i != e; ++i)
    if (SL->BitTestCases[i].Parent == First)
      SL->BitTestCases[i].Parent = Last;
}

void SelectionDAGBuilder::visitIndirectBr(const IndirectBrInst &I) {
  MachineBasicBlock *IndirectBrMBB = FuncInfo.MBB;

  // Update machine-CFG edges with unique successors.
  SmallSet<BasicBlock*, 32> Done;
  for (unsigned i = 0, e = I.getNumSuccessors(); i != e; ++i) {
    BasicBlock *BB = I.getSuccessor(i);
    bool Inserted = Done.insert(BB).second;
    if (!Inserted)
        continue;

    MachineBasicBlock *Succ = FuncInfo.MBBMap[BB];
    addSuccessorWithProb(IndirectBrMBB, Succ);
  }
  IndirectBrMBB->normalizeSuccProbs();

  DAG.setRoot(DAG.getNode(ISD::BRIND, getCurSDLoc(),
                          MVT::Other, getControlRoot(),
                          getValue(I.getAddress())));
}

void SelectionDAGBuilder::visitUnreachable(const UnreachableInst &I) {
  if (!DAG.getTarget().Options.TrapUnreachable)
    return;

  // We may be able to ignore unreachable behind a noreturn call.
  if (DAG.getTarget().Options.NoTrapAfterNoreturn) {
    const BasicBlock &BB = *I.getParent();
    if (&I != &BB.front()) {
      BasicBlock::const_iterator PredI =
        std::prev(BasicBlock::const_iterator(&I));
      if (const CallInst *Call = dyn_cast<CallInst>(&*PredI)) {
        if (Call->doesNotReturn())
          return;
      }
    }
  }

  DAG.setRoot(DAG.getNode(ISD::TRAP, getCurSDLoc(), MVT::Other, DAG.getRoot()));
}

void SelectionDAGBuilder::visitFSub(const User &I) {
  // -0.0 - X --> fneg
  Type *Ty = I.getType();
  if (isa<Constant>(I.getOperand(0)) &&
      I.getOperand(0) == ConstantFP::getZeroValueForNegation(Ty)) {
    SDValue Op2 = getValue(I.getOperand(1));
    setValue(&I, DAG.getNode(ISD::FNEG, getCurSDLoc(),
                             Op2.getValueType(), Op2));
    return;
  }

  visitBinary(I, ISD::FSUB);
}

/// Checks if the given instruction performs a vector reduction, in which case
/// we have the freedom to alter the elements in the result as long as the
/// reduction of them stays unchanged.
static bool isVectorReductionOp(const User *I) {
  const Instruction *Inst = dyn_cast<Instruction>(I);
  if (!Inst || !Inst->getType()->isVectorTy())
    return false;

  auto OpCode = Inst->getOpcode();
  switch (OpCode) {
  case Instruction::Add:
  case Instruction::Mul:
  case Instruction::And:
  case Instruction::Or:
  case Instruction::Xor:
    break;
  case Instruction::FAdd:
  case Instruction::FMul:
    if (const FPMathOperator *FPOp = dyn_cast<const FPMathOperator>(Inst))
      if (FPOp->getFastMathFlags().isFast())
        break;
    LLVM_FALLTHROUGH;
  default:
    return false;
  }

  unsigned ElemNum = Inst->getType()->getVectorNumElements();
  // Ensure the reduction size is a power of 2.
  if (!isPowerOf2_32(ElemNum))
    return false;

  unsigned ElemNumToReduce = ElemNum;

  // Do DFS search on the def-use chain from the given instruction. We only
  // allow four kinds of operations during the search until we reach the
  // instruction that extracts the first element from the vector:
  //
  //   1. The reduction operation of the same opcode as the given instruction.
  //
  //   2. PHI node.
  //
  //   3. ShuffleVector instruction together with a reduction operation that
  //      does a partial reduction.
  //
  //   4. ExtractElement that extracts the first element from the vector, and we
  //      stop searching the def-use chain here.
  //
  // 3 & 4 above perform a reduction on all elements of the vector. We push defs
  // from 1-3 to the stack to continue the DFS. The given instruction is not
  // a reduction operation if we meet any other instructions other than those
  // listed above.

  SmallVector<const User *, 16> UsersToVisit{Inst};
  SmallPtrSet<const User *, 16> Visited;
  bool ReduxExtracted = false;

  while (!UsersToVisit.empty()) {
    auto User = UsersToVisit.back();
    UsersToVisit.pop_back();
    if (!Visited.insert(User).second)
      continue;

    for (const auto *U : User->users()) {
      auto Inst = dyn_cast<Instruction>(U);
      if (!Inst)
        return false;

      if (Inst->getOpcode() == OpCode || isa<PHINode>(U)) {
        if (const FPMathOperator *FPOp = dyn_cast<const FPMathOperator>(Inst))
          if (!isa<PHINode>(FPOp) && !FPOp->getFastMathFlags().isFast())
            return false;
        UsersToVisit.push_back(U);
      } else if (const ShuffleVectorInst *ShufInst =
                     dyn_cast<ShuffleVectorInst>(U)) {
        // Detect the following pattern: A ShuffleVector instruction together
        // with a reduction that do partial reduction on the first and second
        // ElemNumToReduce / 2 elements, and store the result in
        // ElemNumToReduce / 2 elements in another vector.

        unsigned ResultElements = ShufInst->getType()->getVectorNumElements();
        if (ResultElements < ElemNum)
          return false;

        if (ElemNumToReduce == 1)
          return false;
        if (!isa<UndefValue>(U->getOperand(1)))
          return false;
        for (unsigned i = 0; i < ElemNumToReduce / 2; ++i)
          if (ShufInst->getMaskValue(i) != int(i + ElemNumToReduce / 2))
            return false;
        for (unsigned i = ElemNumToReduce / 2; i < ElemNum; ++i)
          if (ShufInst->getMaskValue(i) != -1)
            return false;

        // There is only one user of this ShuffleVector instruction, which
        // must be a reduction operation.
        if (!U->hasOneUse())
          return false;

        auto U2 = dyn_cast<Instruction>(*U->user_begin());
        if (!U2 || U2->getOpcode() != OpCode)
          return false;

        // Check operands of the reduction operation.
        if ((U2->getOperand(0) == U->getOperand(0) && U2->getOperand(1) == U) ||
            (U2->getOperand(1) == U->getOperand(0) && U2->getOperand(0) == U)) {
          UsersToVisit.push_back(U2);
          ElemNumToReduce /= 2;
        } else
          return false;
      } else if (isa<ExtractElementInst>(U)) {
        // At this moment we should have reduced all elements in the vector.
        if (ElemNumToReduce != 1)
          return false;

        const ConstantInt *Val = dyn_cast<ConstantInt>(U->getOperand(1));
        if (!Val || !Val->isZero())
          return false;

        ReduxExtracted = true;
      } else
        return false;
    }
  }
  return ReduxExtracted;
}

void SelectionDAGBuilder::visitUnary(const User &I, unsigned Opcode) {
  SDNodeFlags Flags;

  SDValue Op = getValue(I.getOperand(0));
  SDValue UnNodeValue = DAG.getNode(Opcode, getCurSDLoc(), Op.getValueType(),
                                    Op, Flags);
  setValue(&I, UnNodeValue);
}

void SelectionDAGBuilder::visitBinary(const User &I, unsigned Opcode) {
  SDNodeFlags Flags;
  if (auto *OFBinOp = dyn_cast<OverflowingBinaryOperator>(&I)) {
    Flags.setNoSignedWrap(OFBinOp->hasNoSignedWrap());
    Flags.setNoUnsignedWrap(OFBinOp->hasNoUnsignedWrap());
  }
  if (auto *ExactOp = dyn_cast<PossiblyExactOperator>(&I)) {
    Flags.setExact(ExactOp->isExact());
  }
  if (isVectorReductionOp(&I)) {
    Flags.setVectorReduction(true);
    LLVM_DEBUG(dbgs() << "Detected a reduction operation:" << I << "\n");

    // If no flags are set we will propagate the incoming flags, if any flags
    // are set, we will intersect them with the incoming flag and so we need to
    // copy the FMF flags here.
    if (auto *FPOp = dyn_cast<FPMathOperator>(&I)) {
      Flags.copyFMF(*FPOp);
    }
  }

  SDValue Op1 = getValue(I.getOperand(0));
  SDValue Op2 = getValue(I.getOperand(1));
  SDValue BinNodeValue = DAG.getNode(Opcode, getCurSDLoc(), Op1.getValueType(),
                                     Op1, Op2, Flags);
  setValue(&I, BinNodeValue);
}

void SelectionDAGBuilder::visitShift(const User &I, unsigned Opcode) {
  SDValue Op1 = getValue(I.getOperand(0));
  SDValue Op2 = getValue(I.getOperand(1));

  EVT ShiftTy = DAG.getTargetLoweringInfo().getShiftAmountTy(
      Op1.getValueType(), DAG.getDataLayout());

  // Coerce the shift amount to the right type if we can.
  if (!I.getType()->isVectorTy() && Op2.getValueType() != ShiftTy) {
    unsigned ShiftSize = ShiftTy.getSizeInBits();
    unsigned Op2Size = Op2.getValueSizeInBits();
    SDLoc DL = getCurSDLoc();

    // If the operand is smaller than the shift count type, promote it.
    if (ShiftSize > Op2Size)
      Op2 = DAG.getNode(ISD::ZERO_EXTEND, DL, ShiftTy, Op2);

    // If the operand is larger than the shift count type but the shift
    // count type has enough bits to represent any shift value, truncate
    // it now. This is a common case and it exposes the truncate to
    // optimization early.
    else if (ShiftSize >= Log2_32_Ceil(Op2.getValueSizeInBits()))
      Op2 = DAG.getNode(ISD::TRUNCATE, DL, ShiftTy, Op2);
    // Otherwise we'll need to temporarily settle for some other convenient
    // type.  Type legalization will make adjustments once the shiftee is split.
    else
      Op2 = DAG.getZExtOrTrunc(Op2, DL, MVT::i32);
  }

  bool nuw = false;
  bool nsw = false;
  bool exact = false;

  if (Opcode == ISD::SRL || Opcode == ISD::SRA || Opcode == ISD::SHL) {

    if (const OverflowingBinaryOperator *OFBinOp =
            dyn_cast<const OverflowingBinaryOperator>(&I)) {
      nuw = OFBinOp->hasNoUnsignedWrap();
      nsw = OFBinOp->hasNoSignedWrap();
    }
    if (const PossiblyExactOperator *ExactOp =
            dyn_cast<const PossiblyExactOperator>(&I))
      exact = ExactOp->isExact();
  }
  SDNodeFlags Flags;
  Flags.setExact(exact);
  Flags.setNoSignedWrap(nsw);
  Flags.setNoUnsignedWrap(nuw);
  SDValue Res = DAG.getNode(Opcode, getCurSDLoc(), Op1.getValueType(), Op1, Op2,
                            Flags);
  setValue(&I, Res);
}

void SelectionDAGBuilder::visitSDiv(const User &I) {
  SDValue Op1 = getValue(I.getOperand(0));
  SDValue Op2 = getValue(I.getOperand(1));

  SDNodeFlags Flags;
  Flags.setExact(isa<PossiblyExactOperator>(&I) &&
                 cast<PossiblyExactOperator>(&I)->isExact());
  setValue(&I, DAG.getNode(ISD::SDIV, getCurSDLoc(), Op1.getValueType(), Op1,
                           Op2, Flags));
}

void SelectionDAGBuilder::visitICmp(const User &I) {
  ICmpInst::Predicate predicate = ICmpInst::BAD_ICMP_PREDICATE;
  if (const ICmpInst *IC = dyn_cast<ICmpInst>(&I))
    predicate = IC->getPredicate();
  else if (const ConstantExpr *IC = dyn_cast<ConstantExpr>(&I))
    predicate = ICmpInst::Predicate(IC->getPredicate());
  SDValue Op1 = getValue(I.getOperand(0));
  SDValue Op2 = getValue(I.getOperand(1));
  ISD::CondCode Opcode = getICmpCondCode(predicate);

  auto &TLI = DAG.getTargetLoweringInfo();
  EVT MemVT =
      TLI.getMemValueType(DAG.getDataLayout(), I.getOperand(0)->getType());

  // If a pointer's DAG type is larger than its memory type then the DAG values
  // are zero-extended. This breaks signed comparisons so truncate back to the
  // underlying type before doing the compare.
  if (Op1.getValueType() != MemVT) {
    Op1 = DAG.getPtrExtOrTrunc(Op1, getCurSDLoc(), MemVT);
    Op2 = DAG.getPtrExtOrTrunc(Op2, getCurSDLoc(), MemVT);
  }

  EVT DestVT = DAG.getTargetLoweringInfo().getValueType(DAG.getDataLayout(),
                                                        I.getType());
  setValue(&I, DAG.getSetCC(getCurSDLoc(), DestVT, Op1, Op2, Opcode));
}

void SelectionDAGBuilder::visitFCmp(const User &I) {
  FCmpInst::Predicate predicate = FCmpInst::BAD_FCMP_PREDICATE;
  if (const FCmpInst *FC = dyn_cast<FCmpInst>(&I))
    predicate = FC->getPredicate();
  else if (const ConstantExpr *FC = dyn_cast<ConstantExpr>(&I))
    predicate = FCmpInst::Predicate(FC->getPredicate());
  SDValue Op1 = getValue(I.getOperand(0));
  SDValue Op2 = getValue(I.getOperand(1));

  ISD::CondCode Condition = getFCmpCondCode(predicate);
  auto *FPMO = dyn_cast<FPMathOperator>(&I);
  if ((FPMO && FPMO->hasNoNaNs()) || TM.Options.NoNaNsFPMath)
    Condition = getFCmpCodeWithoutNaN(Condition);

  EVT DestVT = DAG.getTargetLoweringInfo().getValueType(DAG.getDataLayout(),
                                                        I.getType());
  setValue(&I, DAG.getSetCC(getCurSDLoc(), DestVT, Op1, Op2, Condition));
}

// Check if the condition of the select has one use or two users that are both
// selects with the same condition.
static bool hasOnlySelectUsers(const Value *Cond) {
  return llvm::all_of(Cond->users(), [](const Value *V) {
    return isa<SelectInst>(V);
  });
}

void SelectionDAGBuilder::visitSelect(const User &I) {
  SmallVector<EVT, 4> ValueVTs;
  ComputeValueVTs(DAG.getTargetLoweringInfo(), DAG.getDataLayout(), I.getType(),
                  ValueVTs);
  unsigned NumValues = ValueVTs.size();
  if (NumValues == 0) return;

  SmallVector<SDValue, 4> Values(NumValues);
  SDValue Cond     = getValue(I.getOperand(0));
  SDValue LHSVal   = getValue(I.getOperand(1));
  SDValue RHSVal   = getValue(I.getOperand(2));
  SmallVector<SDValue, 1> BaseOps(1, Cond);
  ISD::NodeType OpCode =
      Cond.getValueType().isVector() ? ISD::VSELECT : ISD::SELECT;

  bool IsUnaryAbs = false;

  // Min/max matching is only viable if all output VTs are the same.
  if (is_splat(ValueVTs)) {
    EVT VT = ValueVTs[0];
    LLVMContext &Ctx = *DAG.getContext();
    auto &TLI = DAG.getTargetLoweringInfo();

    // We care about the legality of the operation after it has been type
    // legalized.
    while (TLI.getTypeAction(Ctx, VT) != TargetLoweringBase::TypeLegal)
      VT = TLI.getTypeToTransformTo(Ctx, VT);

    // If the vselect is legal, assume we want to leave this as a vector setcc +
    // vselect. Otherwise, if this is going to be scalarized, we want to see if
    // min/max is legal on the scalar type.
    bool UseScalarMinMax = VT.isVector() &&
      !TLI.isOperationLegalOrCustom(ISD::VSELECT, VT);

    Value *LHS, *RHS;
    auto SPR = matchSelectPattern(const_cast<User*>(&I), LHS, RHS);
    ISD::NodeType Opc = ISD::DELETED_NODE;
    switch (SPR.Flavor) {
    case SPF_UMAX:    Opc = ISD::UMAX; break;
    case SPF_UMIN:    Opc = ISD::UMIN; break;
    case SPF_SMAX:    Opc = ISD::SMAX; break;
    case SPF_SMIN:    Opc = ISD::SMIN; break;
    case SPF_FMINNUM:
      switch (SPR.NaNBehavior) {
      case SPNB_NA: llvm_unreachable("No NaN behavior for FP op?");
      case SPNB_RETURNS_NAN:   Opc = ISD::FMINIMUM; break;
      case SPNB_RETURNS_OTHER: Opc = ISD::FMINNUM; break;
      case SPNB_RETURNS_ANY: {
        if (TLI.isOperationLegalOrCustom(ISD::FMINNUM, VT))
          Opc = ISD::FMINNUM;
        else if (TLI.isOperationLegalOrCustom(ISD::FMINIMUM, VT))
          Opc = ISD::FMINIMUM;
        else if (UseScalarMinMax)
          Opc = TLI.isOperationLegalOrCustom(ISD::FMINNUM, VT.getScalarType()) ?
            ISD::FMINNUM : ISD::FMINIMUM;
        break;
      }
      }
      break;
    case SPF_FMAXNUM:
      switch (SPR.NaNBehavior) {
      case SPNB_NA: llvm_unreachable("No NaN behavior for FP op?");
      case SPNB_RETURNS_NAN:   Opc = ISD::FMAXIMUM; break;
      case SPNB_RETURNS_OTHER: Opc = ISD::FMAXNUM; break;
      case SPNB_RETURNS_ANY:

        if (TLI.isOperationLegalOrCustom(ISD::FMAXNUM, VT))
          Opc = ISD::FMAXNUM;
        else if (TLI.isOperationLegalOrCustom(ISD::FMAXIMUM, VT))
          Opc = ISD::FMAXIMUM;
        else if (UseScalarMinMax)
          Opc = TLI.isOperationLegalOrCustom(ISD::FMAXNUM, VT.getScalarType()) ?
            ISD::FMAXNUM : ISD::FMAXIMUM;
        break;
      }
      break;
    case SPF_ABS:
      IsUnaryAbs = true;
      Opc = ISD::ABS;
      break;
    case SPF_NABS:
      // TODO: we need to produce sub(0, abs(X)).
    default: break;
    }

    if (!IsUnaryAbs && Opc != ISD::DELETED_NODE &&
        (TLI.isOperationLegalOrCustom(Opc, VT) ||
         (UseScalarMinMax &&
          TLI.isOperationLegalOrCustom(Opc, VT.getScalarType()))) &&
        // If the underlying comparison instruction is used by any other
        // instruction, the consumed instructions won't be destroyed, so it is
        // not profitable to convert to a min/max.
        hasOnlySelectUsers(cast<SelectInst>(I).getCondition())) {
      OpCode = Opc;
      LHSVal = getValue(LHS);
      RHSVal = getValue(RHS);
      BaseOps.clear();
    }

    if (IsUnaryAbs) {
      OpCode = Opc;
      LHSVal = getValue(LHS);
      BaseOps.clear();
    }
  }

  if (IsUnaryAbs) {
    for (unsigned i = 0; i != NumValues; ++i) {
      Values[i] =
          DAG.getNode(OpCode, getCurSDLoc(),
                      LHSVal.getNode()->getValueType(LHSVal.getResNo() + i),
                      SDValue(LHSVal.getNode(), LHSVal.getResNo() + i));
    }
  } else {
    for (unsigned i = 0; i != NumValues; ++i) {
      SmallVector<SDValue, 3> Ops(BaseOps.begin(), BaseOps.end());
      Ops.push_back(SDValue(LHSVal.getNode(), LHSVal.getResNo() + i));
      Ops.push_back(SDValue(RHSVal.getNode(), RHSVal.getResNo() + i));
      Values[i] = DAG.getNode(
          OpCode, getCurSDLoc(),
          LHSVal.getNode()->getValueType(LHSVal.getResNo() + i), Ops);
    }
  }

  setValue(&I, DAG.getNode(ISD::MERGE_VALUES, getCurSDLoc(),
                           DAG.getVTList(ValueVTs), Values));
}

void SelectionDAGBuilder::visitTrunc(const User &I) {
  // TruncInst cannot be a no-op cast because sizeof(src) > sizeof(dest).
  SDValue N = getValue(I.getOperand(0));
  EVT DestVT = DAG.getTargetLoweringInfo().getValueType(DAG.getDataLayout(),
                                                        I.getType());
  setValue(&I, DAG.getNode(ISD::TRUNCATE, getCurSDLoc(), DestVT, N));
}

void SelectionDAGBuilder::visitZExt(const User &I) {
  // ZExt cannot be a no-op cast because sizeof(src) < sizeof(dest).
  // ZExt also can't be a cast to bool for same reason. So, nothing much to do
  SDValue N = getValue(I.getOperand(0));
  EVT DestVT = DAG.getTargetLoweringInfo().getValueType(DAG.getDataLayout(),
                                                        I.getType());
  setValue(&I, DAG.getNode(ISD::ZERO_EXTEND, getCurSDLoc(), DestVT, N));
}

void SelectionDAGBuilder::visitSExt(const User &I) {
  // SExt cannot be a no-op cast because sizeof(src) < sizeof(dest).
  // SExt also can't be a cast to bool for same reason. So, nothing much to do
  SDValue N = getValue(I.getOperand(0));
  EVT DestVT = DAG.getTargetLoweringInfo().getValueType(DAG.getDataLayout(),
                                                        I.getType());
  setValue(&I, DAG.getNode(ISD::SIGN_EXTEND, getCurSDLoc(), DestVT, N));
}

void SelectionDAGBuilder::visitFPTrunc(const User &I) {
  // FPTrunc is never a no-op cast, no need to check
  SDValue N = getValue(I.getOperand(0));
  SDLoc dl = getCurSDLoc();
  const TargetLowering &TLI = DAG.getTargetLoweringInfo();
  EVT DestVT = TLI.getValueType(DAG.getDataLayout(), I.getType());
  setValue(&I, DAG.getNode(ISD::FP_ROUND, dl, DestVT, N,
                           DAG.getTargetConstant(
                               0, dl, TLI.getPointerTy(DAG.getDataLayout()))));
}

void SelectionDAGBuilder::visitFPExt(const User &I) {
  // FPExt is never a no-op cast, no need to check
  SDValue N = getValue(I.getOperand(0));
  EVT DestVT = DAG.getTargetLoweringInfo().getValueType(DAG.getDataLayout(),
                                                        I.getType());
  setValue(&I, DAG.getNode(ISD::FP_EXTEND, getCurSDLoc(), DestVT, N));
}

void SelectionDAGBuilder::visitFPToUI(const User &I) {
  // FPToUI is never a no-op cast, no need to check
  SDValue N = getValue(I.getOperand(0));
  EVT DestVT = DAG.getTargetLoweringInfo().getValueType(DAG.getDataLayout(),
                                                        I.getType());
  setValue(&I, DAG.getNode(ISD::FP_TO_UINT, getCurSDLoc(), DestVT, N));
}

void SelectionDAGBuilder::visitFPToSI(const User &I) {
  // FPToSI is never a no-op cast, no need to check
  SDValue N = getValue(I.getOperand(0));
  EVT DestVT = DAG.getTargetLoweringInfo().getValueType(DAG.getDataLayout(),
                                                        I.getType());
  setValue(&I, DAG.getNode(ISD::FP_TO_SINT, getCurSDLoc(), DestVT, N));
}

void SelectionDAGBuilder::visitUIToFP(const User &I) {
  // UIToFP is never a no-op cast, no need to check
  SDValue N = getValue(I.getOperand(0));
  EVT DestVT = DAG.getTargetLoweringInfo().getValueType(DAG.getDataLayout(),
                                                        I.getType());
  setValue(&I, DAG.getNode(ISD::UINT_TO_FP, getCurSDLoc(), DestVT, N));
}

void SelectionDAGBuilder::visitSIToFP(const User &I) {
  // SIToFP is never a no-op cast, no need to check
  SDValue N = getValue(I.getOperand(0));
  EVT DestVT = DAG.getTargetLoweringInfo().getValueType(DAG.getDataLayout(),
                                                        I.getType());
  setValue(&I, DAG.getNode(ISD::SINT_TO_FP, getCurSDLoc(), DestVT, N));
}

void SelectionDAGBuilder::visitPtrToInt(const User &I) {
  // What to do depends on the size of the integer and the size of the pointer.
  // We can either truncate, zero extend, or no-op, accordingly.
  SDValue N = getValue(I.getOperand(0));
  auto &TLI = DAG.getTargetLoweringInfo();
  EVT DestVT = DAG.getTargetLoweringInfo().getValueType(DAG.getDataLayout(),
                                                        I.getType());
  EVT PtrMemVT =
      TLI.getMemValueType(DAG.getDataLayout(), I.getOperand(0)->getType());
  N = DAG.getPtrExtOrTrunc(N, getCurSDLoc(), PtrMemVT);
  N = DAG.getZExtOrTrunc(N, getCurSDLoc(), DestVT);
  setValue(&I, N);
}

void SelectionDAGBuilder::visitIntToPtr(const User &I) {
  // What to do depends on the size of the integer and the size of the pointer.
  // We can either truncate, zero extend, or no-op, accordingly.
  SDValue N = getValue(I.getOperand(0));
  auto &TLI = DAG.getTargetLoweringInfo();
  EVT DestVT = TLI.getValueType(DAG.getDataLayout(), I.getType());
  EVT PtrMemVT = TLI.getMemValueType(DAG.getDataLayout(), I.getType());
  N = DAG.getZExtOrTrunc(N, getCurSDLoc(), PtrMemVT);
  N = DAG.getPtrExtOrTrunc(N, getCurSDLoc(), DestVT);
  setValue(&I, N);
}

void SelectionDAGBuilder::visitBitCast(const User &I) {
  SDValue N = getValue(I.getOperand(0));
  SDLoc dl = getCurSDLoc();
  EVT DestVT = DAG.getTargetLoweringInfo().getValueType(DAG.getDataLayout(),
                                                        I.getType());

  // BitCast assures us that source and destination are the same size so this is
  // either a BITCAST or a no-op.
  if (DestVT != N.getValueType())
    setValue(&I, DAG.getNode(ISD::BITCAST, dl,
                             DestVT, N)); // convert types.
  // Check if the original LLVM IR Operand was a ConstantInt, because getValue()
  // might fold any kind of constant expression to an integer constant and that
  // is not what we are looking for. Only recognize a bitcast of a genuine
  // constant integer as an opaque constant.
  else if(ConstantInt *C = dyn_cast<ConstantInt>(I.getOperand(0)))
    setValue(&I, DAG.getConstant(C->getValue(), dl, DestVT, /*isTarget=*/false,
                                 /*isOpaque*/true));
  else
    setValue(&I, N);            // noop cast.
}

void SelectionDAGBuilder::visitAddrSpaceCast(const User &I) {
  const TargetLowering &TLI = DAG.getTargetLoweringInfo();
  const Value *SV = I.getOperand(0);
  SDValue N = getValue(SV);
  EVT DestVT = TLI.getValueType(DAG.getDataLayout(), I.getType());

  unsigned SrcAS = SV->getType()->getPointerAddressSpace();
  unsigned DestAS = I.getType()->getPointerAddressSpace();

  if (!TLI.isNoopAddrSpaceCast(SrcAS, DestAS))
    N = DAG.getAddrSpaceCast(getCurSDLoc(), DestVT, N, SrcAS, DestAS);

  setValue(&I, N);
}

void SelectionDAGBuilder::visitInsertElement(const User &I) {
  const TargetLowering &TLI = DAG.getTargetLoweringInfo();
  SDValue InVec = getValue(I.getOperand(0));
  SDValue InVal = getValue(I.getOperand(1));
  SDValue InIdx = DAG.getSExtOrTrunc(getValue(I.getOperand(2)), getCurSDLoc(),
                                     TLI.getVectorIdxTy(DAG.getDataLayout()));
  setValue(&I, DAG.getNode(ISD::INSERT_VECTOR_ELT, getCurSDLoc(),
                           TLI.getValueType(DAG.getDataLayout(), I.getType()),
                           InVec, InVal, InIdx));
}

void SelectionDAGBuilder::visitExtractElement(const User &I) {
  const TargetLowering &TLI = DAG.getTargetLoweringInfo();
  SDValue InVec = getValue(I.getOperand(0));
  SDValue InIdx = DAG.getSExtOrTrunc(getValue(I.getOperand(1)), getCurSDLoc(),
                                     TLI.getVectorIdxTy(DAG.getDataLayout()));
  setValue(&I, DAG.getNode(ISD::EXTRACT_VECTOR_ELT, getCurSDLoc(),
                           TLI.getValueType(DAG.getDataLayout(), I.getType()),
                           InVec, InIdx));
}

void SelectionDAGBuilder::visitShuffleVector(const User &I) {
  SDValue Src1 = getValue(I.getOperand(0));
  SDValue Src2 = getValue(I.getOperand(1));
  Constant *MaskV = cast<Constant>(I.getOperand(2));
  SDLoc DL = getCurSDLoc();
  const TargetLowering &TLI = DAG.getTargetLoweringInfo();
  EVT VT = TLI.getValueType(DAG.getDataLayout(), I.getType());
  EVT SrcVT = Src1.getValueType();
  unsigned SrcNumElts = SrcVT.getVectorNumElements();

  if (MaskV->isNullValue() && VT.isScalableVector()) {
    // Canonical splat form of first element of first input vector.
    SDValue FirstElt =
        DAG.getNode(ISD::EXTRACT_VECTOR_ELT, DL, SrcVT.getScalarType(), Src1,
                    DAG.getVectorIdxConstant(0, DL));
    setValue(&I, DAG.getNode(ISD::SPLAT_VECTOR, DL, VT, FirstElt));
    return;
  }

  // For now, we only handle splats for scalable vectors.
  // The DAGCombiner will perform a BUILD_VECTOR -> SPLAT_VECTOR transformation
  // for targets that support a SPLAT_VECTOR for non-scalable vector types.
  assert(!VT.isScalableVector() && "Unsupported scalable vector shuffle");

  SmallVector<int, 8> Mask;
  ShuffleVectorInst::getShuffleMask(MaskV, Mask);
  unsigned MaskNumElts = Mask.size();

  if (SrcNumElts == MaskNumElts) {
    setValue(&I, DAG.getVectorShuffle(VT, DL, Src1, Src2, Mask));
    return;
  }

  // Normalize the shuffle vector since mask and vector length don't match.
  if (SrcNumElts < MaskNumElts) {
    // Mask is longer than the source vectors. We can use concatenate vector to
    // make the mask and vectors lengths match.

    if (MaskNumElts % SrcNumElts == 0) {
      // Mask length is a multiple of the source vector length.
      // Check if the shuffle is some kind of concatenation of the input
      // vectors.
      unsigned NumConcat = MaskNumElts / SrcNumElts;
      bool IsConcat = true;
      SmallVector<int, 8> ConcatSrcs(NumConcat, -1);
      for (unsigned i = 0; i != MaskNumElts; ++i) {
        int Idx = Mask[i];
        if (Idx < 0)
          continue;
        // Ensure the indices in each SrcVT sized piece are sequential and that
        // the same source is used for the whole piece.
        if ((Idx % SrcNumElts != (i % SrcNumElts)) ||
            (ConcatSrcs[i / SrcNumElts] >= 0 &&
             ConcatSrcs[i / SrcNumElts] != (int)(Idx / SrcNumElts))) {
          IsConcat = false;
          break;
        }
        // Remember which source this index came from.
        ConcatSrcs[i / SrcNumElts] = Idx / SrcNumElts;
      }

      // The shuffle is concatenating multiple vectors together. Just emit
      // a CONCAT_VECTORS operation.
      if (IsConcat) {
        SmallVector<SDValue, 8> ConcatOps;
        for (auto Src : ConcatSrcs) {
          if (Src < 0)
            ConcatOps.push_back(DAG.getUNDEF(SrcVT));
          else if (Src == 0)
            ConcatOps.push_back(Src1);
          else
            ConcatOps.push_back(Src2);
        }
        setValue(&I, DAG.getNode(ISD::CONCAT_VECTORS, DL, VT, ConcatOps));
        return;
      }
    }

    unsigned PaddedMaskNumElts = alignTo(MaskNumElts, SrcNumElts);
    unsigned NumConcat = PaddedMaskNumElts / SrcNumElts;
    EVT PaddedVT = EVT::getVectorVT(*DAG.getContext(), VT.getScalarType(),
                                    PaddedMaskNumElts);

    // Pad both vectors with undefs to make them the same length as the mask.
    SDValue UndefVal = DAG.getUNDEF(SrcVT);

    SmallVector<SDValue, 8> MOps1(NumConcat, UndefVal);
    SmallVector<SDValue, 8> MOps2(NumConcat, UndefVal);
    MOps1[0] = Src1;
    MOps2[0] = Src2;

    Src1 = DAG.getNode(ISD::CONCAT_VECTORS, DL, PaddedVT, MOps1);
    Src2 = DAG.getNode(ISD::CONCAT_VECTORS, DL, PaddedVT, MOps2);

    // Readjust mask for new input vector length.
    SmallVector<int, 8> MappedOps(PaddedMaskNumElts, -1);
    for (unsigned i = 0; i != MaskNumElts; ++i) {
      int Idx = Mask[i];
      if (Idx >= (int)SrcNumElts)
        Idx -= SrcNumElts - PaddedMaskNumElts;
      MappedOps[i] = Idx;
    }

    SDValue Result = DAG.getVectorShuffle(PaddedVT, DL, Src1, Src2, MappedOps);

    // If the concatenated vector was padded, extract a subvector with the
    // correct number of elements.
    if (MaskNumElts != PaddedMaskNumElts)
      Result = DAG.getNode(ISD::EXTRACT_SUBVECTOR, DL, VT, Result,
                           DAG.getVectorIdxConstant(0, DL));

    setValue(&I, Result);
    return;
  }

  if (SrcNumElts > MaskNumElts) {
    // Analyze the access pattern of the vector to see if we can extract
    // two subvectors and do the shuffle.
    int StartIdx[2] = { -1, -1 };  // StartIdx to extract from
    bool CanExtract = true;
    for (int Idx : Mask) {
      unsigned Input = 0;
      if (Idx < 0)
        continue;

      if (Idx >= (int)SrcNumElts) {
        Input = 1;
        Idx -= SrcNumElts;
      }

      // If all the indices come from the same MaskNumElts sized portion of
      // the sources we can use extract. Also make sure the extract wouldn't
      // extract past the end of the source.
      int NewStartIdx = alignDown(Idx, MaskNumElts);
      if (NewStartIdx + MaskNumElts > SrcNumElts ||
          (StartIdx[Input] >= 0 && StartIdx[Input] != NewStartIdx))
        CanExtract = false;
      // Make sure we always update StartIdx as we use it to track if all
      // elements are undef.
      StartIdx[Input] = NewStartIdx;
    }

    if (StartIdx[0] < 0 && StartIdx[1] < 0) {
      setValue(&I, DAG.getUNDEF(VT)); // Vectors are not used.
      return;
    }
    if (CanExtract) {
      // Extract appropriate subvector and generate a vector shuffle
      for (unsigned Input = 0; Input < 2; ++Input) {
        SDValue &Src = Input == 0 ? Src1 : Src2;
        if (StartIdx[Input] < 0)
          Src = DAG.getUNDEF(VT);
        else {
          Src = DAG.getNode(ISD::EXTRACT_SUBVECTOR, DL, VT, Src,
                            DAG.getVectorIdxConstant(StartIdx[Input], DL));
        }
      }

      // Calculate new mask.
      SmallVector<int, 8> MappedOps(Mask.begin(), Mask.end());
      for (int &Idx : MappedOps) {
        if (Idx >= (int)SrcNumElts)
          Idx -= SrcNumElts + StartIdx[1] - MaskNumElts;
        else if (Idx >= 0)
          Idx -= StartIdx[0];
      }

      setValue(&I, DAG.getVectorShuffle(VT, DL, Src1, Src2, MappedOps));
      return;
    }
  }

  // We can't use either concat vectors or extract subvectors so fall back to
  // replacing the shuffle with extract and build vector.
  // to insert and build vector.
  EVT EltVT = VT.getVectorElementType();
  SmallVector<SDValue,8> Ops;
  for (int Idx : Mask) {
    SDValue Res;

    if (Idx < 0) {
      Res = DAG.getUNDEF(EltVT);
    } else {
      SDValue &Src = Idx < (int)SrcNumElts ? Src1 : Src2;
      if (Idx >= (int)SrcNumElts) Idx -= SrcNumElts;

      Res = DAG.getNode(ISD::EXTRACT_VECTOR_ELT, DL, EltVT, Src,
                        DAG.getVectorIdxConstant(Idx, DL));
    }

    Ops.push_back(Res);
  }

  setValue(&I, DAG.getBuildVector(VT, DL, Ops));
}

void SelectionDAGBuilder::visitInsertValue(const User &I) {
  ArrayRef<unsigned> Indices;
  if (const InsertValueInst *IV = dyn_cast<InsertValueInst>(&I))
    Indices = IV->getIndices();
  else
    Indices = cast<ConstantExpr>(&I)->getIndices();

  const Value *Op0 = I.getOperand(0);
  const Value *Op1 = I.getOperand(1);
  Type *AggTy = I.getType();
  Type *ValTy = Op1->getType();
  bool IntoUndef = isa<UndefValue>(Op0);
  bool FromUndef = isa<UndefValue>(Op1);

  unsigned LinearIndex = ComputeLinearIndex(AggTy, Indices);

  const TargetLowering &TLI = DAG.getTargetLoweringInfo();
  SmallVector<EVT, 4> AggValueVTs;
  ComputeValueVTs(TLI, DAG.getDataLayout(), AggTy, AggValueVTs);
  SmallVector<EVT, 4> ValValueVTs;
  ComputeValueVTs(TLI, DAG.getDataLayout(), ValTy, ValValueVTs);

  unsigned NumAggValues = AggValueVTs.size();
  unsigned NumValValues = ValValueVTs.size();
  SmallVector<SDValue, 4> Values(NumAggValues);

  // Ignore an insertvalue that produces an empty object
  if (!NumAggValues) {
    setValue(&I, DAG.getUNDEF(MVT(MVT::Other)));
    return;
  }

  SDValue Agg = getValue(Op0);
  unsigned i = 0;
  // Copy the beginning value(s) from the original aggregate.
  for (; i != LinearIndex; ++i)
    Values[i] = IntoUndef ? DAG.getUNDEF(AggValueVTs[i]) :
                SDValue(Agg.getNode(), Agg.getResNo() + i);
  // Copy values from the inserted value(s).
  if (NumValValues) {
    SDValue Val = getValue(Op1);
    for (; i != LinearIndex + NumValValues; ++i)
      Values[i] = FromUndef ? DAG.getUNDEF(AggValueVTs[i]) :
                  SDValue(Val.getNode(), Val.getResNo() + i - LinearIndex);
  }
  // Copy remaining value(s) from the original aggregate.
  for (; i != NumAggValues; ++i)
    Values[i] = IntoUndef ? DAG.getUNDEF(AggValueVTs[i]) :
                SDValue(Agg.getNode(), Agg.getResNo() + i);

  setValue(&I, DAG.getNode(ISD::MERGE_VALUES, getCurSDLoc(),
                           DAG.getVTList(AggValueVTs), Values));
}

void SelectionDAGBuilder::visitExtractValue(const User &I) {
  ArrayRef<unsigned> Indices;
  if (const ExtractValueInst *EV = dyn_cast<ExtractValueInst>(&I))
    Indices = EV->getIndices();
  else
    Indices = cast<ConstantExpr>(&I)->getIndices();

  const Value *Op0 = I.getOperand(0);
  Type *AggTy = Op0->getType();
  Type *ValTy = I.getType();
  bool OutOfUndef = isa<UndefValue>(Op0);

  unsigned LinearIndex = ComputeLinearIndex(AggTy, Indices);

  const TargetLowering &TLI = DAG.getTargetLoweringInfo();
  SmallVector<EVT, 4> ValValueVTs;
  ComputeValueVTs(TLI, DAG.getDataLayout(), ValTy, ValValueVTs);

  unsigned NumValValues = ValValueVTs.size();

  // Ignore a extractvalue that produces an empty object
  if (!NumValValues) {
    setValue(&I, DAG.getUNDEF(MVT(MVT::Other)));
    return;
  }

  SmallVector<SDValue, 4> Values(NumValValues);

  SDValue Agg = getValue(Op0);
  // Copy out the selected value(s).
  for (unsigned i = LinearIndex; i != LinearIndex + NumValValues; ++i)
    Values[i - LinearIndex] =
      OutOfUndef ?
        DAG.getUNDEF(Agg.getNode()->getValueType(Agg.getResNo() + i)) :
        SDValue(Agg.getNode(), Agg.getResNo() + i);

  setValue(&I, DAG.getNode(ISD::MERGE_VALUES, getCurSDLoc(),
                           DAG.getVTList(ValValueVTs), Values));
}

void SelectionDAGBuilder::visitGetElementPtr(const User &I) {
  Value *Op0 = I.getOperand(0);
  // Note that the pointer operand may be a vector of pointers. Take the scalar
  // element which holds a pointer.
  unsigned AS = Op0->getType()->getScalarType()->getPointerAddressSpace();
  SDValue N = getValue(Op0);
  SDLoc dl = getCurSDLoc();
  auto &TLI = DAG.getTargetLoweringInfo();
  MVT PtrTy = TLI.getPointerTy(DAG.getDataLayout(), AS);
  MVT PtrMemTy = TLI.getPointerMemTy(DAG.getDataLayout(), AS);

  // Normalize Vector GEP - all scalar operands should be converted to the
  // splat vector.
  bool IsVectorGEP = I.getType()->isVectorTy();
  ElementCount VectorElementCount = IsVectorGEP ?
    I.getType()->getVectorElementCount() : ElementCount(0, false);

  if (IsVectorGEP && !N.getValueType().isVector()) {
    LLVMContext &Context = *DAG.getContext();
    EVT VT = EVT::getVectorVT(Context, N.getValueType(), VectorElementCount);
    if (VectorElementCount.Scalable)
      N = DAG.getSplatVector(VT, dl, N);
    else
      N = DAG.getSplatBuildVector(VT, dl, N);
  }

  for (gep_type_iterator GTI = gep_type_begin(&I), E = gep_type_end(&I);
       GTI != E; ++GTI) {
    const Value *Idx = GTI.getOperand();
    if (StructType *StTy = GTI.getStructTypeOrNull()) {
      unsigned Field = cast<Constant>(Idx)->getUniqueInteger().getZExtValue();
      if (Field) {
        // N = N + Offset
        uint64_t Offset = DL->getStructLayout(StTy)->getElementOffset(Field);

        // In an inbounds GEP with an offset that is nonnegative even when
        // interpreted as signed, assume there is no unsigned overflow.
        SDNodeFlags Flags;
        if (int64_t(Offset) >= 0 && cast<GEPOperator>(I).isInBounds())
          Flags.setNoUnsignedWrap(true);

        N = DAG.getNode(ISD::ADD, dl, N.getValueType(), N,
                        DAG.getConstant(Offset, dl, N.getValueType()), Flags);
      }
    } else {
      // IdxSize is the width of the arithmetic according to IR semantics.
      // In SelectionDAG, we may prefer to do arithmetic in a wider bitwidth
      // (and fix up the result later).
      unsigned IdxSize = DAG.getDataLayout().getIndexSizeInBits(AS);
      MVT IdxTy = MVT::getIntegerVT(IdxSize);
      TypeSize ElementSize = DL->getTypeAllocSize(GTI.getIndexedType());
      // We intentionally mask away the high bits here; ElementSize may not
      // fit in IdxTy.
      APInt ElementMul(IdxSize, ElementSize.getKnownMinSize());
      bool ElementScalable = ElementSize.isScalable();

      // If this is a scalar constant or a splat vector of constants,
      // handle it quickly.
      const auto *C = dyn_cast<Constant>(Idx);
      if (C && isa<VectorType>(C->getType()))
        C = C->getSplatValue();

      const auto *CI = dyn_cast_or_null<ConstantInt>(C);
      if (CI && CI->isZero())
        continue;
      if (CI && !ElementScalable) {
        APInt Offs = ElementMul * CI->getValue().sextOrTrunc(IdxSize);
        LLVMContext &Context = *DAG.getContext();
        SDValue OffsVal;
        if (IsVectorGEP)
          OffsVal = DAG.getConstant(
              Offs, dl, EVT::getVectorVT(Context, IdxTy, VectorElementCount));
        else
          OffsVal = DAG.getConstant(Offs, dl, IdxTy);

        // In an inbounds GEP with an offset that is nonnegative even when
        // interpreted as signed, assume there is no unsigned overflow.
        SDNodeFlags Flags;
        if (Offs.isNonNegative() && cast<GEPOperator>(I).isInBounds())
          Flags.setNoUnsignedWrap(true);

        OffsVal = DAG.getSExtOrTrunc(OffsVal, dl, N.getValueType());

        N = DAG.getNode(ISD::ADD, dl, N.getValueType(), N, OffsVal, Flags);
        continue;
      }

      // N = N + Idx * ElementMul;
      SDValue IdxN = getValue(Idx);

      if (!IdxN.getValueType().isVector() && IsVectorGEP) {
        EVT VT = EVT::getVectorVT(*Context, IdxN.getValueType(),
                                  VectorElementCount);
        if (VectorElementCount.Scalable)
          IdxN = DAG.getSplatVector(VT, dl, IdxN);
        else
          IdxN = DAG.getSplatBuildVector(VT, dl, IdxN);
      }

      // If the index is smaller or larger than intptr_t, truncate or extend
      // it.
      IdxN = DAG.getSExtOrTrunc(IdxN, dl, N.getValueType());

      if (ElementScalable) {
        EVT VScaleTy = N.getValueType().getScalarType();
        SDValue VScale = DAG.getNode(
            ISD::VSCALE, dl, VScaleTy,
            DAG.getConstant(ElementMul.getZExtValue(), dl, VScaleTy));
        if (IsVectorGEP)
          VScale = DAG.getSplatVector(N.getValueType(), dl, VScale);
        IdxN = DAG.getNode(ISD::MUL, dl, N.getValueType(), IdxN, VScale);
      } else {
        // If this is a multiply by a power of two, turn it into a shl
        // immediately.  This is a very common case.
        if (ElementMul != 1) {
          if (ElementMul.isPowerOf2()) {
            unsigned Amt = ElementMul.logBase2();
            IdxN = DAG.getNode(ISD::SHL, dl,
                               N.getValueType(), IdxN,
                               DAG.getConstant(Amt, dl, IdxN.getValueType()));
          } else {
            SDValue Scale = DAG.getConstant(ElementMul.getZExtValue(), dl,
                                            IdxN.getValueType());
            IdxN = DAG.getNode(ISD::MUL, dl,
                               N.getValueType(), IdxN, Scale);
          }
        }
      }

      N = DAG.getNode(ISD::ADD, dl,
                      N.getValueType(), N, IdxN);
    }
  }

  if (PtrMemTy != PtrTy && !cast<GEPOperator>(I).isInBounds())
    N = DAG.getPtrExtendInReg(N, dl, PtrMemTy);

  setValue(&I, N);
}

void SelectionDAGBuilder::visitAlloca(const AllocaInst &I) {
  // If this is a fixed sized alloca in the entry block of the function,
  // allocate it statically on the stack.
  if (FuncInfo.StaticAllocaMap.count(&I))
    return;   // getValue will auto-populate this.

  SDLoc dl = getCurSDLoc();
  Type *Ty = I.getAllocatedType();
  const TargetLowering &TLI = DAG.getTargetLoweringInfo();
  auto &DL = DAG.getDataLayout();
  uint64_t TySize = DL.getTypeAllocSize(Ty);
  MaybeAlign Alignment = max(DL.getPrefTypeAlign(Ty), I.getAlign());

  SDValue AllocSize = getValue(I.getArraySize());

  EVT IntPtr = TLI.getPointerTy(DAG.getDataLayout(), DL.getAllocaAddrSpace());
  if (AllocSize.getValueType() != IntPtr)
    AllocSize = DAG.getZExtOrTrunc(AllocSize, dl, IntPtr);

  AllocSize = DAG.getNode(ISD::MUL, dl, IntPtr,
                          AllocSize,
                          DAG.getConstant(TySize, dl, IntPtr));

  // Handle alignment.  If the requested alignment is less than or equal to
  // the stack alignment, ignore it.  If the size is greater than or equal to
  // the stack alignment, we note this in the DYNAMIC_STACKALLOC node.
  Align StackAlign = DAG.getSubtarget().getFrameLowering()->getStackAlign();
  if (Alignment <= StackAlign)
    Alignment = None;

  const uint64_t StackAlignMask = StackAlign.value() - 1U;
  // Round the size of the allocation up to the stack alignment size
  // by add SA-1 to the size. This doesn't overflow because we're computing
  // an address inside an alloca.
  SDNodeFlags Flags;
  Flags.setNoUnsignedWrap(true);
  AllocSize = DAG.getNode(ISD::ADD, dl, AllocSize.getValueType(), AllocSize,
                          DAG.getConstant(StackAlignMask, dl, IntPtr), Flags);

  // Mask out the low bits for alignment purposes.
  AllocSize = DAG.getNode(ISD::AND, dl, AllocSize.getValueType(), AllocSize,
                          DAG.getConstant(~StackAlignMask, dl, IntPtr));

  SDValue Ops[] = {
      getRoot(), AllocSize,
      DAG.getConstant(Alignment ? Alignment->value() : 0, dl, IntPtr)};
  SDVTList VTs = DAG.getVTList(AllocSize.getValueType(), MVT::Other);
  SDValue DSA = DAG.getNode(ISD::DYNAMIC_STACKALLOC, dl, VTs, Ops);
  setValue(&I, DSA);
  DAG.setRoot(DSA.getValue(1));

  assert(FuncInfo.MF->getFrameInfo().hasVarSizedObjects());
}

void SelectionDAGBuilder::visitLoad(const LoadInst &I) {
  if (I.isAtomic())
    return visitAtomicLoad(I);

  const TargetLowering &TLI = DAG.getTargetLoweringInfo();
  const Value *SV = I.getOperand(0);
  if (TLI.supportSwiftError()) {
    // Swifterror values can come from either a function parameter with
    // swifterror attribute or an alloca with swifterror attribute.
    if (const Argument *Arg = dyn_cast<Argument>(SV)) {
      if (Arg->hasSwiftErrorAttr())
        return visitLoadFromSwiftError(I);
    }

    if (const AllocaInst *Alloca = dyn_cast<AllocaInst>(SV)) {
      if (Alloca->isSwiftError())
        return visitLoadFromSwiftError(I);
    }
  }

  SDValue Ptr = getValue(SV);

  Type *Ty = I.getType();
  unsigned Alignment = I.getAlignment();

  AAMDNodes AAInfo;
  I.getAAMetadata(AAInfo);
  const MDNode *Ranges = I.getMetadata(LLVMContext::MD_range);

  SmallVector<EVT, 4> ValueVTs, MemVTs;
  SmallVector<uint64_t, 4> Offsets;
  ComputeValueVTs(TLI, DAG.getDataLayout(), Ty, ValueVTs, &MemVTs, &Offsets);
  unsigned NumValues = ValueVTs.size();
  if (NumValues == 0)
    return;

  bool isVolatile = I.isVolatile();

  SDValue Root;
  bool ConstantMemory = false;
  if (isVolatile)
    // Serialize volatile loads with other side effects.
    Root = getRoot();
  else if (NumValues > MaxParallelChains)
    Root = getMemoryRoot();
  else if (AA &&
           AA->pointsToConstantMemory(MemoryLocation(
               SV,
               LocationSize::precise(DAG.getDataLayout().getTypeStoreSize(Ty)),
               AAInfo))) {
    // Do not serialize (non-volatile) loads of constant memory with anything.
    Root = DAG.getEntryNode();
    ConstantMemory = true;
  } else {
    // Do not serialize non-volatile loads against each other.
    Root = DAG.getRoot();
  }

  SDLoc dl = getCurSDLoc();

  if (isVolatile)
    Root = TLI.prepareVolatileOrAtomicLoad(Root, dl, DAG);

  // An aggregate load cannot wrap around the address space, so offsets to its
  // parts don't wrap either.
  SDNodeFlags Flags;
  Flags.setNoUnsignedWrap(true);

  SmallVector<SDValue, 4> Values(NumValues);
  SmallVector<SDValue, 4> Chains(std::min(MaxParallelChains, NumValues));
  EVT PtrVT = Ptr.getValueType();

  MachineMemOperand::Flags MMOFlags
    = TLI.getLoadMemOperandFlags(I, DAG.getDataLayout());

  unsigned ChainI = 0;
  for (unsigned i = 0; i != NumValues; ++i, ++ChainI) {
    // Serializing loads here may result in excessive register pressure, and
    // TokenFactor places arbitrary choke points on the scheduler. SD scheduling
    // could recover a bit by hoisting nodes upward in the chain by recognizing
    // they are side-effect free or do not alias. The optimizer should really
    // avoid this case by converting large object/array copies to llvm.memcpy
    // (MaxParallelChains should always remain as failsafe).
    if (ChainI == MaxParallelChains) {
      assert(PendingLoads.empty() && "PendingLoads must be serialized first");
      SDValue Chain = DAG.getNode(ISD::TokenFactor, dl, MVT::Other,
                                  makeArrayRef(Chains.data(), ChainI));
      Root = Chain;
      ChainI = 0;
    }
    SDValue A = DAG.getNode(ISD::ADD, dl,
                            PtrVT, Ptr,
                            DAG.getConstant(Offsets[i], dl, PtrVT),
                            Flags);

    SDValue L = DAG.getLoad(MemVTs[i], dl, Root, A,
                            MachinePointerInfo(SV, Offsets[i]), Alignment,
                            MMOFlags, AAInfo, Ranges);
    Chains[ChainI] = L.getValue(1);

    if (MemVTs[i] != ValueVTs[i])
      L = DAG.getZExtOrTrunc(L, dl, ValueVTs[i]);

    Values[i] = L;
  }

  if (!ConstantMemory) {
    SDValue Chain = DAG.getNode(ISD::TokenFactor, dl, MVT::Other,
                                makeArrayRef(Chains.data(), ChainI));
    if (isVolatile)
      DAG.setRoot(Chain);
    else
      PendingLoads.push_back(Chain);
  }

  setValue(&I, DAG.getNode(ISD::MERGE_VALUES, dl,
                           DAG.getVTList(ValueVTs), Values));
}

void SelectionDAGBuilder::visitStoreToSwiftError(const StoreInst &I) {
  assert(DAG.getTargetLoweringInfo().supportSwiftError() &&
         "call visitStoreToSwiftError when backend supports swifterror");

  SmallVector<EVT, 4> ValueVTs;
  SmallVector<uint64_t, 4> Offsets;
  const Value *SrcV = I.getOperand(0);
  ComputeValueVTs(DAG.getTargetLoweringInfo(), DAG.getDataLayout(),
                  SrcV->getType(), ValueVTs, &Offsets);
  assert(ValueVTs.size() == 1 && Offsets[0] == 0 &&
         "expect a single EVT for swifterror");

  SDValue Src = getValue(SrcV);
  // Create a virtual register, then update the virtual register.
  Register VReg =
      SwiftError.getOrCreateVRegDefAt(&I, FuncInfo.MBB, I.getPointerOperand());
  // Chain, DL, Reg, N or Chain, DL, Reg, N, Glue
  // Chain can be getRoot or getControlRoot.
  SDValue CopyNode = DAG.getCopyToReg(getRoot(), getCurSDLoc(), VReg,
                                      SDValue(Src.getNode(), Src.getResNo()));
  DAG.setRoot(CopyNode);
}

void SelectionDAGBuilder::visitLoadFromSwiftError(const LoadInst &I) {
  assert(DAG.getTargetLoweringInfo().supportSwiftError() &&
         "call visitLoadFromSwiftError when backend supports swifterror");

  assert(!I.isVolatile() &&
         !I.hasMetadata(LLVMContext::MD_nontemporal) &&
         !I.hasMetadata(LLVMContext::MD_invariant_load) &&
         "Support volatile, non temporal, invariant for load_from_swift_error");

  const Value *SV = I.getOperand(0);
  Type *Ty = I.getType();
  AAMDNodes AAInfo;
  I.getAAMetadata(AAInfo);
  assert(
      (!AA ||
       !AA->pointsToConstantMemory(MemoryLocation(
           SV, LocationSize::precise(DAG.getDataLayout().getTypeStoreSize(Ty)),
           AAInfo))) &&
      "load_from_swift_error should not be constant memory");

  SmallVector<EVT, 4> ValueVTs;
  SmallVector<uint64_t, 4> Offsets;
  ComputeValueVTs(DAG.getTargetLoweringInfo(), DAG.getDataLayout(), Ty,
                  ValueVTs, &Offsets);
  assert(ValueVTs.size() == 1 && Offsets[0] == 0 &&
         "expect a single EVT for swifterror");

  // Chain, DL, Reg, VT, Glue or Chain, DL, Reg, VT
  SDValue L = DAG.getCopyFromReg(
      getRoot(), getCurSDLoc(),
      SwiftError.getOrCreateVRegUseAt(&I, FuncInfo.MBB, SV), ValueVTs[0]);

  setValue(&I, L);
}

void SelectionDAGBuilder::visitStore(const StoreInst &I) {
  if (I.isAtomic())
    return visitAtomicStore(I);

  const Value *SrcV = I.getOperand(0);
  const Value *PtrV = I.getOperand(1);

  const TargetLowering &TLI = DAG.getTargetLoweringInfo();
  if (TLI.supportSwiftError()) {
    // Swifterror values can come from either a function parameter with
    // swifterror attribute or an alloca with swifterror attribute.
    if (const Argument *Arg = dyn_cast<Argument>(PtrV)) {
      if (Arg->hasSwiftErrorAttr())
        return visitStoreToSwiftError(I);
    }

    if (const AllocaInst *Alloca = dyn_cast<AllocaInst>(PtrV)) {
      if (Alloca->isSwiftError())
        return visitStoreToSwiftError(I);
    }
  }

  SmallVector<EVT, 4> ValueVTs, MemVTs;
  SmallVector<uint64_t, 4> Offsets;
  ComputeValueVTs(DAG.getTargetLoweringInfo(), DAG.getDataLayout(),
                  SrcV->getType(), ValueVTs, &MemVTs, &Offsets);
  unsigned NumValues = ValueVTs.size();
  if (NumValues == 0)
    return;

  // Get the lowered operands. Note that we do this after
  // checking if NumResults is zero, because with zero results
  // the operands won't have values in the map.
  SDValue Src = getValue(SrcV);
  SDValue Ptr = getValue(PtrV);

  SDValue Root = I.isVolatile() ? getRoot() : getMemoryRoot();
  SmallVector<SDValue, 4> Chains(std::min(MaxParallelChains, NumValues));
  SDLoc dl = getCurSDLoc();
  unsigned Alignment = I.getAlignment();
  AAMDNodes AAInfo;
  I.getAAMetadata(AAInfo);

  auto MMOFlags = TLI.getStoreMemOperandFlags(I, DAG.getDataLayout());

  // An aggregate load cannot wrap around the address space, so offsets to its
  // parts don't wrap either.
  SDNodeFlags Flags;
  Flags.setNoUnsignedWrap(true);

  unsigned ChainI = 0;
  for (unsigned i = 0; i != NumValues; ++i, ++ChainI) {
    // See visitLoad comments.
    if (ChainI == MaxParallelChains) {
      SDValue Chain = DAG.getNode(ISD::TokenFactor, dl, MVT::Other,
                                  makeArrayRef(Chains.data(), ChainI));
      Root = Chain;
      ChainI = 0;
    }
    SDValue Add = DAG.getMemBasePlusOffset(Ptr, Offsets[i], dl, Flags);
    SDValue Val = SDValue(Src.getNode(), Src.getResNo() + i);
    if (MemVTs[i] != ValueVTs[i])
      Val = DAG.getPtrExtOrTrunc(Val, dl, MemVTs[i]);
    SDValue St =
        DAG.getStore(Root, dl, Val, Add, MachinePointerInfo(PtrV, Offsets[i]),
                     Alignment, MMOFlags, AAInfo);
    Chains[ChainI] = St;
  }

  SDValue StoreNode = DAG.getNode(ISD::TokenFactor, dl, MVT::Other,
                                  makeArrayRef(Chains.data(), ChainI));
  DAG.setRoot(StoreNode);
}

void SelectionDAGBuilder::visitMaskedStore(const CallInst &I,
                                           bool IsCompressing) {
  SDLoc sdl = getCurSDLoc();

  auto getMaskedStoreOps = [&](Value* &Ptr, Value* &Mask, Value* &Src0,
                           unsigned& Alignment) {
    // llvm.masked.store.*(Src0, Ptr, alignment, Mask)
    Src0 = I.getArgOperand(0);
    Ptr = I.getArgOperand(1);
    Alignment = cast<ConstantInt>(I.getArgOperand(2))->getZExtValue();
    Mask = I.getArgOperand(3);
  };
  auto getCompressingStoreOps = [&](Value* &Ptr, Value* &Mask, Value* &Src0,
                           unsigned& Alignment) {
    // llvm.masked.compressstore.*(Src0, Ptr, Mask)
    Src0 = I.getArgOperand(0);
    Ptr = I.getArgOperand(1);
    Mask = I.getArgOperand(2);
    Alignment = 0;
  };

  Value  *PtrOperand, *MaskOperand, *Src0Operand;
  unsigned Alignment;
  if (IsCompressing)
    getCompressingStoreOps(PtrOperand, MaskOperand, Src0Operand, Alignment);
  else
    getMaskedStoreOps(PtrOperand, MaskOperand, Src0Operand, Alignment);

  SDValue Ptr = getValue(PtrOperand);
  SDValue Src0 = getValue(Src0Operand);
  SDValue Mask = getValue(MaskOperand);
  SDValue Offset = DAG.getUNDEF(Ptr.getValueType());

  EVT VT = Src0.getValueType();
  if (!Alignment)
    Alignment = DAG.getEVTAlignment(VT);

  AAMDNodes AAInfo;
  I.getAAMetadata(AAInfo);

  MachineMemOperand *MMO =
    DAG.getMachineFunction().
    getMachineMemOperand(MachinePointerInfo(PtrOperand),
                          MachineMemOperand::MOStore,
                          // TODO: Make MachineMemOperands aware of scalable
                          // vectors.
                          VT.getStoreSize().getKnownMinSize(),
                          Alignment, AAInfo);
  SDValue StoreNode =
      DAG.getMaskedStore(getMemoryRoot(), sdl, Src0, Ptr, Offset, Mask, VT, MMO,
                         ISD::UNINDEXED, false /* Truncating */, IsCompressing);
  DAG.setRoot(StoreNode);
  setValue(&I, StoreNode);
}

void SelectionDAGBuilder::visitStoreVP(const CallInst &I) {
  SDLoc sdl = getCurSDLoc();

  auto getVPStoreOps = [&](Value* &Ptr, Value* &Mask, Value* &Src0,
                            Value * &VLen, unsigned & Alignment) {
    // llvm.masked.store.*(Src0, Ptr, Mask, VLen)
    Src0 = I.getArgOperand(0);
    Ptr = I.getArgOperand(1);
    Alignment = I.getParamAlignment(1);
    Mask = I.getArgOperand(2);
    VLen = I.getArgOperand(3);
  };

  Value  *PtrOperand, *MaskOperand, *Src0Operand, *VLenOperand;
  unsigned Alignment = 0;
  getVPStoreOps(PtrOperand, MaskOperand, Src0Operand, VLenOperand, Alignment);

  SDValue Ptr = getValue(PtrOperand);
  SDValue Src0 = getValue(Src0Operand);
  SDValue Mask = getValue(MaskOperand);
  SDValue VLen = getValue(VLenOperand);

  EVT VT = Src0.getValueType();
  if (!Alignment)
    Alignment = DAG.getEVTAlignment(VT);

  AAMDNodes AAInfo;
  I.getAAMetadata(AAInfo);

  MachineMemOperand *MMO =
    DAG.getMachineFunction().
    getMachineMemOperand(MachinePointerInfo(PtrOperand),
                          MachineMemOperand::MOStore,  VT.getStoreSize(),
                          Alignment, AAInfo);
  SDValue StoreNode = DAG.getStoreVP(getRoot(), sdl, Src0, Ptr, Mask, VLen, VT,
                                         MMO, false /* Truncating */);
  DAG.setRoot(StoreNode);
  setValue(&I, StoreNode);
}

// Get a uniform base for the Gather/Scatter intrinsic.
// The first argument of the Gather/Scatter intrinsic is a vector of pointers.
// We try to represent it as a base pointer + vector of indices.
// Usually, the vector of pointers comes from a 'getelementptr' instruction.
// The first operand of the GEP may be a single pointer or a vector of pointers
// Example:
//   %gep.ptr = getelementptr i32, <8 x i32*> %vptr, <8 x i32> %ind
//  or
//   %gep.ptr = getelementptr i32, i32* %ptr,        <8 x i32> %ind
// %res = call <8 x i32> @llvm.masked.gather.v8i32(<8 x i32*> %gep.ptr, ..
//
// When the first GEP operand is a single pointer - it is the uniform base we
// are looking for. If first operand of the GEP is a splat vector - we
// extract the splat value and use it as a uniform base.
// In all other cases the function returns 'false'.
static bool getUniformBase(const Value *Ptr, SDValue &Base, SDValue &Index,
                           ISD::MemIndexType &IndexType, SDValue &Scale,
                           SelectionDAGBuilder *SDB) {
  SelectionDAG& DAG = SDB->DAG;
  LLVMContext &Context = *DAG.getContext();

  assert(Ptr->getType()->isVectorTy() && "Uexpected pointer type");
  const GetElementPtrInst *GEP = dyn_cast<GetElementPtrInst>(Ptr);
  if (!GEP)
    return false;

  const Value *BasePtr = GEP->getPointerOperand();
  if (BasePtr->getType()->isVectorTy()) {
    BasePtr = getSplatValue(BasePtr);
    if (!BasePtr)
      return false;
  }

  unsigned FinalIndex = GEP->getNumOperands() - 1;
  Value *IndexVal = GEP->getOperand(FinalIndex);
  gep_type_iterator GTI = gep_type_begin(*GEP);

  // Ensure all the other indices are 0.
  for (unsigned i = 1; i < FinalIndex; ++i, ++GTI) {
    auto *C = dyn_cast<Constant>(GEP->getOperand(i));
    if (!C)
      return false;
    if (isa<VectorType>(C->getType()))
      C = C->getSplatValue();
    auto *CI = dyn_cast_or_null<ConstantInt>(C);
    if (!CI || !CI->isZero())
      return false;
  }

  // The operands of the GEP may be defined in another basic block.
  // In this case we'll not find nodes for the operands.
  if (!SDB->findValue(BasePtr))
    return false;
  Constant *C = dyn_cast<Constant>(IndexVal);
  if (!C && !SDB->findValue(IndexVal))
    return false;

  const TargetLowering &TLI = DAG.getTargetLoweringInfo();
  const DataLayout &DL = DAG.getDataLayout();
  StructType *STy = GTI.getStructTypeOrNull();

  if (STy) {
    const StructLayout *SL = DL.getStructLayout(STy);
    unsigned Field = cast<Constant>(IndexVal)->getUniqueInteger().getZExtValue();
    Scale = DAG.getTargetConstant(1, SDB->getCurSDLoc(), TLI.getPointerTy(DL));
    Index = DAG.getConstant(SL->getElementOffset(Field),
                            SDB->getCurSDLoc(), TLI.getPointerTy(DL));
  } else {
    Scale = DAG.getTargetConstant(
                DL.getTypeAllocSize(GEP->getResultElementType()),
                SDB->getCurSDLoc(), TLI.getPointerTy(DL));
    Index = SDB->getValue(IndexVal);
  }
  Base = SDB->getValue(BasePtr);
  IndexType = ISD::SIGNED_SCALED;

  if (STy || !Index.getValueType().isVector()) {
    unsigned GEPWidth = GEP->getType()->getVectorNumElements();
    EVT VT = EVT::getVectorVT(Context, Index.getValueType(), GEPWidth);
    Index = DAG.getSplatBuildVector(VT, SDLoc(Index), Index);
  }
  return true;
}

void SelectionDAGBuilder::visitMaskedScatter(const CallInst &I) {
  SDLoc sdl = getCurSDLoc();

  // llvm.masked.scatter.*(Src0, Ptrs, alignment, Mask)
  const Value *Ptr = I.getArgOperand(1);
  SDValue Src0 = getValue(I.getArgOperand(0));
  SDValue Mask = getValue(I.getArgOperand(3));
  EVT VT = Src0.getValueType();
  unsigned Alignment = (cast<ConstantInt>(I.getArgOperand(2)))->getZExtValue();
  if (!Alignment)
    Alignment = DAG.getEVTAlignment(VT);
  const TargetLowering &TLI = DAG.getTargetLoweringInfo();

  AAMDNodes AAInfo;
  I.getAAMetadata(AAInfo);

  SDValue Base;
  SDValue Index;
  ISD::MemIndexType IndexType;
  SDValue Scale;
  bool UniformBase = getUniformBase(Ptr, Base, Index, IndexType, Scale, this);

  unsigned AS = Ptr->getType()->getScalarType()->getPointerAddressSpace();
  MachineMemOperand *MMO = DAG.getMachineFunction().
    getMachineMemOperand(MachinePointerInfo(AS),
                         MachineMemOperand::MOStore,
                         // TODO: Make MachineMemOperands aware of scalable
                         // vectors.
                         MemoryLocation::UnknownSize,
                         Alignment, AAInfo);
  if (!UniformBase) {
    Base = DAG.getConstant(0, sdl, TLI.getPointerTy(DAG.getDataLayout()));
    Index = getValue(Ptr);
    IndexType = ISD::SIGNED_SCALED;
    Scale = DAG.getTargetConstant(1, sdl, TLI.getPointerTy(DAG.getDataLayout()));
  }
  SDValue Ops[] = { getMemoryRoot(), Src0, Mask, Base, Index, Scale };
  SDValue Scatter = DAG.getMaskedScatter(DAG.getVTList(MVT::Other), VT, sdl,
                                         Ops, MMO, IndexType);
  DAG.setRoot(Scatter);
  setValue(&I, Scatter);
}

void SelectionDAGBuilder::visitMaskedLoad(const CallInst &I, bool IsExpanding) {
  SDLoc sdl = getCurSDLoc();

  auto getMaskedLoadOps = [&](Value* &Ptr, Value* &Mask, Value* &Src0,
                           unsigned& Alignment) {
    // @llvm.masked.load.*(Ptr, alignment, Mask, Src0)
    Ptr = I.getArgOperand(0);
    Alignment = cast<ConstantInt>(I.getArgOperand(1))->getZExtValue();
    Mask = I.getArgOperand(2);
    Src0 = I.getArgOperand(3);
  };
  auto getExpandingLoadOps = [&](Value* &Ptr, Value* &Mask, Value* &Src0,
                           unsigned& Alignment) {
    // @llvm.masked.expandload.*(Ptr, Mask, Src0)
    Ptr = I.getArgOperand(0);
    Alignment = 0;
    Mask = I.getArgOperand(1);
    Src0 = I.getArgOperand(2);
  };

  Value  *PtrOperand, *MaskOperand, *Src0Operand;
  unsigned Alignment;
  if (IsExpanding)
    getExpandingLoadOps(PtrOperand, MaskOperand, Src0Operand, Alignment);
  else
    getMaskedLoadOps(PtrOperand, MaskOperand, Src0Operand, Alignment);

  SDValue Ptr = getValue(PtrOperand);
  SDValue Src0 = getValue(Src0Operand);
  SDValue Mask = getValue(MaskOperand);
  SDValue Offset = DAG.getUNDEF(Ptr.getValueType());

  EVT VT = Src0.getValueType();
  if (!Alignment)
    Alignment = DAG.getEVTAlignment(VT);

  AAMDNodes AAInfo;
  I.getAAMetadata(AAInfo);
  const MDNode *Ranges = I.getMetadata(LLVMContext::MD_range);

  // Do not serialize masked loads of constant memory with anything.
  MemoryLocation ML;
  if (VT.isScalableVector())
    ML = MemoryLocation(PtrOperand);
  else
    ML = MemoryLocation(PtrOperand, LocationSize::precise(
                           DAG.getDataLayout().getTypeStoreSize(I.getType())),
                           AAInfo);
  bool AddToChain = !AA || !AA->pointsToConstantMemory(ML);

  SDValue InChain = AddToChain ? DAG.getRoot() : DAG.getEntryNode();

  MachineMemOperand *MMO =
    DAG.getMachineFunction().
    getMachineMemOperand(MachinePointerInfo(PtrOperand),
                          MachineMemOperand::MOLoad,
                          // TODO: Make MachineMemOperands aware of scalable
                          // vectors.
                          VT.getStoreSize().getKnownMinSize(),
                          Alignment, AAInfo, Ranges);

  SDValue Load =
      DAG.getMaskedLoad(VT, sdl, InChain, Ptr, Offset, Mask, Src0, VT, MMO,
                        ISD::UNINDEXED, ISD::NON_EXTLOAD, IsExpanding);
  if (AddToChain)
    PendingLoads.push_back(Load.getValue(1));
  setValue(&I, Load);
}

void SelectionDAGBuilder::visitMaskedGather(const CallInst &I) {
  SDLoc sdl = getCurSDLoc();

  // @llvm.masked.gather.*(Ptrs, alignment, Mask, Src0)
  const Value *Ptr = I.getArgOperand(0);
  SDValue Src0 = getValue(I.getArgOperand(3));
  SDValue Mask = getValue(I.getArgOperand(2));

  const TargetLowering &TLI = DAG.getTargetLoweringInfo();
  EVT VT = TLI.getValueType(DAG.getDataLayout(), I.getType());
  unsigned Alignment = (cast<ConstantInt>(I.getArgOperand(1)))->getZExtValue();
  if (!Alignment)
    Alignment = DAG.getEVTAlignment(VT);

  AAMDNodes AAInfo;
  I.getAAMetadata(AAInfo);
  const MDNode *Ranges = I.getMetadata(LLVMContext::MD_range);

  SDValue Root = DAG.getRoot();
  SDValue Base;
  SDValue Index;
  ISD::MemIndexType IndexType;
  SDValue Scale;
  bool UniformBase = getUniformBase(Ptr, Base, Index, IndexType, Scale, this);
  unsigned AS = Ptr->getType()->getScalarType()->getPointerAddressSpace();
  MachineMemOperand *MMO =
    DAG.getMachineFunction().
    getMachineMemOperand(MachinePointerInfo(AS),
                         MachineMemOperand::MOLoad,
                         // TODO: Make MachineMemOperands aware of scalable
                         // vectors.
                         MemoryLocation::UnknownSize,
                         Alignment, AAInfo, Ranges);

  if (!UniformBase) {
    Base = DAG.getConstant(0, sdl, TLI.getPointerTy(DAG.getDataLayout()));
    Index = getValue(Ptr);
    IndexType = ISD::SIGNED_SCALED;
    Scale = DAG.getTargetConstant(1, sdl, TLI.getPointerTy(DAG.getDataLayout()));
  }
  SDValue Ops[] = { Root, Src0, Mask, Base, Index, Scale };
  SDValue Gather = DAG.getMaskedGather(DAG.getVTList(VT, MVT::Other), VT, sdl,
                                       Ops, MMO, IndexType);

  PendingLoads.push_back(Gather.getValue(1));
  setValue(&I, Gather);
}

void SelectionDAGBuilder::visitGatherVP(const CallInst &I) {
  SDLoc sdl = getCurSDLoc();

  // @llvm.evl.gather.*(Ptrs, Mask, VLen)
  const Value *Ptr = I.getArgOperand(0);
  SDValue Mask = getValue(I.getArgOperand(1));
  SDValue VLen = getValue(I.getArgOperand(2));

  const TargetLowering &TLI = DAG.getTargetLoweringInfo();
  EVT VT = TLI.getValueType(DAG.getDataLayout(), I.getType());
  unsigned Alignment = I.getParamAlignment(0);
  if (!Alignment)
    Alignment = DAG.getEVTAlignment(VT);

  AAMDNodes AAInfo;
  I.getAAMetadata(AAInfo);
  const MDNode *Ranges = I.getMetadata(LLVMContext::MD_range);

  SDValue Root = DAG.getRoot();
  SDValue Base;
  SDValue Index;
  ISD::MemIndexType IndexType;
  SDValue Scale;
  const Value *BasePtr = Ptr;
  bool UniformBase = getUniformBase(BasePtr, Base, Index, IndexType, Scale, this);
  bool ConstantMemory = false;
  if (UniformBase && AA &&
      AA->pointsToConstantMemory(
          MemoryLocation(BasePtr,
                         LocationSize::precise(
                             DAG.getDataLayout().getTypeStoreSize(I.getType())),
                         AAInfo))) {
    // Do not serialize (non-volatile) loads of constant memory with anything.
    Root = DAG.getEntryNode();
    ConstantMemory = true;
  }

  MachineMemOperand *MMO =
    DAG.getMachineFunction().
    getMachineMemOperand(MachinePointerInfo(UniformBase ? BasePtr : nullptr),
                         MachineMemOperand::MOLoad,  VT.getStoreSize(),
                         Alignment, AAInfo, Ranges);

  if (!UniformBase) {
    Base = DAG.getConstant(0, sdl, TLI.getPointerTy(DAG.getDataLayout()));
    Index = getValue(Ptr);
    IndexType = ISD::SIGNED_SCALED;
    Scale = DAG.getTargetConstant(1, sdl, TLI.getPointerTy(DAG.getDataLayout()));
  }
  SDValue Ops[] = { Root, Base, Index, Scale, Mask, VLen };
  SDValue Gather = DAG.getGatherVP(DAG.getVTList(VT, MVT::Other), VT, sdl, Ops, MMO, IndexType);

  SDValue OutChain = Gather.getValue(1);
  if (!ConstantMemory)
    PendingLoads.push_back(OutChain);
  setValue(&I, Gather);
}

<<<<<<< HEAD
void SelectionDAGBuilder::visitGatherVP(const CallInst &I) {
  SDLoc sdl = getCurSDLoc();

  // @llvm.evl.gather.*(Ptrs, Mask, VLen)
  const Value *Ptr = I.getArgOperand(0);
  SDValue Mask = getValue(I.getArgOperand(1));
  SDValue VLen = getValue(I.getArgOperand(2));

  const TargetLowering &TLI = DAG.getTargetLoweringInfo();
  EVT VT = TLI.getValueType(DAG.getDataLayout(), I.getType());
  unsigned Alignment = I.getParamAlignment(0);
  if (!Alignment)
    Alignment = DAG.getEVTAlignment(VT);

  AAMDNodes AAInfo;
  I.getAAMetadata(AAInfo);
  const MDNode *Ranges = I.getMetadata(LLVMContext::MD_range);

  SDValue Root = DAG.getRoot();
  SDValue Base;
  SDValue Index;
  ISD::MemIndexType IndexType;
  SDValue Scale;
  const Value *BasePtr = Ptr;
  bool UniformBase = getUniformBase(BasePtr, Base, Index, IndexType, Scale, this);
  bool ConstantMemory = false;
  if (UniformBase && AA &&
      AA->pointsToConstantMemory(
          MemoryLocation(BasePtr,
                         LocationSize::precise(
                             DAG.getDataLayout().getTypeStoreSize(I.getType())),
                         AAInfo))) {
    // Do not serialize (non-volatile) loads of constant memory with anything.
    Root = DAG.getEntryNode();
    ConstantMemory = true;
  }

  MachineMemOperand *MMO =
    DAG.getMachineFunction().
    getMachineMemOperand(MachinePointerInfo(UniformBase ? BasePtr : nullptr),
                         MachineMemOperand::MOLoad,  VT.getStoreSize(),
                         Alignment, AAInfo, Ranges);

  if (!UniformBase) {
    Base = DAG.getConstant(0, sdl, TLI.getPointerTy(DAG.getDataLayout()));
    Index = getValue(Ptr);
    IndexType = ISD::SIGNED_SCALED;
    Scale = DAG.getTargetConstant(1, sdl, TLI.getPointerTy(DAG.getDataLayout()));
  }
  SDValue Ops[] = { Root, Base, Index, Scale, Mask, VLen };
  SDValue Gather = DAG.getGatherVP(DAG.getVTList(VT, MVT::Other), VT, sdl, Ops, MMO, IndexType);

  SDValue OutChain = Gather.getValue(1);
  if (!ConstantMemory)
    PendingLoads.push_back(OutChain);
  setValue(&I, Gather);
}

=======
>>>>>>> 7c0ce964
void SelectionDAGBuilder::visitScatterVP(const CallInst &I) {
  SDLoc sdl = getCurSDLoc();

  // llvm.evl.scatter.*(Src0, Ptrs, Mask, VLen)
  const Value *Ptr = I.getArgOperand(1);
  SDValue Src0 = getValue(I.getArgOperand(0));
  SDValue Mask = getValue(I.getArgOperand(2));
  SDValue VLen = getValue(I.getArgOperand(3));
  EVT VT = Src0.getValueType();
  unsigned Alignment = I.getParamAlignment(1);
  if (!Alignment)
    Alignment = DAG.getEVTAlignment(VT);
  const TargetLowering &TLI = DAG.getTargetLoweringInfo();

  AAMDNodes AAInfo;
  I.getAAMetadata(AAInfo);

  SDValue Base;
  SDValue Index;
  ISD::MemIndexType IndexType;
  SDValue Scale;
  const Value *BasePtr = Ptr;
  bool UniformBase = getUniformBase(BasePtr, Base, Index, IndexType, Scale, this);

  const Value *MemOpBasePtr = UniformBase ? BasePtr : nullptr;
  MachineMemOperand *MMO = DAG.getMachineFunction().
    getMachineMemOperand(MachinePointerInfo(MemOpBasePtr),
                         MachineMemOperand::MOStore,  VT.getStoreSize(),
                         Alignment, AAInfo);
  if (!UniformBase) {
    Base = DAG.getConstant(0, sdl, TLI.getPointerTy(DAG.getDataLayout()));
    Index = getValue(Ptr);
    IndexType = ISD::SIGNED_SCALED;
    Scale = DAG.getTargetConstant(1, sdl, TLI.getPointerTy(DAG.getDataLayout()));
  }
  SDValue Ops[] = { getRoot(), Src0, Base, Index, Scale, Mask, VLen };
  SDValue Scatter = DAG.getScatterVP(DAG.getVTList(MVT::Other), VT, sdl,
                                         Ops, MMO, IndexType);
  DAG.setRoot(Scatter);
  setValue(&I, Scatter);
}

void SelectionDAGBuilder::visitLoadVP(const CallInst &I) {
  SDLoc sdl = getCurSDLoc();

  auto getMaskedLoadOps = [&](Value* &Ptr, Value* &Mask, Value* &VLen,
                           unsigned& Alignment) {
    // @llvm.evl.load.*(Ptr, Mask, Vlen)
    Ptr = I.getArgOperand(0);
    Alignment = I.getParamAlignment(0);
    Mask = I.getArgOperand(1);
    VLen = I.getArgOperand(2);
  };

  Value  *PtrOperand, *MaskOperand, *VLenOperand;
  unsigned Alignment;
  getMaskedLoadOps(PtrOperand, MaskOperand, VLenOperand, Alignment);

  SDValue Ptr = getValue(PtrOperand);
  SDValue VLen = getValue(VLenOperand);
  SDValue Mask = getValue(MaskOperand);

  // infer the return type
  const TargetLowering &TLI = DAG.getTargetLoweringInfo();
  SmallVector<EVT, 4> ValValueVTs;
  ComputeValueVTs(TLI, DAG.getDataLayout(), I.getType(), ValValueVTs);
  EVT VT = ValValueVTs[0];
  assert((ValValueVTs.size() == 1) && "splitting not implemented");

  if (!Alignment)
    Alignment = DAG.getEVTAlignment(VT);

  AAMDNodes AAInfo;
  I.getAAMetadata(AAInfo);
  const MDNode *Ranges = I.getMetadata(LLVMContext::MD_range);

  // Do not serialize masked loads of constant memory with anything.
  bool AddToChain =
      !AA || !AA->pointsToConstantMemory(MemoryLocation(
                 PtrOperand,
                 LocationSize::precise(
                     DAG.getDataLayout().getTypeStoreSize(I.getType())),
                 AAInfo));
  SDValue InChain = AddToChain ? DAG.getRoot() : DAG.getEntryNode();

  MachineMemOperand *MMO =
    DAG.getMachineFunction().
    getMachineMemOperand(MachinePointerInfo(PtrOperand),
                          MachineMemOperand::MOLoad,  VT.getStoreSize(),
                          Alignment, AAInfo, Ranges);

  SDValue Load = DAG.getLoadVP(VT, sdl, InChain, Ptr, Mask, VLen, VT, MMO,
                                   ISD::NON_EXTLOAD);
  if (AddToChain)
    PendingLoads.push_back(Load.getValue(1));
  setValue(&I, Load);
}

void SelectionDAGBuilder::visitAtomicCmpXchg(const AtomicCmpXchgInst &I) {
  SDLoc dl = getCurSDLoc();
  AtomicOrdering SuccessOrdering = I.getSuccessOrdering();
  AtomicOrdering FailureOrdering = I.getFailureOrdering();
  SyncScope::ID SSID = I.getSyncScopeID();

  SDValue InChain = getRoot();

  MVT MemVT = getValue(I.getCompareOperand()).getSimpleValueType();
  SDVTList VTs = DAG.getVTList(MemVT, MVT::i1, MVT::Other);

  auto Alignment = DAG.getEVTAlignment(MemVT);
  const TargetLowering &TLI = DAG.getTargetLoweringInfo();
  auto Flags = TLI.getAtomicMemOperandFlags(I, DAG.getDataLayout());

  MachineFunction &MF = DAG.getMachineFunction();
  MachineMemOperand *MMO =
    MF.getMachineMemOperand(MachinePointerInfo(I.getPointerOperand()),
                            Flags, MemVT.getStoreSize(), Alignment,
                            AAMDNodes(), nullptr, SSID, SuccessOrdering,
                            FailureOrdering);

  SDValue L = DAG.getAtomicCmpSwap(ISD::ATOMIC_CMP_SWAP_WITH_SUCCESS,
                                   dl, MemVT, VTs, InChain,
                                   getValue(I.getPointerOperand()),
                                   getValue(I.getCompareOperand()),
                                   getValue(I.getNewValOperand()), MMO);

  SDValue OutChain = L.getValue(2);

  setValue(&I, L);
  DAG.setRoot(OutChain);
}

void SelectionDAGBuilder::visitAtomicRMW(const AtomicRMWInst &I) {
  SDLoc dl = getCurSDLoc();
  ISD::NodeType NT;
  switch (I.getOperation()) {
  default: llvm_unreachable("Unknown atomicrmw operation");
  case AtomicRMWInst::Xchg: NT = ISD::ATOMIC_SWAP; break;
  case AtomicRMWInst::Add:  NT = ISD::ATOMIC_LOAD_ADD; break;
  case AtomicRMWInst::Sub:  NT = ISD::ATOMIC_LOAD_SUB; break;
  case AtomicRMWInst::And:  NT = ISD::ATOMIC_LOAD_AND; break;
  case AtomicRMWInst::Nand: NT = ISD::ATOMIC_LOAD_NAND; break;
  case AtomicRMWInst::Or:   NT = ISD::ATOMIC_LOAD_OR; break;
  case AtomicRMWInst::Xor:  NT = ISD::ATOMIC_LOAD_XOR; break;
  case AtomicRMWInst::Max:  NT = ISD::ATOMIC_LOAD_MAX; break;
  case AtomicRMWInst::Min:  NT = ISD::ATOMIC_LOAD_MIN; break;
  case AtomicRMWInst::UMax: NT = ISD::ATOMIC_LOAD_UMAX; break;
  case AtomicRMWInst::UMin: NT = ISD::ATOMIC_LOAD_UMIN; break;
  case AtomicRMWInst::FAdd: NT = ISD::ATOMIC_LOAD_FADD; break;
  case AtomicRMWInst::FSub: NT = ISD::ATOMIC_LOAD_FSUB; break;
  }
  AtomicOrdering Ordering = I.getOrdering();
  SyncScope::ID SSID = I.getSyncScopeID();

  SDValue InChain = getRoot();

  auto MemVT = getValue(I.getValOperand()).getSimpleValueType();
  auto Alignment = DAG.getEVTAlignment(MemVT);
  const TargetLowering &TLI = DAG.getTargetLoweringInfo();
  auto Flags = TLI.getAtomicMemOperandFlags(I, DAG.getDataLayout());

  MachineFunction &MF = DAG.getMachineFunction();
  MachineMemOperand *MMO =
    MF.getMachineMemOperand(MachinePointerInfo(I.getPointerOperand()), Flags,
                            MemVT.getStoreSize(), Alignment, AAMDNodes(),
                            nullptr, SSID, Ordering);

  SDValue L =
    DAG.getAtomic(NT, dl, MemVT, InChain,
                  getValue(I.getPointerOperand()), getValue(I.getValOperand()),
                  MMO);

  SDValue OutChain = L.getValue(1);

  setValue(&I, L);
  DAG.setRoot(OutChain);
}

void SelectionDAGBuilder::visitFence(const FenceInst &I) {
  SDLoc dl = getCurSDLoc();
  const TargetLowering &TLI = DAG.getTargetLoweringInfo();
  SDValue Ops[3];
  Ops[0] = getRoot();
  Ops[1] = DAG.getTargetConstant((unsigned)I.getOrdering(), dl,
                                 TLI.getFenceOperandTy(DAG.getDataLayout()));
  Ops[2] = DAG.getTargetConstant(I.getSyncScopeID(), dl,
                                 TLI.getFenceOperandTy(DAG.getDataLayout()));
  DAG.setRoot(DAG.getNode(ISD::ATOMIC_FENCE, dl, MVT::Other, Ops));
}

void SelectionDAGBuilder::visitAtomicLoad(const LoadInst &I) {
  SDLoc dl = getCurSDLoc();
  AtomicOrdering Order = I.getOrdering();
  SyncScope::ID SSID = I.getSyncScopeID();

  SDValue InChain = getRoot();

  const TargetLowering &TLI = DAG.getTargetLoweringInfo();
  EVT VT = TLI.getValueType(DAG.getDataLayout(), I.getType());
  EVT MemVT = TLI.getMemValueType(DAG.getDataLayout(), I.getType());

  if (!TLI.supportsUnalignedAtomics() &&
      I.getAlignment() < MemVT.getSizeInBits() / 8)
    report_fatal_error("Cannot generate unaligned atomic load");

  auto Flags = TLI.getLoadMemOperandFlags(I, DAG.getDataLayout());

  MachineMemOperand *MMO =
      DAG.getMachineFunction().
      getMachineMemOperand(MachinePointerInfo(I.getPointerOperand()),
                           Flags, MemVT.getStoreSize(),
                           I.getAlignment() ? I.getAlignment() :
                                              DAG.getEVTAlignment(MemVT),
                           AAMDNodes(), nullptr, SSID, Order);

  InChain = TLI.prepareVolatileOrAtomicLoad(InChain, dl, DAG);

  SDValue Ptr = getValue(I.getPointerOperand());

  if (TLI.lowerAtomicLoadAsLoadSDNode(I)) {
    // TODO: Once this is better exercised by tests, it should be merged with
    // the normal path for loads to prevent future divergence.
    SDValue L = DAG.getLoad(MemVT, dl, InChain, Ptr, MMO);
    if (MemVT != VT)
      L = DAG.getPtrExtOrTrunc(L, dl, VT);

    setValue(&I, L);
    SDValue OutChain = L.getValue(1);
    if (!I.isUnordered())
      DAG.setRoot(OutChain);
    else
      PendingLoads.push_back(OutChain);
    return;
  }
  
  SDValue L = DAG.getAtomic(ISD::ATOMIC_LOAD, dl, MemVT, MemVT, InChain,
                            Ptr, MMO);

  SDValue OutChain = L.getValue(1);
  if (MemVT != VT)
    L = DAG.getPtrExtOrTrunc(L, dl, VT);

  setValue(&I, L);
  DAG.setRoot(OutChain);
}

void SelectionDAGBuilder::visitAtomicStore(const StoreInst &I) {
  SDLoc dl = getCurSDLoc();

  AtomicOrdering Ordering = I.getOrdering();
  SyncScope::ID SSID = I.getSyncScopeID();

  SDValue InChain = getRoot();

  const TargetLowering &TLI = DAG.getTargetLoweringInfo();
  EVT MemVT =
      TLI.getMemValueType(DAG.getDataLayout(), I.getValueOperand()->getType());

  if (I.getAlignment() < MemVT.getSizeInBits() / 8)
    report_fatal_error("Cannot generate unaligned atomic store");

  auto Flags = TLI.getStoreMemOperandFlags(I, DAG.getDataLayout());

  MachineFunction &MF = DAG.getMachineFunction();
  MachineMemOperand *MMO =
    MF.getMachineMemOperand(MachinePointerInfo(I.getPointerOperand()), Flags,
                            MemVT.getStoreSize(), I.getAlignment(), AAMDNodes(),
                            nullptr, SSID, Ordering);

  SDValue Val = getValue(I.getValueOperand());
  if (Val.getValueType() != MemVT)
    Val = DAG.getPtrExtOrTrunc(Val, dl, MemVT);
  SDValue Ptr = getValue(I.getPointerOperand());

  if (TLI.lowerAtomicStoreAsStoreSDNode(I)) {
    // TODO: Once this is better exercised by tests, it should be merged with
    // the normal path for stores to prevent future divergence.
    SDValue S = DAG.getStore(InChain, dl, Val, Ptr, MMO);
    DAG.setRoot(S);
    return;
  }
  SDValue OutChain = DAG.getAtomic(ISD::ATOMIC_STORE, dl, MemVT, InChain,
                                   Ptr, Val, MMO);


  DAG.setRoot(OutChain);
}

/// visitTargetIntrinsic - Lower a call of a target intrinsic to an INTRINSIC
/// node.
void SelectionDAGBuilder::visitTargetIntrinsic(const CallInst &I,
                                               unsigned Intrinsic) {
  // Ignore the callsite's attributes. A specific call site may be marked with
  // readnone, but the lowering code will expect the chain based on the
  // definition.
  const Function *F = I.getCalledFunction();
  bool HasChain = !F->doesNotAccessMemory();
  bool OnlyLoad = HasChain && F->onlyReadsMemory();

  // Build the operand list.
  SmallVector<SDValue, 8> Ops;
  if (HasChain) {  // If this intrinsic has side-effects, chainify it.
    if (OnlyLoad) {
      // We don't need to serialize loads against other loads.
      Ops.push_back(DAG.getRoot());
    } else {
      Ops.push_back(getRoot());
    }
  }

  // Info is set by getTgtMemInstrinsic
  TargetLowering::IntrinsicInfo Info;
  const TargetLowering &TLI = DAG.getTargetLoweringInfo();
  bool IsTgtIntrinsic = TLI.getTgtMemIntrinsic(Info, I,
                                               DAG.getMachineFunction(),
                                               Intrinsic);

  // Add the intrinsic ID as an integer operand if it's not a target intrinsic.
  if (!IsTgtIntrinsic || Info.opc == ISD::INTRINSIC_VOID ||
      Info.opc == ISD::INTRINSIC_W_CHAIN)
    Ops.push_back(DAG.getTargetConstant(Intrinsic, getCurSDLoc(),
                                        TLI.getPointerTy(DAG.getDataLayout())));

  // Add all operands of the call to the operand list.
  for (unsigned i = 0, e = I.getNumArgOperands(); i != e; ++i) {
    const Value *Arg = I.getArgOperand(i);
    if (!I.paramHasAttr(i, Attribute::ImmArg)) {
      Ops.push_back(getValue(Arg));
      continue;
    }

    // Use TargetConstant instead of a regular constant for immarg.
    EVT VT = TLI.getValueType(*DL, Arg->getType(), true);
    if (const ConstantInt *CI = dyn_cast<ConstantInt>(Arg)) {
      assert(CI->getBitWidth() <= 64 &&
             "large intrinsic immediates not handled");
      Ops.push_back(DAG.getTargetConstant(*CI, SDLoc(), VT));
    } else {
      Ops.push_back(
          DAG.getTargetConstantFP(*cast<ConstantFP>(Arg), SDLoc(), VT));
    }
  }

  SmallVector<EVT, 4> ValueVTs;
  ComputeValueVTs(TLI, DAG.getDataLayout(), I.getType(), ValueVTs);

  if (HasChain)
    ValueVTs.push_back(MVT::Other);

  SDVTList VTs = DAG.getVTList(ValueVTs);

  // Create the node.
  SDValue Result;
  if (IsTgtIntrinsic) {
    // This is target intrinsic that touches memory
    AAMDNodes AAInfo;
    I.getAAMetadata(AAInfo);
    Result = DAG.getMemIntrinsicNode(
        Info.opc, getCurSDLoc(), VTs, Ops, Info.memVT,
        MachinePointerInfo(Info.ptrVal, Info.offset),
        Info.align ? Info.align->value() : 0, Info.flags, Info.size, AAInfo);
  } else if (!HasChain) {
    Result = DAG.getNode(ISD::INTRINSIC_WO_CHAIN, getCurSDLoc(), VTs, Ops);
  } else if (!I.getType()->isVoidTy()) {
    Result = DAG.getNode(ISD::INTRINSIC_W_CHAIN, getCurSDLoc(), VTs, Ops);
  } else {
    Result = DAG.getNode(ISD::INTRINSIC_VOID, getCurSDLoc(), VTs, Ops);
  }

  if (HasChain) {
    SDValue Chain = Result.getValue(Result.getNode()->getNumValues()-1);
    if (OnlyLoad)
      PendingLoads.push_back(Chain);
    else
      DAG.setRoot(Chain);
  }

  if (!I.getType()->isVoidTy()) {
    if (VectorType *PTy = dyn_cast<VectorType>(I.getType())) {
      EVT VT = TLI.getValueType(DAG.getDataLayout(), PTy);
      Result = DAG.getNode(ISD::BITCAST, getCurSDLoc(), VT, Result);
    } else
      Result = lowerRangeToAssertZExt(DAG, I, Result);

    setValue(&I, Result);
  }
}

/// GetSignificand - Get the significand and build it into a floating-point
/// number with exponent of 1:
///
///   Op = (Op & 0x007fffff) | 0x3f800000;
///
/// where Op is the hexadecimal representation of floating point value.
static SDValue GetSignificand(SelectionDAG &DAG, SDValue Op, const SDLoc &dl) {
  SDValue t1 = DAG.getNode(ISD::AND, dl, MVT::i32, Op,
                           DAG.getConstant(0x007fffff, dl, MVT::i32));
  SDValue t2 = DAG.getNode(ISD::OR, dl, MVT::i32, t1,
                           DAG.getConstant(0x3f800000, dl, MVT::i32));
  return DAG.getNode(ISD::BITCAST, dl, MVT::f32, t2);
}

/// GetExponent - Get the exponent:
///
///   (float)(int)(((Op & 0x7f800000) >> 23) - 127);
///
/// where Op is the hexadecimal representation of floating point value.
static SDValue GetExponent(SelectionDAG &DAG, SDValue Op,
                           const TargetLowering &TLI, const SDLoc &dl) {
  SDValue t0 = DAG.getNode(ISD::AND, dl, MVT::i32, Op,
                           DAG.getConstant(0x7f800000, dl, MVT::i32));
  SDValue t1 = DAG.getNode(
      ISD::SRL, dl, MVT::i32, t0,
      DAG.getConstant(23, dl, TLI.getPointerTy(DAG.getDataLayout())));
  SDValue t2 = DAG.getNode(ISD::SUB, dl, MVT::i32, t1,
                           DAG.getConstant(127, dl, MVT::i32));
  return DAG.getNode(ISD::SINT_TO_FP, dl, MVT::f32, t2);
}

/// getF32Constant - Get 32-bit floating point constant.
static SDValue getF32Constant(SelectionDAG &DAG, unsigned Flt,
                              const SDLoc &dl) {
  return DAG.getConstantFP(APFloat(APFloat::IEEEsingle(), APInt(32, Flt)), dl,
                           MVT::f32);
}

static SDValue getLimitedPrecisionExp2(SDValue t0, const SDLoc &dl,
                                       SelectionDAG &DAG) {
  // TODO: What fast-math-flags should be set on the floating-point nodes?

  //   IntegerPartOfX = ((int32_t)(t0);
  SDValue IntegerPartOfX = DAG.getNode(ISD::FP_TO_SINT, dl, MVT::i32, t0);

  //   FractionalPartOfX = t0 - (float)IntegerPartOfX;
  SDValue t1 = DAG.getNode(ISD::SINT_TO_FP, dl, MVT::f32, IntegerPartOfX);
  SDValue X = DAG.getNode(ISD::FSUB, dl, MVT::f32, t0, t1);

  //   IntegerPartOfX <<= 23;
  IntegerPartOfX = DAG.getNode(
      ISD::SHL, dl, MVT::i32, IntegerPartOfX,
      DAG.getConstant(23, dl, DAG.getTargetLoweringInfo().getPointerTy(
                                  DAG.getDataLayout())));

  SDValue TwoToFractionalPartOfX;
  if (LimitFloatPrecision <= 6) {
    // For floating-point precision of 6:
    //
    //   TwoToFractionalPartOfX =
    //     0.997535578f +
    //       (0.735607626f + 0.252464424f * x) * x;
    //
    // error 0.0144103317, which is 6 bits
    SDValue t2 = DAG.getNode(ISD::FMUL, dl, MVT::f32, X,
                             getF32Constant(DAG, 0x3e814304, dl));
    SDValue t3 = DAG.getNode(ISD::FADD, dl, MVT::f32, t2,
                             getF32Constant(DAG, 0x3f3c50c8, dl));
    SDValue t4 = DAG.getNode(ISD::FMUL, dl, MVT::f32, t3, X);
    TwoToFractionalPartOfX = DAG.getNode(ISD::FADD, dl, MVT::f32, t4,
                                         getF32Constant(DAG, 0x3f7f5e7e, dl));
  } else if (LimitFloatPrecision <= 12) {
    // For floating-point precision of 12:
    //
    //   TwoToFractionalPartOfX =
    //     0.999892986f +
    //       (0.696457318f +
    //         (0.224338339f + 0.792043434e-1f * x) * x) * x;
    //
    // error 0.000107046256, which is 13 to 14 bits
    SDValue t2 = DAG.getNode(ISD::FMUL, dl, MVT::f32, X,
                             getF32Constant(DAG, 0x3da235e3, dl));
    SDValue t3 = DAG.getNode(ISD::FADD, dl, MVT::f32, t2,
                             getF32Constant(DAG, 0x3e65b8f3, dl));
    SDValue t4 = DAG.getNode(ISD::FMUL, dl, MVT::f32, t3, X);
    SDValue t5 = DAG.getNode(ISD::FADD, dl, MVT::f32, t4,
                             getF32Constant(DAG, 0x3f324b07, dl));
    SDValue t6 = DAG.getNode(ISD::FMUL, dl, MVT::f32, t5, X);
    TwoToFractionalPartOfX = DAG.getNode(ISD::FADD, dl, MVT::f32, t6,
                                         getF32Constant(DAG, 0x3f7ff8fd, dl));
  } else { // LimitFloatPrecision <= 18
    // For floating-point precision of 18:
    //
    //   TwoToFractionalPartOfX =
    //     0.999999982f +
    //       (0.693148872f +
    //         (0.240227044f +
    //           (0.554906021e-1f +
    //             (0.961591928e-2f +
    //               (0.136028312e-2f + 0.157059148e-3f *x)*x)*x)*x)*x)*x;
    // error 2.47208000*10^(-7), which is better than 18 bits
    SDValue t2 = DAG.getNode(ISD::FMUL, dl, MVT::f32, X,
                             getF32Constant(DAG, 0x3924b03e, dl));
    SDValue t3 = DAG.getNode(ISD::FADD, dl, MVT::f32, t2,
                             getF32Constant(DAG, 0x3ab24b87, dl));
    SDValue t4 = DAG.getNode(ISD::FMUL, dl, MVT::f32, t3, X);
    SDValue t5 = DAG.getNode(ISD::FADD, dl, MVT::f32, t4,
                             getF32Constant(DAG, 0x3c1d8c17, dl));
    SDValue t6 = DAG.getNode(ISD::FMUL, dl, MVT::f32, t5, X);
    SDValue t7 = DAG.getNode(ISD::FADD, dl, MVT::f32, t6,
                             getF32Constant(DAG, 0x3d634a1d, dl));
    SDValue t8 = DAG.getNode(ISD::FMUL, dl, MVT::f32, t7, X);
    SDValue t9 = DAG.getNode(ISD::FADD, dl, MVT::f32, t8,
                             getF32Constant(DAG, 0x3e75fe14, dl));
    SDValue t10 = DAG.getNode(ISD::FMUL, dl, MVT::f32, t9, X);
    SDValue t11 = DAG.getNode(ISD::FADD, dl, MVT::f32, t10,
                              getF32Constant(DAG, 0x3f317234, dl));
    SDValue t12 = DAG.getNode(ISD::FMUL, dl, MVT::f32, t11, X);
    TwoToFractionalPartOfX = DAG.getNode(ISD::FADD, dl, MVT::f32, t12,
                                         getF32Constant(DAG, 0x3f800000, dl));
  }

  // Add the exponent into the result in integer domain.
  SDValue t13 = DAG.getNode(ISD::BITCAST, dl, MVT::i32, TwoToFractionalPartOfX);
  return DAG.getNode(ISD::BITCAST, dl, MVT::f32,
                     DAG.getNode(ISD::ADD, dl, MVT::i32, t13, IntegerPartOfX));
}

/// expandExp - Lower an exp intrinsic. Handles the special sequences for
/// limited-precision mode.
static SDValue expandExp(const SDLoc &dl, SDValue Op, SelectionDAG &DAG,
                         const TargetLowering &TLI) {
  if (Op.getValueType() == MVT::f32 &&
      LimitFloatPrecision > 0 && LimitFloatPrecision <= 18) {

    // Put the exponent in the right bit position for later addition to the
    // final result:
    //
    // t0 = Op * log2(e)

    // TODO: What fast-math-flags should be set here?
    SDValue t0 = DAG.getNode(ISD::FMUL, dl, MVT::f32, Op,
                             DAG.getConstantFP(numbers::log2ef, dl, MVT::f32));
    return getLimitedPrecisionExp2(t0, dl, DAG);
  }

  // No special expansion.
  return DAG.getNode(ISD::FEXP, dl, Op.getValueType(), Op);
}

/// expandLog - Lower a log intrinsic. Handles the special sequences for
/// limited-precision mode.
static SDValue expandLog(const SDLoc &dl, SDValue Op, SelectionDAG &DAG,
                         const TargetLowering &TLI) {
  // TODO: What fast-math-flags should be set on the floating-point nodes?

  if (Op.getValueType() == MVT::f32 &&
      LimitFloatPrecision > 0 && LimitFloatPrecision <= 18) {
    SDValue Op1 = DAG.getNode(ISD::BITCAST, dl, MVT::i32, Op);

    // Scale the exponent by log(2).
    SDValue Exp = GetExponent(DAG, Op1, TLI, dl);
    SDValue LogOfExponent =
        DAG.getNode(ISD::FMUL, dl, MVT::f32, Exp,
                    DAG.getConstantFP(numbers::ln2f, dl, MVT::f32));

    // Get the significand and build it into a floating-point number with
    // exponent of 1.
    SDValue X = GetSignificand(DAG, Op1, dl);

    SDValue LogOfMantissa;
    if (LimitFloatPrecision <= 6) {
      // For floating-point precision of 6:
      //
      //   LogofMantissa =
      //     -1.1609546f +
      //       (1.4034025f - 0.23903021f * x) * x;
      //
      // error 0.0034276066, which is better than 8 bits
      SDValue t0 = DAG.getNode(ISD::FMUL, dl, MVT::f32, X,
                               getF32Constant(DAG, 0xbe74c456, dl));
      SDValue t1 = DAG.getNode(ISD::FADD, dl, MVT::f32, t0,
                               getF32Constant(DAG, 0x3fb3a2b1, dl));
      SDValue t2 = DAG.getNode(ISD::FMUL, dl, MVT::f32, t1, X);
      LogOfMantissa = DAG.getNode(ISD::FSUB, dl, MVT::f32, t2,
                                  getF32Constant(DAG, 0x3f949a29, dl));
    } else if (LimitFloatPrecision <= 12) {
      // For floating-point precision of 12:
      //
      //   LogOfMantissa =
      //     -1.7417939f +
      //       (2.8212026f +
      //         (-1.4699568f +
      //           (0.44717955f - 0.56570851e-1f * x) * x) * x) * x;
      //
      // error 0.000061011436, which is 14 bits
      SDValue t0 = DAG.getNode(ISD::FMUL, dl, MVT::f32, X,
                               getF32Constant(DAG, 0xbd67b6d6, dl));
      SDValue t1 = DAG.getNode(ISD::FADD, dl, MVT::f32, t0,
                               getF32Constant(DAG, 0x3ee4f4b8, dl));
      SDValue t2 = DAG.getNode(ISD::FMUL, dl, MVT::f32, t1, X);
      SDValue t3 = DAG.getNode(ISD::FSUB, dl, MVT::f32, t2,
                               getF32Constant(DAG, 0x3fbc278b, dl));
      SDValue t4 = DAG.getNode(ISD::FMUL, dl, MVT::f32, t3, X);
      SDValue t5 = DAG.getNode(ISD::FADD, dl, MVT::f32, t4,
                               getF32Constant(DAG, 0x40348e95, dl));
      SDValue t6 = DAG.getNode(ISD::FMUL, dl, MVT::f32, t5, X);
      LogOfMantissa = DAG.getNode(ISD::FSUB, dl, MVT::f32, t6,
                                  getF32Constant(DAG, 0x3fdef31a, dl));
    } else { // LimitFloatPrecision <= 18
      // For floating-point precision of 18:
      //
      //   LogOfMantissa =
      //     -2.1072184f +
      //       (4.2372794f +
      //         (-3.7029485f +
      //           (2.2781945f +
      //             (-0.87823314f +
      //               (0.19073739f - 0.17809712e-1f * x) * x) * x) * x) * x)*x;
      //
      // error 0.0000023660568, which is better than 18 bits
      SDValue t0 = DAG.getNode(ISD::FMUL, dl, MVT::f32, X,
                               getF32Constant(DAG, 0xbc91e5ac, dl));
      SDValue t1 = DAG.getNode(ISD::FADD, dl, MVT::f32, t0,
                               getF32Constant(DAG, 0x3e4350aa, dl));
      SDValue t2 = DAG.getNode(ISD::FMUL, dl, MVT::f32, t1, X);
      SDValue t3 = DAG.getNode(ISD::FSUB, dl, MVT::f32, t2,
                               getF32Constant(DAG, 0x3f60d3e3, dl));
      SDValue t4 = DAG.getNode(ISD::FMUL, dl, MVT::f32, t3, X);
      SDValue t5 = DAG.getNode(ISD::FADD, dl, MVT::f32, t4,
                               getF32Constant(DAG, 0x4011cdf0, dl));
      SDValue t6 = DAG.getNode(ISD::FMUL, dl, MVT::f32, t5, X);
      SDValue t7 = DAG.getNode(ISD::FSUB, dl, MVT::f32, t6,
                               getF32Constant(DAG, 0x406cfd1c, dl));
      SDValue t8 = DAG.getNode(ISD::FMUL, dl, MVT::f32, t7, X);
      SDValue t9 = DAG.getNode(ISD::FADD, dl, MVT::f32, t8,
                               getF32Constant(DAG, 0x408797cb, dl));
      SDValue t10 = DAG.getNode(ISD::FMUL, dl, MVT::f32, t9, X);
      LogOfMantissa = DAG.getNode(ISD::FSUB, dl, MVT::f32, t10,
                                  getF32Constant(DAG, 0x4006dcab, dl));
    }

    return DAG.getNode(ISD::FADD, dl, MVT::f32, LogOfExponent, LogOfMantissa);
  }

  // No special expansion.
  return DAG.getNode(ISD::FLOG, dl, Op.getValueType(), Op);
}

/// expandLog2 - Lower a log2 intrinsic. Handles the special sequences for
/// limited-precision mode.
static SDValue expandLog2(const SDLoc &dl, SDValue Op, SelectionDAG &DAG,
                          const TargetLowering &TLI) {
  // TODO: What fast-math-flags should be set on the floating-point nodes?

  if (Op.getValueType() == MVT::f32 &&
      LimitFloatPrecision > 0 && LimitFloatPrecision <= 18) {
    SDValue Op1 = DAG.getNode(ISD::BITCAST, dl, MVT::i32, Op);

    // Get the exponent.
    SDValue LogOfExponent = GetExponent(DAG, Op1, TLI, dl);

    // Get the significand and build it into a floating-point number with
    // exponent of 1.
    SDValue X = GetSignificand(DAG, Op1, dl);

    // Different possible minimax approximations of significand in
    // floating-point for various degrees of accuracy over [1,2].
    SDValue Log2ofMantissa;
    if (LimitFloatPrecision <= 6) {
      // For floating-point precision of 6:
      //
      //   Log2ofMantissa = -1.6749035f + (2.0246817f - .34484768f * x) * x;
      //
      // error 0.0049451742, which is more than 7 bits
      SDValue t0 = DAG.getNode(ISD::FMUL, dl, MVT::f32, X,
                               getF32Constant(DAG, 0xbeb08fe0, dl));
      SDValue t1 = DAG.getNode(ISD::FADD, dl, MVT::f32, t0,
                               getF32Constant(DAG, 0x40019463, dl));
      SDValue t2 = DAG.getNode(ISD::FMUL, dl, MVT::f32, t1, X);
      Log2ofMantissa = DAG.getNode(ISD::FSUB, dl, MVT::f32, t2,
                                   getF32Constant(DAG, 0x3fd6633d, dl));
    } else if (LimitFloatPrecision <= 12) {
      // For floating-point precision of 12:
      //
      //   Log2ofMantissa =
      //     -2.51285454f +
      //       (4.07009056f +
      //         (-2.12067489f +
      //           (.645142248f - 0.816157886e-1f * x) * x) * x) * x;
      //
      // error 0.0000876136000, which is better than 13 bits
      SDValue t0 = DAG.getNode(ISD::FMUL, dl, MVT::f32, X,
                               getF32Constant(DAG, 0xbda7262e, dl));
      SDValue t1 = DAG.getNode(ISD::FADD, dl, MVT::f32, t0,
                               getF32Constant(DAG, 0x3f25280b, dl));
      SDValue t2 = DAG.getNode(ISD::FMUL, dl, MVT::f32, t1, X);
      SDValue t3 = DAG.getNode(ISD::FSUB, dl, MVT::f32, t2,
                               getF32Constant(DAG, 0x4007b923, dl));
      SDValue t4 = DAG.getNode(ISD::FMUL, dl, MVT::f32, t3, X);
      SDValue t5 = DAG.getNode(ISD::FADD, dl, MVT::f32, t4,
                               getF32Constant(DAG, 0x40823e2f, dl));
      SDValue t6 = DAG.getNode(ISD::FMUL, dl, MVT::f32, t5, X);
      Log2ofMantissa = DAG.getNode(ISD::FSUB, dl, MVT::f32, t6,
                                   getF32Constant(DAG, 0x4020d29c, dl));
    } else { // LimitFloatPrecision <= 18
      // For floating-point precision of 18:
      //
      //   Log2ofMantissa =
      //     -3.0400495f +
      //       (6.1129976f +
      //         (-5.3420409f +
      //           (3.2865683f +
      //             (-1.2669343f +
      //               (0.27515199f -
      //                 0.25691327e-1f * x) * x) * x) * x) * x) * x;
      //
      // error 0.0000018516, which is better than 18 bits
      SDValue t0 = DAG.getNode(ISD::FMUL, dl, MVT::f32, X,
                               getF32Constant(DAG, 0xbcd2769e, dl));
      SDValue t1 = DAG.getNode(ISD::FADD, dl, MVT::f32, t0,
                               getF32Constant(DAG, 0x3e8ce0b9, dl));
      SDValue t2 = DAG.getNode(ISD::FMUL, dl, MVT::f32, t1, X);
      SDValue t3 = DAG.getNode(ISD::FSUB, dl, MVT::f32, t2,
                               getF32Constant(DAG, 0x3fa22ae7, dl));
      SDValue t4 = DAG.getNode(ISD::FMUL, dl, MVT::f32, t3, X);
      SDValue t5 = DAG.getNode(ISD::FADD, dl, MVT::f32, t4,
                               getF32Constant(DAG, 0x40525723, dl));
      SDValue t6 = DAG.getNode(ISD::FMUL, dl, MVT::f32, t5, X);
      SDValue t7 = DAG.getNode(ISD::FSUB, dl, MVT::f32, t6,
                               getF32Constant(DAG, 0x40aaf200, dl));
      SDValue t8 = DAG.getNode(ISD::FMUL, dl, MVT::f32, t7, X);
      SDValue t9 = DAG.getNode(ISD::FADD, dl, MVT::f32, t8,
                               getF32Constant(DAG, 0x40c39dad, dl));
      SDValue t10 = DAG.getNode(ISD::FMUL, dl, MVT::f32, t9, X);
      Log2ofMantissa = DAG.getNode(ISD::FSUB, dl, MVT::f32, t10,
                                   getF32Constant(DAG, 0x4042902c, dl));
    }

    return DAG.getNode(ISD::FADD, dl, MVT::f32, LogOfExponent, Log2ofMantissa);
  }

  // No special expansion.
  return DAG.getNode(ISD::FLOG2, dl, Op.getValueType(), Op);
}

/// expandLog10 - Lower a log10 intrinsic. Handles the special sequences for
/// limited-precision mode.
static SDValue expandLog10(const SDLoc &dl, SDValue Op, SelectionDAG &DAG,
                           const TargetLowering &TLI) {
  // TODO: What fast-math-flags should be set on the floating-point nodes?

  if (Op.getValueType() == MVT::f32 &&
      LimitFloatPrecision > 0 && LimitFloatPrecision <= 18) {
    SDValue Op1 = DAG.getNode(ISD::BITCAST, dl, MVT::i32, Op);

    // Scale the exponent by log10(2) [0.30102999f].
    SDValue Exp = GetExponent(DAG, Op1, TLI, dl);
    SDValue LogOfExponent = DAG.getNode(ISD::FMUL, dl, MVT::f32, Exp,
                                        getF32Constant(DAG, 0x3e9a209a, dl));

    // Get the significand and build it into a floating-point number with
    // exponent of 1.
    SDValue X = GetSignificand(DAG, Op1, dl);

    SDValue Log10ofMantissa;
    if (LimitFloatPrecision <= 6) {
      // For floating-point precision of 6:
      //
      //   Log10ofMantissa =
      //     -0.50419619f +
      //       (0.60948995f - 0.10380950f * x) * x;
      //
      // error 0.0014886165, which is 6 bits
      SDValue t0 = DAG.getNode(ISD::FMUL, dl, MVT::f32, X,
                               getF32Constant(DAG, 0xbdd49a13, dl));
      SDValue t1 = DAG.getNode(ISD::FADD, dl, MVT::f32, t0,
                               getF32Constant(DAG, 0x3f1c0789, dl));
      SDValue t2 = DAG.getNode(ISD::FMUL, dl, MVT::f32, t1, X);
      Log10ofMantissa = DAG.getNode(ISD::FSUB, dl, MVT::f32, t2,
                                    getF32Constant(DAG, 0x3f011300, dl));
    } else if (LimitFloatPrecision <= 12) {
      // For floating-point precision of 12:
      //
      //   Log10ofMantissa =
      //     -0.64831180f +
      //       (0.91751397f +
      //         (-0.31664806f + 0.47637168e-1f * x) * x) * x;
      //
      // error 0.00019228036, which is better than 12 bits
      SDValue t0 = DAG.getNode(ISD::FMUL, dl, MVT::f32, X,
                               getF32Constant(DAG, 0x3d431f31, dl));
      SDValue t1 = DAG.getNode(ISD::FSUB, dl, MVT::f32, t0,
                               getF32Constant(DAG, 0x3ea21fb2, dl));
      SDValue t2 = DAG.getNode(ISD::FMUL, dl, MVT::f32, t1, X);
      SDValue t3 = DAG.getNode(ISD::FADD, dl, MVT::f32, t2,
                               getF32Constant(DAG, 0x3f6ae232, dl));
      SDValue t4 = DAG.getNode(ISD::FMUL, dl, MVT::f32, t3, X);
      Log10ofMantissa = DAG.getNode(ISD::FSUB, dl, MVT::f32, t4,
                                    getF32Constant(DAG, 0x3f25f7c3, dl));
    } else { // LimitFloatPrecision <= 18
      // For floating-point precision of 18:
      //
      //   Log10ofMantissa =
      //     -0.84299375f +
      //       (1.5327582f +
      //         (-1.0688956f +
      //           (0.49102474f +
      //             (-0.12539807f + 0.13508273e-1f * x) * x) * x) * x) * x;
      //
      // error 0.0000037995730, which is better than 18 bits
      SDValue t0 = DAG.getNode(ISD::FMUL, dl, MVT::f32, X,
                               getF32Constant(DAG, 0x3c5d51ce, dl));
      SDValue t1 = DAG.getNode(ISD::FSUB, dl, MVT::f32, t0,
                               getF32Constant(DAG, 0x3e00685a, dl));
      SDValue t2 = DAG.getNode(ISD::FMUL, dl, MVT::f32, t1, X);
      SDValue t3 = DAG.getNode(ISD::FADD, dl, MVT::f32, t2,
                               getF32Constant(DAG, 0x3efb6798, dl));
      SDValue t4 = DAG.getNode(ISD::FMUL, dl, MVT::f32, t3, X);
      SDValue t5 = DAG.getNode(ISD::FSUB, dl, MVT::f32, t4,
                               getF32Constant(DAG, 0x3f88d192, dl));
      SDValue t6 = DAG.getNode(ISD::FMUL, dl, MVT::f32, t5, X);
      SDValue t7 = DAG.getNode(ISD::FADD, dl, MVT::f32, t6,
                               getF32Constant(DAG, 0x3fc4316c, dl));
      SDValue t8 = DAG.getNode(ISD::FMUL, dl, MVT::f32, t7, X);
      Log10ofMantissa = DAG.getNode(ISD::FSUB, dl, MVT::f32, t8,
                                    getF32Constant(DAG, 0x3f57ce70, dl));
    }

    return DAG.getNode(ISD::FADD, dl, MVT::f32, LogOfExponent, Log10ofMantissa);
  }

  // No special expansion.
  return DAG.getNode(ISD::FLOG10, dl, Op.getValueType(), Op);
}

/// expandExp2 - Lower an exp2 intrinsic. Handles the special sequences for
/// limited-precision mode.
static SDValue expandExp2(const SDLoc &dl, SDValue Op, SelectionDAG &DAG,
                          const TargetLowering &TLI) {
  if (Op.getValueType() == MVT::f32 &&
      LimitFloatPrecision > 0 && LimitFloatPrecision <= 18)
    return getLimitedPrecisionExp2(Op, dl, DAG);

  // No special expansion.
  return DAG.getNode(ISD::FEXP2, dl, Op.getValueType(), Op);
}

/// visitPow - Lower a pow intrinsic. Handles the special sequences for
/// limited-precision mode with x == 10.0f.
static SDValue expandPow(const SDLoc &dl, SDValue LHS, SDValue RHS,
                         SelectionDAG &DAG, const TargetLowering &TLI) {
  bool IsExp10 = false;
  if (LHS.getValueType() == MVT::f32 && RHS.getValueType() == MVT::f32 &&
      LimitFloatPrecision > 0 && LimitFloatPrecision <= 18) {
    if (ConstantFPSDNode *LHSC = dyn_cast<ConstantFPSDNode>(LHS)) {
      APFloat Ten(10.0f);
      IsExp10 = LHSC->isExactlyValue(Ten);
    }
  }

  // TODO: What fast-math-flags should be set on the FMUL node?
  if (IsExp10) {
    // Put the exponent in the right bit position for later addition to the
    // final result:
    //
    //   #define LOG2OF10 3.3219281f
    //   t0 = Op * LOG2OF10;
    SDValue t0 = DAG.getNode(ISD::FMUL, dl, MVT::f32, RHS,
                             getF32Constant(DAG, 0x40549a78, dl));
    return getLimitedPrecisionExp2(t0, dl, DAG);
  }

  // No special expansion.
  return DAG.getNode(ISD::FPOW, dl, LHS.getValueType(), LHS, RHS);
}

/// ExpandPowI - Expand a llvm.powi intrinsic.
static SDValue ExpandPowI(const SDLoc &DL, SDValue LHS, SDValue RHS,
                          SelectionDAG &DAG) {
  // If RHS is a constant, we can expand this out to a multiplication tree,
  // otherwise we end up lowering to a call to __powidf2 (for example).  When
  // optimizing for size, we only want to do this if the expansion would produce
  // a small number of multiplies, otherwise we do the full expansion.
  if (ConstantSDNode *RHSC = dyn_cast<ConstantSDNode>(RHS)) {
    // Get the exponent as a positive value.
    unsigned Val = RHSC->getSExtValue();
    if ((int)Val < 0) Val = -Val;

    // powi(x, 0) -> 1.0
    if (Val == 0)
      return DAG.getConstantFP(1.0, DL, LHS.getValueType());

    bool OptForSize = DAG.shouldOptForSize();
    if (!OptForSize ||
        // If optimizing for size, don't insert too many multiplies.
        // This inserts up to 5 multiplies.
        countPopulation(Val) + Log2_32(Val) < 7) {
      // We use the simple binary decomposition method to generate the multiply
      // sequence.  There are more optimal ways to do this (for example,
      // powi(x,15) generates one more multiply than it should), but this has
      // the benefit of being both really simple and much better than a libcall.
      SDValue Res;  // Logically starts equal to 1.0
      SDValue CurSquare = LHS;
      // TODO: Intrinsics should have fast-math-flags that propagate to these
      // nodes.
      while (Val) {
        if (Val & 1) {
          if (Res.getNode())
            Res = DAG.getNode(ISD::FMUL, DL,Res.getValueType(), Res, CurSquare);
          else
            Res = CurSquare;  // 1.0*CurSquare.
        }

        CurSquare = DAG.getNode(ISD::FMUL, DL, CurSquare.getValueType(),
                                CurSquare, CurSquare);
        Val >>= 1;
      }

      // If the original was negative, invert the result, producing 1/(x*x*x).
      if (RHSC->getSExtValue() < 0)
        Res = DAG.getNode(ISD::FDIV, DL, LHS.getValueType(),
                          DAG.getConstantFP(1.0, DL, LHS.getValueType()), Res);
      return Res;
    }
  }

  // Otherwise, expand to a libcall.
  return DAG.getNode(ISD::FPOWI, DL, LHS.getValueType(), LHS, RHS);
}

static SDValue expandDivFix(unsigned Opcode, const SDLoc &DL,
                            SDValue LHS, SDValue RHS, SDValue Scale,
                            SelectionDAG &DAG, const TargetLowering &TLI) {
  EVT VT = LHS.getValueType();
  bool Signed = Opcode == ISD::SDIVFIX || Opcode == ISD::SDIVFIXSAT;
  bool Saturating = Opcode == ISD::SDIVFIXSAT || Opcode == ISD::UDIVFIXSAT;
  LLVMContext &Ctx = *DAG.getContext();

  // If the type is legal but the operation isn't, this node might survive all
  // the way to operation legalization. If we end up there and we do not have
  // the ability to widen the type (if VT*2 is not legal), we cannot expand the
  // node.

  // Coax the legalizer into expanding the node during type legalization instead
  // by bumping the size by one bit. This will force it to Promote, enabling the
  // early expansion and avoiding the need to expand later.

  // We don't have to do this if Scale is 0; that can always be expanded, unless
  // it's a saturating signed operation. Those can experience true integer
  // division overflow, a case which we must avoid.

  // FIXME: We wouldn't have to do this (or any of the early
  // expansion/promotion) if it was possible to expand a libcall of an
  // illegal type during operation legalization. But it's not, so things
  // get a bit hacky.
  unsigned ScaleInt = cast<ConstantSDNode>(Scale)->getZExtValue();
  if ((ScaleInt > 0 || (Saturating && Signed)) &&
      (TLI.isTypeLegal(VT) ||
       (VT.isVector() && TLI.isTypeLegal(VT.getVectorElementType())))) {
    TargetLowering::LegalizeAction Action = TLI.getFixedPointOperationAction(
        Opcode, VT, ScaleInt);
    if (Action != TargetLowering::Legal && Action != TargetLowering::Custom) {
      EVT PromVT;
      if (VT.isScalarInteger())
        PromVT = EVT::getIntegerVT(Ctx, VT.getSizeInBits() + 1);
      else if (VT.isVector()) {
        PromVT = VT.getVectorElementType();
        PromVT = EVT::getIntegerVT(Ctx, PromVT.getSizeInBits() + 1);
        PromVT = EVT::getVectorVT(Ctx, PromVT, VT.getVectorElementCount());
      } else
        llvm_unreachable("Wrong VT for DIVFIX?");
      if (Signed) {
        LHS = DAG.getSExtOrTrunc(LHS, DL, PromVT);
        RHS = DAG.getSExtOrTrunc(RHS, DL, PromVT);
      } else {
        LHS = DAG.getZExtOrTrunc(LHS, DL, PromVT);
        RHS = DAG.getZExtOrTrunc(RHS, DL, PromVT);
      }
      EVT ShiftTy = TLI.getShiftAmountTy(PromVT, DAG.getDataLayout());
      // For saturating operations, we need to shift up the LHS to get the
      // proper saturation width, and then shift down again afterwards.
      if (Saturating)
        LHS = DAG.getNode(ISD::SHL, DL, PromVT, LHS,
                          DAG.getConstant(1, DL, ShiftTy));
      SDValue Res = DAG.getNode(Opcode, DL, PromVT, LHS, RHS, Scale);
      if (Saturating)
        Res = DAG.getNode(Signed ? ISD::SRA : ISD::SRL, DL, PromVT, Res,
                          DAG.getConstant(1, DL, ShiftTy));
      return DAG.getZExtOrTrunc(Res, DL, VT);
    }
  }

  return DAG.getNode(Opcode, DL, VT, LHS, RHS, Scale);
}

// getUnderlyingArgRegs - Find underlying registers used for a truncated,
// bitcasted, or split argument. Returns a list of <Register, size in bits>
static void
getUnderlyingArgRegs(SmallVectorImpl<std::pair<unsigned, unsigned>> &Regs,
                     const SDValue &N) {
  switch (N.getOpcode()) {
  case ISD::CopyFromReg: {
    SDValue Op = N.getOperand(1);
    Regs.emplace_back(cast<RegisterSDNode>(Op)->getReg(),
                      Op.getValueType().getSizeInBits());
    return;
  }
  case ISD::BITCAST:
  case ISD::AssertZext:
  case ISD::AssertSext:
  case ISD::TRUNCATE:
    getUnderlyingArgRegs(Regs, N.getOperand(0));
    return;
  case ISD::BUILD_PAIR:
  case ISD::BUILD_VECTOR:
  case ISD::CONCAT_VECTORS:
    for (SDValue Op : N->op_values())
      getUnderlyingArgRegs(Regs, Op);
    return;
  default:
    return;
  }
}

/// If the DbgValueInst is a dbg_value of a function argument, create the
/// corresponding DBG_VALUE machine instruction for it now.  At the end of
/// instruction selection, they will be inserted to the entry BB.
bool SelectionDAGBuilder::EmitFuncArgumentDbgValue(
    const Value *V, DILocalVariable *Variable, DIExpression *Expr,
    DILocation *DL, bool IsDbgDeclare, const SDValue &N) {
  const Argument *Arg = dyn_cast<Argument>(V);
  if (!Arg)
    return false;

  if (!IsDbgDeclare) {
    // ArgDbgValues are hoisted to the beginning of the entry block. So we
    // should only emit as ArgDbgValue if the dbg.value intrinsic is found in
    // the entry block.
    bool IsInEntryBlock = FuncInfo.MBB == &FuncInfo.MF->front();
    if (!IsInEntryBlock)
      return false;

    // ArgDbgValues are hoisted to the beginning of the entry block.  So we
    // should only emit as ArgDbgValue if the dbg.value intrinsic describes a
    // variable that also is a param.
    //
    // Although, if we are at the top of the entry block already, we can still
    // emit using ArgDbgValue. This might catch some situations when the
    // dbg.value refers to an argument that isn't used in the entry block, so
    // any CopyToReg node would be optimized out and the only way to express
    // this DBG_VALUE is by using the physical reg (or FI) as done in this
    // method.  ArgDbgValues are hoisted to the beginning of the entry block. So
    // we should only emit as ArgDbgValue if the Variable is an argument to the
    // current function, and the dbg.value intrinsic is found in the entry
    // block.
    bool VariableIsFunctionInputArg = Variable->isParameter() &&
        !DL->getInlinedAt();
    bool IsInPrologue = SDNodeOrder == LowestSDNodeOrder;
    if (!IsInPrologue && !VariableIsFunctionInputArg)
      return false;

    // Here we assume that a function argument on IR level only can be used to
    // describe one input parameter on source level. If we for example have
    // source code like this
    //
    //    struct A { long x, y; };
    //    void foo(struct A a, long b) {
    //      ...
    //      b = a.x;
    //      ...
    //    }
    //
    // and IR like this
    //
    //  define void @foo(i32 %a1, i32 %a2, i32 %b)  {
    //  entry:
    //    call void @llvm.dbg.value(metadata i32 %a1, "a", DW_OP_LLVM_fragment
    //    call void @llvm.dbg.value(metadata i32 %a2, "a", DW_OP_LLVM_fragment
    //    call void @llvm.dbg.value(metadata i32 %b, "b",
    //    ...
    //    call void @llvm.dbg.value(metadata i32 %a1, "b"
    //    ...
    //
    // then the last dbg.value is describing a parameter "b" using a value that
    // is an argument. But since we already has used %a1 to describe a parameter
    // we should not handle that last dbg.value here (that would result in an
    // incorrect hoisting of the DBG_VALUE to the function entry).
    // Notice that we allow one dbg.value per IR level argument, to accommodate
    // for the situation with fragments above.
    if (VariableIsFunctionInputArg) {
      unsigned ArgNo = Arg->getArgNo();
      if (ArgNo >= FuncInfo.DescribedArgs.size())
        FuncInfo.DescribedArgs.resize(ArgNo + 1, false);
      else if (!IsInPrologue && FuncInfo.DescribedArgs.test(ArgNo))
        return false;
      FuncInfo.DescribedArgs.set(ArgNo);
    }
  }

  MachineFunction &MF = DAG.getMachineFunction();
  const TargetInstrInfo *TII = DAG.getSubtarget().getInstrInfo();

  bool IsIndirect = false;
  Optional<MachineOperand> Op;
  // Some arguments' frame index is recorded during argument lowering.
  int FI = FuncInfo.getArgumentFrameIndex(Arg);
  if (FI != std::numeric_limits<int>::max())
    Op = MachineOperand::CreateFI(FI);

  SmallVector<std::pair<unsigned, unsigned>, 8> ArgRegsAndSizes;
  if (!Op && N.getNode()) {
    getUnderlyingArgRegs(ArgRegsAndSizes, N);
    Register Reg;
    if (ArgRegsAndSizes.size() == 1)
      Reg = ArgRegsAndSizes.front().first;

    if (Reg && Reg.isVirtual()) {
      MachineRegisterInfo &RegInfo = MF.getRegInfo();
      Register PR = RegInfo.getLiveInPhysReg(Reg);
      if (PR)
        Reg = PR;
    }
    if (Reg) {
      Op = MachineOperand::CreateReg(Reg, false);
      IsIndirect = IsDbgDeclare;
    }
  }

  if (!Op && N.getNode()) {
    // Check if frame index is available.
    SDValue LCandidate = peekThroughBitcasts(N);
    if (LoadSDNode *LNode = dyn_cast<LoadSDNode>(LCandidate.getNode()))
      if (FrameIndexSDNode *FINode =
          dyn_cast<FrameIndexSDNode>(LNode->getBasePtr().getNode()))
        Op = MachineOperand::CreateFI(FINode->getIndex());
  }

  if (!Op) {
    // Create a DBG_VALUE for each decomposed value in ArgRegs to cover Reg
    auto splitMultiRegDbgValue
      = [&](ArrayRef<std::pair<unsigned, unsigned>> SplitRegs) {
      unsigned Offset = 0;
      for (auto RegAndSize : SplitRegs) {
        // If the expression is already a fragment, the current register
        // offset+size might extend beyond the fragment. In this case, only
        // the register bits that are inside the fragment are relevant.
        int RegFragmentSizeInBits = RegAndSize.second;
        if (auto ExprFragmentInfo = Expr->getFragmentInfo()) {
          uint64_t ExprFragmentSizeInBits = ExprFragmentInfo->SizeInBits;
          // The register is entirely outside the expression fragment,
          // so is irrelevant for debug info.
          if (Offset >= ExprFragmentSizeInBits)
            break;
          // The register is partially outside the expression fragment, only
          // the low bits within the fragment are relevant for debug info.
          if (Offset + RegFragmentSizeInBits > ExprFragmentSizeInBits) {
            RegFragmentSizeInBits = ExprFragmentSizeInBits - Offset;
          }
        }

        auto FragmentExpr = DIExpression::createFragmentExpression(
            Expr, Offset, RegFragmentSizeInBits);
        Offset += RegAndSize.second;
        // If a valid fragment expression cannot be created, the variable's
        // correct value cannot be determined and so it is set as Undef.
        if (!FragmentExpr) {
          SDDbgValue *SDV = DAG.getConstantDbgValue(
              Variable, Expr, UndefValue::get(V->getType()), DL, SDNodeOrder);
          DAG.AddDbgValue(SDV, nullptr, false);
          continue;
        }
        assert(!IsDbgDeclare && "DbgDeclare operand is not in memory?");
        FuncInfo.ArgDbgValues.push_back(
          BuildMI(MF, DL, TII->get(TargetOpcode::DBG_VALUE), IsDbgDeclare,
                  RegAndSize.first, Variable, *FragmentExpr));
      }
    };

    // Check if ValueMap has reg number.
    DenseMap<const Value *, unsigned>::const_iterator
      VMI = FuncInfo.ValueMap.find(V);
    if (VMI != FuncInfo.ValueMap.end()) {
      const auto &TLI = DAG.getTargetLoweringInfo();
      RegsForValue RFV(V->getContext(), TLI, DAG.getDataLayout(), VMI->second,
                       V->getType(), getABIRegCopyCC(V));
      if (RFV.occupiesMultipleRegs()) {
        splitMultiRegDbgValue(RFV.getRegsAndSizes());
        return true;
      }

      Op = MachineOperand::CreateReg(VMI->second, false);
      IsIndirect = IsDbgDeclare;
    } else if (ArgRegsAndSizes.size() > 1) {
      // This was split due to the calling convention, and no virtual register
      // mapping exists for the value.
      splitMultiRegDbgValue(ArgRegsAndSizes);
      return true;
    }
  }

  if (!Op)
    return false;

  assert(Variable->isValidLocationForIntrinsic(DL) &&
         "Expected inlined-at fields to agree");
  IsIndirect = (Op->isReg()) ? IsIndirect : true;
  FuncInfo.ArgDbgValues.push_back(
      BuildMI(MF, DL, TII->get(TargetOpcode::DBG_VALUE), IsIndirect,
              *Op, Variable, Expr));

  return true;
}

/// Return the appropriate SDDbgValue based on N.
SDDbgValue *SelectionDAGBuilder::getDbgValue(SDValue N,
                                             DILocalVariable *Variable,
                                             DIExpression *Expr,
                                             const DebugLoc &dl,
                                             unsigned DbgSDNodeOrder) {
  if (auto *FISDN = dyn_cast<FrameIndexSDNode>(N.getNode())) {
    // Construct a FrameIndexDbgValue for FrameIndexSDNodes so we can describe
    // stack slot locations.
    //
    // Consider "int x = 0; int *px = &x;". There are two kinds of interesting
    // debug values here after optimization:
    //
    //   dbg.value(i32* %px, !"int *px", !DIExpression()), and
    //   dbg.value(i32* %px, !"int x", !DIExpression(DW_OP_deref))
    //
    // Both describe the direct values of their associated variables.
    return DAG.getFrameIndexDbgValue(Variable, Expr, FISDN->getIndex(),
                                     /*IsIndirect*/ false, dl, DbgSDNodeOrder);
  }
  return DAG.getDbgValue(Variable, Expr, N.getNode(), N.getResNo(),
                         /*IsIndirect*/ false, dl, DbgSDNodeOrder);
}

static unsigned FixedPointIntrinsicToOpcode(unsigned Intrinsic) {
  switch (Intrinsic) {
  case Intrinsic::smul_fix:
    return ISD::SMULFIX;
  case Intrinsic::umul_fix:
    return ISD::UMULFIX;
  case Intrinsic::smul_fix_sat:
    return ISD::SMULFIXSAT;
  case Intrinsic::umul_fix_sat:
    return ISD::UMULFIXSAT;
  case Intrinsic::sdiv_fix:
    return ISD::SDIVFIX;
  case Intrinsic::udiv_fix:
    return ISD::UDIVFIX;
  case Intrinsic::sdiv_fix_sat:
    return ISD::SDIVFIXSAT;
  case Intrinsic::udiv_fix_sat:
    return ISD::UDIVFIXSAT;
  default:
    llvm_unreachable("Unhandled fixed point intrinsic");
  }
}

void SelectionDAGBuilder::lowerCallToExternalSymbol(const CallInst &I,
                                           const char *FunctionName) {
  assert(FunctionName && "FunctionName must not be nullptr");
  SDValue Callee = DAG.getExternalSymbol(
      FunctionName,
      DAG.getTargetLoweringInfo().getPointerTy(DAG.getDataLayout()));
  LowerCallTo(&I, Callee, I.isTailCall());
}

/// Lower the call to the specified intrinsic function.
void SelectionDAGBuilder::visitIntrinsicCall(const CallInst &I,
                                             unsigned Intrinsic) {
  const TargetLowering &TLI = DAG.getTargetLoweringInfo();
  SDLoc sdl = getCurSDLoc();
  DebugLoc dl = getCurDebugLoc();
  SDValue Res;

  switch (Intrinsic) {
  default:
    // By default, turn this into a target intrinsic node.
    visitTargetIntrinsic(I, Intrinsic);
    return;
  case Intrinsic::vscale: {
    match(&I, m_VScale(DAG.getDataLayout()));
    EVT VT = TLI.getValueType(DAG.getDataLayout(), I.getType());
    setValue(&I,
             DAG.getVScale(getCurSDLoc(), VT, APInt(VT.getSizeInBits(), 1)));
    return;
  }
  case Intrinsic::vastart:  visitVAStart(I); return;
  case Intrinsic::vaend:    visitVAEnd(I); return;
  case Intrinsic::vacopy:   visitVACopy(I); return;
  case Intrinsic::returnaddress:
    setValue(&I, DAG.getNode(ISD::RETURNADDR, sdl,
                             TLI.getPointerTy(DAG.getDataLayout()),
                             getValue(I.getArgOperand(0))));
    return;
  case Intrinsic::addressofreturnaddress:
    setValue(&I, DAG.getNode(ISD::ADDROFRETURNADDR, sdl,
                             TLI.getPointerTy(DAG.getDataLayout())));
    return;
  case Intrinsic::sponentry:
    setValue(&I, DAG.getNode(ISD::SPONENTRY, sdl,
                             TLI.getFrameIndexTy(DAG.getDataLayout())));
    return;
  case Intrinsic::frameaddress:
    setValue(&I, DAG.getNode(ISD::FRAMEADDR, sdl,
                             TLI.getFrameIndexTy(DAG.getDataLayout()),
                             getValue(I.getArgOperand(0))));
    return;
  case Intrinsic::read_register: {
    Value *Reg = I.getArgOperand(0);
    SDValue Chain = getRoot();
    SDValue RegName =
        DAG.getMDNode(cast<MDNode>(cast<MetadataAsValue>(Reg)->getMetadata()));
    EVT VT = TLI.getValueType(DAG.getDataLayout(), I.getType());
    Res = DAG.getNode(ISD::READ_REGISTER, sdl,
      DAG.getVTList(VT, MVT::Other), Chain, RegName);
    setValue(&I, Res);
    DAG.setRoot(Res.getValue(1));
    return;
  }
  case Intrinsic::write_register: {
    Value *Reg = I.getArgOperand(0);
    Value *RegValue = I.getArgOperand(1);
    SDValue Chain = getRoot();
    SDValue RegName =
        DAG.getMDNode(cast<MDNode>(cast<MetadataAsValue>(Reg)->getMetadata()));
    DAG.setRoot(DAG.getNode(ISD::WRITE_REGISTER, sdl, MVT::Other, Chain,
                            RegName, getValue(RegValue)));
    return;
  }
  case Intrinsic::memcpy: {
    const auto &MCI = cast<MemCpyInst>(I);
    SDValue Op1 = getValue(I.getArgOperand(0));
    SDValue Op2 = getValue(I.getArgOperand(1));
    SDValue Op3 = getValue(I.getArgOperand(2));
    // @llvm.memcpy defines 0 and 1 to both mean no alignment.
    Align DstAlign = MCI.getDestAlign().valueOrOne();
    Align SrcAlign = MCI.getSourceAlign().valueOrOne();
    Align Alignment = commonAlignment(DstAlign, SrcAlign);
    bool isVol = MCI.isVolatile();
    bool isTC = I.isTailCall() && isInTailCallPosition(&I, DAG.getTarget());
    // FIXME: Support passing different dest/src alignments to the memcpy DAG
    // node.
    SDValue Root = isVol ? getRoot() : getMemoryRoot();
    SDValue MC = DAG.getMemcpy(Root, sdl, Op1, Op2, Op3, Alignment, isVol,
                               /* AlwaysInline */ false, isTC,
                               MachinePointerInfo(I.getArgOperand(0)),
                               MachinePointerInfo(I.getArgOperand(1)));
    updateDAGForMaybeTailCall(MC);
    return;
  }
  case Intrinsic::memcpy_inline: {
    const auto &MCI = cast<MemCpyInlineInst>(I);
    SDValue Dst = getValue(I.getArgOperand(0));
    SDValue Src = getValue(I.getArgOperand(1));
    SDValue Size = getValue(I.getArgOperand(2));
    assert(isa<ConstantSDNode>(Size) && "memcpy_inline needs constant size");
    // @llvm.memcpy.inline defines 0 and 1 to both mean no alignment.
    Align DstAlign = MCI.getDestAlign().valueOrOne();
    Align SrcAlign = MCI.getSourceAlign().valueOrOne();
    Align Alignment = commonAlignment(DstAlign, SrcAlign);
    bool isVol = MCI.isVolatile();
    bool isTC = I.isTailCall() && isInTailCallPosition(&I, DAG.getTarget());
    // FIXME: Support passing different dest/src alignments to the memcpy DAG
    // node.
    SDValue MC = DAG.getMemcpy(getRoot(), sdl, Dst, Src, Size, Alignment, isVol,
                               /* AlwaysInline */ true, isTC,
                               MachinePointerInfo(I.getArgOperand(0)),
                               MachinePointerInfo(I.getArgOperand(1)));
    updateDAGForMaybeTailCall(MC);
    return;
  }
  case Intrinsic::memset: {
    const auto &MSI = cast<MemSetInst>(I);
    SDValue Op1 = getValue(I.getArgOperand(0));
    SDValue Op2 = getValue(I.getArgOperand(1));
    SDValue Op3 = getValue(I.getArgOperand(2));
    // @llvm.memset defines 0 and 1 to both mean no alignment.
    Align Alignment = MSI.getDestAlign().valueOrOne();
    bool isVol = MSI.isVolatile();
    bool isTC = I.isTailCall() && isInTailCallPosition(&I, DAG.getTarget());
    SDValue Root = isVol ? getRoot() : getMemoryRoot();
    SDValue MS = DAG.getMemset(Root, sdl, Op1, Op2, Op3, Alignment, isVol, isTC,
                               MachinePointerInfo(I.getArgOperand(0)));
    updateDAGForMaybeTailCall(MS);
    return;
  }
  case Intrinsic::memmove: {
    const auto &MMI = cast<MemMoveInst>(I);
    SDValue Op1 = getValue(I.getArgOperand(0));
    SDValue Op2 = getValue(I.getArgOperand(1));
    SDValue Op3 = getValue(I.getArgOperand(2));
    // @llvm.memmove defines 0 and 1 to both mean no alignment.
    Align DstAlign = MMI.getDestAlign().valueOrOne();
    Align SrcAlign = MMI.getSourceAlign().valueOrOne();
    Align Alignment = commonAlignment(DstAlign, SrcAlign);
    bool isVol = MMI.isVolatile();
    bool isTC = I.isTailCall() && isInTailCallPosition(&I, DAG.getTarget());
    // FIXME: Support passing different dest/src alignments to the memmove DAG
    // node.
    SDValue Root = isVol ? getRoot() : getMemoryRoot();
    SDValue MM = DAG.getMemmove(Root, sdl, Op1, Op2, Op3, Alignment, isVol,
                                isTC, MachinePointerInfo(I.getArgOperand(0)),
                                MachinePointerInfo(I.getArgOperand(1)));
    updateDAGForMaybeTailCall(MM);
    return;
  }
  case Intrinsic::memcpy_element_unordered_atomic: {
    const AtomicMemCpyInst &MI = cast<AtomicMemCpyInst>(I);
    SDValue Dst = getValue(MI.getRawDest());
    SDValue Src = getValue(MI.getRawSource());
    SDValue Length = getValue(MI.getLength());

    unsigned DstAlign = MI.getDestAlignment();
    unsigned SrcAlign = MI.getSourceAlignment();
    Type *LengthTy = MI.getLength()->getType();
    unsigned ElemSz = MI.getElementSizeInBytes();
    bool isTC = I.isTailCall() && isInTailCallPosition(&I, DAG.getTarget());
    SDValue MC = DAG.getAtomicMemcpy(getRoot(), sdl, Dst, DstAlign, Src,
                                     SrcAlign, Length, LengthTy, ElemSz, isTC,
                                     MachinePointerInfo(MI.getRawDest()),
                                     MachinePointerInfo(MI.getRawSource()));
    updateDAGForMaybeTailCall(MC);
    return;
  }
  case Intrinsic::memmove_element_unordered_atomic: {
    auto &MI = cast<AtomicMemMoveInst>(I);
    SDValue Dst = getValue(MI.getRawDest());
    SDValue Src = getValue(MI.getRawSource());
    SDValue Length = getValue(MI.getLength());

    unsigned DstAlign = MI.getDestAlignment();
    unsigned SrcAlign = MI.getSourceAlignment();
    Type *LengthTy = MI.getLength()->getType();
    unsigned ElemSz = MI.getElementSizeInBytes();
    bool isTC = I.isTailCall() && isInTailCallPosition(&I, DAG.getTarget());
    SDValue MC = DAG.getAtomicMemmove(getRoot(), sdl, Dst, DstAlign, Src,
                                      SrcAlign, Length, LengthTy, ElemSz, isTC,
                                      MachinePointerInfo(MI.getRawDest()),
                                      MachinePointerInfo(MI.getRawSource()));
    updateDAGForMaybeTailCall(MC);
    return;
  }
  case Intrinsic::memset_element_unordered_atomic: {
    auto &MI = cast<AtomicMemSetInst>(I);
    SDValue Dst = getValue(MI.getRawDest());
    SDValue Val = getValue(MI.getValue());
    SDValue Length = getValue(MI.getLength());

    unsigned DstAlign = MI.getDestAlignment();
    Type *LengthTy = MI.getLength()->getType();
    unsigned ElemSz = MI.getElementSizeInBytes();
    bool isTC = I.isTailCall() && isInTailCallPosition(&I, DAG.getTarget());
    SDValue MC = DAG.getAtomicMemset(getRoot(), sdl, Dst, DstAlign, Val, Length,
                                     LengthTy, ElemSz, isTC,
                                     MachinePointerInfo(MI.getRawDest()));
    updateDAGForMaybeTailCall(MC);
    return;
  }
  case Intrinsic::dbg_addr:
  case Intrinsic::dbg_declare: {
    const auto &DI = cast<DbgVariableIntrinsic>(I);
    DILocalVariable *Variable = DI.getVariable();
    DIExpression *Expression = DI.getExpression();
    dropDanglingDebugInfo(Variable, Expression);
    assert(Variable && "Missing variable");
    LLVM_DEBUG(dbgs() << "SelectionDAG visiting debug intrinsic: " << DI
                      << "\n");
    // Check if address has undef value.
    const Value *Address = DI.getVariableLocation();
    if (!Address || isa<UndefValue>(Address) ||
        (Address->use_empty() && !isa<Argument>(Address))) {
      LLVM_DEBUG(dbgs() << "Dropping debug info for " << DI
                        << " (bad/undef/unused-arg address)\n");
      return;
    }

    bool isParameter = Variable->isParameter() || isa<Argument>(Address);

    // Check if this variable can be described by a frame index, typically
    // either as a static alloca or a byval parameter.
    int FI = std::numeric_limits<int>::max();
    if (const auto *AI =
            dyn_cast<AllocaInst>(Address->stripInBoundsConstantOffsets())) {
      if (AI->isStaticAlloca()) {
        auto I = FuncInfo.StaticAllocaMap.find(AI);
        if (I != FuncInfo.StaticAllocaMap.end())
          FI = I->second;
      }
    } else if (const auto *Arg = dyn_cast<Argument>(
                   Address->stripInBoundsConstantOffsets())) {
      FI = FuncInfo.getArgumentFrameIndex(Arg);
    }

    // llvm.dbg.addr is control dependent and always generates indirect
    // DBG_VALUE instructions. llvm.dbg.declare is handled as a frame index in
    // the MachineFunction variable table.
    if (FI != std::numeric_limits<int>::max()) {
      if (Intrinsic == Intrinsic::dbg_addr) {
        SDDbgValue *SDV = DAG.getFrameIndexDbgValue(
            Variable, Expression, FI, /*IsIndirect*/ true, dl, SDNodeOrder);
        DAG.AddDbgValue(SDV, getRoot().getNode(), isParameter);
      } else {
        LLVM_DEBUG(dbgs() << "Skipping " << DI
                          << " (variable info stashed in MF side table)\n");
      }
      return;
    }

    SDValue &N = NodeMap[Address];
    if (!N.getNode() && isa<Argument>(Address))
      // Check unused arguments map.
      N = UnusedArgNodeMap[Address];
    SDDbgValue *SDV;
    if (N.getNode()) {
      if (const BitCastInst *BCI = dyn_cast<BitCastInst>(Address))
        Address = BCI->getOperand(0);
      // Parameters are handled specially.
      auto FINode = dyn_cast<FrameIndexSDNode>(N.getNode());
      if (isParameter && FINode) {
        // Byval parameter. We have a frame index at this point.
        SDV =
            DAG.getFrameIndexDbgValue(Variable, Expression, FINode->getIndex(),
                                      /*IsIndirect*/ true, dl, SDNodeOrder);
      } else if (isa<Argument>(Address)) {
        // Address is an argument, so try to emit its dbg value using
        // virtual register info from the FuncInfo.ValueMap.
        EmitFuncArgumentDbgValue(Address, Variable, Expression, dl, true, N);
        return;
      } else {
        SDV = DAG.getDbgValue(Variable, Expression, N.getNode(), N.getResNo(),
                              true, dl, SDNodeOrder);
      }
      DAG.AddDbgValue(SDV, N.getNode(), isParameter);
    } else {
      // If Address is an argument then try to emit its dbg value using
      // virtual register info from the FuncInfo.ValueMap.
      if (!EmitFuncArgumentDbgValue(Address, Variable, Expression, dl, true,
                                    N)) {
        LLVM_DEBUG(dbgs() << "Dropping debug info for " << DI
                          << " (could not emit func-arg dbg_value)\n");
      }
    }
    return;
  }
  case Intrinsic::dbg_label: {
    const DbgLabelInst &DI = cast<DbgLabelInst>(I);
    DILabel *Label = DI.getLabel();
    assert(Label && "Missing label");

    SDDbgLabel *SDV;
    SDV = DAG.getDbgLabel(Label, dl, SDNodeOrder);
    DAG.AddDbgLabel(SDV);
    return;
  }
  case Intrinsic::dbg_value: {
    const DbgValueInst &DI = cast<DbgValueInst>(I);
    assert(DI.getVariable() && "Missing variable");

    DILocalVariable *Variable = DI.getVariable();
    DIExpression *Expression = DI.getExpression();
    dropDanglingDebugInfo(Variable, Expression);
    const Value *V = DI.getValue();
    if (!V)
      return;

    if (handleDebugValue(V, Variable, Expression, dl, DI.getDebugLoc(),
        SDNodeOrder))
      return;

    // TODO: Dangling debug info will eventually either be resolved or produce
    // an Undef DBG_VALUE. However in the resolution case, a gap may appear
    // between the original dbg.value location and its resolved DBG_VALUE, which
    // we should ideally fill with an extra Undef DBG_VALUE.

    DanglingDebugInfoMap[V].emplace_back(&DI, dl, SDNodeOrder);
    return;
  }

  case Intrinsic::eh_typeid_for: {
    // Find the type id for the given typeinfo.
    GlobalValue *GV = ExtractTypeInfo(I.getArgOperand(0));
    unsigned TypeID = DAG.getMachineFunction().getTypeIDFor(GV);
    Res = DAG.getConstant(TypeID, sdl, MVT::i32);
    setValue(&I, Res);
    return;
  }

  case Intrinsic::eh_return_i32:
  case Intrinsic::eh_return_i64:
    DAG.getMachineFunction().setCallsEHReturn(true);
    DAG.setRoot(DAG.getNode(ISD::EH_RETURN, sdl,
                            MVT::Other,
                            getControlRoot(),
                            getValue(I.getArgOperand(0)),
                            getValue(I.getArgOperand(1))));
    return;
  case Intrinsic::eh_unwind_init:
    DAG.getMachineFunction().setCallsUnwindInit(true);
    return;
  case Intrinsic::eh_dwarf_cfa:
    setValue(&I, DAG.getNode(ISD::EH_DWARF_CFA, sdl,
                             TLI.getPointerTy(DAG.getDataLayout()),
                             getValue(I.getArgOperand(0))));
    return;
  case Intrinsic::eh_sjlj_callsite: {
    MachineModuleInfo &MMI = DAG.getMachineFunction().getMMI();
    ConstantInt *CI = dyn_cast<ConstantInt>(I.getArgOperand(0));
    assert(CI && "Non-constant call site value in eh.sjlj.callsite!");
    assert(MMI.getCurrentCallSite() == 0 && "Overlapping call sites!");

    MMI.setCurrentCallSite(CI->getZExtValue());
    return;
  }
  case Intrinsic::eh_sjlj_functioncontext: {
    // Get and store the index of the function context.
    MachineFrameInfo &MFI = DAG.getMachineFunction().getFrameInfo();
    AllocaInst *FnCtx =
      cast<AllocaInst>(I.getArgOperand(0)->stripPointerCasts());
    int FI = FuncInfo.StaticAllocaMap[FnCtx];
    MFI.setFunctionContextIndex(FI);
    return;
  }
  case Intrinsic::eh_sjlj_setjmp: {
    SDValue Ops[2];
    Ops[0] = getRoot();
    Ops[1] = getValue(I.getArgOperand(0));
    SDValue Op = DAG.getNode(ISD::EH_SJLJ_SETJMP, sdl,
                             DAG.getVTList(MVT::i32, MVT::Other), Ops);
    setValue(&I, Op.getValue(0));
    DAG.setRoot(Op.getValue(1));
    return;
  }
  case Intrinsic::eh_sjlj_longjmp:
    DAG.setRoot(DAG.getNode(ISD::EH_SJLJ_LONGJMP, sdl, MVT::Other,
                            getRoot(), getValue(I.getArgOperand(0))));
    return;
  case Intrinsic::eh_sjlj_setup_dispatch:
    DAG.setRoot(DAG.getNode(ISD::EH_SJLJ_SETUP_DISPATCH, sdl, MVT::Other,
                            getRoot()));
    return;
  case Intrinsic::masked_gather:
    visitMaskedGather(I);
    return;
  case Intrinsic::masked_load:
    visitMaskedLoad(I);
    return;
  case Intrinsic::masked_scatter:
    visitMaskedScatter(I);
    return;
  case Intrinsic::masked_store:
    visitMaskedStore(I);
    return;
  case Intrinsic::masked_expandload:
    visitMaskedLoad(I, true /* IsExpanding */);
    return;
  case Intrinsic::masked_compressstore:
    visitMaskedStore(I, true /* IsCompressing */);
    return;
  case Intrinsic::powi:
    setValue(&I, ExpandPowI(sdl, getValue(I.getArgOperand(0)),
                            getValue(I.getArgOperand(1)), DAG));
    return;
  case Intrinsic::log:
    setValue(&I, expandLog(sdl, getValue(I.getArgOperand(0)), DAG, TLI));
    return;
  case Intrinsic::log2:
    setValue(&I, expandLog2(sdl, getValue(I.getArgOperand(0)), DAG, TLI));
    return;
  case Intrinsic::log10:
    setValue(&I, expandLog10(sdl, getValue(I.getArgOperand(0)), DAG, TLI));
    return;
  case Intrinsic::exp:
    setValue(&I, expandExp(sdl, getValue(I.getArgOperand(0)), DAG, TLI));
    return;
  case Intrinsic::exp2:
    setValue(&I, expandExp2(sdl, getValue(I.getArgOperand(0)), DAG, TLI));
    return;
  case Intrinsic::pow:
    setValue(&I, expandPow(sdl, getValue(I.getArgOperand(0)),
                           getValue(I.getArgOperand(1)), DAG, TLI));
    return;
  case Intrinsic::sqrt:
  case Intrinsic::fabs:
  case Intrinsic::sin:
  case Intrinsic::cos:
  case Intrinsic::floor:
  case Intrinsic::ceil:
  case Intrinsic::trunc:
  case Intrinsic::rint:
  case Intrinsic::nearbyint:
  case Intrinsic::round:
  case Intrinsic::canonicalize: {
    unsigned Opcode;
    switch (Intrinsic) {
    default: llvm_unreachable("Impossible intrinsic");  // Can't reach here.
    case Intrinsic::sqrt:      Opcode = ISD::FSQRT;      break;
    case Intrinsic::fabs:      Opcode = ISD::FABS;       break;
    case Intrinsic::sin:       Opcode = ISD::FSIN;       break;
    case Intrinsic::cos:       Opcode = ISD::FCOS;       break;
    case Intrinsic::floor:     Opcode = ISD::FFLOOR;     break;
    case Intrinsic::ceil:      Opcode = ISD::FCEIL;      break;
    case Intrinsic::trunc:     Opcode = ISD::FTRUNC;     break;
    case Intrinsic::rint:      Opcode = ISD::FRINT;      break;
    case Intrinsic::nearbyint: Opcode = ISD::FNEARBYINT; break;
    case Intrinsic::round:     Opcode = ISD::FROUND;     break;
    case Intrinsic::canonicalize: Opcode = ISD::FCANONICALIZE; break;
    }

    setValue(&I, DAG.getNode(Opcode, sdl,
                             getValue(I.getArgOperand(0)).getValueType(),
                             getValue(I.getArgOperand(0))));
    return;
  }
  case Intrinsic::lround:
  case Intrinsic::llround:
  case Intrinsic::lrint:
  case Intrinsic::llrint: {
    unsigned Opcode;
    switch (Intrinsic) {
    default: llvm_unreachable("Impossible intrinsic");  // Can't reach here.
    case Intrinsic::lround:  Opcode = ISD::LROUND;  break;
    case Intrinsic::llround: Opcode = ISD::LLROUND; break;
    case Intrinsic::lrint:   Opcode = ISD::LRINT;   break;
    case Intrinsic::llrint:  Opcode = ISD::LLRINT;  break;
    }

    EVT RetVT = TLI.getValueType(DAG.getDataLayout(), I.getType());
    setValue(&I, DAG.getNode(Opcode, sdl, RetVT,
                             getValue(I.getArgOperand(0))));
    return;
  }
  case Intrinsic::minnum:
    setValue(&I, DAG.getNode(ISD::FMINNUM, sdl,
                             getValue(I.getArgOperand(0)).getValueType(),
                             getValue(I.getArgOperand(0)),
                             getValue(I.getArgOperand(1))));
    return;
  case Intrinsic::maxnum:
    setValue(&I, DAG.getNode(ISD::FMAXNUM, sdl,
                             getValue(I.getArgOperand(0)).getValueType(),
                             getValue(I.getArgOperand(0)),
                             getValue(I.getArgOperand(1))));
    return;
  case Intrinsic::minimum:
    setValue(&I, DAG.getNode(ISD::FMINIMUM, sdl,
                             getValue(I.getArgOperand(0)).getValueType(),
                             getValue(I.getArgOperand(0)),
                             getValue(I.getArgOperand(1))));
    return;
  case Intrinsic::maximum:
    setValue(&I, DAG.getNode(ISD::FMAXIMUM, sdl,
                             getValue(I.getArgOperand(0)).getValueType(),
                             getValue(I.getArgOperand(0)),
                             getValue(I.getArgOperand(1))));
    return;
  case Intrinsic::copysign:
    setValue(&I, DAG.getNode(ISD::FCOPYSIGN, sdl,
                             getValue(I.getArgOperand(0)).getValueType(),
                             getValue(I.getArgOperand(0)),
                             getValue(I.getArgOperand(1))));
    return;
  case Intrinsic::fma:
    setValue(&I, DAG.getNode(ISD::FMA, sdl,
                             getValue(I.getArgOperand(0)).getValueType(),
                             getValue(I.getArgOperand(0)),
                             getValue(I.getArgOperand(1)),
                             getValue(I.getArgOperand(2))));
    return;
#define INSTRUCTION(NAME, NARG, ROUND_MODE, INTRINSIC)                         \
  case Intrinsic::INTRINSIC:
#include "llvm/IR/ConstrainedOps.def"
    visitConstrainedFPIntrinsic(cast<ConstrainedFPIntrinsic>(I));
    return;

#define REGISTER_VP_INTRINSIC(VPID,MASKPOS,VLENPOS) case Intrinsic::VPID:
#include "llvm/IR/VPIntrinsics.def"
    visitVectorPredicationIntrinsic(cast<VPIntrinsic>(I));
    return;

  case Intrinsic::fmuladd: {
    EVT VT = TLI.getValueType(DAG.getDataLayout(), I.getType());
    if (TM.Options.AllowFPOpFusion != FPOpFusion::Strict &&
        TLI.isFMAFasterThanFMulAndFAdd(DAG.getMachineFunction(), VT)) {
      setValue(&I, DAG.getNode(ISD::FMA, sdl,
                               getValue(I.getArgOperand(0)).getValueType(),
                               getValue(I.getArgOperand(0)),
                               getValue(I.getArgOperand(1)),
                               getValue(I.getArgOperand(2))));
    } else {
      // TODO: Intrinsic calls should have fast-math-flags.
      SDValue Mul = DAG.getNode(ISD::FMUL, sdl,
                                getValue(I.getArgOperand(0)).getValueType(),
                                getValue(I.getArgOperand(0)),
                                getValue(I.getArgOperand(1)));
      SDValue Add = DAG.getNode(ISD::FADD, sdl,
                                getValue(I.getArgOperand(0)).getValueType(),
                                Mul,
                                getValue(I.getArgOperand(2)));
      setValue(&I, Add);
    }
    return;
  }
  case Intrinsic::convert_to_fp16:
    setValue(&I, DAG.getNode(ISD::BITCAST, sdl, MVT::i16,
                             DAG.getNode(ISD::FP_ROUND, sdl, MVT::f16,
                                         getValue(I.getArgOperand(0)),
                                         DAG.getTargetConstant(0, sdl,
                                                               MVT::i32))));
    return;
  case Intrinsic::convert_from_fp16:
    setValue(&I, DAG.getNode(ISD::FP_EXTEND, sdl,
                             TLI.getValueType(DAG.getDataLayout(), I.getType()),
                             DAG.getNode(ISD::BITCAST, sdl, MVT::f16,
                                         getValue(I.getArgOperand(0)))));
    return;
  case Intrinsic::pcmarker: {
    SDValue Tmp = getValue(I.getArgOperand(0));
    DAG.setRoot(DAG.getNode(ISD::PCMARKER, sdl, MVT::Other, getRoot(), Tmp));
    return;
  }
  case Intrinsic::readcyclecounter: {
    SDValue Op = getRoot();
    Res = DAG.getNode(ISD::READCYCLECOUNTER, sdl,
                      DAG.getVTList(MVT::i64, MVT::Other), Op);
    setValue(&I, Res);
    DAG.setRoot(Res.getValue(1));
    return;
  }
  case Intrinsic::bitreverse:
    setValue(&I, DAG.getNode(ISD::BITREVERSE, sdl,
                             getValue(I.getArgOperand(0)).getValueType(),
                             getValue(I.getArgOperand(0))));
    return;
  case Intrinsic::bswap:
    setValue(&I, DAG.getNode(ISD::BSWAP, sdl,
                             getValue(I.getArgOperand(0)).getValueType(),
                             getValue(I.getArgOperand(0))));
    return;
  case Intrinsic::cttz: {
    SDValue Arg = getValue(I.getArgOperand(0));
    ConstantInt *CI = cast<ConstantInt>(I.getArgOperand(1));
    EVT Ty = Arg.getValueType();
    setValue(&I, DAG.getNode(CI->isZero() ? ISD::CTTZ : ISD::CTTZ_ZERO_UNDEF,
                             sdl, Ty, Arg));
    return;
  }
  case Intrinsic::ctlz: {
    SDValue Arg = getValue(I.getArgOperand(0));
    ConstantInt *CI = cast<ConstantInt>(I.getArgOperand(1));
    EVT Ty = Arg.getValueType();
    setValue(&I, DAG.getNode(CI->isZero() ? ISD::CTLZ : ISD::CTLZ_ZERO_UNDEF,
                             sdl, Ty, Arg));
    return;
  }
  case Intrinsic::ctpop: {
    SDValue Arg = getValue(I.getArgOperand(0));
    EVT Ty = Arg.getValueType();
    setValue(&I, DAG.getNode(ISD::CTPOP, sdl, Ty, Arg));
    return;
  }
  case Intrinsic::fshl:
  case Intrinsic::fshr: {
    bool IsFSHL = Intrinsic == Intrinsic::fshl;
    SDValue X = getValue(I.getArgOperand(0));
    SDValue Y = getValue(I.getArgOperand(1));
    SDValue Z = getValue(I.getArgOperand(2));
    EVT VT = X.getValueType();
    SDValue BitWidthC = DAG.getConstant(VT.getScalarSizeInBits(), sdl, VT);
    SDValue Zero = DAG.getConstant(0, sdl, VT);
    SDValue ShAmt = DAG.getNode(ISD::UREM, sdl, VT, Z, BitWidthC);

    auto FunnelOpcode = IsFSHL ? ISD::FSHL : ISD::FSHR;
    if (TLI.isOperationLegalOrCustom(FunnelOpcode, VT)) {
      setValue(&I, DAG.getNode(FunnelOpcode, sdl, VT, X, Y, Z));
      return;
    }

    // When X == Y, this is rotate. If the data type has a power-of-2 size, we
    // avoid the select that is necessary in the general case to filter out
    // the 0-shift possibility that leads to UB.
    if (X == Y && isPowerOf2_32(VT.getScalarSizeInBits())) {
      auto RotateOpcode = IsFSHL ? ISD::ROTL : ISD::ROTR;
      if (TLI.isOperationLegalOrCustom(RotateOpcode, VT)) {
        setValue(&I, DAG.getNode(RotateOpcode, sdl, VT, X, Z));
        return;
      }

      // Some targets only rotate one way. Try the opposite direction.
      RotateOpcode = IsFSHL ? ISD::ROTR : ISD::ROTL;
      if (TLI.isOperationLegalOrCustom(RotateOpcode, VT)) {
        // Negate the shift amount because it is safe to ignore the high bits.
        SDValue NegShAmt = DAG.getNode(ISD::SUB, sdl, VT, Zero, Z);
        setValue(&I, DAG.getNode(RotateOpcode, sdl, VT, X, NegShAmt));
        return;
      }

      // fshl (rotl): (X << (Z % BW)) | (X >> ((0 - Z) % BW))
      // fshr (rotr): (X << ((0 - Z) % BW)) | (X >> (Z % BW))
      SDValue NegZ = DAG.getNode(ISD::SUB, sdl, VT, Zero, Z);
      SDValue NShAmt = DAG.getNode(ISD::UREM, sdl, VT, NegZ, BitWidthC);
      SDValue ShX = DAG.getNode(ISD::SHL, sdl, VT, X, IsFSHL ? ShAmt : NShAmt);
      SDValue ShY = DAG.getNode(ISD::SRL, sdl, VT, X, IsFSHL ? NShAmt : ShAmt);
      setValue(&I, DAG.getNode(ISD::OR, sdl, VT, ShX, ShY));
      return;
    }

    // fshl: (X << (Z % BW)) | (Y >> (BW - (Z % BW)))
    // fshr: (X << (BW - (Z % BW))) | (Y >> (Z % BW))
    SDValue InvShAmt = DAG.getNode(ISD::SUB, sdl, VT, BitWidthC, ShAmt);
    SDValue ShX = DAG.getNode(ISD::SHL, sdl, VT, X, IsFSHL ? ShAmt : InvShAmt);
    SDValue ShY = DAG.getNode(ISD::SRL, sdl, VT, Y, IsFSHL ? InvShAmt : ShAmt);
    SDValue Or = DAG.getNode(ISD::OR, sdl, VT, ShX, ShY);

    // If (Z % BW == 0), then the opposite direction shift is shift-by-bitwidth,
    // and that is undefined. We must compare and select to avoid UB.
    EVT CCVT = MVT::i1;
    if (VT.isVector())
      CCVT = EVT::getVectorVT(*Context, CCVT, VT.getVectorNumElements());

    // For fshl, 0-shift returns the 1st arg (X).
    // For fshr, 0-shift returns the 2nd arg (Y).
    SDValue IsZeroShift = DAG.getSetCC(sdl, CCVT, ShAmt, Zero, ISD::SETEQ);
    setValue(&I, DAG.getSelect(sdl, VT, IsZeroShift, IsFSHL ? X : Y, Or));
    return;
  }
  case Intrinsic::sadd_sat: {
    SDValue Op1 = getValue(I.getArgOperand(0));
    SDValue Op2 = getValue(I.getArgOperand(1));
    setValue(&I, DAG.getNode(ISD::SADDSAT, sdl, Op1.getValueType(), Op1, Op2));
    return;
  }
  case Intrinsic::uadd_sat: {
    SDValue Op1 = getValue(I.getArgOperand(0));
    SDValue Op2 = getValue(I.getArgOperand(1));
    setValue(&I, DAG.getNode(ISD::UADDSAT, sdl, Op1.getValueType(), Op1, Op2));
    return;
  }
  case Intrinsic::ssub_sat: {
    SDValue Op1 = getValue(I.getArgOperand(0));
    SDValue Op2 = getValue(I.getArgOperand(1));
    setValue(&I, DAG.getNode(ISD::SSUBSAT, sdl, Op1.getValueType(), Op1, Op2));
    return;
  }
  case Intrinsic::usub_sat: {
    SDValue Op1 = getValue(I.getArgOperand(0));
    SDValue Op2 = getValue(I.getArgOperand(1));
    setValue(&I, DAG.getNode(ISD::USUBSAT, sdl, Op1.getValueType(), Op1, Op2));
    return;
  }
  case Intrinsic::smul_fix:
  case Intrinsic::umul_fix:
  case Intrinsic::smul_fix_sat:
  case Intrinsic::umul_fix_sat: {
    SDValue Op1 = getValue(I.getArgOperand(0));
    SDValue Op2 = getValue(I.getArgOperand(1));
    SDValue Op3 = getValue(I.getArgOperand(2));
    setValue(&I, DAG.getNode(FixedPointIntrinsicToOpcode(Intrinsic), sdl,
                             Op1.getValueType(), Op1, Op2, Op3));
    return;
  }
  case Intrinsic::sdiv_fix:
  case Intrinsic::udiv_fix:
  case Intrinsic::sdiv_fix_sat:
  case Intrinsic::udiv_fix_sat: {
    SDValue Op1 = getValue(I.getArgOperand(0));
    SDValue Op2 = getValue(I.getArgOperand(1));
    SDValue Op3 = getValue(I.getArgOperand(2));
    setValue(&I, expandDivFix(FixedPointIntrinsicToOpcode(Intrinsic), sdl,
                              Op1, Op2, Op3, DAG, TLI));
    return;
  }
  case Intrinsic::stacksave: {
    SDValue Op = getRoot();
    Res = DAG.getNode(
        ISD::STACKSAVE, sdl,
        DAG.getVTList(TLI.getPointerTy(DAG.getDataLayout()), MVT::Other), Op);
    setValue(&I, Res);
    DAG.setRoot(Res.getValue(1));
    return;
  }
  case Intrinsic::stackrestore:
    Res = getValue(I.getArgOperand(0));
    DAG.setRoot(DAG.getNode(ISD::STACKRESTORE, sdl, MVT::Other, getRoot(), Res));
    return;
  case Intrinsic::get_dynamic_area_offset: {
    SDValue Op = getRoot();
    EVT PtrTy = TLI.getPointerTy(DAG.getDataLayout());
    EVT ResTy = TLI.getValueType(DAG.getDataLayout(), I.getType());
    // Result type for @llvm.get.dynamic.area.offset should match PtrTy for
    // target.
    if (PtrTy.getSizeInBits() < ResTy.getSizeInBits())
      report_fatal_error("Wrong result type for @llvm.get.dynamic.area.offset"
                         " intrinsic!");
    Res = DAG.getNode(ISD::GET_DYNAMIC_AREA_OFFSET, sdl, DAG.getVTList(ResTy),
                      Op);
    DAG.setRoot(Op);
    setValue(&I, Res);
    return;
  }
  case Intrinsic::stackguard: {
    EVT PtrTy = TLI.getPointerTy(DAG.getDataLayout());
    MachineFunction &MF = DAG.getMachineFunction();
    const Module &M = *MF.getFunction().getParent();
    SDValue Chain = getRoot();
    if (TLI.useLoadStackGuardNode()) {
      Res = getLoadStackGuard(DAG, sdl, Chain);
    } else {
      const Value *Global = TLI.getSDagStackGuard(M);
      unsigned Align = DL->getPrefTypeAlignment(Global->getType());
      Res = DAG.getLoad(PtrTy, sdl, Chain, getValue(Global),
                        MachinePointerInfo(Global, 0), Align,
                        MachineMemOperand::MOVolatile);
    }
    if (TLI.useStackGuardXorFP())
      Res = TLI.emitStackGuardXorFP(DAG, Res, sdl);
    DAG.setRoot(Chain);
    setValue(&I, Res);
    return;
  }
  case Intrinsic::stackprotector: {
    // Emit code into the DAG to store the stack guard onto the stack.
    MachineFunction &MF = DAG.getMachineFunction();
    MachineFrameInfo &MFI = MF.getFrameInfo();
    EVT PtrTy = TLI.getPointerTy(DAG.getDataLayout());
    SDValue Src, Chain = getRoot();

    if (TLI.useLoadStackGuardNode())
      Src = getLoadStackGuard(DAG, sdl, Chain);
    else
      Src = getValue(I.getArgOperand(0));   // The guard's value.

    AllocaInst *Slot = cast<AllocaInst>(I.getArgOperand(1));

    int FI = FuncInfo.StaticAllocaMap[Slot];
    MFI.setStackProtectorIndex(FI);

    SDValue FIN = DAG.getFrameIndex(FI, PtrTy);

    // Store the stack protector onto the stack.
    Res = DAG.getStore(Chain, sdl, Src, FIN, MachinePointerInfo::getFixedStack(
                                                 DAG.getMachineFunction(), FI),
                       /* Alignment = */ 0, MachineMemOperand::MOVolatile);
    setValue(&I, Res);
    DAG.setRoot(Res);
    return;
  }
  case Intrinsic::objectsize:
    llvm_unreachable("llvm.objectsize.* should have been lowered already");

  case Intrinsic::is_constant:
    llvm_unreachable("llvm.is.constant.* should have been lowered already");

  case Intrinsic::annotation:
  case Intrinsic::ptr_annotation:
  case Intrinsic::launder_invariant_group:
  case Intrinsic::strip_invariant_group:
    // Drop the intrinsic, but forward the value
    setValue(&I, getValue(I.getOperand(0)));
    return;
  case Intrinsic::assume:
  case Intrinsic::var_annotation:
  case Intrinsic::sideeffect:
    // Discard annotate attributes, assumptions, and artificial side-effects.
    return;

  case Intrinsic::codeview_annotation: {
    // Emit a label associated with this metadata.
    MachineFunction &MF = DAG.getMachineFunction();
    MCSymbol *Label =
        MF.getMMI().getContext().createTempSymbol("annotation", true);
    Metadata *MD = cast<MetadataAsValue>(I.getArgOperand(0))->getMetadata();
    MF.addCodeViewAnnotation(Label, cast<MDNode>(MD));
    Res = DAG.getLabelNode(ISD::ANNOTATION_LABEL, sdl, getRoot(), Label);
    DAG.setRoot(Res);
    return;
  }

  case Intrinsic::init_trampoline: {
    const Function *F = cast<Function>(I.getArgOperand(1)->stripPointerCasts());

    SDValue Ops[6];
    Ops[0] = getRoot();
    Ops[1] = getValue(I.getArgOperand(0));
    Ops[2] = getValue(I.getArgOperand(1));
    Ops[3] = getValue(I.getArgOperand(2));
    Ops[4] = DAG.getSrcValue(I.getArgOperand(0));
    Ops[5] = DAG.getSrcValue(F);

    Res = DAG.getNode(ISD::INIT_TRAMPOLINE, sdl, MVT::Other, Ops);

    DAG.setRoot(Res);
    return;
  }
  case Intrinsic::adjust_trampoline:
    setValue(&I, DAG.getNode(ISD::ADJUST_TRAMPOLINE, sdl,
                             TLI.getPointerTy(DAG.getDataLayout()),
                             getValue(I.getArgOperand(0))));
    return;
  case Intrinsic::gcroot: {
    assert(DAG.getMachineFunction().getFunction().hasGC() &&
           "only valid in functions with gc specified, enforced by Verifier");
    assert(GFI && "implied by previous");
    const Value *Alloca = I.getArgOperand(0)->stripPointerCasts();
    const Constant *TypeMap = cast<Constant>(I.getArgOperand(1));

    FrameIndexSDNode *FI = cast<FrameIndexSDNode>(getValue(Alloca).getNode());
    GFI->addStackRoot(FI->getIndex(), TypeMap);
    return;
  }
  case Intrinsic::gcread:
  case Intrinsic::gcwrite:
    llvm_unreachable("GC failed to lower gcread/gcwrite intrinsics!");
  case Intrinsic::flt_rounds:
    setValue(&I, DAG.getNode(ISD::FLT_ROUNDS_, sdl, MVT::i32));
    return;

  case Intrinsic::expect:
    // Just replace __builtin_expect(exp, c) with EXP.
    setValue(&I, getValue(I.getArgOperand(0)));
    return;

  case Intrinsic::debugtrap:
  case Intrinsic::trap: {
    StringRef TrapFuncName =
        I.getAttributes()
            .getAttribute(AttributeList::FunctionIndex, "trap-func-name")
            .getValueAsString();
    if (TrapFuncName.empty()) {
      ISD::NodeType Op = (Intrinsic == Intrinsic::trap) ?
        ISD::TRAP : ISD::DEBUGTRAP;
      DAG.setRoot(DAG.getNode(Op, sdl,MVT::Other, getRoot()));
      return;
    }
    TargetLowering::ArgListTy Args;

    TargetLowering::CallLoweringInfo CLI(DAG);
    CLI.setDebugLoc(sdl).setChain(getRoot()).setLibCallee(
        CallingConv::C, I.getType(),
        DAG.getExternalSymbol(TrapFuncName.data(),
                              TLI.getPointerTy(DAG.getDataLayout())),
        std::move(Args));

    std::pair<SDValue, SDValue> Result = TLI.LowerCallTo(CLI);
    DAG.setRoot(Result.second);
    return;
  }

  case Intrinsic::uadd_with_overflow:
  case Intrinsic::sadd_with_overflow:
  case Intrinsic::usub_with_overflow:
  case Intrinsic::ssub_with_overflow:
  case Intrinsic::umul_with_overflow:
  case Intrinsic::smul_with_overflow: {
    ISD::NodeType Op;
    switch (Intrinsic) {
    default: llvm_unreachable("Impossible intrinsic");  // Can't reach here.
    case Intrinsic::uadd_with_overflow: Op = ISD::UADDO; break;
    case Intrinsic::sadd_with_overflow: Op = ISD::SADDO; break;
    case Intrinsic::usub_with_overflow: Op = ISD::USUBO; break;
    case Intrinsic::ssub_with_overflow: Op = ISD::SSUBO; break;
    case Intrinsic::umul_with_overflow: Op = ISD::UMULO; break;
    case Intrinsic::smul_with_overflow: Op = ISD::SMULO; break;
    }
    SDValue Op1 = getValue(I.getArgOperand(0));
    SDValue Op2 = getValue(I.getArgOperand(1));

    EVT ResultVT = Op1.getValueType();
    EVT OverflowVT = MVT::i1;
    if (ResultVT.isVector())
      OverflowVT = EVT::getVectorVT(
          *Context, OverflowVT, ResultVT.getVectorNumElements());

    SDVTList VTs = DAG.getVTList(ResultVT, OverflowVT);
    setValue(&I, DAG.getNode(Op, sdl, VTs, Op1, Op2));
    return;
  }
  case Intrinsic::prefetch: {
    SDValue Ops[5];
    unsigned rw = cast<ConstantInt>(I.getArgOperand(1))->getZExtValue();
    auto Flags = rw == 0 ? MachineMemOperand::MOLoad :MachineMemOperand::MOStore;
    Ops[0] = DAG.getRoot();
    Ops[1] = getValue(I.getArgOperand(0));
    Ops[2] = getValue(I.getArgOperand(1));
    Ops[3] = getValue(I.getArgOperand(2));
    Ops[4] = getValue(I.getArgOperand(3));
    SDValue Result = DAG.getMemIntrinsicNode(ISD::PREFETCH, sdl,
                                             DAG.getVTList(MVT::Other), Ops,
                                             EVT::getIntegerVT(*Context, 8),
                                             MachinePointerInfo(I.getArgOperand(0)),
                                             0, /* align */
                                             Flags);

    // Chain the prefetch in parallell with any pending loads, to stay out of
    // the way of later optimizations.
    PendingLoads.push_back(Result);
    Result = getRoot();
    DAG.setRoot(Result);
    return;
  }
  case Intrinsic::lifetime_start:
  case Intrinsic::lifetime_end: {
    bool IsStart = (Intrinsic == Intrinsic::lifetime_start);
    // Stack coloring is not enabled in O0, discard region information.
    if (TM.getOptLevel() == CodeGenOpt::None)
      return;

    const int64_t ObjectSize =
        cast<ConstantInt>(I.getArgOperand(0))->getSExtValue();
    Value *const ObjectPtr = I.getArgOperand(1);
    SmallVector<const Value *, 4> Allocas;
    GetUnderlyingObjects(ObjectPtr, Allocas, *DL);

    for (SmallVectorImpl<const Value*>::iterator Object = Allocas.begin(),
           E = Allocas.end(); Object != E; ++Object) {
      const AllocaInst *LifetimeObject = dyn_cast_or_null<AllocaInst>(*Object);

      // Could not find an Alloca.
      if (!LifetimeObject)
        continue;

      // First check that the Alloca is static, otherwise it won't have a
      // valid frame index.
      auto SI = FuncInfo.StaticAllocaMap.find(LifetimeObject);
      if (SI == FuncInfo.StaticAllocaMap.end())
        return;

      const int FrameIndex = SI->second;
      int64_t Offset;
      if (GetPointerBaseWithConstantOffset(
              ObjectPtr, Offset, DAG.getDataLayout()) != LifetimeObject)
        Offset = -1; // Cannot determine offset from alloca to lifetime object.
      Res = DAG.getLifetimeNode(IsStart, sdl, getRoot(), FrameIndex, ObjectSize,
                                Offset);
      DAG.setRoot(Res);
    }
    return;
  }
  case Intrinsic::invariant_start:
    // Discard region information.
    setValue(&I, DAG.getUNDEF(TLI.getPointerTy(DAG.getDataLayout())));
    return;
  case Intrinsic::invariant_end:
    // Discard region information.
    return;
  case Intrinsic::clear_cache:
    /// FunctionName may be null.
    if (const char *FunctionName = TLI.getClearCacheBuiltinName())
      lowerCallToExternalSymbol(I, FunctionName);
    return;
  case Intrinsic::donothing:
    // ignore
    return;
  case Intrinsic::experimental_stackmap:
    visitStackmap(I);
    return;
  case Intrinsic::experimental_patchpoint_void:
  case Intrinsic::experimental_patchpoint_i64:
    visitPatchpoint(&I);
    return;
  case Intrinsic::experimental_gc_statepoint:
    LowerStatepoint(ImmutableStatepoint(&I));
    return;
  case Intrinsic::experimental_gc_result:
    visitGCResult(cast<GCResultInst>(I));
    return;
  case Intrinsic::experimental_gc_relocate:
    visitGCRelocate(cast<GCRelocateInst>(I));
    return;
  case Intrinsic::instrprof_increment:
    llvm_unreachable("instrprof failed to lower an increment");
  case Intrinsic::instrprof_value_profile:
    llvm_unreachable("instrprof failed to lower a value profiling call");
  case Intrinsic::localescape: {
    MachineFunction &MF = DAG.getMachineFunction();
    const TargetInstrInfo *TII = DAG.getSubtarget().getInstrInfo();

    // Directly emit some LOCAL_ESCAPE machine instrs. Label assignment emission
    // is the same on all targets.
    for (unsigned Idx = 0, E = I.getNumArgOperands(); Idx < E; ++Idx) {
      Value *Arg = I.getArgOperand(Idx)->stripPointerCasts();
      if (isa<ConstantPointerNull>(Arg))
        continue; // Skip null pointers. They represent a hole in index space.
      AllocaInst *Slot = cast<AllocaInst>(Arg);
      assert(FuncInfo.StaticAllocaMap.count(Slot) &&
             "can only escape static allocas");
      int FI = FuncInfo.StaticAllocaMap[Slot];
      MCSymbol *FrameAllocSym =
          MF.getMMI().getContext().getOrCreateFrameAllocSymbol(
              GlobalValue::dropLLVMManglingEscape(MF.getName()), Idx);
      BuildMI(*FuncInfo.MBB, FuncInfo.InsertPt, dl,
              TII->get(TargetOpcode::LOCAL_ESCAPE))
          .addSym(FrameAllocSym)
          .addFrameIndex(FI);
    }

    return;
  }

  case Intrinsic::localrecover: {
    // i8* @llvm.localrecover(i8* %fn, i8* %fp, i32 %idx)
    MachineFunction &MF = DAG.getMachineFunction();
    MVT PtrVT = TLI.getPointerTy(DAG.getDataLayout(), 0);

    // Get the symbol that defines the frame offset.
    auto *Fn = cast<Function>(I.getArgOperand(0)->stripPointerCasts());
    auto *Idx = cast<ConstantInt>(I.getArgOperand(2));
    unsigned IdxVal =
        unsigned(Idx->getLimitedValue(std::numeric_limits<int>::max()));
    MCSymbol *FrameAllocSym =
        MF.getMMI().getContext().getOrCreateFrameAllocSymbol(
            GlobalValue::dropLLVMManglingEscape(Fn->getName()), IdxVal);

    // Create a MCSymbol for the label to avoid any target lowering
    // that would make this PC relative.
    SDValue OffsetSym = DAG.getMCSymbol(FrameAllocSym, PtrVT);
    SDValue OffsetVal =
        DAG.getNode(ISD::LOCAL_RECOVER, sdl, PtrVT, OffsetSym);

    // Add the offset to the FP.
    Value *FP = I.getArgOperand(1);
    SDValue FPVal = getValue(FP);
    SDValue Add = DAG.getMemBasePlusOffset(FPVal, OffsetVal, sdl);
    setValue(&I, Add);

    return;
  }

  case Intrinsic::eh_exceptionpointer:
  case Intrinsic::eh_exceptioncode: {
    // Get the exception pointer vreg, copy from it, and resize it to fit.
    const auto *CPI = cast<CatchPadInst>(I.getArgOperand(0));
    MVT PtrVT = TLI.getPointerTy(DAG.getDataLayout());
    const TargetRegisterClass *PtrRC = TLI.getRegClassFor(PtrVT);
    unsigned VReg = FuncInfo.getCatchPadExceptionPointerVReg(CPI, PtrRC);
    SDValue N =
        DAG.getCopyFromReg(DAG.getEntryNode(), getCurSDLoc(), VReg, PtrVT);
    if (Intrinsic == Intrinsic::eh_exceptioncode)
      N = DAG.getZExtOrTrunc(N, getCurSDLoc(), MVT::i32);
    setValue(&I, N);
    return;
  }
  case Intrinsic::xray_customevent: {
    // Here we want to make sure that the intrinsic behaves as if it has a
    // specific calling convention, and only for x86_64.
    // FIXME: Support other platforms later.
    const auto &Triple = DAG.getTarget().getTargetTriple();
    if (Triple.getArch() != Triple::x86_64 || !Triple.isOSLinux())
      return;

    SDLoc DL = getCurSDLoc();
    SmallVector<SDValue, 8> Ops;

    // We want to say that we always want the arguments in registers.
    SDValue LogEntryVal = getValue(I.getArgOperand(0));
    SDValue StrSizeVal = getValue(I.getArgOperand(1));
    SDVTList NodeTys = DAG.getVTList(MVT::Other, MVT::Glue);
    SDValue Chain = getRoot();
    Ops.push_back(LogEntryVal);
    Ops.push_back(StrSizeVal);
    Ops.push_back(Chain);

    // We need to enforce the calling convention for the callsite, so that
    // argument ordering is enforced correctly, and that register allocation can
    // see that some registers may be assumed clobbered and have to preserve
    // them across calls to the intrinsic.
    MachineSDNode *MN = DAG.getMachineNode(TargetOpcode::PATCHABLE_EVENT_CALL,
                                           DL, NodeTys, Ops);
    SDValue patchableNode = SDValue(MN, 0);
    DAG.setRoot(patchableNode);
    setValue(&I, patchableNode);
    return;
  }
  case Intrinsic::xray_typedevent: {
    // Here we want to make sure that the intrinsic behaves as if it has a
    // specific calling convention, and only for x86_64.
    // FIXME: Support other platforms later.
    const auto &Triple = DAG.getTarget().getTargetTriple();
    if (Triple.getArch() != Triple::x86_64 || !Triple.isOSLinux())
      return;

    SDLoc DL = getCurSDLoc();
    SmallVector<SDValue, 8> Ops;

    // We want to say that we always want the arguments in registers.
    // It's unclear to me how manipulating the selection DAG here forces callers
    // to provide arguments in registers instead of on the stack.
    SDValue LogTypeId = getValue(I.getArgOperand(0));
    SDValue LogEntryVal = getValue(I.getArgOperand(1));
    SDValue StrSizeVal = getValue(I.getArgOperand(2));
    SDVTList NodeTys = DAG.getVTList(MVT::Other, MVT::Glue);
    SDValue Chain = getRoot();
    Ops.push_back(LogTypeId);
    Ops.push_back(LogEntryVal);
    Ops.push_back(StrSizeVal);
    Ops.push_back(Chain);

    // We need to enforce the calling convention for the callsite, so that
    // argument ordering is enforced correctly, and that register allocation can
    // see that some registers may be assumed clobbered and have to preserve
    // them across calls to the intrinsic.
    MachineSDNode *MN = DAG.getMachineNode(
        TargetOpcode::PATCHABLE_TYPED_EVENT_CALL, DL, NodeTys, Ops);
    SDValue patchableNode = SDValue(MN, 0);
    DAG.setRoot(patchableNode);
    setValue(&I, patchableNode);
    return;
  }
  case Intrinsic::experimental_deoptimize:
    LowerDeoptimizeCall(&I);
    return;

  case Intrinsic::experimental_vector_reduce_v2_fadd:
  case Intrinsic::experimental_vector_reduce_v2_fmul:
  case Intrinsic::experimental_vector_reduce_add:
  case Intrinsic::experimental_vector_reduce_mul:
  case Intrinsic::experimental_vector_reduce_and:
  case Intrinsic::experimental_vector_reduce_or:
  case Intrinsic::experimental_vector_reduce_xor:
  case Intrinsic::experimental_vector_reduce_smax:
  case Intrinsic::experimental_vector_reduce_smin:
  case Intrinsic::experimental_vector_reduce_umax:
  case Intrinsic::experimental_vector_reduce_umin:
  case Intrinsic::experimental_vector_reduce_fmax:
  case Intrinsic::experimental_vector_reduce_fmin:
    visitVectorReduce(I, Intrinsic);
    return;

  case Intrinsic::icall_branch_funnel: {
    SmallVector<SDValue, 16> Ops;
    Ops.push_back(getValue(I.getArgOperand(0)));

    int64_t Offset;
    auto *Base = dyn_cast<GlobalObject>(GetPointerBaseWithConstantOffset(
        I.getArgOperand(1), Offset, DAG.getDataLayout()));
    if (!Base)
      report_fatal_error(
          "llvm.icall.branch.funnel operand must be a GlobalValue");
    Ops.push_back(DAG.getTargetGlobalAddress(Base, getCurSDLoc(), MVT::i64, 0));

    struct BranchFunnelTarget {
      int64_t Offset;
      SDValue Target;
    };
    SmallVector<BranchFunnelTarget, 8> Targets;

    for (unsigned Op = 1, N = I.getNumArgOperands(); Op != N; Op += 2) {
      auto *ElemBase = dyn_cast<GlobalObject>(GetPointerBaseWithConstantOffset(
          I.getArgOperand(Op), Offset, DAG.getDataLayout()));
      if (ElemBase != Base)
        report_fatal_error("all llvm.icall.branch.funnel operands must refer "
                           "to the same GlobalValue");

      SDValue Val = getValue(I.getArgOperand(Op + 1));
      auto *GA = dyn_cast<GlobalAddressSDNode>(Val);
      if (!GA)
        report_fatal_error(
            "llvm.icall.branch.funnel operand must be a GlobalValue");
      Targets.push_back({Offset, DAG.getTargetGlobalAddress(
                                     GA->getGlobal(), getCurSDLoc(),
                                     Val.getValueType(), GA->getOffset())});
    }
    llvm::sort(Targets,
               [](const BranchFunnelTarget &T1, const BranchFunnelTarget &T2) {
                 return T1.Offset < T2.Offset;
               });

    for (auto &T : Targets) {
      Ops.push_back(DAG.getTargetConstant(T.Offset, getCurSDLoc(), MVT::i32));
      Ops.push_back(T.Target);
    }

    Ops.push_back(DAG.getRoot()); // Chain
    SDValue N(DAG.getMachineNode(TargetOpcode::ICALL_BRANCH_FUNNEL,
                                 getCurSDLoc(), MVT::Other, Ops),
              0);
    DAG.setRoot(N);
    setValue(&I, N);
    HasTailCall = true;
    return;
  }

  case Intrinsic::wasm_landingpad_index:
    // Information this intrinsic contained has been transferred to
    // MachineFunction in SelectionDAGISel::PrepareEHLandingPad. We can safely
    // delete it now.
    return;

  case Intrinsic::aarch64_settag:
  case Intrinsic::aarch64_settag_zero: {
    const SelectionDAGTargetInfo &TSI = DAG.getSelectionDAGInfo();
    bool ZeroMemory = Intrinsic == Intrinsic::aarch64_settag_zero;
    SDValue Val = TSI.EmitTargetCodeForSetTag(
        DAG, getCurSDLoc(), getRoot(), getValue(I.getArgOperand(0)),
        getValue(I.getArgOperand(1)), MachinePointerInfo(I.getArgOperand(0)),
        ZeroMemory);
    DAG.setRoot(Val);
    setValue(&I, Val);
    return;
  }
  case Intrinsic::ptrmask: {
    SDValue Ptr = getValue(I.getOperand(0));
    SDValue Const = getValue(I.getOperand(1));

    EVT DestVT =
        EVT(DAG.getTargetLoweringInfo().getPointerTy(DAG.getDataLayout()));

    setValue(&I, DAG.getNode(ISD::AND, getCurSDLoc(), DestVT, Ptr,
                             DAG.getZExtOrTrunc(Const, getCurSDLoc(), DestVT)));
    return;
  }
  }
}

void SelectionDAGBuilder::visitConstrainedFPIntrinsic(
    const ConstrainedFPIntrinsic &FPI) {
  SDLoc sdl = getCurSDLoc();

  const TargetLowering &TLI = DAG.getTargetLoweringInfo();
  SmallVector<EVT, 4> ValueVTs;
  ComputeValueVTs(TLI, DAG.getDataLayout(), FPI.getType(), ValueVTs);
  ValueVTs.push_back(MVT::Other); // Out chain

  // We do not need to serialize constrained FP intrinsics against
  // each other or against (nonvolatile) loads, so they can be
  // chained like loads.
  SDValue Chain = DAG.getRoot();
  SmallVector<SDValue, 4> Opers;
  Opers.push_back(Chain);
  if (FPI.isUnaryOp()) {
    Opers.push_back(getValue(FPI.getArgOperand(0)));
  } else if (FPI.isTernaryOp()) {
    Opers.push_back(getValue(FPI.getArgOperand(0)));
    Opers.push_back(getValue(FPI.getArgOperand(1)));
    Opers.push_back(getValue(FPI.getArgOperand(2)));
  } else {
    Opers.push_back(getValue(FPI.getArgOperand(0)));
    Opers.push_back(getValue(FPI.getArgOperand(1)));
  }

  auto pushOutChain = [this](SDValue Result, fp::ExceptionBehavior EB) {
    assert(Result.getNode()->getNumValues() == 2);

    // Push node to the appropriate list so that future instructions can be
    // chained up correctly.
    SDValue OutChain = Result.getValue(1);
    switch (EB) {
    case fp::ExceptionBehavior::ebIgnore:
      // The only reason why ebIgnore nodes still need to be chained is that
      // they might depend on the current rounding mode, and therefore must
      // not be moved across instruction that may change that mode.
      LLVM_FALLTHROUGH;
    case fp::ExceptionBehavior::ebMayTrap:
      // These must not be moved across calls or instructions that may change
      // floating-point exception masks.
      PendingConstrainedFP.push_back(OutChain);
      break;
    case fp::ExceptionBehavior::ebStrict:
      // These must not be moved across calls or instructions that may change
      // floating-point exception masks or read floating-point exception flags.
      // In addition, they cannot be optimized out even if unused.
      PendingConstrainedFPStrict.push_back(OutChain);
      break;
    }
  };

  SDVTList VTs = DAG.getVTList(ValueVTs);
  fp::ExceptionBehavior EB = FPI.getExceptionBehavior().getValue();

  SDNodeFlags Flags;
  if (EB == fp::ExceptionBehavior::ebIgnore)
    Flags.setNoFPExcept(true);

  if (auto *FPOp = dyn_cast<FPMathOperator>(&FPI))
    Flags.copyFMF(*FPOp);

  unsigned Opcode;
  switch (FPI.getIntrinsicID()) {
  default: llvm_unreachable("Impossible intrinsic");  // Can't reach here.
#define DAG_INSTRUCTION(NAME, NARG, ROUND_MODE, INTRINSIC, DAGN)               \
  case Intrinsic::INTRINSIC:                                                   \
    Opcode = ISD::STRICT_##DAGN;                                               \
    break;
#include "llvm/IR/ConstrainedOps.def"
  case Intrinsic::experimental_constrained_fmuladd: {
    Opcode = ISD::STRICT_FMA;
    // Break fmuladd into fmul and fadd.
    if (TM.Options.AllowFPOpFusion == FPOpFusion::Strict ||
        !TLI.isFMAFasterThanFMulAndFAdd(DAG.getMachineFunction(),
                                        ValueVTs[0])) {
      Opers.pop_back();
      SDValue Mul = DAG.getNode(ISD::STRICT_FMUL, sdl, VTs, Opers, Flags);
      pushOutChain(Mul, EB);
      Opcode = ISD::STRICT_FADD;
      Opers.clear();
      Opers.push_back(Mul.getValue(1));
      Opers.push_back(Mul.getValue(0));
      Opers.push_back(getValue(FPI.getArgOperand(2)));
    }
    break;
  }
  }

  // A few strict DAG nodes carry additional operands that are not
  // set up by the default code above.
  switch (Opcode) {
  default: break;
  case ISD::STRICT_FP_ROUND:
    Opers.push_back(
        DAG.getTargetConstant(0, sdl, TLI.getPointerTy(DAG.getDataLayout())));
    break;
  case ISD::STRICT_FSETCC:
  case ISD::STRICT_FSETCCS: {
    auto *FPCmp = dyn_cast<ConstrainedFPCmpIntrinsic>(&FPI);
    Opers.push_back(DAG.getCondCode(getFCmpCondCode(FPCmp->getPredicate())));
    break;
  }
  }

  SDValue Result = DAG.getNode(Opcode, sdl, VTs, Opers, Flags);
  pushOutChain(Result, EB);

  SDValue FPResult = Result.getValue(0);
  setValue(&FPI, FPResult);
}

void SelectionDAGBuilder::visitCmpVP(const VPIntrinsic &I) {
  ISD::CondCode Condition;
  CmpInst::Predicate predicate = I.getCmpPredicate();
  bool IsFP = I.getOperand(0)->getType()->isFPOrFPVectorTy();
  if (IsFP) {
    Condition = getFCmpCondCode(predicate);
    auto *FPMO = dyn_cast<FPMathOperator>(&I);
    if ((FPMO && FPMO->hasNoNaNs()) || TM.Options.NoNaNsFPMath)
      Condition = getFCmpCodeWithoutNaN(Condition);

  } else {
    Condition = getICmpCondCode(predicate);
  }

  SDValue Op1 = getValue(I.getOperand(0));
  SDValue Op2 = getValue(I.getOperand(1));
  // #2 is the condition code
  SDValue MaskOp = getValue(I.getOperand(3));
  SDValue LenOp = getValue(I.getOperand(4));

  EVT DestVT = DAG.getTargetLoweringInfo().getValueType(DAG.getDataLayout(),
                                                        I.getType());
  setValue(&I, DAG.getVPSetCC(getCurSDLoc(), DestVT, Op1, Op2, Condition, MaskOp, LenOp));
}

void SelectionDAGBuilder::visitVectorPredicationIntrinsic(
    const VPIntrinsic &VPIntrin) {
  SDLoc sdl = getCurSDLoc();
  unsigned Opcode;
  switch (VPIntrin.getIntrinsicID()) {
  default:
    llvm_unreachable("Unforeseen intrinsic"); // Can't reach here.

  case Intrinsic::vp_load:
    visitLoadVP(VPIntrin);
    return;
  case Intrinsic::vp_store:
    visitStoreVP(VPIntrin);
    return;
  case Intrinsic::vp_gather:
    visitGatherVP(VPIntrin);
    return;
  case Intrinsic::vp_scatter:
    visitScatterVP(VPIntrin);
    return;

  case Intrinsic::vp_fcmp:
  case Intrinsic::vp_icmp:
    visitCmpVP(VPIntrin);
    return;
  
  // Generic mappings
#define HANDLE_VP_TO_SDNODE(VPID, NODEID) \
  case Intrinsic::VPID: Opcode = ISD::NODEID; break;
#include "llvm/IR/VPIntrinsics.def"
  }

  // TODO memory evl: SDValue Chain = getRoot();

  SmallVector<EVT, 4> ValueVTs;
  const TargetLowering &TLI = DAG.getTargetLoweringInfo();
  ComputeValueVTs(TLI, DAG.getDataLayout(), VPIntrin.getType(), ValueVTs);
  SDVTList VTs = DAG.getVTList(ValueVTs);

  // ValueVTs.push_back(MVT::Other); // Out chain
  
  // Request Operands
  SmallVector<SDValue,7> OpValues;
  auto ExceptPosOpt = VPIntrinsic::GetExceptionBehaviorParamPos(VPIntrin.getIntrinsicID());
  auto RoundingModePosOpt = VPIntrinsic::GetRoundingModeParamPos(VPIntrin.getIntrinsicID());
  for (int i = 0; i < (int) VPIntrin.getNumArgOperands(); ++i) {
    if (ExceptPosOpt && (i == ExceptPosOpt.getValue())) continue;
    if (RoundingModePosOpt && (i == RoundingModePosOpt.getValue())) continue;
    OpValues.push_back(getValue(VPIntrin.getArgOperand(i)));
  }
  SDValue Result = DAG.getNode(Opcode, sdl, VTs, OpValues);


  SDNodeFlags NodeFlags;

  // set exception flags where appropriate
  NodeFlags.setNoFPExcept(!VPIntrin.isConstrainedOp());

  // copy FMF where available
  auto * FPIntrin = dyn_cast<FPMathOperator>(&VPIntrin);
  if (FPIntrin) NodeFlags.copyFMF(*FPIntrin);

  if (VPIntrin.isReductionOp()) {
    NodeFlags.setVectorReduction(true);
  }
  
  // Attach chain
  SDValue VPResult;
  if (Result.getNode()->getNumValues() == 2) {
    SDValue OutChain = Result.getValue(1);
    DAG.setRoot(OutChain);
     VPResult = Result.getValue(0);
  } else {
    VPResult = Result;
  }

  // attach flags and return
  if (NodeFlags.isDefined()) VPResult.getNode()->setFlags(NodeFlags);
  setValue(&VPIntrin, VPResult);
}

std::pair<SDValue, SDValue>
SelectionDAGBuilder::lowerInvokable(TargetLowering::CallLoweringInfo &CLI,
                                    const BasicBlock *EHPadBB) {
  MachineFunction &MF = DAG.getMachineFunction();
  MachineModuleInfo &MMI = MF.getMMI();
  MCSymbol *BeginLabel = nullptr;

  if (EHPadBB) {
    // Insert a label before the invoke call to mark the try range.  This can be
    // used to detect deletion of the invoke via the MachineModuleInfo.
    BeginLabel = MMI.getContext().createTempSymbol();

    // For SjLj, keep track of which landing pads go with which invokes
    // so as to maintain the ordering of pads in the LSDA.
    unsigned CallSiteIndex = MMI.getCurrentCallSite();
    if (CallSiteIndex) {
      MF.setCallSiteBeginLabel(BeginLabel, CallSiteIndex);
      LPadToCallSiteMap[FuncInfo.MBBMap[EHPadBB]].push_back(CallSiteIndex);

      // Now that the call site is handled, stop tracking it.
      MMI.setCurrentCallSite(0);
    }

    // Both PendingLoads and PendingExports must be flushed here;
    // this call might not return.
    (void)getRoot();
    DAG.setRoot(DAG.getEHLabel(getCurSDLoc(), getControlRoot(), BeginLabel));

    CLI.setChain(getRoot());
  }
  const TargetLowering &TLI = DAG.getTargetLoweringInfo();
  std::pair<SDValue, SDValue> Result = TLI.LowerCallTo(CLI);

  assert((CLI.IsTailCall || Result.second.getNode()) &&
         "Non-null chain expected with non-tail call!");
  assert((Result.second.getNode() || !Result.first.getNode()) &&
         "Null value expected with tail call!");

  if (!Result.second.getNode()) {
    // As a special case, a null chain means that a tail call has been emitted
    // and the DAG root is already updated.
    HasTailCall = true;

    // Since there's no actual continuation from this block, nothing can be
    // relying on us setting vregs for them.
    PendingExports.clear();
  } else {
    DAG.setRoot(Result.second);
  }

  if (EHPadBB) {
    // Insert a label at the end of the invoke call to mark the try range.  This
    // can be used to detect deletion of the invoke via the MachineModuleInfo.
    MCSymbol *EndLabel = MMI.getContext().createTempSymbol();
    DAG.setRoot(DAG.getEHLabel(getCurSDLoc(), getRoot(), EndLabel));

    // Inform MachineModuleInfo of range.
    auto Pers = classifyEHPersonality(FuncInfo.Fn->getPersonalityFn());
    // There is a platform (e.g. wasm) that uses funclet style IR but does not
    // actually use outlined funclets and their LSDA info style.
    if (MF.hasEHFunclets() && isFuncletEHPersonality(Pers)) {
      assert(CLI.CS);
      WinEHFuncInfo *EHInfo = DAG.getMachineFunction().getWinEHFuncInfo();
      EHInfo->addIPToStateRange(cast<InvokeInst>(CLI.CS.getInstruction()),
                                BeginLabel, EndLabel);
    } else if (!isScopedEHPersonality(Pers)) {
      MF.addInvoke(FuncInfo.MBBMap[EHPadBB], BeginLabel, EndLabel);
    }
  }

  return Result;
}

void SelectionDAGBuilder::LowerCallTo(ImmutableCallSite CS, SDValue Callee,
                                      bool isTailCall,
                                      const BasicBlock *EHPadBB) {
  auto &DL = DAG.getDataLayout();
  FunctionType *FTy = CS.getFunctionType();
  Type *RetTy = CS.getType();

  TargetLowering::ArgListTy Args;
  Args.reserve(CS.arg_size());

  const Value *SwiftErrorVal = nullptr;
  const TargetLowering &TLI = DAG.getTargetLoweringInfo();

  if (isTailCall) {
    // Avoid emitting tail calls in functions with the disable-tail-calls
    // attribute.
    auto *Caller = CS.getInstruction()->getParent()->getParent();
    if (Caller->getFnAttribute("disable-tail-calls").getValueAsString() ==
        "true")
      isTailCall = false;

    // We can't tail call inside a function with a swifterror argument. Lowering
    // does not support this yet. It would have to move into the swifterror
    // register before the call.
    if (TLI.supportSwiftError() &&
        Caller->getAttributes().hasAttrSomewhere(Attribute::SwiftError))
      isTailCall = false;
  }

  for (ImmutableCallSite::arg_iterator i = CS.arg_begin(), e = CS.arg_end();
       i != e; ++i) {
    TargetLowering::ArgListEntry Entry;
    const Value *V = *i;

    // Skip empty types
    if (V->getType()->isEmptyTy())
      continue;

    SDValue ArgNode = getValue(V);
    Entry.Node = ArgNode; Entry.Ty = V->getType();

    Entry.setAttributes(&CS, i - CS.arg_begin());

    // Use swifterror virtual register as input to the call.
    if (Entry.IsSwiftError && TLI.supportSwiftError()) {
      SwiftErrorVal = V;
      // We find the virtual register for the actual swifterror argument.
      // Instead of using the Value, we use the virtual register instead.
      Entry.Node = DAG.getRegister(
          SwiftError.getOrCreateVRegUseAt(CS.getInstruction(), FuncInfo.MBB, V),
          EVT(TLI.getPointerTy(DL)));
    }

    Args.push_back(Entry);

    // If we have an explicit sret argument that is an Instruction, (i.e., it
    // might point to function-local memory), we can't meaningfully tail-call.
    if (Entry.IsSRet && isa<Instruction>(V))
      isTailCall = false;
  }

  // If call site has a cfguardtarget operand bundle, create and add an
  // additional ArgListEntry.
  if (auto Bundle = CS.getOperandBundle(LLVMContext::OB_cfguardtarget)) {
    TargetLowering::ArgListEntry Entry;
    Value *V = Bundle->Inputs[0];
    SDValue ArgNode = getValue(V);
    Entry.Node = ArgNode;
    Entry.Ty = V->getType();
    Entry.IsCFGuardTarget = true;
    Args.push_back(Entry);
  }

  // Check if target-independent constraints permit a tail call here.
  // Target-dependent constraints are checked within TLI->LowerCallTo.
  if (isTailCall && !isInTailCallPosition(CS, DAG.getTarget()))
    isTailCall = false;

  // Disable tail calls if there is an swifterror argument. Targets have not
  // been updated to support tail calls.
  if (TLI.supportSwiftError() && SwiftErrorVal)
    isTailCall = false;

  TargetLowering::CallLoweringInfo CLI(DAG);
  CLI.setDebugLoc(getCurSDLoc())
      .setChain(getRoot())
      .setCallee(RetTy, FTy, Callee, std::move(Args), CS)
      .setTailCall(isTailCall)
      .setConvergent(CS.isConvergent());
  std::pair<SDValue, SDValue> Result = lowerInvokable(CLI, EHPadBB);

  if (Result.first.getNode()) {
    const Instruction *Inst = CS.getInstruction();
    Result.first = lowerRangeToAssertZExt(DAG, *Inst, Result.first);
    setValue(Inst, Result.first);
  }

  // The last element of CLI.InVals has the SDValue for swifterror return.
  // Here we copy it to a virtual register and update SwiftErrorMap for
  // book-keeping.
  if (SwiftErrorVal && TLI.supportSwiftError()) {
    // Get the last element of InVals.
    SDValue Src = CLI.InVals.back();
    Register VReg = SwiftError.getOrCreateVRegDefAt(
        CS.getInstruction(), FuncInfo.MBB, SwiftErrorVal);
    SDValue CopyNode = CLI.DAG.getCopyToReg(Result.second, CLI.DL, VReg, Src);
    DAG.setRoot(CopyNode);
  }
}

static SDValue getMemCmpLoad(const Value *PtrVal, MVT LoadVT,
                             SelectionDAGBuilder &Builder) {
  // Check to see if this load can be trivially constant folded, e.g. if the
  // input is from a string literal.
  if (const Constant *LoadInput = dyn_cast<Constant>(PtrVal)) {
    // Cast pointer to the type we really want to load.
    Type *LoadTy =
        Type::getIntNTy(PtrVal->getContext(), LoadVT.getScalarSizeInBits());
    if (LoadVT.isVector())
      LoadTy = VectorType::get(LoadTy, LoadVT.getVectorNumElements());

    LoadInput = ConstantExpr::getBitCast(const_cast<Constant *>(LoadInput),
                                         PointerType::getUnqual(LoadTy));

    if (const Constant *LoadCst = ConstantFoldLoadFromConstPtr(
            const_cast<Constant *>(LoadInput), LoadTy, *Builder.DL))
      return Builder.getValue(LoadCst);
  }

  // Otherwise, we have to emit the load.  If the pointer is to unfoldable but
  // still constant memory, the input chain can be the entry node.
  SDValue Root;
  bool ConstantMemory = false;

  // Do not serialize (non-volatile) loads of constant memory with anything.
  if (Builder.AA && Builder.AA->pointsToConstantMemory(PtrVal)) {
    Root = Builder.DAG.getEntryNode();
    ConstantMemory = true;
  } else {
    // Do not serialize non-volatile loads against each other.
    Root = Builder.DAG.getRoot();
  }

  SDValue Ptr = Builder.getValue(PtrVal);
  SDValue LoadVal = Builder.DAG.getLoad(LoadVT, Builder.getCurSDLoc(), Root,
                                        Ptr, MachinePointerInfo(PtrVal),
                                        /* Alignment = */ 1);

  if (!ConstantMemory)
    Builder.PendingLoads.push_back(LoadVal.getValue(1));
  return LoadVal;
}

/// Record the value for an instruction that produces an integer result,
/// converting the type where necessary.
void SelectionDAGBuilder::processIntegerCallValue(const Instruction &I,
                                                  SDValue Value,
                                                  bool IsSigned) {
  EVT VT = DAG.getTargetLoweringInfo().getValueType(DAG.getDataLayout(),
                                                    I.getType(), true);
  if (IsSigned)
    Value = DAG.getSExtOrTrunc(Value, getCurSDLoc(), VT);
  else
    Value = DAG.getZExtOrTrunc(Value, getCurSDLoc(), VT);
  setValue(&I, Value);
}

/// See if we can lower a memcmp call into an optimized form. If so, return
/// true and lower it. Otherwise return false, and it will be lowered like a
/// normal call.
/// The caller already checked that \p I calls the appropriate LibFunc with a
/// correct prototype.
bool SelectionDAGBuilder::visitMemCmpCall(const CallInst &I) {
  const Value *LHS = I.getArgOperand(0), *RHS = I.getArgOperand(1);
  const Value *Size = I.getArgOperand(2);
  const ConstantInt *CSize = dyn_cast<ConstantInt>(Size);
  if (CSize && CSize->getZExtValue() == 0) {
    EVT CallVT = DAG.getTargetLoweringInfo().getValueType(DAG.getDataLayout(),
                                                          I.getType(), true);
    setValue(&I, DAG.getConstant(0, getCurSDLoc(), CallVT));
    return true;
  }

  const SelectionDAGTargetInfo &TSI = DAG.getSelectionDAGInfo();
  std::pair<SDValue, SDValue> Res = TSI.EmitTargetCodeForMemcmp(
      DAG, getCurSDLoc(), DAG.getRoot(), getValue(LHS), getValue(RHS),
      getValue(Size), MachinePointerInfo(LHS), MachinePointerInfo(RHS));
  if (Res.first.getNode()) {
    processIntegerCallValue(I, Res.first, true);
    PendingLoads.push_back(Res.second);
    return true;
  }

  // memcmp(S1,S2,2) != 0 -> (*(short*)LHS != *(short*)RHS)  != 0
  // memcmp(S1,S2,4) != 0 -> (*(int*)LHS != *(int*)RHS)  != 0
  if (!CSize || !isOnlyUsedInZeroEqualityComparison(&I))
    return false;

  // If the target has a fast compare for the given size, it will return a
  // preferred load type for that size. Require that the load VT is legal and
  // that the target supports unaligned loads of that type. Otherwise, return
  // INVALID.
  auto hasFastLoadsAndCompare = [&](unsigned NumBits) {
    const TargetLowering &TLI = DAG.getTargetLoweringInfo();
    MVT LVT = TLI.hasFastEqualityCompare(NumBits);
    if (LVT != MVT::INVALID_SIMPLE_VALUE_TYPE) {
      // TODO: Handle 5 byte compare as 4-byte + 1 byte.
      // TODO: Handle 8 byte compare on x86-32 as two 32-bit loads.
      // TODO: Check alignment of src and dest ptrs.
      unsigned DstAS = LHS->getType()->getPointerAddressSpace();
      unsigned SrcAS = RHS->getType()->getPointerAddressSpace();
      if (!TLI.isTypeLegal(LVT) ||
          !TLI.allowsMisalignedMemoryAccesses(LVT, SrcAS) ||
          !TLI.allowsMisalignedMemoryAccesses(LVT, DstAS))
        LVT = MVT::INVALID_SIMPLE_VALUE_TYPE;
    }

    return LVT;
  };

  // This turns into unaligned loads. We only do this if the target natively
  // supports the MVT we'll be loading or if it is small enough (<= 4) that
  // we'll only produce a small number of byte loads.
  MVT LoadVT;
  unsigned NumBitsToCompare = CSize->getZExtValue() * 8;
  switch (NumBitsToCompare) {
  default:
    return false;
  case 16:
    LoadVT = MVT::i16;
    break;
  case 32:
    LoadVT = MVT::i32;
    break;
  case 64:
  case 128:
  case 256:
    LoadVT = hasFastLoadsAndCompare(NumBitsToCompare);
    break;
  }

  if (LoadVT == MVT::INVALID_SIMPLE_VALUE_TYPE)
    return false;

  SDValue LoadL = getMemCmpLoad(LHS, LoadVT, *this);
  SDValue LoadR = getMemCmpLoad(RHS, LoadVT, *this);

  // Bitcast to a wide integer type if the loads are vectors.
  if (LoadVT.isVector()) {
    EVT CmpVT = EVT::getIntegerVT(LHS->getContext(), LoadVT.getSizeInBits());
    LoadL = DAG.getBitcast(CmpVT, LoadL);
    LoadR = DAG.getBitcast(CmpVT, LoadR);
  }

  SDValue Cmp = DAG.getSetCC(getCurSDLoc(), MVT::i1, LoadL, LoadR, ISD::SETNE);
  processIntegerCallValue(I, Cmp, false);
  return true;
}

/// See if we can lower a memchr call into an optimized form. If so, return
/// true and lower it. Otherwise return false, and it will be lowered like a
/// normal call.
/// The caller already checked that \p I calls the appropriate LibFunc with a
/// correct prototype.
bool SelectionDAGBuilder::visitMemChrCall(const CallInst &I) {
  const Value *Src = I.getArgOperand(0);
  const Value *Char = I.getArgOperand(1);
  const Value *Length = I.getArgOperand(2);

  const SelectionDAGTargetInfo &TSI = DAG.getSelectionDAGInfo();
  std::pair<SDValue, SDValue> Res =
    TSI.EmitTargetCodeForMemchr(DAG, getCurSDLoc(), DAG.getRoot(),
                                getValue(Src), getValue(Char), getValue(Length),
                                MachinePointerInfo(Src));
  if (Res.first.getNode()) {
    setValue(&I, Res.first);
    PendingLoads.push_back(Res.second);
    return true;
  }

  return false;
}

/// See if we can lower a mempcpy call into an optimized form. If so, return
/// true and lower it. Otherwise return false, and it will be lowered like a
/// normal call.
/// The caller already checked that \p I calls the appropriate LibFunc with a
/// correct prototype.
bool SelectionDAGBuilder::visitMemPCpyCall(const CallInst &I) {
  SDValue Dst = getValue(I.getArgOperand(0));
  SDValue Src = getValue(I.getArgOperand(1));
  SDValue Size = getValue(I.getArgOperand(2));

  unsigned DstAlign = DAG.InferPtrAlignment(Dst);
  unsigned SrcAlign = DAG.InferPtrAlignment(Src);
  // DAG::getMemcpy needs Alignment to be defined.
  Align Alignment = assumeAligned(std::min(DstAlign, SrcAlign));

  bool isVol = false;
  SDLoc sdl = getCurSDLoc();

  // In the mempcpy context we need to pass in a false value for isTailCall
  // because the return pointer needs to be adjusted by the size of
  // the copied memory.
  SDValue Root = isVol ? getRoot() : getMemoryRoot();
  SDValue MC = DAG.getMemcpy(Root, sdl, Dst, Src, Size, Alignment, isVol, false,
                             /*isTailCall=*/false,
                             MachinePointerInfo(I.getArgOperand(0)),
                             MachinePointerInfo(I.getArgOperand(1)));
  assert(MC.getNode() != nullptr &&
         "** memcpy should not be lowered as TailCall in mempcpy context **");
  DAG.setRoot(MC);

  // Check if Size needs to be truncated or extended.
  Size = DAG.getSExtOrTrunc(Size, sdl, Dst.getValueType());

  // Adjust return pointer to point just past the last dst byte.
  SDValue DstPlusSize = DAG.getNode(ISD::ADD, sdl, Dst.getValueType(),
                                    Dst, Size);
  setValue(&I, DstPlusSize);
  return true;
}

/// See if we can lower a strcpy call into an optimized form.  If so, return
/// true and lower it, otherwise return false and it will be lowered like a
/// normal call.
/// The caller already checked that \p I calls the appropriate LibFunc with a
/// correct prototype.
bool SelectionDAGBuilder::visitStrCpyCall(const CallInst &I, bool isStpcpy) {
  const Value *Arg0 = I.getArgOperand(0), *Arg1 = I.getArgOperand(1);

  const SelectionDAGTargetInfo &TSI = DAG.getSelectionDAGInfo();
  std::pair<SDValue, SDValue> Res =
    TSI.EmitTargetCodeForStrcpy(DAG, getCurSDLoc(), getRoot(),
                                getValue(Arg0), getValue(Arg1),
                                MachinePointerInfo(Arg0),
                                MachinePointerInfo(Arg1), isStpcpy);
  if (Res.first.getNode()) {
    setValue(&I, Res.first);
    DAG.setRoot(Res.second);
    return true;
  }

  return false;
}

/// See if we can lower a strcmp call into an optimized form.  If so, return
/// true and lower it, otherwise return false and it will be lowered like a
/// normal call.
/// The caller already checked that \p I calls the appropriate LibFunc with a
/// correct prototype.
bool SelectionDAGBuilder::visitStrCmpCall(const CallInst &I) {
  const Value *Arg0 = I.getArgOperand(0), *Arg1 = I.getArgOperand(1);

  const SelectionDAGTargetInfo &TSI = DAG.getSelectionDAGInfo();
  std::pair<SDValue, SDValue> Res =
    TSI.EmitTargetCodeForStrcmp(DAG, getCurSDLoc(), DAG.getRoot(),
                                getValue(Arg0), getValue(Arg1),
                                MachinePointerInfo(Arg0),
                                MachinePointerInfo(Arg1));
  if (Res.first.getNode()) {
    processIntegerCallValue(I, Res.first, true);
    PendingLoads.push_back(Res.second);
    return true;
  }

  return false;
}

/// See if we can lower a strlen call into an optimized form.  If so, return
/// true and lower it, otherwise return false and it will be lowered like a
/// normal call.
/// The caller already checked that \p I calls the appropriate LibFunc with a
/// correct prototype.
bool SelectionDAGBuilder::visitStrLenCall(const CallInst &I) {
  const Value *Arg0 = I.getArgOperand(0);

  const SelectionDAGTargetInfo &TSI = DAG.getSelectionDAGInfo();
  std::pair<SDValue, SDValue> Res =
    TSI.EmitTargetCodeForStrlen(DAG, getCurSDLoc(), DAG.getRoot(),
                                getValue(Arg0), MachinePointerInfo(Arg0));
  if (Res.first.getNode()) {
    processIntegerCallValue(I, Res.first, false);
    PendingLoads.push_back(Res.second);
    return true;
  }

  return false;
}

/// See if we can lower a strnlen call into an optimized form.  If so, return
/// true and lower it, otherwise return false and it will be lowered like a
/// normal call.
/// The caller already checked that \p I calls the appropriate LibFunc with a
/// correct prototype.
bool SelectionDAGBuilder::visitStrNLenCall(const CallInst &I) {
  const Value *Arg0 = I.getArgOperand(0), *Arg1 = I.getArgOperand(1);

  const SelectionDAGTargetInfo &TSI = DAG.getSelectionDAGInfo();
  std::pair<SDValue, SDValue> Res =
    TSI.EmitTargetCodeForStrnlen(DAG, getCurSDLoc(), DAG.getRoot(),
                                 getValue(Arg0), getValue(Arg1),
                                 MachinePointerInfo(Arg0));
  if (Res.first.getNode()) {
    processIntegerCallValue(I, Res.first, false);
    PendingLoads.push_back(Res.second);
    return true;
  }

  return false;
}

/// See if we can lower a unary floating-point operation into an SDNode with
/// the specified Opcode.  If so, return true and lower it, otherwise return
/// false and it will be lowered like a normal call.
/// The caller already checked that \p I calls the appropriate LibFunc with a
/// correct prototype.
bool SelectionDAGBuilder::visitUnaryFloatCall(const CallInst &I,
                                              unsigned Opcode) {
  // We already checked this call's prototype; verify it doesn't modify errno.
  if (!I.onlyReadsMemory())
    return false;

  SDValue Tmp = getValue(I.getArgOperand(0));
  setValue(&I, DAG.getNode(Opcode, getCurSDLoc(), Tmp.getValueType(), Tmp));
  return true;
}

/// See if we can lower a binary floating-point operation into an SDNode with
/// the specified Opcode. If so, return true and lower it. Otherwise return
/// false, and it will be lowered like a normal call.
/// The caller already checked that \p I calls the appropriate LibFunc with a
/// correct prototype.
bool SelectionDAGBuilder::visitBinaryFloatCall(const CallInst &I,
                                               unsigned Opcode) {
  // We already checked this call's prototype; verify it doesn't modify errno.
  if (!I.onlyReadsMemory())
    return false;

  SDValue Tmp0 = getValue(I.getArgOperand(0));
  SDValue Tmp1 = getValue(I.getArgOperand(1));
  EVT VT = Tmp0.getValueType();
  setValue(&I, DAG.getNode(Opcode, getCurSDLoc(), VT, Tmp0, Tmp1));
  return true;
}

void SelectionDAGBuilder::visitCall(const CallInst &I) {
  // Handle inline assembly differently.
  if (isa<InlineAsm>(I.getCalledValue())) {
    visitInlineAsm(&I);
    return;
  }

  if (Function *F = I.getCalledFunction()) {
    if (F->isDeclaration()) {
      // Is this an LLVM intrinsic or a target-specific intrinsic?
      unsigned IID = F->getIntrinsicID();
      if (!IID)
        if (const TargetIntrinsicInfo *II = TM.getIntrinsicInfo())
          IID = II->getIntrinsicID(F);

      if (IID) {
        visitIntrinsicCall(I, IID);
        return;
      }
    }

    // Check for well-known libc/libm calls.  If the function is internal, it
    // can't be a library call.  Don't do the check if marked as nobuiltin for
    // some reason or the call site requires strict floating point semantics.
    LibFunc Func;
    if (!I.isNoBuiltin() && !I.isStrictFP() && !F->hasLocalLinkage() &&
        F->hasName() && LibInfo->getLibFunc(*F, Func) &&
        LibInfo->hasOptimizedCodeGen(Func)) {
      switch (Func) {
      default: break;
      case LibFunc_copysign:
      case LibFunc_copysignf:
      case LibFunc_copysignl:
        // We already checked this call's prototype; verify it doesn't modify
        // errno.
        if (I.onlyReadsMemory()) {
          SDValue LHS = getValue(I.getArgOperand(0));
          SDValue RHS = getValue(I.getArgOperand(1));
          setValue(&I, DAG.getNode(ISD::FCOPYSIGN, getCurSDLoc(),
                                   LHS.getValueType(), LHS, RHS));
          return;
        }
        break;
      case LibFunc_fabs:
      case LibFunc_fabsf:
      case LibFunc_fabsl:
        if (visitUnaryFloatCall(I, ISD::FABS))
          return;
        break;
      case LibFunc_fmin:
      case LibFunc_fminf:
      case LibFunc_fminl:
        if (visitBinaryFloatCall(I, ISD::FMINNUM))
          return;
        break;
      case LibFunc_fmax:
      case LibFunc_fmaxf:
      case LibFunc_fmaxl:
        if (visitBinaryFloatCall(I, ISD::FMAXNUM))
          return;
        break;
      case LibFunc_sin:
      case LibFunc_sinf:
      case LibFunc_sinl:
        if (visitUnaryFloatCall(I, ISD::FSIN))
          return;
        break;
      case LibFunc_cos:
      case LibFunc_cosf:
      case LibFunc_cosl:
        if (visitUnaryFloatCall(I, ISD::FCOS))
          return;
        break;
      case LibFunc_sqrt:
      case LibFunc_sqrtf:
      case LibFunc_sqrtl:
      case LibFunc_sqrt_finite:
      case LibFunc_sqrtf_finite:
      case LibFunc_sqrtl_finite:
        if (visitUnaryFloatCall(I, ISD::FSQRT))
          return;
        break;
      case LibFunc_floor:
      case LibFunc_floorf:
      case LibFunc_floorl:
        if (visitUnaryFloatCall(I, ISD::FFLOOR))
          return;
        break;
      case LibFunc_nearbyint:
      case LibFunc_nearbyintf:
      case LibFunc_nearbyintl:
        if (visitUnaryFloatCall(I, ISD::FNEARBYINT))
          return;
        break;
      case LibFunc_ceil:
      case LibFunc_ceilf:
      case LibFunc_ceill:
        if (visitUnaryFloatCall(I, ISD::FCEIL))
          return;
        break;
      case LibFunc_rint:
      case LibFunc_rintf:
      case LibFunc_rintl:
        if (visitUnaryFloatCall(I, ISD::FRINT))
          return;
        break;
      case LibFunc_round:
      case LibFunc_roundf:
      case LibFunc_roundl:
        if (visitUnaryFloatCall(I, ISD::FROUND))
          return;
        break;
      case LibFunc_trunc:
      case LibFunc_truncf:
      case LibFunc_truncl:
        if (visitUnaryFloatCall(I, ISD::FTRUNC))
          return;
        break;
      case LibFunc_log2:
      case LibFunc_log2f:
      case LibFunc_log2l:
        if (visitUnaryFloatCall(I, ISD::FLOG2))
          return;
        break;
      case LibFunc_exp2:
      case LibFunc_exp2f:
      case LibFunc_exp2l:
        if (visitUnaryFloatCall(I, ISD::FEXP2))
          return;
        break;
      case LibFunc_memcmp:
        if (visitMemCmpCall(I))
          return;
        break;
      case LibFunc_mempcpy:
        if (visitMemPCpyCall(I))
          return;
        break;
      case LibFunc_memchr:
        if (visitMemChrCall(I))
          return;
        break;
      case LibFunc_strcpy:
        if (visitStrCpyCall(I, false))
          return;
        break;
      case LibFunc_stpcpy:
        if (visitStrCpyCall(I, true))
          return;
        break;
      case LibFunc_strcmp:
        if (visitStrCmpCall(I))
          return;
        break;
      case LibFunc_strlen:
        if (visitStrLenCall(I))
          return;
        break;
      case LibFunc_strnlen:
        if (visitStrNLenCall(I))
          return;
        break;
      }
    }
  }

  // Deopt bundles are lowered in LowerCallSiteWithDeoptBundle, and we don't
  // have to do anything here to lower funclet bundles.
  // CFGuardTarget bundles are lowered in LowerCallTo.
  assert(!I.hasOperandBundlesOtherThan({LLVMContext::OB_deopt,
                                        LLVMContext::OB_funclet,
                                        LLVMContext::OB_cfguardtarget}) &&
         "Cannot lower calls with arbitrary operand bundles!");

  SDValue Callee = getValue(I.getCalledValue());

  if (I.countOperandBundlesOfType(LLVMContext::OB_deopt))
    LowerCallSiteWithDeoptBundle(&I, Callee, nullptr);
  else
    // Check if we can potentially perform a tail call. More detailed checking
    // is be done within LowerCallTo, after more information about the call is
    // known.
    LowerCallTo(&I, Callee, I.isTailCall());
}

namespace {

/// AsmOperandInfo - This contains information for each constraint that we are
/// lowering.
class SDISelAsmOperandInfo : public TargetLowering::AsmOperandInfo {
public:
  /// CallOperand - If this is the result output operand or a clobber
  /// this is null, otherwise it is the incoming operand to the CallInst.
  /// This gets modified as the asm is processed.
  SDValue CallOperand;

  /// AssignedRegs - If this is a register or register class operand, this
  /// contains the set of register corresponding to the operand.
  RegsForValue AssignedRegs;

  explicit SDISelAsmOperandInfo(const TargetLowering::AsmOperandInfo &info)
    : TargetLowering::AsmOperandInfo(info), CallOperand(nullptr, 0) {
  }

  /// Whether or not this operand accesses memory
  bool hasMemory(const TargetLowering &TLI) const {
    // Indirect operand accesses access memory.
    if (isIndirect)
      return true;

    for (const auto &Code : Codes)
      if (TLI.getConstraintType(Code) == TargetLowering::C_Memory)
        return true;

    return false;
  }

  /// getCallOperandValEVT - Return the EVT of the Value* that this operand
  /// corresponds to.  If there is no Value* for this operand, it returns
  /// MVT::Other.
  EVT getCallOperandValEVT(LLVMContext &Context, const TargetLowering &TLI,
                           const DataLayout &DL) const {
    if (!CallOperandVal) return MVT::Other;

    if (isa<BasicBlock>(CallOperandVal))
      return TLI.getPointerTy(DL);

    llvm::Type *OpTy = CallOperandVal->getType();

    // FIXME: code duplicated from TargetLowering::ParseConstraints().
    // If this is an indirect operand, the operand is a pointer to the
    // accessed type.
    if (isIndirect) {
      PointerType *PtrTy = dyn_cast<PointerType>(OpTy);
      if (!PtrTy)
        report_fatal_error("Indirect operand for inline asm not a pointer!");
      OpTy = PtrTy->getElementType();
    }

    // Look for vector wrapped in a struct. e.g. { <16 x i8> }.
    if (StructType *STy = dyn_cast<StructType>(OpTy))
      if (STy->getNumElements() == 1)
        OpTy = STy->getElementType(0);

    // If OpTy is not a single value, it may be a struct/union that we
    // can tile with integers.
    if (!OpTy->isSingleValueType() && OpTy->isSized()) {
      unsigned BitSize = DL.getTypeSizeInBits(OpTy);
      switch (BitSize) {
      default: break;
      case 1:
      case 8:
      case 16:
      case 32:
      case 64:
      case 128:
        OpTy = IntegerType::get(Context, BitSize);
        break;
      }
    }

    return TLI.getValueType(DL, OpTy, true);
  }
};

using SDISelAsmOperandInfoVector = SmallVector<SDISelAsmOperandInfo, 16>;

} // end anonymous namespace

/// Make sure that the output operand \p OpInfo and its corresponding input
/// operand \p MatchingOpInfo have compatible constraint types (otherwise error
/// out).
static void patchMatchingInput(const SDISelAsmOperandInfo &OpInfo,
                               SDISelAsmOperandInfo &MatchingOpInfo,
                               SelectionDAG &DAG) {
  if (OpInfo.ConstraintVT == MatchingOpInfo.ConstraintVT)
    return;

  const TargetRegisterInfo *TRI = DAG.getSubtarget().getRegisterInfo();
  const auto &TLI = DAG.getTargetLoweringInfo();

  std::pair<unsigned, const TargetRegisterClass *> MatchRC =
      TLI.getRegForInlineAsmConstraint(TRI, OpInfo.ConstraintCode,
                                       OpInfo.ConstraintVT);
  std::pair<unsigned, const TargetRegisterClass *> InputRC =
      TLI.getRegForInlineAsmConstraint(TRI, MatchingOpInfo.ConstraintCode,
                                       MatchingOpInfo.ConstraintVT);
  if ((OpInfo.ConstraintVT.isInteger() !=
       MatchingOpInfo.ConstraintVT.isInteger()) ||
      (MatchRC.second != InputRC.second)) {
    // FIXME: error out in a more elegant fashion
    report_fatal_error("Unsupported asm: input constraint"
                       " with a matching output constraint of"
                       " incompatible type!");
  }
  MatchingOpInfo.ConstraintVT = OpInfo.ConstraintVT;
}

/// Get a direct memory input to behave well as an indirect operand.
/// This may introduce stores, hence the need for a \p Chain.
/// \return The (possibly updated) chain.
static SDValue getAddressForMemoryInput(SDValue Chain, const SDLoc &Location,
                                        SDISelAsmOperandInfo &OpInfo,
                                        SelectionDAG &DAG) {
  const TargetLowering &TLI = DAG.getTargetLoweringInfo();

  // If we don't have an indirect input, put it in the constpool if we can,
  // otherwise spill it to a stack slot.
  // TODO: This isn't quite right. We need to handle these according to
  // the addressing mode that the constraint wants. Also, this may take
  // an additional register for the computation and we don't want that
  // either.

  // If the operand is a float, integer, or vector constant, spill to a
  // constant pool entry to get its address.
  const Value *OpVal = OpInfo.CallOperandVal;
  if (isa<ConstantFP>(OpVal) || isa<ConstantInt>(OpVal) ||
      isa<ConstantVector>(OpVal) || isa<ConstantDataVector>(OpVal)) {
    OpInfo.CallOperand = DAG.getConstantPool(
        cast<Constant>(OpVal), TLI.getPointerTy(DAG.getDataLayout()));
    return Chain;
  }

  // Otherwise, create a stack slot and emit a store to it before the asm.
  Type *Ty = OpVal->getType();
  auto &DL = DAG.getDataLayout();
  uint64_t TySize = DL.getTypeAllocSize(Ty);
  unsigned Align = DL.getPrefTypeAlignment(Ty);
  MachineFunction &MF = DAG.getMachineFunction();
  int SSFI = MF.getFrameInfo().CreateStackObject(TySize, Align, false);
  SDValue StackSlot = DAG.getFrameIndex(SSFI, TLI.getFrameIndexTy(DL));
  Chain = DAG.getTruncStore(Chain, Location, OpInfo.CallOperand, StackSlot,
                            MachinePointerInfo::getFixedStack(MF, SSFI),
                            TLI.getMemValueType(DL, Ty));
  OpInfo.CallOperand = StackSlot;

  return Chain;
}

/// GetRegistersForValue - Assign registers (virtual or physical) for the
/// specified operand.  We prefer to assign virtual registers, to allow the
/// register allocator to handle the assignment process.  However, if the asm
/// uses features that we can't model on machineinstrs, we have SDISel do the
/// allocation.  This produces generally horrible, but correct, code.
///
///   OpInfo describes the operand
///   RefOpInfo describes the matching operand if any, the operand otherwise
static void GetRegistersForValue(SelectionDAG &DAG, const SDLoc &DL,
                                 SDISelAsmOperandInfo &OpInfo,
                                 SDISelAsmOperandInfo &RefOpInfo) {
  LLVMContext &Context = *DAG.getContext();
  const TargetLowering &TLI = DAG.getTargetLoweringInfo();

  MachineFunction &MF = DAG.getMachineFunction();
  SmallVector<unsigned, 4> Regs;
  const TargetRegisterInfo &TRI = *MF.getSubtarget().getRegisterInfo();

  // No work to do for memory operations.
  if (OpInfo.ConstraintType == TargetLowering::C_Memory)
    return;

  // If this is a constraint for a single physreg, or a constraint for a
  // register class, find it.
  unsigned AssignedReg;
  const TargetRegisterClass *RC;
  std::tie(AssignedReg, RC) = TLI.getRegForInlineAsmConstraint(
      &TRI, RefOpInfo.ConstraintCode, RefOpInfo.ConstraintVT);
  // RC is unset only on failure. Return immediately.
  if (!RC)
    return;

  // Get the actual register value type.  This is important, because the user
  // may have asked for (e.g.) the AX register in i32 type.  We need to
  // remember that AX is actually i16 to get the right extension.
  const MVT RegVT = *TRI.legalclasstypes_begin(*RC);

  if (OpInfo.ConstraintVT != MVT::Other) {
    // If this is an FP operand in an integer register (or visa versa), or more
    // generally if the operand value disagrees with the register class we plan
    // to stick it in, fix the operand type.
    //
    // If this is an input value, the bitcast to the new type is done now.
    // Bitcast for output value is done at the end of visitInlineAsm().
    if ((OpInfo.Type == InlineAsm::isOutput ||
         OpInfo.Type == InlineAsm::isInput) &&
        !TRI.isTypeLegalForClass(*RC, OpInfo.ConstraintVT)) {
      // Try to convert to the first EVT that the reg class contains.  If the
      // types are identical size, use a bitcast to convert (e.g. two differing
      // vector types).  Note: output bitcast is done at the end of
      // visitInlineAsm().
      if (RegVT.getSizeInBits() == OpInfo.ConstraintVT.getSizeInBits()) {
        // Exclude indirect inputs while they are unsupported because the code
        // to perform the load is missing and thus OpInfo.CallOperand still
        // refers to the input address rather than the pointed-to value.
        if (OpInfo.Type == InlineAsm::isInput && !OpInfo.isIndirect)
          OpInfo.CallOperand =
              DAG.getNode(ISD::BITCAST, DL, RegVT, OpInfo.CallOperand);
        OpInfo.ConstraintVT = RegVT;
        // If the operand is an FP value and we want it in integer registers,
        // use the corresponding integer type. This turns an f64 value into
        // i64, which can be passed with two i32 values on a 32-bit machine.
      } else if (RegVT.isInteger() && OpInfo.ConstraintVT.isFloatingPoint()) {
        MVT VT = MVT::getIntegerVT(OpInfo.ConstraintVT.getSizeInBits());
        if (OpInfo.Type == InlineAsm::isInput)
          OpInfo.CallOperand =
              DAG.getNode(ISD::BITCAST, DL, VT, OpInfo.CallOperand);
        OpInfo.ConstraintVT = VT;
      }
    }
  }

  // No need to allocate a matching input constraint since the constraint it's
  // matching to has already been allocated.
  if (OpInfo.isMatchingInputConstraint())
    return;

  EVT ValueVT = OpInfo.ConstraintVT;
  if (OpInfo.ConstraintVT == MVT::Other)
    ValueVT = RegVT;

  // Initialize NumRegs.
  unsigned NumRegs = 1;
  if (OpInfo.ConstraintVT != MVT::Other)
    NumRegs = TLI.getNumRegisters(Context, OpInfo.ConstraintVT);

  // If this is a constraint for a specific physical register, like {r17},
  // assign it now.

  // If this associated to a specific register, initialize iterator to correct
  // place. If virtual, make sure we have enough registers

  // Initialize iterator if necessary
  TargetRegisterClass::iterator I = RC->begin();
  MachineRegisterInfo &RegInfo = MF.getRegInfo();

  // Do not check for single registers.
  if (AssignedReg) {
      for (; *I != AssignedReg; ++I)
        assert(I != RC->end() && "AssignedReg should be member of RC");
  }

  for (; NumRegs; --NumRegs, ++I) {
    assert(I != RC->end() && "Ran out of registers to allocate!");
    Register R = AssignedReg ? Register(*I) : RegInfo.createVirtualRegister(RC);
    Regs.push_back(R);
  }

  OpInfo.AssignedRegs = RegsForValue(Regs, RegVT, ValueVT);
}

static unsigned
findMatchingInlineAsmOperand(unsigned OperandNo,
                             const std::vector<SDValue> &AsmNodeOperands) {
  // Scan until we find the definition we already emitted of this operand.
  unsigned CurOp = InlineAsm::Op_FirstOperand;
  for (; OperandNo; --OperandNo) {
    // Advance to the next operand.
    unsigned OpFlag =
        cast<ConstantSDNode>(AsmNodeOperands[CurOp])->getZExtValue();
    assert((InlineAsm::isRegDefKind(OpFlag) ||
            InlineAsm::isRegDefEarlyClobberKind(OpFlag) ||
            InlineAsm::isMemKind(OpFlag)) &&
           "Skipped past definitions?");
    CurOp += InlineAsm::getNumOperandRegisters(OpFlag) + 1;
  }
  return CurOp;
}

namespace {

class ExtraFlags {
  unsigned Flags = 0;

public:
  explicit ExtraFlags(ImmutableCallSite CS) {
    const InlineAsm *IA = cast<InlineAsm>(CS.getCalledValue());
    if (IA->hasSideEffects())
      Flags |= InlineAsm::Extra_HasSideEffects;
    if (IA->isAlignStack())
      Flags |= InlineAsm::Extra_IsAlignStack;
    if (CS.isConvergent())
      Flags |= InlineAsm::Extra_IsConvergent;
    Flags |= IA->getDialect() * InlineAsm::Extra_AsmDialect;
  }

  void update(const TargetLowering::AsmOperandInfo &OpInfo) {
    // Ideally, we would only check against memory constraints.  However, the
    // meaning of an Other constraint can be target-specific and we can't easily
    // reason about it.  Therefore, be conservative and set MayLoad/MayStore
    // for Other constraints as well.
    if (OpInfo.ConstraintType == TargetLowering::C_Memory ||
        OpInfo.ConstraintType == TargetLowering::C_Other) {
      if (OpInfo.Type == InlineAsm::isInput)
        Flags |= InlineAsm::Extra_MayLoad;
      else if (OpInfo.Type == InlineAsm::isOutput)
        Flags |= InlineAsm::Extra_MayStore;
      else if (OpInfo.Type == InlineAsm::isClobber)
        Flags |= (InlineAsm::Extra_MayLoad | InlineAsm::Extra_MayStore);
    }
  }

  unsigned get() const { return Flags; }
};

} // end anonymous namespace

/// visitInlineAsm - Handle a call to an InlineAsm object.
void SelectionDAGBuilder::visitInlineAsm(ImmutableCallSite CS) {
  const InlineAsm *IA = cast<InlineAsm>(CS.getCalledValue());

  /// ConstraintOperands - Information about all of the constraints.
  SDISelAsmOperandInfoVector ConstraintOperands;

  const TargetLowering &TLI = DAG.getTargetLoweringInfo();
  TargetLowering::AsmOperandInfoVector TargetConstraints = TLI.ParseConstraints(
      DAG.getDataLayout(), DAG.getSubtarget().getRegisterInfo(), CS);

  // First Pass: Calculate HasSideEffects and ExtraFlags (AlignStack,
  // AsmDialect, MayLoad, MayStore).
  bool HasSideEffect = IA->hasSideEffects();
  ExtraFlags ExtraInfo(CS);

  unsigned ArgNo = 0;   // ArgNo - The argument of the CallInst.
  unsigned ResNo = 0;   // ResNo - The result number of the next output.
  unsigned NumMatchingOps = 0;
  for (auto &T : TargetConstraints) {
    ConstraintOperands.push_back(SDISelAsmOperandInfo(T));
    SDISelAsmOperandInfo &OpInfo = ConstraintOperands.back();

    // Compute the value type for each operand.
    if (OpInfo.Type == InlineAsm::isInput ||
        (OpInfo.Type == InlineAsm::isOutput && OpInfo.isIndirect)) {
      OpInfo.CallOperandVal = const_cast<Value *>(CS.getArgument(ArgNo++));

      // Process the call argument. BasicBlocks are labels, currently appearing
      // only in asm's.
      const Instruction *I = CS.getInstruction();
      if (isa<CallBrInst>(I) &&
          ArgNo - 1 >= (cast<CallBrInst>(I)->getNumArgOperands() -
                        cast<CallBrInst>(I)->getNumIndirectDests() -
                        NumMatchingOps) &&
          (NumMatchingOps == 0 ||
           ArgNo - 1 < (cast<CallBrInst>(I)->getNumArgOperands() -
                        NumMatchingOps))) {
        const auto *BA = cast<BlockAddress>(OpInfo.CallOperandVal);
        EVT VT = TLI.getValueType(DAG.getDataLayout(), BA->getType(), true);
        OpInfo.CallOperand = DAG.getTargetBlockAddress(BA, VT);
      } else if (const auto *BB = dyn_cast<BasicBlock>(OpInfo.CallOperandVal)) {
        OpInfo.CallOperand = DAG.getBasicBlock(FuncInfo.MBBMap[BB]);
      } else {
        OpInfo.CallOperand = getValue(OpInfo.CallOperandVal);
      }

      OpInfo.ConstraintVT =
          OpInfo
              .getCallOperandValEVT(*DAG.getContext(), TLI, DAG.getDataLayout())
              .getSimpleVT();
    } else if (OpInfo.Type == InlineAsm::isOutput && !OpInfo.isIndirect) {
      // The return value of the call is this value.  As such, there is no
      // corresponding argument.
      assert(!CS.getType()->isVoidTy() && "Bad inline asm!");
      if (StructType *STy = dyn_cast<StructType>(CS.getType())) {
        OpInfo.ConstraintVT = TLI.getSimpleValueType(
            DAG.getDataLayout(), STy->getElementType(ResNo));
      } else {
        assert(ResNo == 0 && "Asm only has one result!");
        OpInfo.ConstraintVT =
            TLI.getSimpleValueType(DAG.getDataLayout(), CS.getType());
      }
      ++ResNo;
    } else {
      OpInfo.ConstraintVT = MVT::Other;
    }

    if (OpInfo.hasMatchingInput())
      ++NumMatchingOps;

    if (!HasSideEffect)
      HasSideEffect = OpInfo.hasMemory(TLI);

    // Determine if this InlineAsm MayLoad or MayStore based on the constraints.
    // FIXME: Could we compute this on OpInfo rather than T?

    // Compute the constraint code and ConstraintType to use.
    TLI.ComputeConstraintToUse(T, SDValue());

    if (T.ConstraintType == TargetLowering::C_Immediate &&
        OpInfo.CallOperand && !isa<ConstantSDNode>(OpInfo.CallOperand))
      // We've delayed emitting a diagnostic like the "n" constraint because
      // inlining could cause an integer showing up.
      return emitInlineAsmError(
          CS, "constraint '" + Twine(T.ConstraintCode) + "' expects an "
                  "integer constant expression");

    ExtraInfo.update(T);
  }


  // We won't need to flush pending loads if this asm doesn't touch
  // memory and is nonvolatile.
  SDValue Flag, Chain = (HasSideEffect) ? getRoot() : DAG.getRoot();

  bool IsCallBr = isa<CallBrInst>(CS.getInstruction());
  if (IsCallBr) {
    // If this is a callbr we need to flush pending exports since inlineasm_br
    // is a terminator. We need to do this before nodes are glued to
    // the inlineasm_br node.
    Chain = getControlRoot();
  }

  // Second pass over the constraints: compute which constraint option to use.
  for (SDISelAsmOperandInfo &OpInfo : ConstraintOperands) {
    // If this is an output operand with a matching input operand, look up the
    // matching input. If their types mismatch, e.g. one is an integer, the
    // other is floating point, or their sizes are different, flag it as an
    // error.
    if (OpInfo.hasMatchingInput()) {
      SDISelAsmOperandInfo &Input = ConstraintOperands[OpInfo.MatchingInput];
      patchMatchingInput(OpInfo, Input, DAG);
    }

    // Compute the constraint code and ConstraintType to use.
    TLI.ComputeConstraintToUse(OpInfo, OpInfo.CallOperand, &DAG);

    if (OpInfo.ConstraintType == TargetLowering::C_Memory &&
        OpInfo.Type == InlineAsm::isClobber)
      continue;

    // If this is a memory input, and if the operand is not indirect, do what we
    // need to provide an address for the memory input.
    if (OpInfo.ConstraintType == TargetLowering::C_Memory &&
        !OpInfo.isIndirect) {
      assert((OpInfo.isMultipleAlternative ||
              (OpInfo.Type == InlineAsm::isInput)) &&
             "Can only indirectify direct input operands!");

      // Memory operands really want the address of the value.
      Chain = getAddressForMemoryInput(Chain, getCurSDLoc(), OpInfo, DAG);

      // There is no longer a Value* corresponding to this operand.
      OpInfo.CallOperandVal = nullptr;

      // It is now an indirect operand.
      OpInfo.isIndirect = true;
    }

  }

  // AsmNodeOperands - The operands for the ISD::INLINEASM node.
  std::vector<SDValue> AsmNodeOperands;
  AsmNodeOperands.push_back(SDValue());  // reserve space for input chain
  AsmNodeOperands.push_back(DAG.getTargetExternalSymbol(
      IA->getAsmString().c_str(), TLI.getPointerTy(DAG.getDataLayout())));

  // If we have a !srcloc metadata node associated with it, we want to attach
  // this to the ultimately generated inline asm machineinstr.  To do this, we
  // pass in the third operand as this (potentially null) inline asm MDNode.
  const MDNode *SrcLoc = CS.getInstruction()->getMetadata("srcloc");
  AsmNodeOperands.push_back(DAG.getMDNode(SrcLoc));

  // Remember the HasSideEffect, AlignStack, AsmDialect, MayLoad and MayStore
  // bits as operand 3.
  AsmNodeOperands.push_back(DAG.getTargetConstant(
      ExtraInfo.get(), getCurSDLoc(), TLI.getPointerTy(DAG.getDataLayout())));

  // Third pass: Loop over operands to prepare DAG-level operands.. As part of
  // this, assign virtual and physical registers for inputs and otput.
  for (SDISelAsmOperandInfo &OpInfo : ConstraintOperands) {
    // Assign Registers.
    SDISelAsmOperandInfo &RefOpInfo =
        OpInfo.isMatchingInputConstraint()
            ? ConstraintOperands[OpInfo.getMatchedOperand()]
            : OpInfo;
    GetRegistersForValue(DAG, getCurSDLoc(), OpInfo, RefOpInfo);

    switch (OpInfo.Type) {
    case InlineAsm::isOutput:
      if (OpInfo.ConstraintType == TargetLowering::C_Memory) {
        unsigned ConstraintID =
            TLI.getInlineAsmMemConstraint(OpInfo.ConstraintCode);
        assert(ConstraintID != InlineAsm::Constraint_Unknown &&
               "Failed to convert memory constraint code to constraint id.");

        // Add information to the INLINEASM node to know about this output.
        unsigned OpFlags = InlineAsm::getFlagWord(InlineAsm::Kind_Mem, 1);
        OpFlags = InlineAsm::getFlagWordForMem(OpFlags, ConstraintID);
        AsmNodeOperands.push_back(DAG.getTargetConstant(OpFlags, getCurSDLoc(),
                                                        MVT::i32));
        AsmNodeOperands.push_back(OpInfo.CallOperand);
      } else {
        // Otherwise, this outputs to a register (directly for C_Register /
        // C_RegisterClass, and a target-defined fashion for
        // C_Immediate/C_Other). Find a register that we can use.
        if (OpInfo.AssignedRegs.Regs.empty()) {
          emitInlineAsmError(
              CS, "couldn't allocate output register for constraint '" +
                      Twine(OpInfo.ConstraintCode) + "'");
          return;
        }

        // Add information to the INLINEASM node to know that this register is
        // set.
        OpInfo.AssignedRegs.AddInlineAsmOperands(
            OpInfo.isEarlyClobber ? InlineAsm::Kind_RegDefEarlyClobber
                                  : InlineAsm::Kind_RegDef,
            false, 0, getCurSDLoc(), DAG, AsmNodeOperands);
      }
      break;

    case InlineAsm::isInput: {
      SDValue InOperandVal = OpInfo.CallOperand;

      if (OpInfo.isMatchingInputConstraint()) {
        // If this is required to match an output register we have already set,
        // just use its register.
        auto CurOp = findMatchingInlineAsmOperand(OpInfo.getMatchedOperand(),
                                                  AsmNodeOperands);
        unsigned OpFlag =
          cast<ConstantSDNode>(AsmNodeOperands[CurOp])->getZExtValue();
        if (InlineAsm::isRegDefKind(OpFlag) ||
            InlineAsm::isRegDefEarlyClobberKind(OpFlag)) {
          // Add (OpFlag&0xffff)>>3 registers to MatchedRegs.
          if (OpInfo.isIndirect) {
            // This happens on gcc/testsuite/gcc.dg/pr8788-1.c
            emitInlineAsmError(CS, "inline asm not supported yet:"
                                   " don't know how to handle tied "
                                   "indirect register inputs");
            return;
          }

          MVT RegVT = AsmNodeOperands[CurOp+1].getSimpleValueType();
          SmallVector<unsigned, 4> Regs;

          if (const TargetRegisterClass *RC = TLI.getRegClassFor(RegVT)) {
            unsigned NumRegs = InlineAsm::getNumOperandRegisters(OpFlag);
            MachineRegisterInfo &RegInfo =
                DAG.getMachineFunction().getRegInfo();
            for (unsigned i = 0; i != NumRegs; ++i)
              Regs.push_back(RegInfo.createVirtualRegister(RC));
          } else {
            emitInlineAsmError(CS, "inline asm error: This value type register "
                                   "class is not natively supported!");
            return;
          }

          RegsForValue MatchedRegs(Regs, RegVT, InOperandVal.getValueType());

          SDLoc dl = getCurSDLoc();
          // Use the produced MatchedRegs object to
          MatchedRegs.getCopyToRegs(InOperandVal, DAG, dl, Chain, &Flag,
                                    CS.getInstruction());
          MatchedRegs.AddInlineAsmOperands(InlineAsm::Kind_RegUse,
                                           true, OpInfo.getMatchedOperand(), dl,
                                           DAG, AsmNodeOperands);
          break;
        }

        assert(InlineAsm::isMemKind(OpFlag) && "Unknown matching constraint!");
        assert(InlineAsm::getNumOperandRegisters(OpFlag) == 1 &&
               "Unexpected number of operands");
        // Add information to the INLINEASM node to know about this input.
        // See InlineAsm.h isUseOperandTiedToDef.
        OpFlag = InlineAsm::convertMemFlagWordToMatchingFlagWord(OpFlag);
        OpFlag = InlineAsm::getFlagWordForMatchingOp(OpFlag,
                                                    OpInfo.getMatchedOperand());
        AsmNodeOperands.push_back(DAG.getTargetConstant(
            OpFlag, getCurSDLoc(), TLI.getPointerTy(DAG.getDataLayout())));
        AsmNodeOperands.push_back(AsmNodeOperands[CurOp+1]);
        break;
      }

      // Treat indirect 'X' constraint as memory.
      if (OpInfo.ConstraintType == TargetLowering::C_Other &&
          OpInfo.isIndirect)
        OpInfo.ConstraintType = TargetLowering::C_Memory;

      if (OpInfo.ConstraintType == TargetLowering::C_Immediate ||
          OpInfo.ConstraintType == TargetLowering::C_Other) {
        std::vector<SDValue> Ops;
        TLI.LowerAsmOperandForConstraint(InOperandVal, OpInfo.ConstraintCode,
                                          Ops, DAG);
        if (Ops.empty()) {
          if (OpInfo.ConstraintType == TargetLowering::C_Immediate)
            if (isa<ConstantSDNode>(InOperandVal)) {
              emitInlineAsmError(CS, "value out of range for constraint '" +
                                 Twine(OpInfo.ConstraintCode) + "'");
              return;
            }

          emitInlineAsmError(CS, "invalid operand for inline asm constraint '" +
                                     Twine(OpInfo.ConstraintCode) + "'");
          return;
        }

        // Add information to the INLINEASM node to know about this input.
        unsigned ResOpType =
          InlineAsm::getFlagWord(InlineAsm::Kind_Imm, Ops.size());
        AsmNodeOperands.push_back(DAG.getTargetConstant(
            ResOpType, getCurSDLoc(), TLI.getPointerTy(DAG.getDataLayout())));
        AsmNodeOperands.insert(AsmNodeOperands.end(), Ops.begin(), Ops.end());
        break;
      }

      if (OpInfo.ConstraintType == TargetLowering::C_Memory) {
        assert(OpInfo.isIndirect && "Operand must be indirect to be a mem!");
        assert(InOperandVal.getValueType() ==
                   TLI.getPointerTy(DAG.getDataLayout()) &&
               "Memory operands expect pointer values");

        unsigned ConstraintID =
            TLI.getInlineAsmMemConstraint(OpInfo.ConstraintCode);
        assert(ConstraintID != InlineAsm::Constraint_Unknown &&
               "Failed to convert memory constraint code to constraint id.");

        // Add information to the INLINEASM node to know about this input.
        unsigned ResOpType = InlineAsm::getFlagWord(InlineAsm::Kind_Mem, 1);
        ResOpType = InlineAsm::getFlagWordForMem(ResOpType, ConstraintID);
        AsmNodeOperands.push_back(DAG.getTargetConstant(ResOpType,
                                                        getCurSDLoc(),
                                                        MVT::i32));
        AsmNodeOperands.push_back(InOperandVal);
        break;
      }

      assert((OpInfo.ConstraintType == TargetLowering::C_RegisterClass ||
              OpInfo.ConstraintType == TargetLowering::C_Register) &&
             "Unknown constraint type!");

      // TODO: Support this.
      if (OpInfo.isIndirect) {
        emitInlineAsmError(
            CS, "Don't know how to handle indirect register inputs yet "
                "for constraint '" +
                    Twine(OpInfo.ConstraintCode) + "'");
        return;
      }

      // Copy the input into the appropriate registers.
      if (OpInfo.AssignedRegs.Regs.empty()) {
        emitInlineAsmError(CS, "couldn't allocate input reg for constraint '" +
                                   Twine(OpInfo.ConstraintCode) + "'");
        return;
      }

      SDLoc dl = getCurSDLoc();

      OpInfo.AssignedRegs.getCopyToRegs(InOperandVal, DAG, dl,
                                        Chain, &Flag, CS.getInstruction());

      OpInfo.AssignedRegs.AddInlineAsmOperands(InlineAsm::Kind_RegUse, false, 0,
                                               dl, DAG, AsmNodeOperands);
      break;
    }
    case InlineAsm::isClobber:
      // Add the clobbered value to the operand list, so that the register
      // allocator is aware that the physreg got clobbered.
      if (!OpInfo.AssignedRegs.Regs.empty())
        OpInfo.AssignedRegs.AddInlineAsmOperands(InlineAsm::Kind_Clobber,
                                                 false, 0, getCurSDLoc(), DAG,
                                                 AsmNodeOperands);
      break;
    }
  }

  // Finish up input operands.  Set the input chain and add the flag last.
  AsmNodeOperands[InlineAsm::Op_InputChain] = Chain;
  if (Flag.getNode()) AsmNodeOperands.push_back(Flag);

  unsigned ISDOpc = IsCallBr ? ISD::INLINEASM_BR : ISD::INLINEASM;
  Chain = DAG.getNode(ISDOpc, getCurSDLoc(),
                      DAG.getVTList(MVT::Other, MVT::Glue), AsmNodeOperands);
  Flag = Chain.getValue(1);

  // Do additional work to generate outputs.

  SmallVector<EVT, 1> ResultVTs;
  SmallVector<SDValue, 1> ResultValues;
  SmallVector<SDValue, 8> OutChains;

  llvm::Type *CSResultType = CS.getType();
  ArrayRef<Type *> ResultTypes;
  if (StructType *StructResult = dyn_cast<StructType>(CSResultType))
    ResultTypes = StructResult->elements();
  else if (!CSResultType->isVoidTy())
    ResultTypes = makeArrayRef(CSResultType);

  auto CurResultType = ResultTypes.begin();
  auto handleRegAssign = [&](SDValue V) {
    assert(CurResultType != ResultTypes.end() && "Unexpected value");
    assert((*CurResultType)->isSized() && "Unexpected unsized type");
    EVT ResultVT = TLI.getValueType(DAG.getDataLayout(), *CurResultType);
    ++CurResultType;
    // If the type of the inline asm call site return value is different but has
    // same size as the type of the asm output bitcast it.  One example of this
    // is for vectors with different width / number of elements.  This can
    // happen for register classes that can contain multiple different value
    // types.  The preg or vreg allocated may not have the same VT as was
    // expected.
    //
    // This can also happen for a return value that disagrees with the register
    // class it is put in, eg. a double in a general-purpose register on a
    // 32-bit machine.
    if (ResultVT != V.getValueType() &&
        ResultVT.getSizeInBits() == V.getValueSizeInBits())
      V = DAG.getNode(ISD::BITCAST, getCurSDLoc(), ResultVT, V);
    else if (ResultVT != V.getValueType() && ResultVT.isInteger() &&
             V.getValueType().isInteger()) {
      // If a result value was tied to an input value, the computed result
      // may have a wider width than the expected result.  Extract the
      // relevant portion.
      V = DAG.getNode(ISD::TRUNCATE, getCurSDLoc(), ResultVT, V);
    }
    assert(ResultVT == V.getValueType() && "Asm result value mismatch!");
    ResultVTs.push_back(ResultVT);
    ResultValues.push_back(V);
  };

  // Deal with output operands.
  for (SDISelAsmOperandInfo &OpInfo : ConstraintOperands) {
    if (OpInfo.Type == InlineAsm::isOutput) {
      SDValue Val;
      // Skip trivial output operands.
      if (OpInfo.AssignedRegs.Regs.empty())
        continue;

      switch (OpInfo.ConstraintType) {
      case TargetLowering::C_Register:
      case TargetLowering::C_RegisterClass:
        Val = OpInfo.AssignedRegs.getCopyFromRegs(
            DAG, FuncInfo, getCurSDLoc(), Chain, &Flag, CS.getInstruction());
        break;
      case TargetLowering::C_Immediate:
      case TargetLowering::C_Other:
        Val = TLI.LowerAsmOutputForConstraint(Chain, Flag, getCurSDLoc(),
                                              OpInfo, DAG);
        break;
      case TargetLowering::C_Memory:
        break; // Already handled.
      case TargetLowering::C_Unknown:
        assert(false && "Unexpected unknown constraint");
      }

      // Indirect output manifest as stores. Record output chains.
      if (OpInfo.isIndirect) {
        const Value *Ptr = OpInfo.CallOperandVal;
        assert(Ptr && "Expected value CallOperandVal for indirect asm operand");
        SDValue Store = DAG.getStore(Chain, getCurSDLoc(), Val, getValue(Ptr),
                                     MachinePointerInfo(Ptr));
        OutChains.push_back(Store);
      } else {
        // generate CopyFromRegs to associated registers.
        assert(!CS.getType()->isVoidTy() && "Bad inline asm!");
        if (Val.getOpcode() == ISD::MERGE_VALUES) {
          for (const SDValue &V : Val->op_values())
            handleRegAssign(V);
        } else
          handleRegAssign(Val);
      }
    }
  }

  // Set results.
  if (!ResultValues.empty()) {
    assert(CurResultType == ResultTypes.end() &&
           "Mismatch in number of ResultTypes");
    assert(ResultValues.size() == ResultTypes.size() &&
           "Mismatch in number of output operands in asm result");

    SDValue V = DAG.getNode(ISD::MERGE_VALUES, getCurSDLoc(),
                            DAG.getVTList(ResultVTs), ResultValues);
    setValue(CS.getInstruction(), V);
  }

  // Collect store chains.
  if (!OutChains.empty())
    Chain = DAG.getNode(ISD::TokenFactor, getCurSDLoc(), MVT::Other, OutChains);

  // Only Update Root if inline assembly has a memory effect.
  if (ResultValues.empty() || HasSideEffect || !OutChains.empty() || IsCallBr)
    DAG.setRoot(Chain);
}

void SelectionDAGBuilder::emitInlineAsmError(ImmutableCallSite CS,
                                             const Twine &Message) {
  LLVMContext &Ctx = *DAG.getContext();
  Ctx.emitError(CS.getInstruction(), Message);

  // Make sure we leave the DAG in a valid state
  const TargetLowering &TLI = DAG.getTargetLoweringInfo();
  SmallVector<EVT, 1> ValueVTs;
  ComputeValueVTs(TLI, DAG.getDataLayout(), CS->getType(), ValueVTs);

  if (ValueVTs.empty())
    return;

  SmallVector<SDValue, 1> Ops;
  for (unsigned i = 0, e = ValueVTs.size(); i != e; ++i)
    Ops.push_back(DAG.getUNDEF(ValueVTs[i]));

  setValue(CS.getInstruction(), DAG.getMergeValues(Ops, getCurSDLoc()));
}

void SelectionDAGBuilder::visitVAStart(const CallInst &I) {
  DAG.setRoot(DAG.getNode(ISD::VASTART, getCurSDLoc(),
                          MVT::Other, getRoot(),
                          getValue(I.getArgOperand(0)),
                          DAG.getSrcValue(I.getArgOperand(0))));
}

void SelectionDAGBuilder::visitVAArg(const VAArgInst &I) {
  const TargetLowering &TLI = DAG.getTargetLoweringInfo();
  const DataLayout &DL = DAG.getDataLayout();
  SDValue V = DAG.getVAArg(
      TLI.getMemValueType(DAG.getDataLayout(), I.getType()), getCurSDLoc(),
      getRoot(), getValue(I.getOperand(0)), DAG.getSrcValue(I.getOperand(0)),
      DL.getABITypeAlignment(I.getType()));
  DAG.setRoot(V.getValue(1));

  if (I.getType()->isPointerTy())
    V = DAG.getPtrExtOrTrunc(
        V, getCurSDLoc(), TLI.getValueType(DAG.getDataLayout(), I.getType()));
  setValue(&I, V);
}

void SelectionDAGBuilder::visitVAEnd(const CallInst &I) {
  DAG.setRoot(DAG.getNode(ISD::VAEND, getCurSDLoc(),
                          MVT::Other, getRoot(),
                          getValue(I.getArgOperand(0)),
                          DAG.getSrcValue(I.getArgOperand(0))));
}

void SelectionDAGBuilder::visitVACopy(const CallInst &I) {
  DAG.setRoot(DAG.getNode(ISD::VACOPY, getCurSDLoc(),
                          MVT::Other, getRoot(),
                          getValue(I.getArgOperand(0)),
                          getValue(I.getArgOperand(1)),
                          DAG.getSrcValue(I.getArgOperand(0)),
                          DAG.getSrcValue(I.getArgOperand(1))));
}

SDValue SelectionDAGBuilder::lowerRangeToAssertZExt(SelectionDAG &DAG,
                                                    const Instruction &I,
                                                    SDValue Op) {
  const MDNode *Range = I.getMetadata(LLVMContext::MD_range);
  if (!Range)
    return Op;

  ConstantRange CR = getConstantRangeFromMetadata(*Range);
  if (CR.isFullSet() || CR.isEmptySet() || CR.isUpperWrapped())
    return Op;

  APInt Lo = CR.getUnsignedMin();
  if (!Lo.isMinValue())
    return Op;

  APInt Hi = CR.getUnsignedMax();
  unsigned Bits = std::max(Hi.getActiveBits(),
                           static_cast<unsigned>(IntegerType::MIN_INT_BITS));

  EVT SmallVT = EVT::getIntegerVT(*DAG.getContext(), Bits);

  SDLoc SL = getCurSDLoc();

  SDValue ZExt = DAG.getNode(ISD::AssertZext, SL, Op.getValueType(), Op,
                             DAG.getValueType(SmallVT));
  unsigned NumVals = Op.getNode()->getNumValues();
  if (NumVals == 1)
    return ZExt;

  SmallVector<SDValue, 4> Ops;

  Ops.push_back(ZExt);
  for (unsigned I = 1; I != NumVals; ++I)
    Ops.push_back(Op.getValue(I));

  return DAG.getMergeValues(Ops, SL);
}

/// Populate a CallLowerinInfo (into \p CLI) based on the properties of
/// the call being lowered.
///
/// This is a helper for lowering intrinsics that follow a target calling
/// convention or require stack pointer adjustment. Only a subset of the
/// intrinsic's operands need to participate in the calling convention.
void SelectionDAGBuilder::populateCallLoweringInfo(
    TargetLowering::CallLoweringInfo &CLI, const CallBase *Call,
    unsigned ArgIdx, unsigned NumArgs, SDValue Callee, Type *ReturnTy,
    bool IsPatchPoint) {
  TargetLowering::ArgListTy Args;
  Args.reserve(NumArgs);

  // Populate the argument list.
  // Attributes for args start at offset 1, after the return attribute.
  for (unsigned ArgI = ArgIdx, ArgE = ArgIdx + NumArgs;
       ArgI != ArgE; ++ArgI) {
    const Value *V = Call->getOperand(ArgI);

    assert(!V->getType()->isEmptyTy() && "Empty type passed to intrinsic.");

    TargetLowering::ArgListEntry Entry;
    Entry.Node = getValue(V);
    Entry.Ty = V->getType();
    Entry.setAttributes(Call, ArgI);
    Args.push_back(Entry);
  }

  CLI.setDebugLoc(getCurSDLoc())
      .setChain(getRoot())
      .setCallee(Call->getCallingConv(), ReturnTy, Callee, std::move(Args))
      .setDiscardResult(Call->use_empty())
      .setIsPatchPoint(IsPatchPoint);
}

/// Add a stack map intrinsic call's live variable operands to a stackmap
/// or patchpoint target node's operand list.
///
/// Constants are converted to TargetConstants purely as an optimization to
/// avoid constant materialization and register allocation.
///
/// FrameIndex operands are converted to TargetFrameIndex so that ISEL does not
/// generate addess computation nodes, and so FinalizeISel can convert the
/// TargetFrameIndex into a DirectMemRefOp StackMap location. This avoids
/// address materialization and register allocation, but may also be required
/// for correctness. If a StackMap (or PatchPoint) intrinsic directly uses an
/// alloca in the entry block, then the runtime may assume that the alloca's
/// StackMap location can be read immediately after compilation and that the
/// location is valid at any point during execution (this is similar to the
/// assumption made by the llvm.gcroot intrinsic). If the alloca's location were
/// only available in a register, then the runtime would need to trap when
/// execution reaches the StackMap in order to read the alloca's location.
static void addStackMapLiveVars(ImmutableCallSite CS, unsigned StartIdx,
                                const SDLoc &DL, SmallVectorImpl<SDValue> &Ops,
                                SelectionDAGBuilder &Builder) {
  for (unsigned i = StartIdx, e = CS.arg_size(); i != e; ++i) {
    SDValue OpVal = Builder.getValue(CS.getArgument(i));
    if (ConstantSDNode *C = dyn_cast<ConstantSDNode>(OpVal)) {
      Ops.push_back(
        Builder.DAG.getTargetConstant(StackMaps::ConstantOp, DL, MVT::i64));
      Ops.push_back(
        Builder.DAG.getTargetConstant(C->getSExtValue(), DL, MVT::i64));
    } else if (FrameIndexSDNode *FI = dyn_cast<FrameIndexSDNode>(OpVal)) {
      const TargetLowering &TLI = Builder.DAG.getTargetLoweringInfo();
      Ops.push_back(Builder.DAG.getTargetFrameIndex(
          FI->getIndex(), TLI.getFrameIndexTy(Builder.DAG.getDataLayout())));
    } else
      Ops.push_back(OpVal);
  }
}

/// Lower llvm.experimental.stackmap directly to its target opcode.
void SelectionDAGBuilder::visitStackmap(const CallInst &CI) {
  // void @llvm.experimental.stackmap(i32 <id>, i32 <numShadowBytes>,
  //                                  [live variables...])

  assert(CI.getType()->isVoidTy() && "Stackmap cannot return a value.");

  SDValue Chain, InFlag, Callee, NullPtr;
  SmallVector<SDValue, 32> Ops;

  SDLoc DL = getCurSDLoc();
  Callee = getValue(CI.getCalledValue());
  NullPtr = DAG.getIntPtrConstant(0, DL, true);

  // The stackmap intrinsic only records the live variables (the arguments
  // passed to it) and emits NOPS (if requested). Unlike the patchpoint
  // intrinsic, this won't be lowered to a function call. This means we don't
  // have to worry about calling conventions and target specific lowering code.
  // Instead we perform the call lowering right here.
  //
  // chain, flag = CALLSEQ_START(chain, 0, 0)
  // chain, flag = STACKMAP(id, nbytes, ..., chain, flag)
  // chain, flag = CALLSEQ_END(chain, 0, 0, flag)
  //
  Chain = DAG.getCALLSEQ_START(getRoot(), 0, 0, DL);
  InFlag = Chain.getValue(1);

  // Add the <id> and <numBytes> constants.
  SDValue IDVal = getValue(CI.getOperand(PatchPointOpers::IDPos));
  Ops.push_back(DAG.getTargetConstant(
                  cast<ConstantSDNode>(IDVal)->getZExtValue(), DL, MVT::i64));
  SDValue NBytesVal = getValue(CI.getOperand(PatchPointOpers::NBytesPos));
  Ops.push_back(DAG.getTargetConstant(
                  cast<ConstantSDNode>(NBytesVal)->getZExtValue(), DL,
                  MVT::i32));

  // Push live variables for the stack map.
  addStackMapLiveVars(&CI, 2, DL, Ops, *this);

  // We are not pushing any register mask info here on the operands list,
  // because the stackmap doesn't clobber anything.

  // Push the chain and the glue flag.
  Ops.push_back(Chain);
  Ops.push_back(InFlag);

  // Create the STACKMAP node.
  SDVTList NodeTys = DAG.getVTList(MVT::Other, MVT::Glue);
  SDNode *SM = DAG.getMachineNode(TargetOpcode::STACKMAP, DL, NodeTys, Ops);
  Chain = SDValue(SM, 0);
  InFlag = Chain.getValue(1);

  Chain = DAG.getCALLSEQ_END(Chain, NullPtr, NullPtr, InFlag, DL);

  // Stackmaps don't generate values, so nothing goes into the NodeMap.

  // Set the root to the target-lowered call chain.
  DAG.setRoot(Chain);

  // Inform the Frame Information that we have a stackmap in this function.
  FuncInfo.MF->getFrameInfo().setHasStackMap();
}

/// Lower llvm.experimental.patchpoint directly to its target opcode.
void SelectionDAGBuilder::visitPatchpoint(ImmutableCallSite CS,
                                          const BasicBlock *EHPadBB) {
  // void|i64 @llvm.experimental.patchpoint.void|i64(i64 <id>,
  //                                                 i32 <numBytes>,
  //                                                 i8* <target>,
  //                                                 i32 <numArgs>,
  //                                                 [Args...],
  //                                                 [live variables...])

  CallingConv::ID CC = CS.getCallingConv();
  bool IsAnyRegCC = CC == CallingConv::AnyReg;
  bool HasDef = !CS->getType()->isVoidTy();
  SDLoc dl = getCurSDLoc();
  SDValue Callee = getValue(CS->getOperand(PatchPointOpers::TargetPos));

  // Handle immediate and symbolic callees.
  if (auto* ConstCallee = dyn_cast<ConstantSDNode>(Callee))
    Callee = DAG.getIntPtrConstant(ConstCallee->getZExtValue(), dl,
                                   /*isTarget=*/true);
  else if (auto* SymbolicCallee = dyn_cast<GlobalAddressSDNode>(Callee))
    Callee =  DAG.getTargetGlobalAddress(SymbolicCallee->getGlobal(),
                                         SDLoc(SymbolicCallee),
                                         SymbolicCallee->getValueType(0));

  // Get the real number of arguments participating in the call <numArgs>
  SDValue NArgVal = getValue(CS.getArgument(PatchPointOpers::NArgPos));
  unsigned NumArgs = cast<ConstantSDNode>(NArgVal)->getZExtValue();

  // Skip the four meta args: <id>, <numNopBytes>, <target>, <numArgs>
  // Intrinsics include all meta-operands up to but not including CC.
  unsigned NumMetaOpers = PatchPointOpers::CCPos;
  assert(CS.arg_size() >= NumMetaOpers + NumArgs &&
         "Not enough arguments provided to the patchpoint intrinsic");

  // For AnyRegCC the arguments are lowered later on manually.
  unsigned NumCallArgs = IsAnyRegCC ? 0 : NumArgs;
  Type *ReturnTy =
    IsAnyRegCC ? Type::getVoidTy(*DAG.getContext()) : CS->getType();

  TargetLowering::CallLoweringInfo CLI(DAG);
  populateCallLoweringInfo(CLI, cast<CallBase>(CS.getInstruction()),
                           NumMetaOpers, NumCallArgs, Callee, ReturnTy, true);
  std::pair<SDValue, SDValue> Result = lowerInvokable(CLI, EHPadBB);

  SDNode *CallEnd = Result.second.getNode();
  if (HasDef && (CallEnd->getOpcode() == ISD::CopyFromReg))
    CallEnd = CallEnd->getOperand(0).getNode();

  /// Get a call instruction from the call sequence chain.
  /// Tail calls are not allowed.
  assert(CallEnd->getOpcode() == ISD::CALLSEQ_END &&
         "Expected a callseq node.");
  SDNode *Call = CallEnd->getOperand(0).getNode();
  bool HasGlue = Call->getGluedNode();

  // Replace the target specific call node with the patchable intrinsic.
  SmallVector<SDValue, 8> Ops;

  // Add the <id> and <numBytes> constants.
  SDValue IDVal = getValue(CS->getOperand(PatchPointOpers::IDPos));
  Ops.push_back(DAG.getTargetConstant(
                  cast<ConstantSDNode>(IDVal)->getZExtValue(), dl, MVT::i64));
  SDValue NBytesVal = getValue(CS->getOperand(PatchPointOpers::NBytesPos));
  Ops.push_back(DAG.getTargetConstant(
                  cast<ConstantSDNode>(NBytesVal)->getZExtValue(), dl,
                  MVT::i32));

  // Add the callee.
  Ops.push_back(Callee);

  // Adjust <numArgs> to account for any arguments that have been passed on the
  // stack instead.
  // Call Node: Chain, Target, {Args}, RegMask, [Glue]
  unsigned NumCallRegArgs = Call->getNumOperands() - (HasGlue ? 4 : 3);
  NumCallRegArgs = IsAnyRegCC ? NumArgs : NumCallRegArgs;
  Ops.push_back(DAG.getTargetConstant(NumCallRegArgs, dl, MVT::i32));

  // Add the calling convention
  Ops.push_back(DAG.getTargetConstant((unsigned)CC, dl, MVT::i32));

  // Add the arguments we omitted previously. The register allocator should
  // place these in any free register.
  if (IsAnyRegCC)
    for (unsigned i = NumMetaOpers, e = NumMetaOpers + NumArgs; i != e; ++i)
      Ops.push_back(getValue(CS.getArgument(i)));

  // Push the arguments from the call instruction up to the register mask.
  SDNode::op_iterator e = HasGlue ? Call->op_end()-2 : Call->op_end()-1;
  Ops.append(Call->op_begin() + 2, e);

  // Push live variables for the stack map.
  addStackMapLiveVars(CS, NumMetaOpers + NumArgs, dl, Ops, *this);

  // Push the register mask info.
  if (HasGlue)
    Ops.push_back(*(Call->op_end()-2));
  else
    Ops.push_back(*(Call->op_end()-1));

  // Push the chain (this is originally the first operand of the call, but
  // becomes now the last or second to last operand).
  Ops.push_back(*(Call->op_begin()));

  // Push the glue flag (last operand).
  if (HasGlue)
    Ops.push_back(*(Call->op_end()-1));

  SDVTList NodeTys;
  if (IsAnyRegCC && HasDef) {
    // Create the return types based on the intrinsic definition
    const TargetLowering &TLI = DAG.getTargetLoweringInfo();
    SmallVector<EVT, 3> ValueVTs;
    ComputeValueVTs(TLI, DAG.getDataLayout(), CS->getType(), ValueVTs);
    assert(ValueVTs.size() == 1 && "Expected only one return value type.");

    // There is always a chain and a glue type at the end
    ValueVTs.push_back(MVT::Other);
    ValueVTs.push_back(MVT::Glue);
    NodeTys = DAG.getVTList(ValueVTs);
  } else
    NodeTys = DAG.getVTList(MVT::Other, MVT::Glue);

  // Replace the target specific call node with a PATCHPOINT node.
  MachineSDNode *MN = DAG.getMachineNode(TargetOpcode::PATCHPOINT,
                                         dl, NodeTys, Ops);

  // Update the NodeMap.
  if (HasDef) {
    if (IsAnyRegCC)
      setValue(CS.getInstruction(), SDValue(MN, 0));
    else
      setValue(CS.getInstruction(), Result.first);
  }

  // Fixup the consumers of the intrinsic. The chain and glue may be used in the
  // call sequence. Furthermore the location of the chain and glue can change
  // when the AnyReg calling convention is used and the intrinsic returns a
  // value.
  if (IsAnyRegCC && HasDef) {
    SDValue From[] = {SDValue(Call, 0), SDValue(Call, 1)};
    SDValue To[] = {SDValue(MN, 1), SDValue(MN, 2)};
    DAG.ReplaceAllUsesOfValuesWith(From, To, 2);
  } else
    DAG.ReplaceAllUsesWith(Call, MN);
  DAG.DeleteNode(Call);

  // Inform the Frame Information that we have a patchpoint in this function.
  FuncInfo.MF->getFrameInfo().setHasPatchPoint();
}

void SelectionDAGBuilder::visitVectorReduce(const CallInst &I,
                                            unsigned Intrinsic) {
  const TargetLowering &TLI = DAG.getTargetLoweringInfo();
  SDValue Op1 = getValue(I.getArgOperand(0));
  SDValue Op2;
  if (I.getNumArgOperands() > 1)
    Op2 = getValue(I.getArgOperand(1));
  SDLoc dl = getCurSDLoc();
  EVT VT = TLI.getValueType(DAG.getDataLayout(), I.getType());
  SDValue Res;
  FastMathFlags FMF;
  if (isa<FPMathOperator>(I))
    FMF = I.getFastMathFlags();

  switch (Intrinsic) {
  case Intrinsic::experimental_vector_reduce_v2_fadd:
    if (FMF.allowReassoc())
      Res = DAG.getNode(ISD::FADD, dl, VT, Op1,
                        DAG.getNode(ISD::VECREDUCE_FADD, dl, VT, Op2));
    else
      Res = DAG.getNode(ISD::VECREDUCE_STRICT_FADD, dl, VT, Op1, Op2);
    break;
  case Intrinsic::experimental_vector_reduce_v2_fmul:
    if (FMF.allowReassoc())
      Res = DAG.getNode(ISD::FMUL, dl, VT, Op1,
                        DAG.getNode(ISD::VECREDUCE_FMUL, dl, VT, Op2));
    else
      Res = DAG.getNode(ISD::VECREDUCE_STRICT_FMUL, dl, VT, Op1, Op2);
    break;
  case Intrinsic::experimental_vector_reduce_add:
    Res = DAG.getNode(ISD::VECREDUCE_ADD, dl, VT, Op1);
    break;
  case Intrinsic::experimental_vector_reduce_mul:
    Res = DAG.getNode(ISD::VECREDUCE_MUL, dl, VT, Op1);
    break;
  case Intrinsic::experimental_vector_reduce_and:
    Res = DAG.getNode(ISD::VECREDUCE_AND, dl, VT, Op1);
    break;
  case Intrinsic::experimental_vector_reduce_or:
    Res = DAG.getNode(ISD::VECREDUCE_OR, dl, VT, Op1);
    break;
  case Intrinsic::experimental_vector_reduce_xor:
    Res = DAG.getNode(ISD::VECREDUCE_XOR, dl, VT, Op1);
    break;
  case Intrinsic::experimental_vector_reduce_smax:
    Res = DAG.getNode(ISD::VECREDUCE_SMAX, dl, VT, Op1);
    break;
  case Intrinsic::experimental_vector_reduce_smin:
    Res = DAG.getNode(ISD::VECREDUCE_SMIN, dl, VT, Op1);
    break;
  case Intrinsic::experimental_vector_reduce_umax:
    Res = DAG.getNode(ISD::VECREDUCE_UMAX, dl, VT, Op1);
    break;
  case Intrinsic::experimental_vector_reduce_umin:
    Res = DAG.getNode(ISD::VECREDUCE_UMIN, dl, VT, Op1);
    break;
  case Intrinsic::experimental_vector_reduce_fmax:
    Res = DAG.getNode(ISD::VECREDUCE_FMAX, dl, VT, Op1);
    break;
  case Intrinsic::experimental_vector_reduce_fmin:
    Res = DAG.getNode(ISD::VECREDUCE_FMIN, dl, VT, Op1);
    break;
  default:
    llvm_unreachable("Unhandled vector reduce intrinsic");
  }
  setValue(&I, Res);
}

/// Returns an AttributeList representing the attributes applied to the return
/// value of the given call.
static AttributeList getReturnAttrs(TargetLowering::CallLoweringInfo &CLI) {
  SmallVector<Attribute::AttrKind, 2> Attrs;
  if (CLI.RetSExt)
    Attrs.push_back(Attribute::SExt);
  if (CLI.RetZExt)
    Attrs.push_back(Attribute::ZExt);
  if (CLI.IsInReg)
    Attrs.push_back(Attribute::InReg);

  return AttributeList::get(CLI.RetTy->getContext(), AttributeList::ReturnIndex,
                            Attrs);
}

/// TargetLowering::LowerCallTo - This is the default LowerCallTo
/// implementation, which just calls LowerCall.
/// FIXME: When all targets are
/// migrated to using LowerCall, this hook should be integrated into SDISel.
std::pair<SDValue, SDValue>
TargetLowering::LowerCallTo(TargetLowering::CallLoweringInfo &CLI) const {
  // Handle the incoming return values from the call.
  CLI.Ins.clear();
  Type *OrigRetTy = CLI.RetTy;
  SmallVector<EVT, 4> RetTys;
  SmallVector<uint64_t, 4> Offsets;
  auto &DL = CLI.DAG.getDataLayout();
  ComputeValueVTs(*this, DL, CLI.RetTy, RetTys, &Offsets);

  if (CLI.IsPostTypeLegalization) {
    // If we are lowering a libcall after legalization, split the return type.
    SmallVector<EVT, 4> OldRetTys;
    SmallVector<uint64_t, 4> OldOffsets;
    RetTys.swap(OldRetTys);
    Offsets.swap(OldOffsets);

    for (size_t i = 0, e = OldRetTys.size(); i != e; ++i) {
      EVT RetVT = OldRetTys[i];
      uint64_t Offset = OldOffsets[i];
      MVT RegisterVT = getRegisterType(CLI.RetTy->getContext(), RetVT);
      unsigned NumRegs = getNumRegisters(CLI.RetTy->getContext(), RetVT);
      unsigned RegisterVTByteSZ = RegisterVT.getSizeInBits() / 8;
      RetTys.append(NumRegs, RegisterVT);
      for (unsigned j = 0; j != NumRegs; ++j)
        Offsets.push_back(Offset + j * RegisterVTByteSZ);
    }
  }

  SmallVector<ISD::OutputArg, 4> Outs;
  GetReturnInfo(CLI.CallConv, CLI.RetTy, getReturnAttrs(CLI), Outs, *this, DL);

  bool CanLowerReturn =
      this->CanLowerReturn(CLI.CallConv, CLI.DAG.getMachineFunction(),
                           CLI.IsVarArg, Outs, CLI.RetTy->getContext());

  SDValue DemoteStackSlot;
  int DemoteStackIdx = -100;
  if (!CanLowerReturn) {
    // FIXME: equivalent assert?
    // assert(!CS.hasInAllocaArgument() &&
    //        "sret demotion is incompatible with inalloca");
    uint64_t TySize = DL.getTypeAllocSize(CLI.RetTy);
    unsigned Align = DL.getPrefTypeAlignment(CLI.RetTy);
    MachineFunction &MF = CLI.DAG.getMachineFunction();
    DemoteStackIdx = MF.getFrameInfo().CreateStackObject(TySize, Align, false);
    Type *StackSlotPtrType = PointerType::get(CLI.RetTy,
                                              DL.getAllocaAddrSpace());

    DemoteStackSlot = CLI.DAG.getFrameIndex(DemoteStackIdx, getFrameIndexTy(DL));
    ArgListEntry Entry;
    Entry.Node = DemoteStackSlot;
    Entry.Ty = StackSlotPtrType;
    Entry.IsSExt = false;
    Entry.IsZExt = false;
    Entry.IsInReg = false;
    Entry.IsSRet = true;
    Entry.IsNest = false;
    Entry.IsByVal = false;
    Entry.IsReturned = false;
    Entry.IsSwiftSelf = false;
    Entry.IsSwiftError = false;
    Entry.IsCFGuardTarget = false;
    Entry.Alignment = Align;
    CLI.getArgs().insert(CLI.getArgs().begin(), Entry);
    CLI.NumFixedArgs += 1;
    CLI.RetTy = Type::getVoidTy(CLI.RetTy->getContext());

    // sret demotion isn't compatible with tail-calls, since the sret argument
    // points into the callers stack frame.
    CLI.IsTailCall = false;
  } else {
    bool NeedsRegBlock = functionArgumentNeedsConsecutiveRegisters(
        CLI.RetTy, CLI.CallConv, CLI.IsVarArg);
    for (unsigned I = 0, E = RetTys.size(); I != E; ++I) {
      ISD::ArgFlagsTy Flags;
      if (NeedsRegBlock) {
        Flags.setInConsecutiveRegs();
        if (I == RetTys.size() - 1)
          Flags.setInConsecutiveRegsLast();
      }
      EVT VT = RetTys[I];
      MVT RegisterVT = getRegisterTypeForCallingConv(CLI.RetTy->getContext(),
                                                     CLI.CallConv, VT);
      unsigned NumRegs = getNumRegistersForCallingConv(CLI.RetTy->getContext(),
                                                       CLI.CallConv, VT);
      for (unsigned i = 0; i != NumRegs; ++i) {
        ISD::InputArg MyFlags;
        MyFlags.Flags = Flags;
        MyFlags.VT = RegisterVT;
        MyFlags.ArgVT = VT;
        MyFlags.Used = CLI.IsReturnValueUsed;
        if (CLI.RetTy->isPointerTy()) {
          MyFlags.Flags.setPointer();
          MyFlags.Flags.setPointerAddrSpace(
              cast<PointerType>(CLI.RetTy)->getAddressSpace());
        }
        if (CLI.RetSExt)
          MyFlags.Flags.setSExt();
        if (CLI.RetZExt)
          MyFlags.Flags.setZExt();
        if (CLI.IsInReg)
          MyFlags.Flags.setInReg();
        CLI.Ins.push_back(MyFlags);
      }
    }
  }

  // We push in swifterror return as the last element of CLI.Ins.
  ArgListTy &Args = CLI.getArgs();
  if (supportSwiftError()) {
    for (unsigned i = 0, e = Args.size(); i != e; ++i) {
      if (Args[i].IsSwiftError) {
        ISD::InputArg MyFlags;
        MyFlags.VT = getPointerTy(DL);
        MyFlags.ArgVT = EVT(getPointerTy(DL));
        MyFlags.Flags.setSwiftError();
        CLI.Ins.push_back(MyFlags);
      }
    }
  }

  // Handle all of the outgoing arguments.
  CLI.Outs.clear();
  CLI.OutVals.clear();
  for (unsigned i = 0, e = Args.size(); i != e; ++i) {
    SmallVector<EVT, 4> ValueVTs;
    ComputeValueVTs(*this, DL, Args[i].Ty, ValueVTs);
    // FIXME: Split arguments if CLI.IsPostTypeLegalization
    Type *FinalType = Args[i].Ty;
    if (Args[i].IsByVal)
      FinalType = cast<PointerType>(Args[i].Ty)->getElementType();
    bool NeedsRegBlock = functionArgumentNeedsConsecutiveRegisters(
        FinalType, CLI.CallConv, CLI.IsVarArg);
    for (unsigned Value = 0, NumValues = ValueVTs.size(); Value != NumValues;
         ++Value) {
      EVT VT = ValueVTs[Value];
      Type *ArgTy = VT.getTypeForEVT(CLI.RetTy->getContext());
      SDValue Op = SDValue(Args[i].Node.getNode(),
                           Args[i].Node.getResNo() + Value);
      ISD::ArgFlagsTy Flags;

      // Certain targets (such as MIPS), may have a different ABI alignment
      // for a type depending on the context. Give the target a chance to
      // specify the alignment it wants.
      const Align OriginalAlignment(getABIAlignmentForCallingConv(ArgTy, DL));

      if (Args[i].Ty->isPointerTy()) {
        Flags.setPointer();
        Flags.setPointerAddrSpace(
            cast<PointerType>(Args[i].Ty)->getAddressSpace());
      }
      if (Args[i].IsZExt)
        Flags.setZExt();
      if (Args[i].IsSExt)
        Flags.setSExt();
      if (Args[i].IsInReg) {
        // If we are using vectorcall calling convention, a structure that is
        // passed InReg - is surely an HVA
        if (CLI.CallConv == CallingConv::X86_VectorCall &&
            isa<StructType>(FinalType)) {
          // The first value of a structure is marked
          if (0 == Value)
            Flags.setHvaStart();
          Flags.setHva();
        }
        // Set InReg Flag
        Flags.setInReg();
      }
      if (Args[i].IsSRet)
        Flags.setSRet();
      if (Args[i].IsSwiftSelf)
        Flags.setSwiftSelf();
      if (Args[i].IsSwiftError)
        Flags.setSwiftError();
      if (Args[i].IsCFGuardTarget)
        Flags.setCFGuardTarget();
      if (Args[i].IsByVal)
        Flags.setByVal();
      if (Args[i].IsInAlloca) {
        Flags.setInAlloca();
        // Set the byval flag for CCAssignFn callbacks that don't know about
        // inalloca.  This way we can know how many bytes we should've allocated
        // and how many bytes a callee cleanup function will pop.  If we port
        // inalloca to more targets, we'll have to add custom inalloca handling
        // in the various CC lowering callbacks.
        Flags.setByVal();
      }
      if (Args[i].IsByVal || Args[i].IsInAlloca) {
        PointerType *Ty = cast<PointerType>(Args[i].Ty);
        Type *ElementTy = Ty->getElementType();

        unsigned FrameSize = DL.getTypeAllocSize(
            Args[i].ByValType ? Args[i].ByValType : ElementTy);
        Flags.setByValSize(FrameSize);

        // info is not there but there are cases it cannot get right.
        unsigned FrameAlign;
        if (Args[i].Alignment)
          FrameAlign = Args[i].Alignment;
        else
          FrameAlign = getByValTypeAlignment(ElementTy, DL);
        Flags.setByValAlign(Align(FrameAlign));
      }
      if (Args[i].IsNest)
        Flags.setNest();
      if (NeedsRegBlock)
        Flags.setInConsecutiveRegs();
      Flags.setOrigAlign(OriginalAlignment);

      MVT PartVT = getRegisterTypeForCallingConv(CLI.RetTy->getContext(),
                                                 CLI.CallConv, VT);
      unsigned NumParts = getNumRegistersForCallingConv(CLI.RetTy->getContext(),
                                                        CLI.CallConv, VT);
      SmallVector<SDValue, 4> Parts(NumParts);
      ISD::NodeType ExtendKind = ISD::ANY_EXTEND;

      if (Args[i].IsSExt)
        ExtendKind = ISD::SIGN_EXTEND;
      else if (Args[i].IsZExt)
        ExtendKind = ISD::ZERO_EXTEND;

      // Conservatively only handle 'returned' on non-vectors that can be lowered,
      // for now.
      if (Args[i].IsReturned && !Op.getValueType().isVector() &&
          CanLowerReturn) {
        assert((CLI.RetTy == Args[i].Ty ||
                (CLI.RetTy->isPointerTy() && Args[i].Ty->isPointerTy() &&
                 CLI.RetTy->getPointerAddressSpace() ==
                     Args[i].Ty->getPointerAddressSpace())) &&
               RetTys.size() == NumValues && "unexpected use of 'returned'");
        // Before passing 'returned' to the target lowering code, ensure that
        // either the register MVT and the actual EVT are the same size or that
        // the return value and argument are extended in the same way; in these
        // cases it's safe to pass the argument register value unchanged as the
        // return register value (although it's at the target's option whether
        // to do so)
        // TODO: allow code generation to take advantage of partially preserved
        // registers rather than clobbering the entire register when the
        // parameter extension method is not compatible with the return
        // extension method
        if ((NumParts * PartVT.getSizeInBits() == VT.getSizeInBits()) ||
            (ExtendKind != ISD::ANY_EXTEND && CLI.RetSExt == Args[i].IsSExt &&
             CLI.RetZExt == Args[i].IsZExt))
          Flags.setReturned();
      }

      getCopyToParts(CLI.DAG, CLI.DL, Op, &Parts[0], NumParts, PartVT,
                     CLI.CS.getInstruction(), CLI.CallConv, ExtendKind);

      for (unsigned j = 0; j != NumParts; ++j) {
        // if it isn't first piece, alignment must be 1
        // For scalable vectors the scalable part is currently handled
        // by individual targets, so we just use the known minimum size here.
        ISD::OutputArg MyFlags(Flags, Parts[j].getValueType(), VT,
                    i < CLI.NumFixedArgs, i,
                    j*Parts[j].getValueType().getStoreSize().getKnownMinSize());
        if (NumParts > 1 && j == 0)
          MyFlags.Flags.setSplit();
        else if (j != 0) {
          MyFlags.Flags.setOrigAlign(Align(1));
          if (j == NumParts - 1)
            MyFlags.Flags.setSplitEnd();
        }

        CLI.Outs.push_back(MyFlags);
        CLI.OutVals.push_back(Parts[j]);
      }

      if (NeedsRegBlock && Value == NumValues - 1)
        CLI.Outs[CLI.Outs.size() - 1].Flags.setInConsecutiveRegsLast();
    }
  }

  SmallVector<SDValue, 4> InVals;
  CLI.Chain = LowerCall(CLI, InVals);

  // Update CLI.InVals to use outside of this function.
  CLI.InVals = InVals;

  // Verify that the target's LowerCall behaved as expected.
  assert(CLI.Chain.getNode() && CLI.Chain.getValueType() == MVT::Other &&
         "LowerCall didn't return a valid chain!");
  assert((!CLI.IsTailCall || InVals.empty()) &&
         "LowerCall emitted a return value for a tail call!");
  assert((CLI.IsTailCall || InVals.size() == CLI.Ins.size()) &&
         "LowerCall didn't emit the correct number of values!");

  // For a tail call, the return value is merely live-out and there aren't
  // any nodes in the DAG representing it. Return a special value to
  // indicate that a tail call has been emitted and no more Instructions
  // should be processed in the current block.
  if (CLI.IsTailCall) {
    CLI.DAG.setRoot(CLI.Chain);
    return std::make_pair(SDValue(), SDValue());
  }

#ifndef NDEBUG
  for (unsigned i = 0, e = CLI.Ins.size(); i != e; ++i) {
    assert(InVals[i].getNode() && "LowerCall emitted a null value!");
    assert(EVT(CLI.Ins[i].VT) == InVals[i].getValueType() &&
           "LowerCall emitted a value with the wrong type!");
  }
#endif

  SmallVector<SDValue, 4> ReturnValues;
  if (!CanLowerReturn) {
    // The instruction result is the result of loading from the
    // hidden sret parameter.
    SmallVector<EVT, 1> PVTs;
    Type *PtrRetTy = OrigRetTy->getPointerTo(DL.getAllocaAddrSpace());

    ComputeValueVTs(*this, DL, PtrRetTy, PVTs);
    assert(PVTs.size() == 1 && "Pointers should fit in one register");
    EVT PtrVT = PVTs[0];

    unsigned NumValues = RetTys.size();
    ReturnValues.resize(NumValues);
    SmallVector<SDValue, 4> Chains(NumValues);

    // An aggregate return value cannot wrap around the address space, so
    // offsets to its parts don't wrap either.
    SDNodeFlags Flags;
    Flags.setNoUnsignedWrap(true);

    for (unsigned i = 0; i < NumValues; ++i) {
      SDValue Add = CLI.DAG.getNode(ISD::ADD, CLI.DL, PtrVT, DemoteStackSlot,
                                    CLI.DAG.getConstant(Offsets[i], CLI.DL,
                                                        PtrVT), Flags);
      SDValue L = CLI.DAG.getLoad(
          RetTys[i], CLI.DL, CLI.Chain, Add,
          MachinePointerInfo::getFixedStack(CLI.DAG.getMachineFunction(),
                                            DemoteStackIdx, Offsets[i]),
          /* Alignment = */ 1);
      ReturnValues[i] = L;
      Chains[i] = L.getValue(1);
    }

    CLI.Chain = CLI.DAG.getNode(ISD::TokenFactor, CLI.DL, MVT::Other, Chains);
  } else {
    // Collect the legal value parts into potentially illegal values
    // that correspond to the original function's return values.
    Optional<ISD::NodeType> AssertOp;
    if (CLI.RetSExt)
      AssertOp = ISD::AssertSext;
    else if (CLI.RetZExt)
      AssertOp = ISD::AssertZext;
    unsigned CurReg = 0;
    for (unsigned I = 0, E = RetTys.size(); I != E; ++I) {
      EVT VT = RetTys[I];
      MVT RegisterVT = getRegisterTypeForCallingConv(CLI.RetTy->getContext(),
                                                     CLI.CallConv, VT);
      unsigned NumRegs = getNumRegistersForCallingConv(CLI.RetTy->getContext(),
                                                       CLI.CallConv, VT);

      ReturnValues.push_back(getCopyFromParts(CLI.DAG, CLI.DL, &InVals[CurReg],
                                              NumRegs, RegisterVT, VT, nullptr,
                                              CLI.CallConv, AssertOp));
      CurReg += NumRegs;
    }

    // For a function returning void, there is no return value. We can't create
    // such a node, so we just return a null return value in that case. In
    // that case, nothing will actually look at the value.
    if (ReturnValues.empty())
      return std::make_pair(SDValue(), CLI.Chain);
  }

  SDValue Res = CLI.DAG.getNode(ISD::MERGE_VALUES, CLI.DL,
                                CLI.DAG.getVTList(RetTys), ReturnValues);
  return std::make_pair(Res, CLI.Chain);
}

void TargetLowering::LowerOperationWrapper(SDNode *N,
                                           SmallVectorImpl<SDValue> &Results,
                                           SelectionDAG &DAG) const {
  if (SDValue Res = LowerOperation(SDValue(N, 0), DAG))
    Results.push_back(Res);
}

SDValue TargetLowering::LowerOperation(SDValue Op, SelectionDAG &DAG) const {
  llvm_unreachable("LowerOperation not implemented for this target!");
}

void
SelectionDAGBuilder::CopyValueToVirtualRegister(const Value *V, unsigned Reg) {
  SDValue Op = getNonRegisterValue(V);
  assert((Op.getOpcode() != ISD::CopyFromReg ||
          cast<RegisterSDNode>(Op.getOperand(1))->getReg() != Reg) &&
         "Copy from a reg to the same reg!");
  assert(!Register::isPhysicalRegister(Reg) && "Is a physreg");

  const TargetLowering &TLI = DAG.getTargetLoweringInfo();
  // If this is an InlineAsm we have to match the registers required, not the
  // notional registers required by the type.

  RegsForValue RFV(V->getContext(), TLI, DAG.getDataLayout(), Reg, V->getType(),
                   None); // This is not an ABI copy.
  SDValue Chain = DAG.getEntryNode();

  ISD::NodeType ExtendType = (FuncInfo.PreferredExtendType.find(V) ==
                              FuncInfo.PreferredExtendType.end())
                                 ? ISD::ANY_EXTEND
                                 : FuncInfo.PreferredExtendType[V];
  RFV.getCopyToRegs(Op, DAG, getCurSDLoc(), Chain, nullptr, V, ExtendType);
  PendingExports.push_back(Chain);
}

#include "llvm/CodeGen/SelectionDAGISel.h"

/// isOnlyUsedInEntryBlock - If the specified argument is only used in the
/// entry block, return true.  This includes arguments used by switches, since
/// the switch may expand into multiple basic blocks.
static bool isOnlyUsedInEntryBlock(const Argument *A, bool FastISel) {
  // With FastISel active, we may be splitting blocks, so force creation
  // of virtual registers for all non-dead arguments.
  if (FastISel)
    return A->use_empty();

  const BasicBlock &Entry = A->getParent()->front();
  for (const User *U : A->users())
    if (cast<Instruction>(U)->getParent() != &Entry || isa<SwitchInst>(U))
      return false;  // Use not in entry block.

  return true;
}

using ArgCopyElisionMapTy =
    DenseMap<const Argument *,
             std::pair<const AllocaInst *, const StoreInst *>>;

/// Scan the entry block of the function in FuncInfo for arguments that look
/// like copies into a local alloca. Record any copied arguments in
/// ArgCopyElisionCandidates.
static void
findArgumentCopyElisionCandidates(const DataLayout &DL,
                                  FunctionLoweringInfo *FuncInfo,
                                  ArgCopyElisionMapTy &ArgCopyElisionCandidates) {
  // Record the state of every static alloca used in the entry block. Argument
  // allocas are all used in the entry block, so we need approximately as many
  // entries as we have arguments.
  enum StaticAllocaInfo { Unknown, Clobbered, Elidable };
  SmallDenseMap<const AllocaInst *, StaticAllocaInfo, 8> StaticAllocas;
  unsigned NumArgs = FuncInfo->Fn->arg_size();
  StaticAllocas.reserve(NumArgs * 2);

  auto GetInfoIfStaticAlloca = [&](const Value *V) -> StaticAllocaInfo * {
    if (!V)
      return nullptr;
    V = V->stripPointerCasts();
    const auto *AI = dyn_cast<AllocaInst>(V);
    if (!AI || !AI->isStaticAlloca() || !FuncInfo->StaticAllocaMap.count(AI))
      return nullptr;
    auto Iter = StaticAllocas.insert({AI, Unknown});
    return &Iter.first->second;
  };

  // Look for stores of arguments to static allocas. Look through bitcasts and
  // GEPs to handle type coercions, as long as the alloca is fully initialized
  // by the store. Any non-store use of an alloca escapes it and any subsequent
  // unanalyzed store might write it.
  // FIXME: Handle structs initialized with multiple stores.
  for (const Instruction &I : FuncInfo->Fn->getEntryBlock()) {
    // Look for stores, and handle non-store uses conservatively.
    const auto *SI = dyn_cast<StoreInst>(&I);
    if (!SI) {
      // We will look through cast uses, so ignore them completely.
      if (I.isCast())
        continue;
      // Ignore debug info intrinsics, they don't escape or store to allocas.
      if (isa<DbgInfoIntrinsic>(I))
        continue;
      // This is an unknown instruction. Assume it escapes or writes to all
      // static alloca operands.
      for (const Use &U : I.operands()) {
        if (StaticAllocaInfo *Info = GetInfoIfStaticAlloca(U))
          *Info = StaticAllocaInfo::Clobbered;
      }
      continue;
    }

    // If the stored value is a static alloca, mark it as escaped.
    if (StaticAllocaInfo *Info = GetInfoIfStaticAlloca(SI->getValueOperand()))
      *Info = StaticAllocaInfo::Clobbered;

    // Check if the destination is a static alloca.
    const Value *Dst = SI->getPointerOperand()->stripPointerCasts();
    StaticAllocaInfo *Info = GetInfoIfStaticAlloca(Dst);
    if (!Info)
      continue;
    const AllocaInst *AI = cast<AllocaInst>(Dst);

    // Skip allocas that have been initialized or clobbered.
    if (*Info != StaticAllocaInfo::Unknown)
      continue;

    // Check if the stored value is an argument, and that this store fully
    // initializes the alloca. Don't elide copies from the same argument twice.
    const Value *Val = SI->getValueOperand()->stripPointerCasts();
    const auto *Arg = dyn_cast<Argument>(Val);
    if (!Arg || Arg->hasInAllocaAttr() || Arg->hasByValAttr() ||
        Arg->getType()->isEmptyTy() ||
        DL.getTypeStoreSize(Arg->getType()) !=
            DL.getTypeAllocSize(AI->getAllocatedType()) ||
        ArgCopyElisionCandidates.count(Arg)) {
      *Info = StaticAllocaInfo::Clobbered;
      continue;
    }

    LLVM_DEBUG(dbgs() << "Found argument copy elision candidate: " << *AI
                      << '\n');

    // Mark this alloca and store for argument copy elision.
    *Info = StaticAllocaInfo::Elidable;
    ArgCopyElisionCandidates.insert({Arg, {AI, SI}});

    // Stop scanning if we've seen all arguments. This will happen early in -O0
    // builds, which is useful, because -O0 builds have large entry blocks and
    // many allocas.
    if (ArgCopyElisionCandidates.size() == NumArgs)
      break;
  }
}

/// Try to elide argument copies from memory into a local alloca. Succeeds if
/// ArgVal is a load from a suitable fixed stack object.
static void tryToElideArgumentCopy(
    FunctionLoweringInfo &FuncInfo, SmallVectorImpl<SDValue> &Chains,
    DenseMap<int, int> &ArgCopyElisionFrameIndexMap,
    SmallPtrSetImpl<const Instruction *> &ElidedArgCopyInstrs,
    ArgCopyElisionMapTy &ArgCopyElisionCandidates, const Argument &Arg,
    SDValue ArgVal, bool &ArgHasUses) {
  // Check if this is a load from a fixed stack object.
  auto *LNode = dyn_cast<LoadSDNode>(ArgVal);
  if (!LNode)
    return;
  auto *FINode = dyn_cast<FrameIndexSDNode>(LNode->getBasePtr().getNode());
  if (!FINode)
    return;

  // Check that the fixed stack object is the right size and alignment.
  // Look at the alignment that the user wrote on the alloca instead of looking
  // at the stack object.
  auto ArgCopyIter = ArgCopyElisionCandidates.find(&Arg);
  assert(ArgCopyIter != ArgCopyElisionCandidates.end());
  const AllocaInst *AI = ArgCopyIter->second.first;
  int FixedIndex = FINode->getIndex();
  int &AllocaIndex = FuncInfo.StaticAllocaMap[AI];
  int OldIndex = AllocaIndex;
  MachineFrameInfo &MFI = FuncInfo.MF->getFrameInfo();
  if (MFI.getObjectSize(FixedIndex) != MFI.getObjectSize(OldIndex)) {
    LLVM_DEBUG(
        dbgs() << "  argument copy elision failed due to bad fixed stack "
                  "object size\n");
    return;
  }
  unsigned RequiredAlignment = AI->getAlignment();
  if (!RequiredAlignment) {
    RequiredAlignment = FuncInfo.MF->getDataLayout().getABITypeAlignment(
        AI->getAllocatedType());
  }
  if (MFI.getObjectAlignment(FixedIndex) < RequiredAlignment) {
    LLVM_DEBUG(dbgs() << "  argument copy elision failed: alignment of alloca "
                         "greater than stack argument alignment ("
                      << RequiredAlignment << " vs "
                      << MFI.getObjectAlignment(FixedIndex) << ")\n");
    return;
  }

  // Perform the elision. Delete the old stack object and replace its only use
  // in the variable info map. Mark the stack object as mutable.
  LLVM_DEBUG({
    dbgs() << "Eliding argument copy from " << Arg << " to " << *AI << '\n'
           << "  Replacing frame index " << OldIndex << " with " << FixedIndex
           << '\n';
  });
  MFI.RemoveStackObject(OldIndex);
  MFI.setIsImmutableObjectIndex(FixedIndex, false);
  AllocaIndex = FixedIndex;
  ArgCopyElisionFrameIndexMap.insert({OldIndex, FixedIndex});
  Chains.push_back(ArgVal.getValue(1));

  // Avoid emitting code for the store implementing the copy.
  const StoreInst *SI = ArgCopyIter->second.second;
  ElidedArgCopyInstrs.insert(SI);

  // Check for uses of the argument again so that we can avoid exporting ArgVal
  // if it is't used by anything other than the store.
  for (const Value *U : Arg.users()) {
    if (U != SI) {
      ArgHasUses = true;
      break;
    }
  }
}

void SelectionDAGISel::LowerArguments(const Function &F) {
  SelectionDAG &DAG = SDB->DAG;
  SDLoc dl = SDB->getCurSDLoc();
  const DataLayout &DL = DAG.getDataLayout();
  SmallVector<ISD::InputArg, 16> Ins;

  if (!FuncInfo->CanLowerReturn) {
    // Put in an sret pointer parameter before all the other parameters.
    SmallVector<EVT, 1> ValueVTs;
    ComputeValueVTs(*TLI, DAG.getDataLayout(),
                    F.getReturnType()->getPointerTo(
                        DAG.getDataLayout().getAllocaAddrSpace()),
                    ValueVTs);

    // NOTE: Assuming that a pointer will never break down to more than one VT
    // or one register.
    ISD::ArgFlagsTy Flags;
    Flags.setSRet();
    MVT RegisterVT = TLI->getRegisterType(*DAG.getContext(), ValueVTs[0]);
    ISD::InputArg RetArg(Flags, RegisterVT, ValueVTs[0], true,
                         ISD::InputArg::NoArgIndex, 0);
    Ins.push_back(RetArg);
  }

  // Look for stores of arguments to static allocas. Mark such arguments with a
  // flag to ask the target to give us the memory location of that argument if
  // available.
  ArgCopyElisionMapTy ArgCopyElisionCandidates;
  findArgumentCopyElisionCandidates(DL, FuncInfo.get(),
                                    ArgCopyElisionCandidates);

  // Set up the incoming argument description vector.
  for (const Argument &Arg : F.args()) {
    unsigned ArgNo = Arg.getArgNo();
    SmallVector<EVT, 4> ValueVTs;
    ComputeValueVTs(*TLI, DAG.getDataLayout(), Arg.getType(), ValueVTs);
    bool isArgValueUsed = !Arg.use_empty();
    unsigned PartBase = 0;
    Type *FinalType = Arg.getType();
    if (Arg.hasAttribute(Attribute::ByVal))
      FinalType = Arg.getParamByValType();
    bool NeedsRegBlock = TLI->functionArgumentNeedsConsecutiveRegisters(
        FinalType, F.getCallingConv(), F.isVarArg());
    for (unsigned Value = 0, NumValues = ValueVTs.size();
         Value != NumValues; ++Value) {
      EVT VT = ValueVTs[Value];
      Type *ArgTy = VT.getTypeForEVT(*DAG.getContext());
      ISD::ArgFlagsTy Flags;

      // Certain targets (such as MIPS), may have a different ABI alignment
      // for a type depending on the context. Give the target a chance to
      // specify the alignment it wants.
      const Align OriginalAlignment(
          TLI->getABIAlignmentForCallingConv(ArgTy, DL));

      if (Arg.getType()->isPointerTy()) {
        Flags.setPointer();
        Flags.setPointerAddrSpace(
            cast<PointerType>(Arg.getType())->getAddressSpace());
      }
      if (Arg.hasAttribute(Attribute::ZExt))
        Flags.setZExt();
      if (Arg.hasAttribute(Attribute::SExt))
        Flags.setSExt();
      if (Arg.hasAttribute(Attribute::InReg)) {
        // If we are using vectorcall calling convention, a structure that is
        // passed InReg - is surely an HVA
        if (F.getCallingConv() == CallingConv::X86_VectorCall &&
            isa<StructType>(Arg.getType())) {
          // The first value of a structure is marked
          if (0 == Value)
            Flags.setHvaStart();
          Flags.setHva();
        }
        // Set InReg Flag
        Flags.setInReg();
      }
      if (Arg.hasAttribute(Attribute::StructRet))
        Flags.setSRet();
      if (Arg.hasAttribute(Attribute::SwiftSelf))
        Flags.setSwiftSelf();
      if (Arg.hasAttribute(Attribute::SwiftError))
        Flags.setSwiftError();
      if (Arg.hasAttribute(Attribute::ByVal))
        Flags.setByVal();
      if (Arg.hasAttribute(Attribute::InAlloca)) {
        Flags.setInAlloca();
        // Set the byval flag for CCAssignFn callbacks that don't know about
        // inalloca.  This way we can know how many bytes we should've allocated
        // and how many bytes a callee cleanup function will pop.  If we port
        // inalloca to more targets, we'll have to add custom inalloca handling
        // in the various CC lowering callbacks.
        Flags.setByVal();
      }
      if (F.getCallingConv() == CallingConv::X86_INTR) {
        // IA Interrupt passes frame (1st parameter) by value in the stack.
        if (ArgNo == 0)
          Flags.setByVal();
      }
      if (Flags.isByVal() || Flags.isInAlloca()) {
        Type *ElementTy = Arg.getParamByValType();

        // For ByVal, size and alignment should be passed from FE.  BE will
        // guess if this info is not there but there are cases it cannot get
        // right.
        unsigned FrameSize = DL.getTypeAllocSize(Arg.getParamByValType());
        Flags.setByValSize(FrameSize);

        unsigned FrameAlign;
        if (Arg.getParamAlignment())
          FrameAlign = Arg.getParamAlignment();
        else
          FrameAlign = TLI->getByValTypeAlignment(ElementTy, DL);
        Flags.setByValAlign(Align(FrameAlign));
      }
      if (Arg.hasAttribute(Attribute::Nest))
        Flags.setNest();
      if (NeedsRegBlock)
        Flags.setInConsecutiveRegs();
      Flags.setOrigAlign(OriginalAlignment);
      if (ArgCopyElisionCandidates.count(&Arg))
        Flags.setCopyElisionCandidate();
      if (Arg.hasAttribute(Attribute::Returned))
        Flags.setReturned();

      MVT RegisterVT = TLI->getRegisterTypeForCallingConv(
          *CurDAG->getContext(), F.getCallingConv(), VT);
      unsigned NumRegs = TLI->getNumRegistersForCallingConv(
          *CurDAG->getContext(), F.getCallingConv(), VT);
      for (unsigned i = 0; i != NumRegs; ++i) {
        // For scalable vectors, use the minimum size; individual targets
        // are responsible for handling scalable vector arguments and
        // return values.
        ISD::InputArg MyFlags(Flags, RegisterVT, VT, isArgValueUsed,
                 ArgNo, PartBase+i*RegisterVT.getStoreSize().getKnownMinSize());
        if (NumRegs > 1 && i == 0)
          MyFlags.Flags.setSplit();
        // if it isn't first piece, alignment must be 1
        else if (i > 0) {
          MyFlags.Flags.setOrigAlign(Align(1));
          if (i == NumRegs - 1)
            MyFlags.Flags.setSplitEnd();
        }
        Ins.push_back(MyFlags);
      }
      if (NeedsRegBlock && Value == NumValues - 1)
        Ins[Ins.size() - 1].Flags.setInConsecutiveRegsLast();
      PartBase += VT.getStoreSize().getKnownMinSize();
    }
  }

  // Call the target to set up the argument values.
  SmallVector<SDValue, 8> InVals;
  SDValue NewRoot = TLI->LowerFormalArguments(
      DAG.getRoot(), F.getCallingConv(), F.isVarArg(), Ins, dl, DAG, InVals);

  // Verify that the target's LowerFormalArguments behaved as expected.
  assert(NewRoot.getNode() && NewRoot.getValueType() == MVT::Other &&
         "LowerFormalArguments didn't return a valid chain!");
  assert(InVals.size() == Ins.size() &&
         "LowerFormalArguments didn't emit the correct number of values!");
  LLVM_DEBUG({
    for (unsigned i = 0, e = Ins.size(); i != e; ++i) {
      assert(InVals[i].getNode() &&
             "LowerFormalArguments emitted a null value!");
      assert(EVT(Ins[i].VT) == InVals[i].getValueType() &&
             "LowerFormalArguments emitted a value with the wrong type!");
    }
  });

  // Update the DAG with the new chain value resulting from argument lowering.
  DAG.setRoot(NewRoot);

  // Set up the argument values.
  unsigned i = 0;
  if (!FuncInfo->CanLowerReturn) {
    // Create a virtual register for the sret pointer, and put in a copy
    // from the sret argument into it.
    SmallVector<EVT, 1> ValueVTs;
    ComputeValueVTs(*TLI, DAG.getDataLayout(),
                    F.getReturnType()->getPointerTo(
                        DAG.getDataLayout().getAllocaAddrSpace()),
                    ValueVTs);
    MVT VT = ValueVTs[0].getSimpleVT();
    MVT RegVT = TLI->getRegisterType(*CurDAG->getContext(), VT);
    Optional<ISD::NodeType> AssertOp = None;
    SDValue ArgValue = getCopyFromParts(DAG, dl, &InVals[0], 1, RegVT, VT,
                                        nullptr, F.getCallingConv(), AssertOp);

    MachineFunction& MF = SDB->DAG.getMachineFunction();
    MachineRegisterInfo& RegInfo = MF.getRegInfo();
    Register SRetReg =
        RegInfo.createVirtualRegister(TLI->getRegClassFor(RegVT));
    FuncInfo->DemoteRegister = SRetReg;
    NewRoot =
        SDB->DAG.getCopyToReg(NewRoot, SDB->getCurSDLoc(), SRetReg, ArgValue);
    DAG.setRoot(NewRoot);

    // i indexes lowered arguments.  Bump it past the hidden sret argument.
    ++i;
  }

  SmallVector<SDValue, 4> Chains;
  DenseMap<int, int> ArgCopyElisionFrameIndexMap;
  for (const Argument &Arg : F.args()) {
    SmallVector<SDValue, 4> ArgValues;
    SmallVector<EVT, 4> ValueVTs;
    ComputeValueVTs(*TLI, DAG.getDataLayout(), Arg.getType(), ValueVTs);
    unsigned NumValues = ValueVTs.size();
    if (NumValues == 0)
      continue;

    bool ArgHasUses = !Arg.use_empty();

    // Elide the copying store if the target loaded this argument from a
    // suitable fixed stack object.
    if (Ins[i].Flags.isCopyElisionCandidate()) {
      tryToElideArgumentCopy(*FuncInfo, Chains, ArgCopyElisionFrameIndexMap,
                             ElidedArgCopyInstrs, ArgCopyElisionCandidates, Arg,
                             InVals[i], ArgHasUses);
    }

    // If this argument is unused then remember its value. It is used to generate
    // debugging information.
    bool isSwiftErrorArg =
        TLI->supportSwiftError() &&
        Arg.hasAttribute(Attribute::SwiftError);
    if (!ArgHasUses && !isSwiftErrorArg) {
      SDB->setUnusedArgValue(&Arg, InVals[i]);

      // Also remember any frame index for use in FastISel.
      if (FrameIndexSDNode *FI =
          dyn_cast<FrameIndexSDNode>(InVals[i].getNode()))
        FuncInfo->setArgumentFrameIndex(&Arg, FI->getIndex());
    }

    for (unsigned Val = 0; Val != NumValues; ++Val) {
      EVT VT = ValueVTs[Val];
      MVT PartVT = TLI->getRegisterTypeForCallingConv(*CurDAG->getContext(),
                                                      F.getCallingConv(), VT);
      unsigned NumParts = TLI->getNumRegistersForCallingConv(
          *CurDAG->getContext(), F.getCallingConv(), VT);

      // Even an apparent 'unused' swifterror argument needs to be returned. So
      // we do generate a copy for it that can be used on return from the
      // function.
      if (ArgHasUses || isSwiftErrorArg) {
        Optional<ISD::NodeType> AssertOp;
        if (Arg.hasAttribute(Attribute::SExt))
          AssertOp = ISD::AssertSext;
        else if (Arg.hasAttribute(Attribute::ZExt))
          AssertOp = ISD::AssertZext;

        ArgValues.push_back(getCopyFromParts(DAG, dl, &InVals[i], NumParts,
                                             PartVT, VT, nullptr,
                                             F.getCallingConv(), AssertOp));
      }

      i += NumParts;
    }

    // We don't need to do anything else for unused arguments.
    if (ArgValues.empty())
      continue;

    // Note down frame index.
    if (FrameIndexSDNode *FI =
        dyn_cast<FrameIndexSDNode>(ArgValues[0].getNode()))
      FuncInfo->setArgumentFrameIndex(&Arg, FI->getIndex());

    SDValue Res = DAG.getMergeValues(makeArrayRef(ArgValues.data(), NumValues),
                                     SDB->getCurSDLoc());

    SDB->setValue(&Arg, Res);
    if (!TM.Options.EnableFastISel && Res.getOpcode() == ISD::BUILD_PAIR) {
      // We want to associate the argument with the frame index, among
      // involved operands, that correspond to the lowest address. The
      // getCopyFromParts function, called earlier, is swapping the order of
      // the operands to BUILD_PAIR depending on endianness. The result of
      // that swapping is that the least significant bits of the argument will
      // be in the first operand of the BUILD_PAIR node, and the most
      // significant bits will be in the second operand.
      unsigned LowAddressOp = DAG.getDataLayout().isBigEndian() ? 1 : 0;
      if (LoadSDNode *LNode =
          dyn_cast<LoadSDNode>(Res.getOperand(LowAddressOp).getNode()))
        if (FrameIndexSDNode *FI =
            dyn_cast<FrameIndexSDNode>(LNode->getBasePtr().getNode()))
          FuncInfo->setArgumentFrameIndex(&Arg, FI->getIndex());
    }

    // Analyses past this point are naive and don't expect an assertion.
    if (Res.getOpcode() == ISD::AssertZext)
      Res = Res.getOperand(0);

    // Update the SwiftErrorVRegDefMap.
    if (Res.getOpcode() == ISD::CopyFromReg && isSwiftErrorArg) {
      unsigned Reg = cast<RegisterSDNode>(Res.getOperand(1))->getReg();
      if (Register::isVirtualRegister(Reg))
        SwiftError->setCurrentVReg(FuncInfo->MBB, SwiftError->getFunctionArg(),
                                   Reg);
    }

    // If this argument is live outside of the entry block, insert a copy from
    // wherever we got it to the vreg that other BB's will reference it as.
    if (Res.getOpcode() == ISD::CopyFromReg) {
      // If we can, though, try to skip creating an unnecessary vreg.
      // FIXME: This isn't very clean... it would be nice to make this more
      // general.
      unsigned Reg = cast<RegisterSDNode>(Res.getOperand(1))->getReg();
      if (Register::isVirtualRegister(Reg)) {
        FuncInfo->ValueMap[&Arg] = Reg;
        continue;
      }
    }
    if (!isOnlyUsedInEntryBlock(&Arg, TM.Options.EnableFastISel)) {
      FuncInfo->InitializeRegForValue(&Arg);
      SDB->CopyToExportRegsIfNeeded(&Arg);
    }
  }

  if (!Chains.empty()) {
    Chains.push_back(NewRoot);
    NewRoot = DAG.getNode(ISD::TokenFactor, dl, MVT::Other, Chains);
  }

  DAG.setRoot(NewRoot);

  assert(i == InVals.size() && "Argument register count mismatch!");

  // If any argument copy elisions occurred and we have debug info, update the
  // stale frame indices used in the dbg.declare variable info table.
  MachineFunction::VariableDbgInfoMapTy &DbgDeclareInfo = MF->getVariableDbgInfo();
  if (!DbgDeclareInfo.empty() && !ArgCopyElisionFrameIndexMap.empty()) {
    for (MachineFunction::VariableDbgInfo &VI : DbgDeclareInfo) {
      auto I = ArgCopyElisionFrameIndexMap.find(VI.Slot);
      if (I != ArgCopyElisionFrameIndexMap.end())
        VI.Slot = I->second;
    }
  }

  // Finally, if the target has anything special to do, allow it to do so.
  emitFunctionEntryCode();
}

/// Handle PHI nodes in successor blocks.  Emit code into the SelectionDAG to
/// ensure constants are generated when needed.  Remember the virtual registers
/// that need to be added to the Machine PHI nodes as input.  We cannot just
/// directly add them, because expansion might result in multiple MBB's for one
/// BB.  As such, the start of the BB might correspond to a different MBB than
/// the end.
void
SelectionDAGBuilder::HandlePHINodesInSuccessorBlocks(const BasicBlock *LLVMBB) {
  const Instruction *TI = LLVMBB->getTerminator();

  SmallPtrSet<MachineBasicBlock *, 4> SuccsHandled;

  // Check PHI nodes in successors that expect a value to be available from this
  // block.
  for (unsigned succ = 0, e = TI->getNumSuccessors(); succ != e; ++succ) {
    const BasicBlock *SuccBB = TI->getSuccessor(succ);
    if (!isa<PHINode>(SuccBB->begin())) continue;
    MachineBasicBlock *SuccMBB = FuncInfo.MBBMap[SuccBB];

    // If this terminator has multiple identical successors (common for
    // switches), only handle each succ once.
    if (!SuccsHandled.insert(SuccMBB).second)
      continue;

    MachineBasicBlock::iterator MBBI = SuccMBB->begin();

    // At this point we know that there is a 1-1 correspondence between LLVM PHI
    // nodes and Machine PHI nodes, but the incoming operands have not been
    // emitted yet.
    for (const PHINode &PN : SuccBB->phis()) {
      // Ignore dead phi's.
      if (PN.use_empty())
        continue;

      // Skip empty types
      if (PN.getType()->isEmptyTy())
        continue;

      unsigned Reg;
      const Value *PHIOp = PN.getIncomingValueForBlock(LLVMBB);

      if (const Constant *C = dyn_cast<Constant>(PHIOp)) {
        unsigned &RegOut = ConstantsOut[C];
        if (RegOut == 0) {
          RegOut = FuncInfo.CreateRegs(C);
          CopyValueToVirtualRegister(C, RegOut);
        }
        Reg = RegOut;
      } else {
        DenseMap<const Value *, unsigned>::iterator I =
          FuncInfo.ValueMap.find(PHIOp);
        if (I != FuncInfo.ValueMap.end())
          Reg = I->second;
        else {
          assert(isa<AllocaInst>(PHIOp) &&
                 FuncInfo.StaticAllocaMap.count(cast<AllocaInst>(PHIOp)) &&
                 "Didn't codegen value into a register!??");
          Reg = FuncInfo.CreateRegs(PHIOp);
          CopyValueToVirtualRegister(PHIOp, Reg);
        }
      }

      // Remember that this register needs to added to the machine PHI node as
      // the input for this MBB.
      SmallVector<EVT, 4> ValueVTs;
      const TargetLowering &TLI = DAG.getTargetLoweringInfo();
      ComputeValueVTs(TLI, DAG.getDataLayout(), PN.getType(), ValueVTs);
      for (unsigned vti = 0, vte = ValueVTs.size(); vti != vte; ++vti) {
        EVT VT = ValueVTs[vti];
        unsigned NumRegisters = TLI.getNumRegisters(*DAG.getContext(), VT);
        for (unsigned i = 0, e = NumRegisters; i != e; ++i)
          FuncInfo.PHINodesToUpdate.push_back(
              std::make_pair(&*MBBI++, Reg + i));
        Reg += NumRegisters;
      }
    }
  }

  ConstantsOut.clear();
}

/// Add a successor MBB to ParentMBB< creating a new MachineBB for BB if SuccMBB
/// is 0.
MachineBasicBlock *
SelectionDAGBuilder::StackProtectorDescriptor::
AddSuccessorMBB(const BasicBlock *BB,
                MachineBasicBlock *ParentMBB,
                bool IsLikely,
                MachineBasicBlock *SuccMBB) {
  // If SuccBB has not been created yet, create it.
  if (!SuccMBB) {
    MachineFunction *MF = ParentMBB->getParent();
    MachineFunction::iterator BBI(ParentMBB);
    SuccMBB = MF->CreateMachineBasicBlock(BB);
    MF->insert(++BBI, SuccMBB);
  }
  // Add it as a successor of ParentMBB.
  ParentMBB->addSuccessor(
      SuccMBB, BranchProbabilityInfo::getBranchProbStackProtector(IsLikely));
  return SuccMBB;
}

MachineBasicBlock *SelectionDAGBuilder::NextBlock(MachineBasicBlock *MBB) {
  MachineFunction::iterator I(MBB);
  if (++I == FuncInfo.MF->end())
    return nullptr;
  return &*I;
}

/// During lowering new call nodes can be created (such as memset, etc.).
/// Those will become new roots of the current DAG, but complications arise
/// when they are tail calls. In such cases, the call lowering will update
/// the root, but the builder still needs to know that a tail call has been
/// lowered in order to avoid generating an additional return.
void SelectionDAGBuilder::updateDAGForMaybeTailCall(SDValue MaybeTC) {
  // If the node is null, we do have a tail call.
  if (MaybeTC.getNode() != nullptr)
    DAG.setRoot(MaybeTC);
  else
    HasTailCall = true;
}

void SelectionDAGBuilder::lowerWorkItem(SwitchWorkListItem W, Value *Cond,
                                        MachineBasicBlock *SwitchMBB,
                                        MachineBasicBlock *DefaultMBB) {
  MachineFunction *CurMF = FuncInfo.MF;
  MachineBasicBlock *NextMBB = nullptr;
  MachineFunction::iterator BBI(W.MBB);
  if (++BBI != FuncInfo.MF->end())
    NextMBB = &*BBI;

  unsigned Size = W.LastCluster - W.FirstCluster + 1;

  BranchProbabilityInfo *BPI = FuncInfo.BPI;

  if (Size == 2 && W.MBB == SwitchMBB) {
    // If any two of the cases has the same destination, and if one value
    // is the same as the other, but has one bit unset that the other has set,
    // use bit manipulation to do two compares at once.  For example:
    // "if (X == 6 || X == 4)" -> "if ((X|2) == 6)"
    // TODO: This could be extended to merge any 2 cases in switches with 3
    // cases.
    // TODO: Handle cases where W.CaseBB != SwitchBB.
    CaseCluster &Small = *W.FirstCluster;
    CaseCluster &Big = *W.LastCluster;

    if (Small.Low == Small.High && Big.Low == Big.High &&
        Small.MBB == Big.MBB) {
      const APInt &SmallValue = Small.Low->getValue();
      const APInt &BigValue = Big.Low->getValue();

      // Check that there is only one bit different.
      APInt CommonBit = BigValue ^ SmallValue;
      if (CommonBit.isPowerOf2()) {
        SDValue CondLHS = getValue(Cond);
        EVT VT = CondLHS.getValueType();
        SDLoc DL = getCurSDLoc();

        SDValue Or = DAG.getNode(ISD::OR, DL, VT, CondLHS,
                                 DAG.getConstant(CommonBit, DL, VT));
        SDValue Cond = DAG.getSetCC(
            DL, MVT::i1, Or, DAG.getConstant(BigValue | SmallValue, DL, VT),
            ISD::SETEQ);

        // Update successor info.
        // Both Small and Big will jump to Small.BB, so we sum up the
        // probabilities.
        addSuccessorWithProb(SwitchMBB, Small.MBB, Small.Prob + Big.Prob);
        if (BPI)
          addSuccessorWithProb(
              SwitchMBB, DefaultMBB,
              // The default destination is the first successor in IR.
              BPI->getEdgeProbability(SwitchMBB->getBasicBlock(), (unsigned)0));
        else
          addSuccessorWithProb(SwitchMBB, DefaultMBB);

        // Insert the true branch.
        SDValue BrCond =
            DAG.getNode(ISD::BRCOND, DL, MVT::Other, getControlRoot(), Cond,
                        DAG.getBasicBlock(Small.MBB));
        // Insert the false branch.
        BrCond = DAG.getNode(ISD::BR, DL, MVT::Other, BrCond,
                             DAG.getBasicBlock(DefaultMBB));

        DAG.setRoot(BrCond);
        return;
      }
    }
  }

  if (TM.getOptLevel() != CodeGenOpt::None) {
    // Here, we order cases by probability so the most likely case will be
    // checked first. However, two clusters can have the same probability in
    // which case their relative ordering is non-deterministic. So we use Low
    // as a tie-breaker as clusters are guaranteed to never overlap.
    llvm::sort(W.FirstCluster, W.LastCluster + 1,
               [](const CaseCluster &a, const CaseCluster &b) {
      return a.Prob != b.Prob ?
             a.Prob > b.Prob :
             a.Low->getValue().slt(b.Low->getValue());
    });

    // Rearrange the case blocks so that the last one falls through if possible
    // without changing the order of probabilities.
    for (CaseClusterIt I = W.LastCluster; I > W.FirstCluster; ) {
      --I;
      if (I->Prob > W.LastCluster->Prob)
        break;
      if (I->Kind == CC_Range && I->MBB == NextMBB) {
        std::swap(*I, *W.LastCluster);
        break;
      }
    }
  }

  // Compute total probability.
  BranchProbability DefaultProb = W.DefaultProb;
  BranchProbability UnhandledProbs = DefaultProb;
  for (CaseClusterIt I = W.FirstCluster; I <= W.LastCluster; ++I)
    UnhandledProbs += I->Prob;

  MachineBasicBlock *CurMBB = W.MBB;
  for (CaseClusterIt I = W.FirstCluster, E = W.LastCluster; I <= E; ++I) {
    bool FallthroughUnreachable = false;
    MachineBasicBlock *Fallthrough;
    if (I == W.LastCluster) {
      // For the last cluster, fall through to the default destination.
      Fallthrough = DefaultMBB;
      FallthroughUnreachable = isa<UnreachableInst>(
          DefaultMBB->getBasicBlock()->getFirstNonPHIOrDbg());
    } else {
      Fallthrough = CurMF->CreateMachineBasicBlock(CurMBB->getBasicBlock());
      CurMF->insert(BBI, Fallthrough);
      // Put Cond in a virtual register to make it available from the new blocks.
      ExportFromCurrentBlock(Cond);
    }
    UnhandledProbs -= I->Prob;

    switch (I->Kind) {
      case CC_JumpTable: {
        // FIXME: Optimize away range check based on pivot comparisons.
        JumpTableHeader *JTH = &SL->JTCases[I->JTCasesIndex].first;
        SwitchCG::JumpTable *JT = &SL->JTCases[I->JTCasesIndex].second;

        // The jump block hasn't been inserted yet; insert it here.
        MachineBasicBlock *JumpMBB = JT->MBB;
        CurMF->insert(BBI, JumpMBB);

        auto JumpProb = I->Prob;
        auto FallthroughProb = UnhandledProbs;

        // If the default statement is a target of the jump table, we evenly
        // distribute the default probability to successors of CurMBB. Also
        // update the probability on the edge from JumpMBB to Fallthrough.
        for (MachineBasicBlock::succ_iterator SI = JumpMBB->succ_begin(),
                                              SE = JumpMBB->succ_end();
             SI != SE; ++SI) {
          if (*SI == DefaultMBB) {
            JumpProb += DefaultProb / 2;
            FallthroughProb -= DefaultProb / 2;
            JumpMBB->setSuccProbability(SI, DefaultProb / 2);
            JumpMBB->normalizeSuccProbs();
            break;
          }
        }

        if (FallthroughUnreachable) {
          // Skip the range check if the fallthrough block is unreachable.
          JTH->OmitRangeCheck = true;
        }

        if (!JTH->OmitRangeCheck)
          addSuccessorWithProb(CurMBB, Fallthrough, FallthroughProb);
        addSuccessorWithProb(CurMBB, JumpMBB, JumpProb);
        CurMBB->normalizeSuccProbs();

        // The jump table header will be inserted in our current block, do the
        // range check, and fall through to our fallthrough block.
        JTH->HeaderBB = CurMBB;
        JT->Default = Fallthrough; // FIXME: Move Default to JumpTableHeader.

        // If we're in the right place, emit the jump table header right now.
        if (CurMBB == SwitchMBB) {
          visitJumpTableHeader(*JT, *JTH, SwitchMBB);
          JTH->Emitted = true;
        }
        break;
      }
      case CC_BitTests: {
        // FIXME: Optimize away range check based on pivot comparisons.
        BitTestBlock *BTB = &SL->BitTestCases[I->BTCasesIndex];

        // The bit test blocks haven't been inserted yet; insert them here.
        for (BitTestCase &BTC : BTB->Cases)
          CurMF->insert(BBI, BTC.ThisBB);

        // Fill in fields of the BitTestBlock.
        BTB->Parent = CurMBB;
        BTB->Default = Fallthrough;

        BTB->DefaultProb = UnhandledProbs;
        // If the cases in bit test don't form a contiguous range, we evenly
        // distribute the probability on the edge to Fallthrough to two
        // successors of CurMBB.
        if (!BTB->ContiguousRange) {
          BTB->Prob += DefaultProb / 2;
          BTB->DefaultProb -= DefaultProb / 2;
        }

        if (FallthroughUnreachable) {
          // Skip the range check if the fallthrough block is unreachable.
          BTB->OmitRangeCheck = true;
        }

        // If we're in the right place, emit the bit test header right now.
        if (CurMBB == SwitchMBB) {
          visitBitTestHeader(*BTB, SwitchMBB);
          BTB->Emitted = true;
        }
        break;
      }
      case CC_Range: {
        const Value *RHS, *LHS, *MHS;
        ISD::CondCode CC;
        if (I->Low == I->High) {
          // Check Cond == I->Low.
          CC = ISD::SETEQ;
          LHS = Cond;
          RHS=I->Low;
          MHS = nullptr;
        } else {
          // Check I->Low <= Cond <= I->High.
          CC = ISD::SETLE;
          LHS = I->Low;
          MHS = Cond;
          RHS = I->High;
        }

        // If Fallthrough is unreachable, fold away the comparison.
        if (FallthroughUnreachable)
          CC = ISD::SETTRUE;

        // The false probability is the sum of all unhandled cases.
        CaseBlock CB(CC, LHS, RHS, MHS, I->MBB, Fallthrough, CurMBB,
                     getCurSDLoc(), I->Prob, UnhandledProbs);

        if (CurMBB == SwitchMBB)
          visitSwitchCase(CB, SwitchMBB);
        else
          SL->SwitchCases.push_back(CB);

        break;
      }
    }
    CurMBB = Fallthrough;
  }
}

unsigned SelectionDAGBuilder::caseClusterRank(const CaseCluster &CC,
                                              CaseClusterIt First,
                                              CaseClusterIt Last) {
  return std::count_if(First, Last + 1, [&](const CaseCluster &X) {
    if (X.Prob != CC.Prob)
      return X.Prob > CC.Prob;

    // Ties are broken by comparing the case value.
    return X.Low->getValue().slt(CC.Low->getValue());
  });
}

void SelectionDAGBuilder::splitWorkItem(SwitchWorkList &WorkList,
                                        const SwitchWorkListItem &W,
                                        Value *Cond,
                                        MachineBasicBlock *SwitchMBB) {
  assert(W.FirstCluster->Low->getValue().slt(W.LastCluster->Low->getValue()) &&
         "Clusters not sorted?");

  assert(W.LastCluster - W.FirstCluster + 1 >= 2 && "Too small to split!");

  // Balance the tree based on branch probabilities to create a near-optimal (in
  // terms of search time given key frequency) binary search tree. See e.g. Kurt
  // Mehlhorn "Nearly Optimal Binary Search Trees" (1975).
  CaseClusterIt LastLeft = W.FirstCluster;
  CaseClusterIt FirstRight = W.LastCluster;
  auto LeftProb = LastLeft->Prob + W.DefaultProb / 2;
  auto RightProb = FirstRight->Prob + W.DefaultProb / 2;

  // Move LastLeft and FirstRight towards each other from opposite directions to
  // find a partitioning of the clusters which balances the probability on both
  // sides. If LeftProb and RightProb are equal, alternate which side is
  // taken to ensure 0-probability nodes are distributed evenly.
  unsigned I = 0;
  while (LastLeft + 1 < FirstRight) {
    if (LeftProb < RightProb || (LeftProb == RightProb && (I & 1)))
      LeftProb += (++LastLeft)->Prob;
    else
      RightProb += (--FirstRight)->Prob;
    I++;
  }

  while (true) {
    // Our binary search tree differs from a typical BST in that ours can have up
    // to three values in each leaf. The pivot selection above doesn't take that
    // into account, which means the tree might require more nodes and be less
    // efficient. We compensate for this here.

    unsigned NumLeft = LastLeft - W.FirstCluster + 1;
    unsigned NumRight = W.LastCluster - FirstRight + 1;

    if (std::min(NumLeft, NumRight) < 3 && std::max(NumLeft, NumRight) > 3) {
      // If one side has less than 3 clusters, and the other has more than 3,
      // consider taking a cluster from the other side.

      if (NumLeft < NumRight) {
        // Consider moving the first cluster on the right to the left side.
        CaseCluster &CC = *FirstRight;
        unsigned RightSideRank = caseClusterRank(CC, FirstRight, W.LastCluster);
        unsigned LeftSideRank = caseClusterRank(CC, W.FirstCluster, LastLeft);
        if (LeftSideRank <= RightSideRank) {
          // Moving the cluster to the left does not demote it.
          ++LastLeft;
          ++FirstRight;
          continue;
        }
      } else {
        assert(NumRight < NumLeft);
        // Consider moving the last element on the left to the right side.
        CaseCluster &CC = *LastLeft;
        unsigned LeftSideRank = caseClusterRank(CC, W.FirstCluster, LastLeft);
        unsigned RightSideRank = caseClusterRank(CC, FirstRight, W.LastCluster);
        if (RightSideRank <= LeftSideRank) {
          // Moving the cluster to the right does not demot it.
          --LastLeft;
          --FirstRight;
          continue;
        }
      }
    }
    break;
  }

  assert(LastLeft + 1 == FirstRight);
  assert(LastLeft >= W.FirstCluster);
  assert(FirstRight <= W.LastCluster);

  // Use the first element on the right as pivot since we will make less-than
  // comparisons against it.
  CaseClusterIt PivotCluster = FirstRight;
  assert(PivotCluster > W.FirstCluster);
  assert(PivotCluster <= W.LastCluster);

  CaseClusterIt FirstLeft = W.FirstCluster;
  CaseClusterIt LastRight = W.LastCluster;

  const ConstantInt *Pivot = PivotCluster->Low;

  // New blocks will be inserted immediately after the current one.
  MachineFunction::iterator BBI(W.MBB);
  ++BBI;

  // We will branch to the LHS if Value < Pivot. If LHS is a single cluster,
  // we can branch to its destination directly if it's squeezed exactly in
  // between the known lower bound and Pivot - 1.
  MachineBasicBlock *LeftMBB;
  if (FirstLeft == LastLeft && FirstLeft->Kind == CC_Range &&
      FirstLeft->Low == W.GE &&
      (FirstLeft->High->getValue() + 1LL) == Pivot->getValue()) {
    LeftMBB = FirstLeft->MBB;
  } else {
    LeftMBB = FuncInfo.MF->CreateMachineBasicBlock(W.MBB->getBasicBlock());
    FuncInfo.MF->insert(BBI, LeftMBB);
    WorkList.push_back(
        {LeftMBB, FirstLeft, LastLeft, W.GE, Pivot, W.DefaultProb / 2});
    // Put Cond in a virtual register to make it available from the new blocks.
    ExportFromCurrentBlock(Cond);
  }

  // Similarly, we will branch to the RHS if Value >= Pivot. If RHS is a
  // single cluster, RHS.Low == Pivot, and we can branch to its destination
  // directly if RHS.High equals the current upper bound.
  MachineBasicBlock *RightMBB;
  if (FirstRight == LastRight && FirstRight->Kind == CC_Range &&
      W.LT && (FirstRight->High->getValue() + 1ULL) == W.LT->getValue()) {
    RightMBB = FirstRight->MBB;
  } else {
    RightMBB = FuncInfo.MF->CreateMachineBasicBlock(W.MBB->getBasicBlock());
    FuncInfo.MF->insert(BBI, RightMBB);
    WorkList.push_back(
        {RightMBB, FirstRight, LastRight, Pivot, W.LT, W.DefaultProb / 2});
    // Put Cond in a virtual register to make it available from the new blocks.
    ExportFromCurrentBlock(Cond);
  }

  // Create the CaseBlock record that will be used to lower the branch.
  CaseBlock CB(ISD::SETLT, Cond, Pivot, nullptr, LeftMBB, RightMBB, W.MBB,
               getCurSDLoc(), LeftProb, RightProb);

  if (W.MBB == SwitchMBB)
    visitSwitchCase(CB, SwitchMBB);
  else
    SL->SwitchCases.push_back(CB);
}

// Scale CaseProb after peeling a case with the probablity of PeeledCaseProb
// from the swith statement.
static BranchProbability scaleCaseProbality(BranchProbability CaseProb,
                                            BranchProbability PeeledCaseProb) {
  if (PeeledCaseProb == BranchProbability::getOne())
    return BranchProbability::getZero();
  BranchProbability SwitchProb = PeeledCaseProb.getCompl();

  uint32_t Numerator = CaseProb.getNumerator();
  uint32_t Denominator = SwitchProb.scale(CaseProb.getDenominator());
  return BranchProbability(Numerator, std::max(Numerator, Denominator));
}

// Try to peel the top probability case if it exceeds the threshold.
// Return current MachineBasicBlock for the switch statement if the peeling
// does not occur.
// If the peeling is performed, return the newly created MachineBasicBlock
// for the peeled switch statement. Also update Clusters to remove the peeled
// case. PeeledCaseProb is the BranchProbability for the peeled case.
MachineBasicBlock *SelectionDAGBuilder::peelDominantCaseCluster(
    const SwitchInst &SI, CaseClusterVector &Clusters,
    BranchProbability &PeeledCaseProb) {
  MachineBasicBlock *SwitchMBB = FuncInfo.MBB;
  // Don't perform if there is only one cluster or optimizing for size.
  if (SwitchPeelThreshold > 100 || !FuncInfo.BPI || Clusters.size() < 2 ||
      TM.getOptLevel() == CodeGenOpt::None ||
      SwitchMBB->getParent()->getFunction().hasMinSize())
    return SwitchMBB;

  BranchProbability TopCaseProb = BranchProbability(SwitchPeelThreshold, 100);
  unsigned PeeledCaseIndex = 0;
  bool SwitchPeeled = false;
  for (unsigned Index = 0; Index < Clusters.size(); ++Index) {
    CaseCluster &CC = Clusters[Index];
    if (CC.Prob < TopCaseProb)
      continue;
    TopCaseProb = CC.Prob;
    PeeledCaseIndex = Index;
    SwitchPeeled = true;
  }
  if (!SwitchPeeled)
    return SwitchMBB;

  LLVM_DEBUG(dbgs() << "Peeled one top case in switch stmt, prob: "
                    << TopCaseProb << "\n");

  // Record the MBB for the peeled switch statement.
  MachineFunction::iterator BBI(SwitchMBB);
  ++BBI;
  MachineBasicBlock *PeeledSwitchMBB =
      FuncInfo.MF->CreateMachineBasicBlock(SwitchMBB->getBasicBlock());
  FuncInfo.MF->insert(BBI, PeeledSwitchMBB);

  ExportFromCurrentBlock(SI.getCondition());
  auto PeeledCaseIt = Clusters.begin() + PeeledCaseIndex;
  SwitchWorkListItem W = {SwitchMBB, PeeledCaseIt, PeeledCaseIt,
                          nullptr,   nullptr,      TopCaseProb.getCompl()};
  lowerWorkItem(W, SI.getCondition(), SwitchMBB, PeeledSwitchMBB);

  Clusters.erase(PeeledCaseIt);
  for (CaseCluster &CC : Clusters) {
    LLVM_DEBUG(
        dbgs() << "Scale the probablity for one cluster, before scaling: "
               << CC.Prob << "\n");
    CC.Prob = scaleCaseProbality(CC.Prob, TopCaseProb);
    LLVM_DEBUG(dbgs() << "After scaling: " << CC.Prob << "\n");
  }
  PeeledCaseProb = TopCaseProb;
  return PeeledSwitchMBB;
}

void SelectionDAGBuilder::visitSwitch(const SwitchInst &SI) {
  // Extract cases from the switch.
  BranchProbabilityInfo *BPI = FuncInfo.BPI;
  CaseClusterVector Clusters;
  Clusters.reserve(SI.getNumCases());
  for (auto I : SI.cases()) {
    MachineBasicBlock *Succ = FuncInfo.MBBMap[I.getCaseSuccessor()];
    const ConstantInt *CaseVal = I.getCaseValue();
    BranchProbability Prob =
        BPI ? BPI->getEdgeProbability(SI.getParent(), I.getSuccessorIndex())
            : BranchProbability(1, SI.getNumCases() + 1);
    Clusters.push_back(CaseCluster::range(CaseVal, CaseVal, Succ, Prob));
  }

  MachineBasicBlock *DefaultMBB = FuncInfo.MBBMap[SI.getDefaultDest()];

  // Cluster adjacent cases with the same destination. We do this at all
  // optimization levels because it's cheap to do and will make codegen faster
  // if there are many clusters.
  sortAndRangeify(Clusters);

  // The branch probablity of the peeled case.
  BranchProbability PeeledCaseProb = BranchProbability::getZero();
  MachineBasicBlock *PeeledSwitchMBB =
      peelDominantCaseCluster(SI, Clusters, PeeledCaseProb);

  // If there is only the default destination, jump there directly.
  MachineBasicBlock *SwitchMBB = FuncInfo.MBB;
  if (Clusters.empty()) {
    assert(PeeledSwitchMBB == SwitchMBB);
    SwitchMBB->addSuccessor(DefaultMBB);
    if (DefaultMBB != NextBlock(SwitchMBB)) {
      DAG.setRoot(DAG.getNode(ISD::BR, getCurSDLoc(), MVT::Other,
                              getControlRoot(), DAG.getBasicBlock(DefaultMBB)));
    }
    return;
  }

  SL->findJumpTables(Clusters, &SI, DefaultMBB, DAG.getPSI(), DAG.getBFI());
  SL->findBitTestClusters(Clusters, &SI);

  LLVM_DEBUG({
    dbgs() << "Case clusters: ";
    for (const CaseCluster &C : Clusters) {
      if (C.Kind == CC_JumpTable)
        dbgs() << "JT:";
      if (C.Kind == CC_BitTests)
        dbgs() << "BT:";

      C.Low->getValue().print(dbgs(), true);
      if (C.Low != C.High) {
        dbgs() << '-';
        C.High->getValue().print(dbgs(), true);
      }
      dbgs() << ' ';
    }
    dbgs() << '\n';
  });

  assert(!Clusters.empty());
  SwitchWorkList WorkList;
  CaseClusterIt First = Clusters.begin();
  CaseClusterIt Last = Clusters.end() - 1;
  auto DefaultProb = getEdgeProbability(PeeledSwitchMBB, DefaultMBB);
  // Scale the branchprobability for DefaultMBB if the peel occurs and
  // DefaultMBB is not replaced.
  if (PeeledCaseProb != BranchProbability::getZero() &&
      DefaultMBB == FuncInfo.MBBMap[SI.getDefaultDest()])
    DefaultProb = scaleCaseProbality(DefaultProb, PeeledCaseProb);
  WorkList.push_back(
      {PeeledSwitchMBB, First, Last, nullptr, nullptr, DefaultProb});

  while (!WorkList.empty()) {
    SwitchWorkListItem W = WorkList.back();
    WorkList.pop_back();
    unsigned NumClusters = W.LastCluster - W.FirstCluster + 1;

    if (NumClusters > 3 && TM.getOptLevel() != CodeGenOpt::None &&
        !DefaultMBB->getParent()->getFunction().hasMinSize()) {
      // For optimized builds, lower large range as a balanced binary tree.
      splitWorkItem(WorkList, W, SI.getCondition(), SwitchMBB);
      continue;
    }

    lowerWorkItem(W, SI.getCondition(), SwitchMBB, DefaultMBB);
  }
}

void SelectionDAGBuilder::visitFreeze(const FreezeInst &I) {
  SDNodeFlags Flags;

  SDValue Op = getValue(I.getOperand(0));
  if (I.getOperand(0)->getType()->isAggregateType()) {
    EVT VT = Op.getValueType();
    SmallVector<SDValue, 1> Values;
    for (unsigned i = 0; i < Op.getNumOperands(); ++i) {
      SDValue Arg(Op.getNode(), i);
      SDValue UnNodeValue = DAG.getNode(ISD::FREEZE, getCurSDLoc(), VT, Arg, Flags);
      Values.push_back(UnNodeValue);
    }
    SDValue MergedValue = DAG.getMergeValues(Values, getCurSDLoc());
    setValue(&I, MergedValue);
  } else {
    SDValue UnNodeValue = DAG.getNode(ISD::FREEZE, getCurSDLoc(), Op.getValueType(),
                                      Op, Flags);
    setValue(&I, UnNodeValue);
  }
}<|MERGE_RESOLUTION|>--- conflicted
+++ resolved
@@ -4701,67 +4701,6 @@
   setValue(&I, Gather);
 }
 
-<<<<<<< HEAD
-void SelectionDAGBuilder::visitGatherVP(const CallInst &I) {
-  SDLoc sdl = getCurSDLoc();
-
-  // @llvm.evl.gather.*(Ptrs, Mask, VLen)
-  const Value *Ptr = I.getArgOperand(0);
-  SDValue Mask = getValue(I.getArgOperand(1));
-  SDValue VLen = getValue(I.getArgOperand(2));
-
-  const TargetLowering &TLI = DAG.getTargetLoweringInfo();
-  EVT VT = TLI.getValueType(DAG.getDataLayout(), I.getType());
-  unsigned Alignment = I.getParamAlignment(0);
-  if (!Alignment)
-    Alignment = DAG.getEVTAlignment(VT);
-
-  AAMDNodes AAInfo;
-  I.getAAMetadata(AAInfo);
-  const MDNode *Ranges = I.getMetadata(LLVMContext::MD_range);
-
-  SDValue Root = DAG.getRoot();
-  SDValue Base;
-  SDValue Index;
-  ISD::MemIndexType IndexType;
-  SDValue Scale;
-  const Value *BasePtr = Ptr;
-  bool UniformBase = getUniformBase(BasePtr, Base, Index, IndexType, Scale, this);
-  bool ConstantMemory = false;
-  if (UniformBase && AA &&
-      AA->pointsToConstantMemory(
-          MemoryLocation(BasePtr,
-                         LocationSize::precise(
-                             DAG.getDataLayout().getTypeStoreSize(I.getType())),
-                         AAInfo))) {
-    // Do not serialize (non-volatile) loads of constant memory with anything.
-    Root = DAG.getEntryNode();
-    ConstantMemory = true;
-  }
-
-  MachineMemOperand *MMO =
-    DAG.getMachineFunction().
-    getMachineMemOperand(MachinePointerInfo(UniformBase ? BasePtr : nullptr),
-                         MachineMemOperand::MOLoad,  VT.getStoreSize(),
-                         Alignment, AAInfo, Ranges);
-
-  if (!UniformBase) {
-    Base = DAG.getConstant(0, sdl, TLI.getPointerTy(DAG.getDataLayout()));
-    Index = getValue(Ptr);
-    IndexType = ISD::SIGNED_SCALED;
-    Scale = DAG.getTargetConstant(1, sdl, TLI.getPointerTy(DAG.getDataLayout()));
-  }
-  SDValue Ops[] = { Root, Base, Index, Scale, Mask, VLen };
-  SDValue Gather = DAG.getGatherVP(DAG.getVTList(VT, MVT::Other), VT, sdl, Ops, MMO, IndexType);
-
-  SDValue OutChain = Gather.getValue(1);
-  if (!ConstantMemory)
-    PendingLoads.push_back(OutChain);
-  setValue(&I, Gather);
-}
-
-=======
->>>>>>> 7c0ce964
 void SelectionDAGBuilder::visitScatterVP(const CallInst &I) {
   SDLoc sdl = getCurSDLoc();
 
@@ -6867,7 +6806,9 @@
   case Intrinsic::gcwrite:
     llvm_unreachable("GC failed to lower gcread/gcwrite intrinsics!");
   case Intrinsic::flt_rounds:
-    setValue(&I, DAG.getNode(ISD::FLT_ROUNDS_, sdl, MVT::i32));
+    Res = DAG.getNode(ISD::FLT_ROUNDS_, sdl, {MVT::i32, MVT::Other}, getRoot());
+    setValue(&I, Res);
+    DAG.setRoot(Res.getValue(1));
     return;
 
   case Intrinsic::expect:
