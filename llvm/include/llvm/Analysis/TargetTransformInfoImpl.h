--- conflicted
+++ resolved
@@ -709,7 +709,7 @@
     return VF;
   }
 
-<<<<<<< HEAD
+
   bool
   shouldFoldVectorLengthIntoMask(const PredicatedInstruction &PredInst) const {
     return true;
@@ -724,9 +724,7 @@
     return false;
   }
 
-=======
->>>>>>> f9b55f84
-  bool preferInLoopReduction(unsigned Opcode, Type *Ty,
+ bool preferInLoopReduction(unsigned Opcode, Type *Ty,
                              TTI::ReductionFlags Flags) const {
     return false;
   }
