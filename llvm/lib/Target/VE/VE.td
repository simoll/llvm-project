//===-- VE.td - Describe the VE Target Machine -------------*- tablegen -*-===//
//
// Part of the LLVM Project, under the Apache License v2.0 with LLVM Exceptions.
// See https://llvm.org/LICENSE.txt for license information.
// SPDX-License-Identifier: Apache-2.0 WITH LLVM-exception
//
//===----------------------------------------------------------------------===//
//
//
//===----------------------------------------------------------------------===//

//===----------------------------------------------------------------------===//
// Target-independent interfaces which we are implementing
//===----------------------------------------------------------------------===//

include "llvm/Target/Target.td"

//===----------------------------------------------------------------------===//
// VE Subtarget features.
//
def FeatureEnableVPU
  : SubtargetFeature<"vpu", "EnableVPU", "true",
                     "Enable the VPU">;

def FeaturePackedMode
  : SubtargetFeature<"packed", "PackedMode", "true",
                     "Enable v512 packed mode (experimental)",[FeatureEnableVPU]>;

def FeatureVectorize
  : SubtargetFeature<"vec", "Vectorize", "true",
                     "Try to vectorize (experimental)">;

def IsVectorizeSubTarget : Predicate<"Subtarget->vectorize()">;
def IsNotVectorizeSubTarget : Predicate<"!Subtarget->vectorize()">;

def IsNoNaNs : Predicate<"TM.Options.NoNaNsFPMath">;

//===----------------------------------------------------------------------===//
// Register File, Calling Conv, Instruction Descriptions
//===----------------------------------------------------------------------===//

include "VERegisterInfo.td"
include "VECallingConv.td"
include "VESchedule.td"
include "VEInstrInfo.td"

def VEInstrInfo : InstrInfo;

def VEAsmParser : AsmParser {
  // Use both VE register name matcher to accept "S0~S63" register names
  // and default register matcher to accept other registeres.
  let AllowDuplicateRegisterNames = 1;
  let ShouldEmitMatchRegisterAltName = 1;
}

//===----------------------------------------------------------------------===//
// VE processors supported.
//===----------------------------------------------------------------------===//

class Proc<string Name, list<SubtargetFeature> Features>
 : Processor<Name, NoItineraries, Features>;

<<<<<<< HEAD
def : Proc<"ve",             [FeatureEnableVPU]>;
// def : Processor<"ve", VEItinerary, []>;
// def : ProcessorModel<"ve", VESchedModel, []>;
=======
def : Proc<"generic", []>;
>>>>>>> 24ba77c4

//===----------------------------------------------------------------------===//
// Declare the target which we are implementing
//===----------------------------------------------------------------------===//

def VEAsmWriter : AsmWriter {
  string AsmWriterClassName  = "InstPrinter";
  int PassSubtarget = 1;
  int Variant = 0;
}

def VE : Target {
  // Pull in Instruction Info:
  let InstructionSet = VEInstrInfo;
  let AssemblyParsers = [VEAsmParser];
  let AssemblyWriters = [VEAsmWriter];
  let AllowRegisterRenaming = 1;
}<|MERGE_RESOLUTION|>--- conflicted
+++ resolved
@@ -60,13 +60,7 @@
 class Proc<string Name, list<SubtargetFeature> Features>
  : Processor<Name, NoItineraries, Features>;
 
-<<<<<<< HEAD
-def : Proc<"ve",             [FeatureEnableVPU]>;
-// def : Processor<"ve", VEItinerary, []>;
-// def : ProcessorModel<"ve", VESchedModel, []>;
-=======
-def : Proc<"generic", []>;
->>>>>>> 24ba77c4
+def : Proc<"generic", [FeatureEnableVPU]>;
 
 //===----------------------------------------------------------------------===//
 // Declare the target which we are implementing
