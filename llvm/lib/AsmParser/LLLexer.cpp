//===- LLLexer.cpp - Lexer for .ll Files ----------------------------------===//
//
// Part of the LLVM Project, under the Apache License v2.0 with LLVM Exceptions.
// See https://llvm.org/LICENSE.txt for license information.
// SPDX-License-Identifier: Apache-2.0 WITH LLVM-exception
//
//===----------------------------------------------------------------------===//
//
// Implement the Lexer for .ll files.
//
//===----------------------------------------------------------------------===//

#include "LLLexer.h"
#include "llvm/ADT/APInt.h"
#include "llvm/ADT/STLExtras.h"
#include "llvm/ADT/StringExtras.h"
#include "llvm/ADT/Twine.h"
#include "llvm/IR/DerivedTypes.h"
#include "llvm/IR/Instruction.h"
#include "llvm/Support/ErrorHandling.h"
#include "llvm/Support/SourceMgr.h"
#include <cassert>
#include <cctype>
#include <cstdio>

using namespace llvm;

bool LLLexer::Error(LocTy ErrorLoc, const Twine &Msg) const {
  ErrorInfo = SM.GetMessage(ErrorLoc, SourceMgr::DK_Error, Msg);
  return true;
}

void LLLexer::Warning(LocTy WarningLoc, const Twine &Msg) const {
  SM.PrintMessage(WarningLoc, SourceMgr::DK_Warning, Msg);
}

//===----------------------------------------------------------------------===//
// Helper functions.
//===----------------------------------------------------------------------===//

// atoull - Convert an ascii string of decimal digits into the unsigned long
// long representation... this does not have to do input error checking,
// because we know that the input will be matched by a suitable regex...
//
uint64_t LLLexer::atoull(const char *Buffer, const char *End) {
  uint64_t Result = 0;
  for (; Buffer != End; Buffer++) {
    uint64_t OldRes = Result;
    Result *= 10;
    Result += *Buffer-'0';
    if (Result < OldRes) {  // Uh, oh, overflow detected!!!
      Error("constant bigger than 64 bits detected!");
      return 0;
    }
  }
  return Result;
}

uint64_t LLLexer::HexIntToVal(const char *Buffer, const char *End) {
  uint64_t Result = 0;
  for (; Buffer != End; ++Buffer) {
    uint64_t OldRes = Result;
    Result *= 16;
    Result += hexDigitValue(*Buffer);

    if (Result < OldRes) {   // Uh, oh, overflow detected!!!
      Error("constant bigger than 64 bits detected!");
      return 0;
    }
  }
  return Result;
}

void LLLexer::HexToIntPair(const char *Buffer, const char *End,
                           uint64_t Pair[2]) {
  Pair[0] = 0;
  if (End - Buffer >= 16) {
    for (int i = 0; i < 16; i++, Buffer++) {
      assert(Buffer != End);
      Pair[0] *= 16;
      Pair[0] += hexDigitValue(*Buffer);
    }
  }
  Pair[1] = 0;
  for (int i = 0; i < 16 && Buffer != End; i++, Buffer++) {
    Pair[1] *= 16;
    Pair[1] += hexDigitValue(*Buffer);
  }
  if (Buffer != End)
    Error("constant bigger than 128 bits detected!");
}

/// FP80HexToIntPair - translate an 80 bit FP80 number (20 hexits) into
/// { low64, high16 } as usual for an APInt.
void LLLexer::FP80HexToIntPair(const char *Buffer, const char *End,
                           uint64_t Pair[2]) {
  Pair[1] = 0;
  for (int i=0; i<4 && Buffer != End; i++, Buffer++) {
    assert(Buffer != End);
    Pair[1] *= 16;
    Pair[1] += hexDigitValue(*Buffer);
  }
  Pair[0] = 0;
  for (int i = 0; i < 16 && Buffer != End; i++, Buffer++) {
    Pair[0] *= 16;
    Pair[0] += hexDigitValue(*Buffer);
  }
  if (Buffer != End)
    Error("constant bigger than 128 bits detected!");
}

// UnEscapeLexed - Run through the specified buffer and change \xx codes to the
// appropriate character.
static void UnEscapeLexed(std::string &Str) {
  if (Str.empty()) return;

  char *Buffer = &Str[0], *EndBuffer = Buffer+Str.size();
  char *BOut = Buffer;
  for (char *BIn = Buffer; BIn != EndBuffer; ) {
    if (BIn[0] == '\\') {
      if (BIn < EndBuffer-1 && BIn[1] == '\\') {
        *BOut++ = '\\'; // Two \ becomes one
        BIn += 2;
      } else if (BIn < EndBuffer-2 &&
                 isxdigit(static_cast<unsigned char>(BIn[1])) &&
                 isxdigit(static_cast<unsigned char>(BIn[2]))) {
        *BOut = hexDigitValue(BIn[1]) * 16 + hexDigitValue(BIn[2]);
        BIn += 3;                           // Skip over handled chars
        ++BOut;
      } else {
        *BOut++ = *BIn++;
      }
    } else {
      *BOut++ = *BIn++;
    }
  }
  Str.resize(BOut-Buffer);
}

/// isLabelChar - Return true for [-a-zA-Z$._0-9].
static bool isLabelChar(char C) {
  return isalnum(static_cast<unsigned char>(C)) || C == '-' || C == '$' ||
         C == '.' || C == '_';
}

/// isLabelTail - Return true if this pointer points to a valid end of a label.
static const char *isLabelTail(const char *CurPtr) {
  while (true) {
    if (CurPtr[0] == ':') return CurPtr+1;
    if (!isLabelChar(CurPtr[0])) return nullptr;
    ++CurPtr;
  }
}

//===----------------------------------------------------------------------===//
// Lexer definition.
//===----------------------------------------------------------------------===//

LLLexer::LLLexer(StringRef StartBuf, SourceMgr &SM, SMDiagnostic &Err,
                 LLVMContext &C)
    : CurBuf(StartBuf), ErrorInfo(Err), SM(SM), Context(C), APFloatVal(0.0),
      IgnoreColonInIdentifiers(false) {
  CurPtr = CurBuf.begin();
}

int LLLexer::getNextChar() {
  char CurChar = *CurPtr++;
  switch (CurChar) {
  default: return (unsigned char)CurChar;
  case 0:
    // A nul character in the stream is either the end of the current buffer or
    // a random nul in the file.  Disambiguate that here.
    if (CurPtr-1 != CurBuf.end())
      return 0;  // Just whitespace.

    // Otherwise, return end of file.
    --CurPtr;  // Another call to lex will return EOF again.
    return EOF;
  }
}

lltok::Kind LLLexer::LexToken() {
  while (true) {
    TokStart = CurPtr;

    int CurChar = getNextChar();
    switch (CurChar) {
    default:
      // Handle letters: [a-zA-Z_]
      if (isalpha(static_cast<unsigned char>(CurChar)) || CurChar == '_')
        return LexIdentifier();

      return lltok::Error;
    case EOF: return lltok::Eof;
    case 0:
    case ' ':
    case '\t':
    case '\n':
    case '\r':
      // Ignore whitespace.
      continue;
    case '+': return LexPositive();
    case '@': return LexAt();
    case '$': return LexDollar();
    case '%': return LexPercent();
    case '"': return LexQuote();
    case '.':
      if (const char *Ptr = isLabelTail(CurPtr)) {
        CurPtr = Ptr;
        StrVal.assign(TokStart, CurPtr-1);
        return lltok::LabelStr;
      }
      if (CurPtr[0] == '.' && CurPtr[1] == '.') {
        CurPtr += 2;
        return lltok::dotdotdot;
      }
      return lltok::Error;
    case ';':
      SkipLineComment();
      continue;
    case '!': return LexExclaim();
    case '^':
      return LexCaret();
    case ':':
      return lltok::colon;
    case '#': return LexHash();
    case '0': case '1': case '2': case '3': case '4':
    case '5': case '6': case '7': case '8': case '9':
    case '-':
      return LexDigitOrNegative();
    case '=': return lltok::equal;
    case '[': return lltok::lsquare;
    case ']': return lltok::rsquare;
    case '{': return lltok::lbrace;
    case '}': return lltok::rbrace;
    case '<': return lltok::less;
    case '>': return lltok::greater;
    case '(': return lltok::lparen;
    case ')': return lltok::rparen;
    case ',': return lltok::comma;
    case '*': return lltok::star;
    case '|': return lltok::bar;
    }
  }
}

void LLLexer::SkipLineComment() {
  while (true) {
    if (CurPtr[0] == '\n' || CurPtr[0] == '\r' || getNextChar() == EOF)
      return;
  }
}

/// Lex all tokens that start with an @ character.
///   GlobalVar   @\"[^\"]*\"
///   GlobalVar   @[-a-zA-Z$._][-a-zA-Z$._0-9]*
///   GlobalVarID @[0-9]+
lltok::Kind LLLexer::LexAt() {
  return LexVar(lltok::GlobalVar, lltok::GlobalID);
}

lltok::Kind LLLexer::LexDollar() {
  if (const char *Ptr = isLabelTail(TokStart)) {
    CurPtr = Ptr;
    StrVal.assign(TokStart, CurPtr - 1);
    return lltok::LabelStr;
  }

  // Handle DollarStringConstant: $\"[^\"]*\"
  if (CurPtr[0] == '"') {
    ++CurPtr;

    while (true) {
      int CurChar = getNextChar();

      if (CurChar == EOF) {
        Error("end of file in COMDAT variable name");
        return lltok::Error;
      }
      if (CurChar == '"') {
        StrVal.assign(TokStart + 2, CurPtr - 1);
        UnEscapeLexed(StrVal);
        if (StringRef(StrVal).find_first_of(0) != StringRef::npos) {
          Error("Null bytes are not allowed in names");
          return lltok::Error;
        }
        return lltok::ComdatVar;
      }
    }
  }

  // Handle ComdatVarName: $[-a-zA-Z$._][-a-zA-Z$._0-9]*
  if (ReadVarName())
    return lltok::ComdatVar;

  return lltok::Error;
}

/// ReadString - Read a string until the closing quote.
lltok::Kind LLLexer::ReadString(lltok::Kind kind) {
  const char *Start = CurPtr;
  while (true) {
    int CurChar = getNextChar();

    if (CurChar == EOF) {
      Error("end of file in string constant");
      return lltok::Error;
    }
    if (CurChar == '"') {
      StrVal.assign(Start, CurPtr-1);
      UnEscapeLexed(StrVal);
      return kind;
    }
  }
}

/// ReadVarName - Read the rest of a token containing a variable name.
bool LLLexer::ReadVarName() {
  const char *NameStart = CurPtr;
  if (isalpha(static_cast<unsigned char>(CurPtr[0])) ||
      CurPtr[0] == '-' || CurPtr[0] == '$' ||
      CurPtr[0] == '.' || CurPtr[0] == '_') {
    ++CurPtr;
    while (isalnum(static_cast<unsigned char>(CurPtr[0])) ||
           CurPtr[0] == '-' || CurPtr[0] == '$' ||
           CurPtr[0] == '.' || CurPtr[0] == '_')
      ++CurPtr;

    StrVal.assign(NameStart, CurPtr);
    return true;
  }
  return false;
}

// Lex an ID: [0-9]+. On success, the ID is stored in UIntVal and Token is
// returned, otherwise the Error token is returned.
lltok::Kind LLLexer::LexUIntID(lltok::Kind Token) {
  if (!isdigit(static_cast<unsigned char>(CurPtr[0])))
    return lltok::Error;

  for (++CurPtr; isdigit(static_cast<unsigned char>(CurPtr[0])); ++CurPtr)
    /*empty*/;

  uint64_t Val = atoull(TokStart + 1, CurPtr);
  if ((unsigned)Val != Val)
    Error("invalid value number (too large)!");
  UIntVal = unsigned(Val);
  return Token;
}

lltok::Kind LLLexer::LexVar(lltok::Kind Var, lltok::Kind VarID) {
  // Handle StringConstant: \"[^\"]*\"
  if (CurPtr[0] == '"') {
    ++CurPtr;

    while (true) {
      int CurChar = getNextChar();

      if (CurChar == EOF) {
        Error("end of file in global variable name");
        return lltok::Error;
      }
      if (CurChar == '"') {
        StrVal.assign(TokStart+2, CurPtr-1);
        UnEscapeLexed(StrVal);
        if (StringRef(StrVal).find_first_of(0) != StringRef::npos) {
          Error("Null bytes are not allowed in names");
          return lltok::Error;
        }
        return Var;
      }
    }
  }

  // Handle VarName: [-a-zA-Z$._][-a-zA-Z$._0-9]*
  if (ReadVarName())
    return Var;

  // Handle VarID: [0-9]+
  return LexUIntID(VarID);
}

/// Lex all tokens that start with a % character.
///   LocalVar   ::= %\"[^\"]*\"
///   LocalVar   ::= %[-a-zA-Z$._][-a-zA-Z$._0-9]*
///   LocalVarID ::= %[0-9]+
lltok::Kind LLLexer::LexPercent() {
  return LexVar(lltok::LocalVar, lltok::LocalVarID);
}

/// Lex all tokens that start with a " character.
///   QuoteLabel        "[^"]+":
///   StringConstant    "[^"]*"
lltok::Kind LLLexer::LexQuote() {
  lltok::Kind kind = ReadString(lltok::StringConstant);
  if (kind == lltok::Error || kind == lltok::Eof)
    return kind;

  if (CurPtr[0] == ':') {
    ++CurPtr;
    if (StringRef(StrVal).find_first_of(0) != StringRef::npos) {
      Error("Null bytes are not allowed in names");
      kind = lltok::Error;
    } else {
      kind = lltok::LabelStr;
    }
  }

  return kind;
}

/// Lex all tokens that start with a ! character.
///    !foo
///    !
lltok::Kind LLLexer::LexExclaim() {
  // Lex a metadata name as a MetadataVar.
  if (isalpha(static_cast<unsigned char>(CurPtr[0])) ||
      CurPtr[0] == '-' || CurPtr[0] == '$' ||
      CurPtr[0] == '.' || CurPtr[0] == '_' || CurPtr[0] == '\\') {
    ++CurPtr;
    while (isalnum(static_cast<unsigned char>(CurPtr[0])) ||
           CurPtr[0] == '-' || CurPtr[0] == '$' ||
           CurPtr[0] == '.' || CurPtr[0] == '_' || CurPtr[0] == '\\')
      ++CurPtr;

    StrVal.assign(TokStart+1, CurPtr);   // Skip !
    UnEscapeLexed(StrVal);
    return lltok::MetadataVar;
  }
  return lltok::exclaim;
}

/// Lex all tokens that start with a ^ character.
///    SummaryID ::= ^[0-9]+
lltok::Kind LLLexer::LexCaret() {
  // Handle SummaryID: ^[0-9]+
  return LexUIntID(lltok::SummaryID);
}

/// Lex all tokens that start with a # character.
///    AttrGrpID ::= #[0-9]+
lltok::Kind LLLexer::LexHash() {
  // Handle AttrGrpID: #[0-9]+
  return LexUIntID(lltok::AttrGrpID);
}

/// Lex a label, integer type, keyword, or hexadecimal integer constant.
///    Label           [-a-zA-Z$._0-9]+:
///    IntegerType     i[0-9]+
///    Keyword         sdiv, float, ...
///    HexIntConstant  [us]0x[0-9A-Fa-f]+
lltok::Kind LLLexer::LexIdentifier() {
  const char *StartChar = CurPtr;
  const char *IntEnd = CurPtr[-1] == 'i' ? nullptr : StartChar;
  const char *KeywordEnd = nullptr;

  for (; isLabelChar(*CurPtr); ++CurPtr) {
    // If we decide this is an integer, remember the end of the sequence.
    if (!IntEnd && !isdigit(static_cast<unsigned char>(*CurPtr)))
      IntEnd = CurPtr;
    if (!KeywordEnd && !isalnum(static_cast<unsigned char>(*CurPtr)) &&
        *CurPtr != '_')
      KeywordEnd = CurPtr;
  }

  // If we stopped due to a colon, unless we were directed to ignore it,
  // this really is a label.
  if (!IgnoreColonInIdentifiers && *CurPtr == ':') {
    StrVal.assign(StartChar-1, CurPtr++);
    return lltok::LabelStr;
  }

  // Otherwise, this wasn't a label.  If this was valid as an integer type,
  // return it.
  if (!IntEnd) IntEnd = CurPtr;
  if (IntEnd != StartChar) {
    CurPtr = IntEnd;
    uint64_t NumBits = atoull(StartChar, CurPtr);
    if (NumBits < IntegerType::MIN_INT_BITS ||
        NumBits > IntegerType::MAX_INT_BITS) {
      Error("bitwidth for integer type out of range!");
      return lltok::Error;
    }
    TyVal = IntegerType::get(Context, NumBits);
    return lltok::Type;
  }

  // Otherwise, this was a letter sequence.  See which keyword this is.
  if (!KeywordEnd) KeywordEnd = CurPtr;
  CurPtr = KeywordEnd;
  --StartChar;
  StringRef Keyword(StartChar, CurPtr - StartChar);

#define KEYWORD(STR)                                                           \
  do {                                                                         \
    if (Keyword == #STR)                                                       \
      return lltok::kw_##STR;                                                  \
  } while (false)

  KEYWORD(true);    KEYWORD(false);
  KEYWORD(declare); KEYWORD(define);
  KEYWORD(global);  KEYWORD(constant);

  KEYWORD(dso_local);
  KEYWORD(dso_preemptable);

  KEYWORD(private);
  KEYWORD(internal);
  KEYWORD(available_externally);
  KEYWORD(linkonce);
  KEYWORD(linkonce_odr);
  KEYWORD(weak); // Use as a linkage, and a modifier for "cmpxchg".
  KEYWORD(weak_odr);
  KEYWORD(appending);
  KEYWORD(dllimport);
  KEYWORD(dllexport);
  KEYWORD(common);
  KEYWORD(default);
  KEYWORD(hidden);
  KEYWORD(protected);
  KEYWORD(unnamed_addr);
  KEYWORD(local_unnamed_addr);
  KEYWORD(externally_initialized);
  KEYWORD(extern_weak);
  KEYWORD(external);
  KEYWORD(thread_local);
  KEYWORD(localdynamic);
  KEYWORD(initialexec);
  KEYWORD(localexec);
  KEYWORD(zeroinitializer);
  KEYWORD(undef);
  KEYWORD(null);
  KEYWORD(none);
  KEYWORD(to);
  KEYWORD(caller);
  KEYWORD(within);
  KEYWORD(from);
  KEYWORD(tail);
  KEYWORD(musttail);
  KEYWORD(notail);
  KEYWORD(target);
  KEYWORD(triple);
  KEYWORD(source_filename);
  KEYWORD(unwind);
  KEYWORD(deplibs);             // FIXME: Remove in 4.0.
  KEYWORD(datalayout);
  KEYWORD(volatile);
  KEYWORD(atomic);
  KEYWORD(unordered);
  KEYWORD(monotonic);
  KEYWORD(acquire);
  KEYWORD(release);
  KEYWORD(acq_rel);
  KEYWORD(seq_cst);
  KEYWORD(syncscope);

  KEYWORD(nnan);
  KEYWORD(ninf);
  KEYWORD(nsz);
  KEYWORD(arcp);
  KEYWORD(contract);
  KEYWORD(reassoc);
  KEYWORD(afn);
  KEYWORD(fast);
  KEYWORD(nuw);
  KEYWORD(nsw);
  KEYWORD(exact);
  KEYWORD(inbounds);
  KEYWORD(inrange);
  KEYWORD(align);
  KEYWORD(addrspace);
  KEYWORD(section);
  KEYWORD(partition);
  KEYWORD(alias);
  KEYWORD(ifunc);
  KEYWORD(module);
  KEYWORD(asm);
  KEYWORD(sideeffect);
  KEYWORD(alignstack);
  KEYWORD(inteldialect);
  KEYWORD(gc);
  KEYWORD(prefix);
  KEYWORD(prologue);

  KEYWORD(ccc);
  KEYWORD(fastcc);
  KEYWORD(coldcc);
  KEYWORD(cfguard_checkcc);
  KEYWORD(x86_stdcallcc);
  KEYWORD(x86_fastcallcc);
  KEYWORD(x86_thiscallcc);
  KEYWORD(x86_vectorcallcc);
  KEYWORD(arm_apcscc);
  KEYWORD(arm_aapcscc);
  KEYWORD(arm_aapcs_vfpcc);
  KEYWORD(aarch64_vector_pcs);
  KEYWORD(aarch64_sve_vector_pcs);
  KEYWORD(msp430_intrcc);
  KEYWORD(avr_intrcc);
  KEYWORD(avr_signalcc);
  KEYWORD(ptx_kernel);
  KEYWORD(ptx_device);
  KEYWORD(spir_kernel);
  KEYWORD(spir_func);
  KEYWORD(intel_ocl_bicc);
  KEYWORD(x86_64_sysvcc);
  KEYWORD(win64cc);
  KEYWORD(x86_regcallcc);
  KEYWORD(webkit_jscc);
  KEYWORD(swiftcc);
  KEYWORD(anyregcc);
  KEYWORD(preserve_mostcc);
  KEYWORD(preserve_allcc);
  KEYWORD(ghccc);
  KEYWORD(x86_intrcc);
  KEYWORD(hhvmcc);
  KEYWORD(hhvm_ccc);
  KEYWORD(cxx_fast_tlscc);
  KEYWORD(amdgpu_vs);
  KEYWORD(amdgpu_ls);
  KEYWORD(amdgpu_hs);
  KEYWORD(amdgpu_es);
  KEYWORD(amdgpu_gs);
  KEYWORD(amdgpu_ps);
  KEYWORD(amdgpu_cs);
  KEYWORD(amdgpu_kernel);
  KEYWORD(tailcc);

  KEYWORD(cc);
  KEYWORD(c);

  KEYWORD(attributes);

  KEYWORD(alwaysinline);
  KEYWORD(allocsize);
  KEYWORD(argmemonly);
  KEYWORD(builtin);
  KEYWORD(byval);
  KEYWORD(inalloca);
  KEYWORD(cold);
  KEYWORD(convergent);
  KEYWORD(dereferenceable);
  KEYWORD(dereferenceable_or_null);
  KEYWORD(inaccessiblememonly);
  KEYWORD(inaccessiblemem_or_argmemonly);
  KEYWORD(inlinehint);
  KEYWORD(inreg);
  KEYWORD(jumptable);
  KEYWORD(mask);
  KEYWORD(minsize);
  KEYWORD(naked);
  KEYWORD(nest);
  KEYWORD(noalias);
  KEYWORD(nobuiltin);
  KEYWORD(nocapture);
  KEYWORD(noduplicate);
  KEYWORD(nofree);
  KEYWORD(noimplicitfloat);
  KEYWORD(noinline);
  KEYWORD(norecurse);
  KEYWORD(nonlazybind);
  KEYWORD(nonnull);
  KEYWORD(noredzone);
  KEYWORD(noreturn);
  KEYWORD(nosync);
  KEYWORD(nocf_check);
  KEYWORD(nounwind);
  KEYWORD(optforfuzzing);
  KEYWORD(optnone);
  KEYWORD(optsize);
<<<<<<< HEAD
  KEYWORD(passthru);
=======
  KEYWORD(preallocated);
>>>>>>> aef203c6
  KEYWORD(readnone);
  KEYWORD(readonly);
  KEYWORD(returned);
  KEYWORD(returns_twice);
  KEYWORD(signext);
  KEYWORD(speculatable);
  KEYWORD(sret);
  KEYWORD(ssp);
  KEYWORD(sspreq);
  KEYWORD(sspstrong);
  KEYWORD(strictfp);
  KEYWORD(safestack);
  KEYWORD(shadowcallstack);
  KEYWORD(sanitize_address);
  KEYWORD(sanitize_hwaddress);
  KEYWORD(sanitize_memtag);
  KEYWORD(sanitize_thread);
  KEYWORD(sanitize_memory);
  KEYWORD(speculative_load_hardening);
  KEYWORD(swifterror);
  KEYWORD(swiftself);
  KEYWORD(uwtable);
  KEYWORD(willreturn);
  KEYWORD(vlen);
  KEYWORD(writeonly);
  KEYWORD(zeroext);
  KEYWORD(immarg);

  KEYWORD(type);
  KEYWORD(opaque);

  KEYWORD(comdat);

  // Comdat types
  KEYWORD(any);
  KEYWORD(exactmatch);
  KEYWORD(largest);
  KEYWORD(noduplicates);
  KEYWORD(samesize);

  KEYWORD(eq); KEYWORD(ne); KEYWORD(slt); KEYWORD(sgt); KEYWORD(sle);
  KEYWORD(sge); KEYWORD(ult); KEYWORD(ugt); KEYWORD(ule); KEYWORD(uge);
  KEYWORD(oeq); KEYWORD(one); KEYWORD(olt); KEYWORD(ogt); KEYWORD(ole);
  KEYWORD(oge); KEYWORD(ord); KEYWORD(uno); KEYWORD(ueq); KEYWORD(une);

  KEYWORD(xchg); KEYWORD(nand); KEYWORD(max); KEYWORD(min); KEYWORD(umax);
  KEYWORD(umin);

  KEYWORD(vscale);
  KEYWORD(x);
  KEYWORD(blockaddress);

  // Metadata types.
  KEYWORD(distinct);

  // Use-list order directives.
  KEYWORD(uselistorder);
  KEYWORD(uselistorder_bb);

  KEYWORD(personality);
  KEYWORD(cleanup);
  KEYWORD(catch);
  KEYWORD(filter);

  // Summary index keywords.
  KEYWORD(path);
  KEYWORD(hash);
  KEYWORD(gv);
  KEYWORD(guid);
  KEYWORD(name);
  KEYWORD(summaries);
  KEYWORD(flags);
  KEYWORD(linkage);
  KEYWORD(notEligibleToImport);
  KEYWORD(live);
  KEYWORD(dsoLocal);
  KEYWORD(canAutoHide);
  KEYWORD(function);
  KEYWORD(insts);
  KEYWORD(funcFlags);
  KEYWORD(readNone);
  KEYWORD(readOnly);
  KEYWORD(noRecurse);
  KEYWORD(returnDoesNotAlias);
  KEYWORD(noInline);
  KEYWORD(alwaysInline);
  KEYWORD(calls);
  KEYWORD(callee);
  KEYWORD(hotness);
  KEYWORD(unknown);
  KEYWORD(hot);
  KEYWORD(critical);
  KEYWORD(relbf);
  KEYWORD(variable);
  KEYWORD(vTableFuncs);
  KEYWORD(virtFunc);
  KEYWORD(aliasee);
  KEYWORD(refs);
  KEYWORD(typeIdInfo);
  KEYWORD(typeTests);
  KEYWORD(typeTestAssumeVCalls);
  KEYWORD(typeCheckedLoadVCalls);
  KEYWORD(typeTestAssumeConstVCalls);
  KEYWORD(typeCheckedLoadConstVCalls);
  KEYWORD(vFuncId);
  KEYWORD(offset);
  KEYWORD(args);
  KEYWORD(typeid);
  KEYWORD(typeidCompatibleVTable);
  KEYWORD(summary);
  KEYWORD(typeTestRes);
  KEYWORD(kind);
  KEYWORD(unsat);
  KEYWORD(byteArray);
  KEYWORD(inline);
  KEYWORD(single);
  KEYWORD(allOnes);
  KEYWORD(sizeM1BitWidth);
  KEYWORD(alignLog2);
  KEYWORD(sizeM1);
  KEYWORD(bitMask);
  KEYWORD(inlineBits);
  KEYWORD(vcall_visibility);
  KEYWORD(wpdResolutions);
  KEYWORD(wpdRes);
  KEYWORD(indir);
  KEYWORD(singleImpl);
  KEYWORD(branchFunnel);
  KEYWORD(singleImplName);
  KEYWORD(resByArg);
  KEYWORD(byArg);
  KEYWORD(uniformRetVal);
  KEYWORD(uniqueRetVal);
  KEYWORD(virtualConstProp);
  KEYWORD(info);
  KEYWORD(byte);
  KEYWORD(bit);
  KEYWORD(varFlags);

#undef KEYWORD

  // Keywords for types.
#define TYPEKEYWORD(STR, LLVMTY)                                               \
  do {                                                                         \
    if (Keyword == STR) {                                                      \
      TyVal = LLVMTY;                                                          \
      return lltok::Type;                                                      \
    }                                                                          \
  } while (false)

  TYPEKEYWORD("void",      Type::getVoidTy(Context));
  TYPEKEYWORD("half",      Type::getHalfTy(Context));
  TYPEKEYWORD("float",     Type::getFloatTy(Context));
  TYPEKEYWORD("double",    Type::getDoubleTy(Context));
  TYPEKEYWORD("x86_fp80",  Type::getX86_FP80Ty(Context));
  TYPEKEYWORD("fp128",     Type::getFP128Ty(Context));
  TYPEKEYWORD("ppc_fp128", Type::getPPC_FP128Ty(Context));
  TYPEKEYWORD("label",     Type::getLabelTy(Context));
  TYPEKEYWORD("metadata",  Type::getMetadataTy(Context));
  TYPEKEYWORD("x86_mmx",   Type::getX86_MMXTy(Context));
  TYPEKEYWORD("token",     Type::getTokenTy(Context));

#undef TYPEKEYWORD

  // Keywords for instructions.
#define INSTKEYWORD(STR, Enum)                                                 \
  do {                                                                         \
    if (Keyword == #STR) {                                                     \
      UIntVal = Instruction::Enum;                                             \
      return lltok::kw_##STR;                                                  \
    }                                                                          \
  } while (false)

  INSTKEYWORD(fneg,  FNeg);

  INSTKEYWORD(add,   Add);  INSTKEYWORD(fadd,   FAdd);
  INSTKEYWORD(sub,   Sub);  INSTKEYWORD(fsub,   FSub);
  INSTKEYWORD(mul,   Mul);  INSTKEYWORD(fmul,   FMul);
  INSTKEYWORD(udiv,  UDiv); INSTKEYWORD(sdiv,  SDiv); INSTKEYWORD(fdiv,  FDiv);
  INSTKEYWORD(urem,  URem); INSTKEYWORD(srem,  SRem); INSTKEYWORD(frem,  FRem);
  INSTKEYWORD(shl,   Shl);  INSTKEYWORD(lshr,  LShr); INSTKEYWORD(ashr,  AShr);
  INSTKEYWORD(and,   And);  INSTKEYWORD(or,    Or);   INSTKEYWORD(xor,   Xor);
  INSTKEYWORD(icmp,  ICmp); INSTKEYWORD(fcmp,  FCmp);

  INSTKEYWORD(phi,         PHI);
  INSTKEYWORD(call,        Call);
  INSTKEYWORD(trunc,       Trunc);
  INSTKEYWORD(zext,        ZExt);
  INSTKEYWORD(sext,        SExt);
  INSTKEYWORD(fptrunc,     FPTrunc);
  INSTKEYWORD(fpext,       FPExt);
  INSTKEYWORD(uitofp,      UIToFP);
  INSTKEYWORD(sitofp,      SIToFP);
  INSTKEYWORD(fptoui,      FPToUI);
  INSTKEYWORD(fptosi,      FPToSI);
  INSTKEYWORD(inttoptr,    IntToPtr);
  INSTKEYWORD(ptrtoint,    PtrToInt);
  INSTKEYWORD(bitcast,     BitCast);
  INSTKEYWORD(addrspacecast, AddrSpaceCast);
  INSTKEYWORD(select,      Select);
  INSTKEYWORD(va_arg,      VAArg);
  INSTKEYWORD(ret,         Ret);
  INSTKEYWORD(br,          Br);
  INSTKEYWORD(switch,      Switch);
  INSTKEYWORD(indirectbr,  IndirectBr);
  INSTKEYWORD(invoke,      Invoke);
  INSTKEYWORD(resume,      Resume);
  INSTKEYWORD(unreachable, Unreachable);
  INSTKEYWORD(callbr,      CallBr);

  INSTKEYWORD(alloca,      Alloca);
  INSTKEYWORD(load,        Load);
  INSTKEYWORD(store,       Store);
  INSTKEYWORD(cmpxchg,     AtomicCmpXchg);
  INSTKEYWORD(atomicrmw,   AtomicRMW);
  INSTKEYWORD(fence,       Fence);
  INSTKEYWORD(getelementptr, GetElementPtr);

  INSTKEYWORD(extractelement, ExtractElement);
  INSTKEYWORD(insertelement,  InsertElement);
  INSTKEYWORD(shufflevector,  ShuffleVector);
  INSTKEYWORD(extractvalue,   ExtractValue);
  INSTKEYWORD(insertvalue,    InsertValue);
  INSTKEYWORD(landingpad,     LandingPad);
  INSTKEYWORD(cleanupret,     CleanupRet);
  INSTKEYWORD(catchret,       CatchRet);
  INSTKEYWORD(catchswitch,  CatchSwitch);
  INSTKEYWORD(catchpad,     CatchPad);
  INSTKEYWORD(cleanuppad,   CleanupPad);

  INSTKEYWORD(freeze,       Freeze);

#undef INSTKEYWORD

#define DWKEYWORD(TYPE, TOKEN)                                                 \
  do {                                                                         \
    if (Keyword.startswith("DW_" #TYPE "_")) {                                 \
      StrVal.assign(Keyword.begin(), Keyword.end());                           \
      return lltok::TOKEN;                                                     \
    }                                                                          \
  } while (false)

  DWKEYWORD(TAG, DwarfTag);
  DWKEYWORD(ATE, DwarfAttEncoding);
  DWKEYWORD(VIRTUALITY, DwarfVirtuality);
  DWKEYWORD(LANG, DwarfLang);
  DWKEYWORD(CC, DwarfCC);
  DWKEYWORD(OP, DwarfOp);
  DWKEYWORD(MACINFO, DwarfMacinfo);

#undef DWKEYWORD

  if (Keyword.startswith("DIFlag")) {
    StrVal.assign(Keyword.begin(), Keyword.end());
    return lltok::DIFlag;
  }

  if (Keyword.startswith("DISPFlag")) {
    StrVal.assign(Keyword.begin(), Keyword.end());
    return lltok::DISPFlag;
  }

  if (Keyword.startswith("CSK_")) {
    StrVal.assign(Keyword.begin(), Keyword.end());
    return lltok::ChecksumKind;
  }

  if (Keyword == "NoDebug" || Keyword == "FullDebug" ||
      Keyword == "LineTablesOnly" || Keyword == "DebugDirectivesOnly") {
    StrVal.assign(Keyword.begin(), Keyword.end());
    return lltok::EmissionKind;
  }

  if (Keyword == "GNU" || Keyword == "None" || Keyword == "Default") {
    StrVal.assign(Keyword.begin(), Keyword.end());
    return lltok::NameTableKind;
  }

  // Check for [us]0x[0-9A-Fa-f]+ which are Hexadecimal constant generated by
  // the CFE to avoid forcing it to deal with 64-bit numbers.
  if ((TokStart[0] == 'u' || TokStart[0] == 's') &&
      TokStart[1] == '0' && TokStart[2] == 'x' &&
      isxdigit(static_cast<unsigned char>(TokStart[3]))) {
    int len = CurPtr-TokStart-3;
    uint32_t bits = len * 4;
    StringRef HexStr(TokStart + 3, len);
    if (!all_of(HexStr, isxdigit)) {
      // Bad token, return it as an error.
      CurPtr = TokStart+3;
      return lltok::Error;
    }
    APInt Tmp(bits, HexStr, 16);
    uint32_t activeBits = Tmp.getActiveBits();
    if (activeBits > 0 && activeBits < bits)
      Tmp = Tmp.trunc(activeBits);
    APSIntVal = APSInt(Tmp, TokStart[0] == 'u');
    return lltok::APSInt;
  }

  // If this is "cc1234", return this as just "cc".
  if (TokStart[0] == 'c' && TokStart[1] == 'c') {
    CurPtr = TokStart+2;
    return lltok::kw_cc;
  }

  // Finally, if this isn't known, return an error.
  CurPtr = TokStart+1;
  return lltok::Error;
}

/// Lex all tokens that start with a 0x prefix, knowing they match and are not
/// labels.
///    HexFPConstant     0x[0-9A-Fa-f]+
///    HexFP80Constant   0xK[0-9A-Fa-f]+
///    HexFP128Constant  0xL[0-9A-Fa-f]+
///    HexPPC128Constant 0xM[0-9A-Fa-f]+
///    HexHalfConstant   0xH[0-9A-Fa-f]+
lltok::Kind LLLexer::Lex0x() {
  CurPtr = TokStart + 2;

  char Kind;
  if ((CurPtr[0] >= 'K' && CurPtr[0] <= 'M') || CurPtr[0] == 'H') {
    Kind = *CurPtr++;
  } else {
    Kind = 'J';
  }

  if (!isxdigit(static_cast<unsigned char>(CurPtr[0]))) {
    // Bad token, return it as an error.
    CurPtr = TokStart+1;
    return lltok::Error;
  }

  while (isxdigit(static_cast<unsigned char>(CurPtr[0])))
    ++CurPtr;

  if (Kind == 'J') {
    // HexFPConstant - Floating point constant represented in IEEE format as a
    // hexadecimal number for when exponential notation is not precise enough.
    // Half, Float, and double only.
    APFloatVal = APFloat(APFloat::IEEEdouble(),
                         APInt(64, HexIntToVal(TokStart + 2, CurPtr)));
    return lltok::APFloat;
  }

  uint64_t Pair[2];
  switch (Kind) {
  default: llvm_unreachable("Unknown kind!");
  case 'K':
    // F80HexFPConstant - x87 long double in hexadecimal format (10 bytes)
    FP80HexToIntPair(TokStart+3, CurPtr, Pair);
    APFloatVal = APFloat(APFloat::x87DoubleExtended(), APInt(80, Pair));
    return lltok::APFloat;
  case 'L':
    // F128HexFPConstant - IEEE 128-bit in hexadecimal format (16 bytes)
    HexToIntPair(TokStart+3, CurPtr, Pair);
    APFloatVal = APFloat(APFloat::IEEEquad(), APInt(128, Pair));
    return lltok::APFloat;
  case 'M':
    // PPC128HexFPConstant - PowerPC 128-bit in hexadecimal format (16 bytes)
    HexToIntPair(TokStart+3, CurPtr, Pair);
    APFloatVal = APFloat(APFloat::PPCDoubleDouble(), APInt(128, Pair));
    return lltok::APFloat;
  case 'H':
    APFloatVal = APFloat(APFloat::IEEEhalf(),
                         APInt(16,HexIntToVal(TokStart+3, CurPtr)));
    return lltok::APFloat;
  }
}

/// Lex tokens for a label or a numeric constant, possibly starting with -.
///    Label             [-a-zA-Z$._0-9]+:
///    NInteger          -[0-9]+
///    FPConstant        [-+]?[0-9]+[.][0-9]*([eE][-+]?[0-9]+)?
///    PInteger          [0-9]+
///    HexFPConstant     0x[0-9A-Fa-f]+
///    HexFP80Constant   0xK[0-9A-Fa-f]+
///    HexFP128Constant  0xL[0-9A-Fa-f]+
///    HexPPC128Constant 0xM[0-9A-Fa-f]+
lltok::Kind LLLexer::LexDigitOrNegative() {
  // If the letter after the negative is not a number, this is probably a label.
  if (!isdigit(static_cast<unsigned char>(TokStart[0])) &&
      !isdigit(static_cast<unsigned char>(CurPtr[0]))) {
    // Okay, this is not a number after the -, it's probably a label.
    if (const char *End = isLabelTail(CurPtr)) {
      StrVal.assign(TokStart, End-1);
      CurPtr = End;
      return lltok::LabelStr;
    }

    return lltok::Error;
  }

  // At this point, it is either a label, int or fp constant.

  // Skip digits, we have at least one.
  for (; isdigit(static_cast<unsigned char>(CurPtr[0])); ++CurPtr)
    /*empty*/;

  // Check if this is a fully-numeric label:
  if (isdigit(TokStart[0]) && CurPtr[0] == ':') {
    uint64_t Val = atoull(TokStart, CurPtr);
    ++CurPtr; // Skip the colon.
    if ((unsigned)Val != Val)
      Error("invalid value number (too large)!");
    UIntVal = unsigned(Val);
    return lltok::LabelID;
  }

  // Check to see if this really is a string label, e.g. "-1:".
  if (isLabelChar(CurPtr[0]) || CurPtr[0] == ':') {
    if (const char *End = isLabelTail(CurPtr)) {
      StrVal.assign(TokStart, End-1);
      CurPtr = End;
      return lltok::LabelStr;
    }
  }

  // If the next character is a '.', then it is a fp value, otherwise its
  // integer.
  if (CurPtr[0] != '.') {
    if (TokStart[0] == '0' && TokStart[1] == 'x')
      return Lex0x();
    APSIntVal = APSInt(StringRef(TokStart, CurPtr - TokStart));
    return lltok::APSInt;
  }

  ++CurPtr;

  // Skip over [0-9]*([eE][-+]?[0-9]+)?
  while (isdigit(static_cast<unsigned char>(CurPtr[0]))) ++CurPtr;

  if (CurPtr[0] == 'e' || CurPtr[0] == 'E') {
    if (isdigit(static_cast<unsigned char>(CurPtr[1])) ||
        ((CurPtr[1] == '-' || CurPtr[1] == '+') &&
          isdigit(static_cast<unsigned char>(CurPtr[2])))) {
      CurPtr += 2;
      while (isdigit(static_cast<unsigned char>(CurPtr[0]))) ++CurPtr;
    }
  }

  APFloatVal = APFloat(APFloat::IEEEdouble(),
                       StringRef(TokStart, CurPtr - TokStart));
  return lltok::APFloat;
}

/// Lex a floating point constant starting with +.
///    FPConstant  [-+]?[0-9]+[.][0-9]*([eE][-+]?[0-9]+)?
lltok::Kind LLLexer::LexPositive() {
  // If the letter after the negative is a number, this is probably not a
  // label.
  if (!isdigit(static_cast<unsigned char>(CurPtr[0])))
    return lltok::Error;

  // Skip digits.
  for (++CurPtr; isdigit(static_cast<unsigned char>(CurPtr[0])); ++CurPtr)
    /*empty*/;

  // At this point, we need a '.'.
  if (CurPtr[0] != '.') {
    CurPtr = TokStart+1;
    return lltok::Error;
  }

  ++CurPtr;

  // Skip over [0-9]*([eE][-+]?[0-9]+)?
  while (isdigit(static_cast<unsigned char>(CurPtr[0]))) ++CurPtr;

  if (CurPtr[0] == 'e' || CurPtr[0] == 'E') {
    if (isdigit(static_cast<unsigned char>(CurPtr[1])) ||
        ((CurPtr[1] == '-' || CurPtr[1] == '+') &&
        isdigit(static_cast<unsigned char>(CurPtr[2])))) {
      CurPtr += 2;
      while (isdigit(static_cast<unsigned char>(CurPtr[0]))) ++CurPtr;
    }
  }

  APFloatVal = APFloat(APFloat::IEEEdouble(),
                       StringRef(TokStart, CurPtr - TokStart));
  return lltok::APFloat;
}<|MERGE_RESOLUTION|>--- conflicted
+++ resolved
@@ -668,11 +668,8 @@
   KEYWORD(optforfuzzing);
   KEYWORD(optnone);
   KEYWORD(optsize);
-<<<<<<< HEAD
   KEYWORD(passthru);
-=======
   KEYWORD(preallocated);
->>>>>>> aef203c6
   KEYWORD(readnone);
   KEYWORD(readonly);
   KEYWORD(returned);
