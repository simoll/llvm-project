--- conflicted
+++ resolved
@@ -3224,14 +3224,7 @@
       IsUnaryAbs = true;
       Opc = ISD::ABS;
       break;
-<<<<<<< HEAD
-    case SPF_NABS:
-      // TODO: we need to produce sub(0, abs(X)).
-    default:
-      break;
-=======
     default: break;
->>>>>>> 8b618263
     }
 
     if (!IsUnaryAbs && Opc != ISD::DELETED_NODE &&
@@ -4479,14 +4472,8 @@
   if (!UniformBase) {
     Base = DAG.getConstant(0, sdl, TLI.getPointerTy(DAG.getDataLayout()));
     Index = getValue(Ptr);
-<<<<<<< HEAD
-    IndexType = ISD::SIGNED_SCALED;
-    Scale =
-        DAG.getTargetConstant(1, sdl, TLI.getPointerTy(DAG.getDataLayout()));
-=======
     IndexType = ISD::SIGNED_UNSCALED;
     Scale = DAG.getTargetConstant(1, sdl, TLI.getPointerTy(DAG.getDataLayout()));
->>>>>>> 8b618263
   }
   SDValue Ops[] = {Root, Src0, Mask, Base, Index, Scale};
   SDValue Gather = DAG.getMaskedGather(DAG.getVTList(VT, MVT::Other), VT, sdl,
@@ -5704,9 +5691,8 @@
 
   if (!Op) {
     // Create a DBG_VALUE for each decomposed value in ArgRegs to cover Reg
-<<<<<<< HEAD
     auto splitMultiRegDbgValue =
-        [&](ArrayRef<std::pair<unsigned, unsigned>> SplitRegs) {
+        [&](ArrayRef<std::pair<unsigned, TypeSize>> SplitRegs) {
           unsigned Offset = 0;
           for (auto RegAndSize : SplitRegs) {
             // If the expression is already a fragment, the current register
@@ -5725,28 +5711,6 @@
                 RegFragmentSizeInBits = ExprFragmentSizeInBits - Offset;
               }
             }
-=======
-    auto splitMultiRegDbgValue = [&](ArrayRef<std::pair<unsigned, TypeSize>>
-                                         SplitRegs) {
-      unsigned Offset = 0;
-      for (auto RegAndSize : SplitRegs) {
-        // If the expression is already a fragment, the current register
-        // offset+size might extend beyond the fragment. In this case, only
-        // the register bits that are inside the fragment are relevant.
-        int RegFragmentSizeInBits = RegAndSize.second;
-        if (auto ExprFragmentInfo = Expr->getFragmentInfo()) {
-          uint64_t ExprFragmentSizeInBits = ExprFragmentInfo->SizeInBits;
-          // The register is entirely outside the expression fragment,
-          // so is irrelevant for debug info.
-          if (Offset >= ExprFragmentSizeInBits)
-            break;
-          // The register is partially outside the expression fragment, only
-          // the low bits within the fragment are relevant for debug info.
-          if (Offset + RegFragmentSizeInBits > ExprFragmentSizeInBits) {
-            RegFragmentSizeInBits = ExprFragmentSizeInBits - Offset;
-          }
-        }
->>>>>>> 8b618263
 
             auto FragmentExpr = DIExpression::createFragmentExpression(
                 Expr, Offset, RegFragmentSizeInBits);
@@ -6427,18 +6391,10 @@
 #include "llvm/IR/ConstrainedOps.def"
     visitConstrainedFPIntrinsic(cast<ConstrainedFPIntrinsic>(I));
     return;
-<<<<<<< HEAD
-
-=======
->>>>>>> 8b618263
 #define BEGIN_REGISTER_VP_INTRINSIC(VPID, ...) case Intrinsic::VPID:
 #include "llvm/IR/VPIntrinsics.def"
     visitVectorPredicationIntrinsic(cast<VPIntrinsic>(I));
     return;
-<<<<<<< HEAD
-
-=======
->>>>>>> 8b618263
   case Intrinsic::fmuladd: {
     EVT VT = TLI.getValueType(DAG.getDataLayout(), I.getType());
     if (TM.Options.AllowFPOpFusion != FPOpFusion::Strict &&
@@ -6784,11 +6740,6 @@
             .getAttribute(AttributeList::FunctionIndex, "trap-func-name")
             .getValueAsString();
     if (TrapFuncName.empty()) {
-<<<<<<< HEAD
-      ISD::NodeType Op =
-          (Intrinsic == Intrinsic::trap) ? ISD::TRAP : ISD::DEBUGTRAP;
-      DAG.setRoot(DAG.getNode(Op, sdl, MVT::Other, getRoot()));
-=======
       switch (Intrinsic) {
       case Intrinsic::trap:
         DAG.setRoot(DAG.getNode(ISD::TRAP, sdl, MVT::Other, getRoot()));
@@ -6805,7 +6756,6 @@
         break;
       default: llvm_unreachable("unknown trap intrinsic");
       }
->>>>>>> 8b618263
       return;
     }
     TargetLowering::ArgListTy Args;
@@ -7381,7 +7331,6 @@
   setValue(&FPI, FPResult);
 }
 
-<<<<<<< HEAD
 void SelectionDAGBuilder::visitCmpVP(const VPIntrinsic &I) {
   ISD::CondCode Condition;
   CmpInst::Predicate predicate = I.getCmpPredicate();
@@ -7419,26 +7368,15 @@
   return RelaxedOC;
 }
 
-static Optional<unsigned> getISDForVPIntrinsic(const VPIntrinsic &VPIntrin) {
-  Optional<unsigned> ResID;
-  unsigned IntrinID = VPIntrin.getIntrinsicID();
-
-  // Otw, use the cannonical mapping
-  switch (IntrinID) {
-#define BEGIN_REGISTER_VP_INTRINSIC(VPID, ...) case Intrinsic::VPID:
-#define HANDLE_VP_TO_SDNODE(VPISD) ResID = ISD::VPISD;
-=======
 static unsigned getISDForVPIntrinsic(const VPIntrinsic &VPIntrin) {
   Optional<unsigned> ResOPC;
   switch (VPIntrin.getIntrinsicID()) {
 #define BEGIN_REGISTER_VP_INTRINSIC(INTRIN, ...) case Intrinsic::INTRIN:
 #define BEGIN_REGISTER_VP_SDNODE(VPSDID, ...) ResOPC = ISD::VPSDID;
->>>>>>> 8b618263
 #define END_REGISTER_VP_INTRINSIC(...) break;
 #include "llvm/IR/VPIntrinsics.def"
   }
 
-<<<<<<< HEAD
   return ResID;
 }
 
@@ -7508,18 +7446,11 @@
   }
 
   setValue(&VPIntrin, ResV);
-=======
-  if (!ResOPC.hasValue())
-    llvm_unreachable(
-        "Inconsistency: no SDNode available for this VPIntrinsic!");
-
-  return ResOPC.getValue();
->>>>>>> 8b618263
 }
 
 void SelectionDAGBuilder::visitVectorPredicationIntrinsic(
     const VPIntrinsic &VPIntrin) {
-<<<<<<< HEAD
+
   if (VPIntrin.isReductionOp()) {
     visitReduceVP(VPIntrin);
     return;
@@ -7547,19 +7478,15 @@
     visitCmpVP(VPIntrin);
     return;
   }
-  unsigned Opcode = getISDForVPIntrinsic(VPIntrin).getValue();
+  unsigned Opcode = getISDForVPIntrinsic(VPIntrin);
 
   // TODO memory evl: SDValue Chain = getRoot();
-=======
-  unsigned Opcode = getISDForVPIntrinsic(VPIntrin);
->>>>>>> 8b618263
 
   SmallVector<EVT, 4> ValueVTs;
   const TargetLowering &TLI = DAG.getTargetLoweringInfo();
   ComputeValueVTs(TLI, DAG.getDataLayout(), VPIntrin.getType(), ValueVTs);
   SDVTList VTs = DAG.getVTList(ValueVTs);
 
-<<<<<<< HEAD
   // ValueVTs.push_back(MVT::Other); // Out chain
 
   // Request Operands
@@ -7600,16 +7527,6 @@
 
   // attach flags and return
   setValue(&VPIntrin, VPResult);
-=======
-  // Request operands.
-  SmallVector<SDValue, 7> OpValues;
-  for (int i = 0; i < (int)VPIntrin.getNumArgOperands(); ++i)
-    OpValues.push_back(getValue(VPIntrin.getArgOperand(i)));
-
-  SDLoc DL = getCurSDLoc();
-  SDValue Result = DAG.getNode(Opcode, DL, VTs, OpValues);
-  setValue(&VPIntrin, Result);
->>>>>>> 8b618263
 }
 
 std::pair<SDValue, SDValue>
