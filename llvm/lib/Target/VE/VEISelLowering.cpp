--- conflicted
+++ resolved
@@ -2769,11 +2769,7 @@
                      std::min(PtrVT.getSizeInBits(), VT.getSizeInBits()) / 8);
 }
 
-<<<<<<< HEAD
-SDValue VETargetLowering::LowerDYNAMIC_STACKALLOC(SDValue Op,
-=======
 SDValue VETargetLowering::lowerDYNAMIC_STACKALLOC(SDValue Op,
->>>>>>> f334156b
                                                   SelectionDAG &DAG) const {
   // Generate following code.
   //   (void)__llvm_grow_stack(size);
@@ -2819,20 +2815,11 @@
   TargetLowering::CallLoweringInfo CLI(DAG);
   CLI.setDebugLoc(DL)
       .setChain(Chain)
-<<<<<<< HEAD
-      .setCallee(CallingConv::VE_LLVM_GROW_STACK, RetTy, Callee,
-                 std::move(Args))
-      .setDiscardResult(true);
-  std::pair<SDValue, SDValue> pair = LowerCallTo(CLI);
-  Chain = pair.second;
-  SDValue Result = DAG.getNode(VEISD::GETSTACKTOP, dl, VT, Chain);
-=======
       .setCallee(CallingConv::PreserveAll, RetTy, Callee, std::move(Args))
       .setDiscardResult(true);
   std::pair<SDValue, SDValue> pair = LowerCallTo(CLI);
   Chain = pair.second;
   SDValue Result = DAG.getNode(VEISD::GETSTACKTOP, DL, VT, Chain);
->>>>>>> f334156b
   if (NeedsAlign) {
     Result = DAG.getNode(ISD::ADD, DL, VT, Result,
                          DAG.getConstant((Alignment->value() - 1ULL), DL, VT));
@@ -2840,19 +2827,11 @@
                          DAG.getConstant(~(Alignment->value() - 1ULL), DL, VT));
   }
   //  Chain = Result.getValue(1);
-<<<<<<< HEAD
-  Chain = DAG.getCALLSEQ_END(Chain, DAG.getIntPtrConstant(0, dl, true),
-                             DAG.getIntPtrConstant(0, dl, true), SDValue(), dl);
-
-  SDValue Ops[2] = {Result, Chain};
-  return DAG.getMergeValues(Ops, dl);
-=======
   Chain = DAG.getCALLSEQ_END(Chain, DAG.getIntPtrConstant(0, DL, true),
                              DAG.getIntPtrConstant(0, DL, true), SDValue(), DL);
 
   SDValue Ops[2] = {Result, Chain};
   return DAG.getMergeValues(Ops, DL);
->>>>>>> f334156b
 }
 
 static SDValue LowerFRAMEADDR(SDValue Op, SelectionDAG &DAG,
@@ -3093,9 +3072,6 @@
   return DAG.getNode(ISD::TokenFactor, dl, MVT::Other, OutChains);
 }
 
-<<<<<<< HEAD
-SDValue VETargetLowering::LowerSTORE(SDValue Op, SelectionDAG &DAG) const {
-=======
 static SDValue LowerCTLZ(SDValue Op, SelectionDAG &DAG)
 {
   // Using defult promote doesn't work well for VE, so that creating custom
@@ -3181,7 +3157,6 @@
 static SDValue LowerSTORE(SDValue Op, SelectionDAG &DAG,
                           const VETargetLowering &TLI)
 {
->>>>>>> f334156b
   SDLoc dl(Op);
   StoreSDNode *St = cast<StoreSDNode>(Op.getNode());
 
@@ -3402,74 +3377,8 @@
     return CDAG.CreateInsertMask(ActualMaskV, ElemV, IndexV);
   }
 
-<<<<<<< HEAD
   // Insertion is legal for other V64 types.
   return Op;
-=======
-  if (firstrot < 0)
-    firstrot *= -1;
-  else
-    firstrot = 256 - firstrot;
-  if (secondrot < 0)
-    secondrot *= -1;
-  else
-    secondrot = 256 - secondrot;
-
-  EVT i32 = EVT::getIntegerVT(*DAG.getContext(), 32);
-  EVT i64 = EVT::getIntegerVT(*DAG.getContext(), 64);
-  EVT v256i1 = EVT::getVectorVT(*DAG.getContext(), EVT::getIntegerVT(*DAG.getContext(), 1), 256);
-
-  SDValue VL = SDValue(
-    DAG.getMachineNode(VE::LEAzii, dl, MVT::i64,
-                       DAG.getTargetConstant(0, dl, MVT::i32),
-                       DAG.getTargetConstant(0, dl, MVT::i32),
-                       DAG.getTargetConstant(resultSize, dl, MVT::i32)), 0);
-  SDValue SubLow32 = DAG.getTargetConstant(VE::sub_i32, dl, MVT::i32);
-  VL = SDValue(DAG.getMachineNode(
-      TargetOpcode::EXTRACT_SUBREG, dl, i32,
-      VL, SubLow32), 0);
-  //SDValue VL = DAG.getTargetConstant(resultSize, dl, MVT::i32);
-  SDValue firstrotated
-	  = firstrot % 256 != 0
-	  ? SDValue(DAG.getMachineNode(VE::vmv_vIvl, dl, firstVec.getSimpleValueType(),
-				  {DAG.getConstant(firstrot % 256, dl, i32), firstVec, VL}), 0)
-	  : firstVec;
-  SDValue secondrotated
-	  = secondrot % 256 != 0
-	  ? SDValue(DAG.getMachineNode(VE::vmv_vIvl, dl, secondVec.getSimpleValueType(),
-				  {DAG.getConstant(secondrot % 256, dl, i32), secondVec, VL}), 0)
-	  : secondVec;
-
-  int block = firstsecond / 64;
-  int secondblock = firstsecond % 64;
-
-  SDValue Mask = DAG.getUNDEF(v256i1);
-
-  for (int i = 0; i < block; i++) {
-    //set blocks to all 0s
-    SDValue mask = inv_order ? DAG.getConstant(0xffffffffffffffff, dl, i64) : DAG.getConstant(0, dl, i64);
-    SDValue index = DAG.getTargetConstant(i, dl, i64);
-    Mask = SDValue(DAG.getMachineNode(VE::lvm_mmIs, dl, v256i1, {Mask, index, mask}), 0);
-  }
-
-  SDValue mask = DAG.getConstant(0xffffffffffffffff, dl, i64);
-  if (!inv_order)
-    mask = DAG.getNode(ISD::SRL, dl, i64, {mask, DAG.getConstant(secondblock, dl, i64)});
-  else
-    mask = DAG.getNode(ISD::SHL, dl, i64, {mask, DAG.getConstant(64 - secondblock, dl, i64)});
-  Mask = SDValue(DAG.getMachineNode(VE::lvm_mmIs, dl, v256i1, {Mask, DAG.getTargetConstant(block, dl, i64), mask}), 0);
-
-  for (int i = block + 1; i < 4; i++) {
-    //set blocks to all 1s
-    SDValue mask = inv_order ? DAG.getConstant(0, dl, i64) : DAG.getConstant(0xffffffffffffffff, dl, i64);
-    SDValue index = DAG.getTargetConstant(i, dl, i64);
-    Mask = SDValue(DAG.getMachineNode(VE::lvm_mmIs, dl, v256i1, {Mask, index, mask}), 0);
-  }
-
-  SDValue returnValue = SDValue(DAG.getMachineNode(VE::vmrg_vvvml, dl, Op.getSimpleValueType(), 
-			  {firstrotated, secondrotated, Mask, VL}), 0);
-  return returnValue;
->>>>>>> f334156b
 }
 
 SDValue VETargetLowering::LowerEXTRACT_VECTOR_ELT(SDValue Op,
@@ -3600,24 +3509,16 @@
   switch (Op.getOpcode()) {
   default:
     llvm_unreachable("Should not custom lower this!");
-<<<<<<< HEAD
-
-=======
   case ISD::BlockAddress:
     return LowerBlockAddress(Op, DAG);
   case ISD::DYNAMIC_STACKALLOC:
     return lowerDYNAMIC_STACKALLOC(Op, DAG);
   case ISD::GlobalAddress:
     return LowerGlobalAddress(Op, DAG);
->>>>>>> f334156b
   case ISD::RETURNADDR:
     return LowerRETURNADDR(Op, DAG, *this, Subtarget);
   case ISD::FRAMEADDR:
     return LowerFRAMEADDR(Op, DAG, *this, Subtarget);
-  case ISD::BlockAddress:
-    return LowerBlockAddress(Op, DAG);
-  case ISD::GlobalAddress:
-    return LowerGlobalAddress(Op, DAG);
   case ISD::GlobalTLSAddress:
     return LowerGlobalTLSAddress(Op, DAG);
   case ISD::ConstantPool:
@@ -3632,13 +3533,8 @@
     return LowerVASTART(Op, DAG);
   case ISD::VAARG:
     return LowerVAARG(Op, DAG);
-<<<<<<< HEAD
-  case ISD::DYNAMIC_STACKALLOC:
-    return LowerDYNAMIC_STACKALLOC(Op, DAG);
-=======
   case ISD::LOAD:
     return LowerLOAD(Op, DAG);
->>>>>>> f334156b
   case ISD::STORE:
     return LowerSTORE(Op, DAG);
   case ISD::ATOMIC_FENCE:
@@ -3673,9 +3569,6 @@
     // case ISD::VECREDUCE_AND:
     // case ISD::VECREDUCE_XOR:
 
-  case ISD::LOAD:
-    // custom f128 lowering
-    return LowerLOAD(Op, DAG);
   case ISD::MLOAD:
     return LowerMLOAD(Op, DAG, VVPExpansionMode::ToNativeWidth);
   case ISD::MSTORE:
@@ -4467,10 +4360,6 @@
   // Compare values.  If RHS is 0 and it is safe to calculate without
   // comparison, we don't generate an instruction for comparison.
   EVT CompVT = decideCompType(VT);
-<<<<<<< HEAD
-  // SDValue CompNode;
-=======
->>>>>>> f334156b
   if (CompVT == VT && safeWithoutComp(VT, Signed) &&
       (isNullConstant(RHS) || isNullFPConstant(RHS))) {
     return LHS;
