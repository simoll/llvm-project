//===-- VETargetMachine.cpp - Define TargetMachine for VE -----------------===//
//
// Part of the LLVM Project, under the Apache License v2.0 with LLVM Exceptions.
// See https://llvm.org/LICENSE.txt for license information.
// SPDX-License-Identifier: Apache-2.0 WITH LLVM-exception
//
//===----------------------------------------------------------------------===//
//
//
//===----------------------------------------------------------------------===//

#include "VETargetMachine.h"
#include "TargetInfo/VETargetInfo.h"
#include "VE.h"
#include "VETargetTransformInfo.h"
#include "llvm/CodeGen/Passes.h"
#include "llvm/CodeGen/TargetLoweringObjectFileImpl.h"
#include "llvm/CodeGen/TargetPassConfig.h"
#include "llvm/IR/LegacyPassManager.h"
#include "llvm/Support/TargetRegistry.h"

using namespace llvm;

#define DEBUG_TYPE "ve"

extern "C" LLVM_EXTERNAL_VISIBILITY void LLVMInitializeVETarget() {
  // Register the target.
  RegisterTargetMachine<VETargetMachine> X(getTheVETarget());
}

static std::string computeDataLayout(const Triple &T) {
  // Aurora VE is little endian
  std::string Ret = "e";

  // Use ELF mangling
  Ret += "-m:e";

  // Alignments for 64 bit integers.
  Ret += "-i64:64";

  // VE supports 32 bit and 64 bits integer on registers
  Ret += "-n32:64";

  // Stack alignment is 128 bits
  Ret += "-S128";

  // Vector alignments are 64 bits
  // Need to define all of them.  Otherwise, each alignment becomes
  // the size of each data by default.
<<<<<<< HEAD
  Ret += "-v64:64:64";          // for v2f32
=======
  Ret += "-v64:64:64"; // for v2f32
>>>>>>> 173bb3c2
  Ret += "-v128:64:64";
  Ret += "-v256:64:64";
  Ret += "-v512:64:64";
  Ret += "-v1024:64:64";
  Ret += "-v2048:64:64";
  Ret += "-v4096:64:64";
  Ret += "-v8192:64:64";
<<<<<<< HEAD
  Ret += "-v16384:64:64";       // for v256f64
=======
  Ret += "-v16384:64:64"; // for v256f64
>>>>>>> 173bb3c2

  return Ret;
}

static Reloc::Model getEffectiveRelocModel(Optional<Reloc::Model> RM) {
  if (!RM.hasValue())
    return Reloc::Static;
  return *RM;
}

class VEELFTargetObjectFile : public TargetLoweringObjectFileELF {
  void Initialize(MCContext &Ctx, const TargetMachine &TM) override {
    TargetLoweringObjectFileELF::Initialize(Ctx, TM);
    InitializeELF(TM.Options.UseInitArray);
  }
};

static std::unique_ptr<TargetLoweringObjectFile> createTLOF() {
  return std::make_unique<VEELFTargetObjectFile>();
}

/// Create an Aurora VE architecture model
VETargetMachine::VETargetMachine(const Target &T, const Triple &TT,
                                 StringRef CPU, StringRef FS,
                                 const TargetOptions &Options,
                                 Optional<Reloc::Model> RM,
                                 Optional<CodeModel::Model> CM,
                                 CodeGenOpt::Level OL, bool JIT)
    : LLVMTargetMachine(T, computeDataLayout(TT), TT, CPU, FS, Options,
                        getEffectiveRelocModel(RM),
                        getEffectiveCodeModel(CM, CodeModel::Small), OL),
      TLOF(createTLOF()),
      Subtarget(TT, std::string(CPU), std::string(FS), *this) {
  initAsmInfo();
}

VETargetMachine::~VETargetMachine() {}

TargetTransformInfo VETargetMachine::getTargetTransformInfo(const Function &F) {
  return TargetTransformInfo(VETTIImpl(this, F));
}

namespace {
/// VE Code Generator Pass Configuration Options.
class VEPassConfig : public TargetPassConfig {
public:
  VEPassConfig(VETargetMachine &TM, PassManagerBase &PM)
      : TargetPassConfig(TM, PM) {}

  VETargetMachine &getVETargetMachine() const {
    return getTM<VETargetMachine>();
  }

  void addIRPasses() override;
  bool addInstSelector() override;
  void addPreEmitPass() override;
};
} // namespace

TargetPassConfig *VETargetMachine::createPassConfig(PassManagerBase &PM) {
  return new VEPassConfig(*this, PM);
}

void VEPassConfig::addIRPasses() {
  // VE requires atomic expand pass.
  addPass(createAtomicExpandPass());
  TargetPassConfig::addIRPasses();
}

bool VEPassConfig::addInstSelector() {
  addPass(createVEISelDag(getVETargetMachine()));
  return false;
}

void VEPassConfig::addPreEmitPass() {
  // LVLGen should be called after scheduling and register allocation
  addPass(createLVLGenPass());
}<|MERGE_RESOLUTION|>--- conflicted
+++ resolved
@@ -47,11 +47,7 @@
   // Vector alignments are 64 bits
   // Need to define all of them.  Otherwise, each alignment becomes
   // the size of each data by default.
-<<<<<<< HEAD
-  Ret += "-v64:64:64";          // for v2f32
-=======
   Ret += "-v64:64:64"; // for v2f32
->>>>>>> 173bb3c2
   Ret += "-v128:64:64";
   Ret += "-v256:64:64";
   Ret += "-v512:64:64";
@@ -59,11 +55,7 @@
   Ret += "-v2048:64:64";
   Ret += "-v4096:64:64";
   Ret += "-v8192:64:64";
-<<<<<<< HEAD
-  Ret += "-v16384:64:64";       // for v256f64
-=======
   Ret += "-v16384:64:64"; // for v256f64
->>>>>>> 173bb3c2
 
   return Ret;
 }
