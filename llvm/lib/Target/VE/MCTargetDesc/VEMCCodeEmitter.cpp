--- conflicted
+++ resolved
@@ -144,28 +144,16 @@
   return 0;
 }
 
-<<<<<<< HEAD
-uint64_t VEMCCodeEmitter::
-getBranchTargetOpValue(const MCInst &MI, unsigned OpNo,
-                       SmallVectorImpl<MCFixup> &Fixups,
-                       const MCSubtargetInfo &STI) const {
-=======
 uint64_t
 VEMCCodeEmitter::getBranchTargetOpValue(const MCInst &MI, unsigned OpNo,
                                         SmallVectorImpl<MCFixup> &Fixups,
                                         const MCSubtargetInfo &STI) const {
->>>>>>> 18e356b7
   const MCOperand &MO = MI.getOperand(OpNo);
   if (MO.isReg() || MO.isImm())
     return getMachineOpValue(MI, MO, Fixups, STI);
 
-<<<<<<< HEAD
-  Fixups.push_back(MCFixup::create(0, MO.getExpr(),
-                                   (MCFixupKind)VE::fixup_ve_pc_lo32));
-=======
   Fixups.push_back(
       MCFixup::create(0, MO.getExpr(), (MCFixupKind)VE::fixup_ve_pc_lo32));
->>>>>>> 18e356b7
   return 0;
 }
 
