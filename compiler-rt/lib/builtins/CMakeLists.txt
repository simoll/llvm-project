# This directory contains a large amount of C code which provides
# generic implementations of the core runtime library along with optimized
# architecture-specific code in various subdirectories.

if (CMAKE_SOURCE_DIR STREQUAL CMAKE_CURRENT_SOURCE_DIR)
  cmake_minimum_required(VERSION 3.4.3)

  project(CompilerRTBuiltins C ASM)
  set(COMPILER_RT_STANDALONE_BUILD TRUE)
  set(COMPILER_RT_BUILTINS_STANDALONE_BUILD TRUE)
  list(INSERT CMAKE_MODULE_PATH 0
    "${CMAKE_SOURCE_DIR}/../../cmake"
    "${CMAKE_SOURCE_DIR}/../../cmake/Modules")
  include(base-config-ix)
  include(CompilerRTUtils)

  load_llvm_config()
  construct_compiler_rt_default_triple()

  if(APPLE)
    include(CompilerRTDarwinUtils)
  endif()
  if(CMAKE_HOST_APPLE AND APPLE)
    include(UseLibtool)
  endif()
  include(AddCompilerRT)
endif()

if (COMPILER_RT_STANDALONE_BUILD)
  # When compiler-rt is being built standalone, possibly as a cross-compilation
  # target, the target may or may not want position independent code. This
  # option provides an avenue through which the flag may be controlled when an
  # LLVM configuration is not being utilized.
  option(COMPILER_RT_BUILTINS_ENABLE_PIC
    "Turns on or off -fPIC for the builtin library source"
    ON)
endif()

include(builtin-config-ix)

# TODO: Need to add a mechanism for logging errors when builtin source files are
# added to a sub-directory and not this CMakeLists file.
set(GENERIC_SOURCES
  absvdi2.c
  absvsi2.c
  absvti2.c
  adddf3.c
  addsf3.c
  addtf3.c
  addvdi3.c
  addvsi3.c
  addvti3.c
  apple_versioning.c
  ashldi3.c
  ashlti3.c
  ashrdi3.c
  ashrti3.c
  bswapdi2.c
  bswapsi2.c
  clzdi2.c
  clzsi2.c
  clzti2.c
  cmpdi2.c
  cmpti2.c
  comparedf2.c
  comparesf2.c
  ctzdi2.c
  ctzsi2.c
  ctzti2.c
  divdc3.c
  divdf3.c
  divdi3.c
  divmoddi4.c
  divmodsi4.c
  divsc3.c
  divsf3.c
  divsi3.c
  divtc3.c
  divti3.c
  divtf3.c
  extendsfdf2.c
  extendhfsf2.c
  ffsdi2.c
  ffssi2.c
  ffsti2.c
  fixdfdi.c
  fixdfsi.c
  fixdfti.c
  fixsfdi.c
  fixsfsi.c
  fixsfti.c
  fixunsdfdi.c
  fixunsdfsi.c
  fixunsdfti.c
  fixunssfdi.c
  fixunssfsi.c
  fixunssfti.c
  floatdidf.c
  floatdisf.c
  floatsidf.c
  floatsisf.c
  floattidf.c
  floattisf.c
  floatundidf.c
  floatundisf.c
  floatunsidf.c
  floatunsisf.c
  floatuntidf.c
  floatuntisf.c
  fp_mode.c
  int_util.c
  lshrdi3.c
  lshrti3.c
  moddi3.c
  modsi3.c
  modti3.c
  muldc3.c
  muldf3.c
  muldi3.c
  mulodi4.c
  mulosi4.c
  muloti4.c
  mulsc3.c
  mulsf3.c
  multi3.c
  multf3.c
  mulvdi3.c
  mulvsi3.c
  mulvti3.c
  negdf2.c
  negdi2.c
  negsf2.c
  negti2.c
  negvdi2.c
  negvsi2.c
  negvti2.c
  os_version_check.c
  paritydi2.c
  paritysi2.c
  parityti2.c
  popcountdi2.c
  popcountsi2.c
  popcountti2.c
  powidf2.c
  powisf2.c
  powitf2.c
  subdf3.c
  subsf3.c
  subvdi3.c
  subvsi3.c
  subvti3.c
  subtf3.c
  trampoline_setup.c
  truncdfhf2.c
  truncdfsf2.c
  truncsfhf2.c
  ucmpdi2.c
  ucmpti2.c
  udivdi3.c
  udivmoddi4.c
  udivmodsi4.c
  udivmodti4.c
  udivsi3.c
  udivti3.c
  umoddi3.c
  umodsi3.c
  umodti3.c
)

set(GENERIC_TF_SOURCES
  comparetf2.c
  extenddftf2.c
  extendsftf2.c
  fixtfdi.c
  fixtfsi.c
  fixtfti.c
  fixunstfdi.c
  fixunstfsi.c
  fixunstfti.c
  floatditf.c
  floatsitf.c
  floattitf.c
  floatunditf.c
  floatunsitf.c
  floatuntitf.c
  multc3.c
  trunctfdf2.c
  trunctfsf2.c
)

option(COMPILER_RT_EXCLUDE_ATOMIC_BUILTIN
  "Skip the atomic builtin (these should normally be provided by a shared library)"
  On)

if(NOT FUCHSIA AND NOT COMPILER_RT_BAREMETAL_BUILD)
  set(GENERIC_SOURCES
    ${GENERIC_SOURCES}
    emutls.c
    enable_execute_stack.c
    eprintf.c
  )
endif()

if(COMPILER_RT_HAS_ATOMIC_KEYWORD AND NOT COMPILER_RT_EXCLUDE_ATOMIC_BUILTIN)
  set(GENERIC_SOURCES
    ${GENERIC_SOURCES}
    atomic.c
  )
endif()

if(APPLE)
  set(GENERIC_SOURCES
    ${GENERIC_SOURCES}
    atomic_flag_clear.c
    atomic_flag_clear_explicit.c
    atomic_flag_test_and_set.c
    atomic_flag_test_and_set_explicit.c
    atomic_signal_fence.c
    atomic_thread_fence.c
  )
endif()

if (HAVE_UNWIND_H)
  set(GENERIC_SOURCES
    ${GENERIC_SOURCES}
    gcc_personality_v0.c
  )
endif ()

if (NOT FUCHSIA)
  set(GENERIC_SOURCES
    ${GENERIC_SOURCES}
    clear_cache.c
  )
endif()

# These sources work on all x86 variants, but only x86 variants.
set(x86_ARCH_SOURCES
  cpu_model.c
  divxc3.c
  fixxfdi.c
  fixxfti.c
  fixunsxfdi.c
  fixunsxfsi.c
  fixunsxfti.c
  floatdixf.c
  floattixf.c
  floatundixf.c
  floatuntixf.c
  mulxc3.c
  powixf2.c
)

if (NOT MSVC)
  set(x86_ARCH_SOURCES
    ${x86_ARCH_SOURCES}
    i386/fp_mode.c
  )
endif ()

if (NOT MSVC)
  set(x86_64_SOURCES
    ${GENERIC_TF_SOURCES}
    x86_64/floatdidf.c
    x86_64/floatdisf.c
    x86_64/floatdixf.c
    x86_64/floatundidf.S
    x86_64/floatundisf.S
    x86_64/floatundixf.S
  )
  filter_builtin_sources(x86_64_SOURCES EXCLUDE x86_64_SOURCES "${x86_64_SOURCES};${GENERIC_SOURCES}")
  set(x86_64h_SOURCES ${x86_64_SOURCES})

  if (WIN32)
    set(x86_64_SOURCES
      ${x86_64_SOURCES}
      x86_64/chkstk.S
      x86_64/chkstk2.S
    )
  endif()

  set(i386_SOURCES
    i386/ashldi3.S
    i386/ashrdi3.S
    i386/divdi3.S
    i386/floatdidf.S
    i386/floatdisf.S
    i386/floatdixf.S
    i386/floatundidf.S
    i386/floatundisf.S
    i386/floatundixf.S
    i386/lshrdi3.S
    i386/moddi3.S
    i386/muldi3.S
    i386/udivdi3.S
    i386/umoddi3.S
  )
  filter_builtin_sources(i386_SOURCES EXCLUDE i386_SOURCES "${i386_SOURCES};${GENERIC_SOURCES}")

  if (WIN32)
    set(i386_SOURCES
      ${i386_SOURCES}
      i386/chkstk.S
      i386/chkstk2.S
    )
  endif()
else () # MSVC
  # Use C versions of functions when building on MSVC
  # MSVC's assembler takes Intel syntax, not AT&T syntax.
  # Also use only MSVC compilable builtin implementations.
  set(x86_64_SOURCES
    x86_64/floatdidf.c
    x86_64/floatdisf.c
    x86_64/floatdixf.c
    ${GENERIC_SOURCES}
  )
  set(x86_64h_SOURCES ${x86_64_SOURCES})
  set(i386_SOURCES ${GENERIC_SOURCES})
endif () # if (NOT MSVC)

set(x86_64h_SOURCES ${x86_64h_SOURCES} ${x86_ARCH_SOURCES})
set(x86_64_SOURCES ${x86_64_SOURCES} ${x86_ARCH_SOURCES})
set(i386_SOURCES ${i386_SOURCES} ${x86_ARCH_SOURCES})
set(i686_SOURCES ${i686_SOURCES} ${x86_ARCH_SOURCES})

set(arm_SOURCES
  arm/fp_mode.c
  arm/bswapdi2.S
  arm/bswapsi2.S
  arm/clzdi2.S
  arm/clzsi2.S
  arm/comparesf2.S
  arm/divmodsi4.S
  arm/divsi3.S
  arm/modsi3.S
  arm/sync_fetch_and_add_4.S
  arm/sync_fetch_and_add_8.S
  arm/sync_fetch_and_and_4.S
  arm/sync_fetch_and_and_8.S
  arm/sync_fetch_and_max_4.S
  arm/sync_fetch_and_max_8.S
  arm/sync_fetch_and_min_4.S
  arm/sync_fetch_and_min_8.S
  arm/sync_fetch_and_nand_4.S
  arm/sync_fetch_and_nand_8.S
  arm/sync_fetch_and_or_4.S
  arm/sync_fetch_and_or_8.S
  arm/sync_fetch_and_sub_4.S
  arm/sync_fetch_and_sub_8.S
  arm/sync_fetch_and_umax_4.S
  arm/sync_fetch_and_umax_8.S
  arm/sync_fetch_and_umin_4.S
  arm/sync_fetch_and_umin_8.S
  arm/sync_fetch_and_xor_4.S
  arm/sync_fetch_and_xor_8.S
  arm/udivmodsi4.S
  arm/udivsi3.S
  arm/umodsi3.S
)
filter_builtin_sources(arm_SOURCES EXCLUDE arm_SOURCES "${arm_SOURCES};${GENERIC_SOURCES}")

set(thumb1_SOURCES
  arm/divsi3.S
  arm/udivsi3.S
  arm/comparesf2.S
  arm/addsf3.S
  ${GENERIC_SOURCES}
)

set(arm_EABI_SOURCES
  arm/aeabi_cdcmp.S
  arm/aeabi_cdcmpeq_check_nan.c
  arm/aeabi_cfcmp.S
  arm/aeabi_cfcmpeq_check_nan.c
  arm/aeabi_dcmp.S
  arm/aeabi_div0.c
  arm/aeabi_drsub.c
  arm/aeabi_fcmp.S
  arm/aeabi_frsub.c
  arm/aeabi_idivmod.S
  arm/aeabi_ldivmod.S
  arm/aeabi_memcmp.S
  arm/aeabi_memcpy.S
  arm/aeabi_memmove.S
  arm/aeabi_memset.S
  arm/aeabi_uidivmod.S
  arm/aeabi_uldivmod.S
)

set(arm_Thumb1_JT_SOURCES
  arm/switch16.S
  arm/switch32.S
  arm/switch8.S
  arm/switchu8.S
)
set(arm_Thumb1_SjLj_EH_SOURCES
  arm/restore_vfp_d8_d15_regs.S
  arm/save_vfp_d8_d15_regs.S
)
set(arm_Thumb1_VFPv2_SOURCES
  arm/adddf3vfp.S
  arm/addsf3vfp.S
  arm/divdf3vfp.S
  arm/divsf3vfp.S
  arm/eqdf2vfp.S
  arm/eqsf2vfp.S
  arm/extendsfdf2vfp.S
  arm/fixdfsivfp.S
  arm/fixsfsivfp.S
  arm/fixunsdfsivfp.S
  arm/fixunssfsivfp.S
  arm/floatsidfvfp.S
  arm/floatsisfvfp.S
  arm/floatunssidfvfp.S
  arm/floatunssisfvfp.S
  arm/gedf2vfp.S
  arm/gesf2vfp.S
  arm/gtdf2vfp.S
  arm/gtsf2vfp.S
  arm/ledf2vfp.S
  arm/lesf2vfp.S
  arm/ltdf2vfp.S
  arm/ltsf2vfp.S
  arm/muldf3vfp.S
  arm/mulsf3vfp.S
  arm/nedf2vfp.S
  arm/negdf2vfp.S
  arm/negsf2vfp.S
  arm/nesf2vfp.S
  arm/subdf3vfp.S
  arm/subsf3vfp.S
  arm/truncdfsf2vfp.S
  arm/unorddf2vfp.S
  arm/unordsf2vfp.S
)
set(arm_Thumb1_icache_SOURCES
  arm/sync_synchronize.S
)
set(arm_Thumb1_SOURCES
  ${arm_Thumb1_JT_SOURCES}
  ${arm_Thumb1_SjLj_EH_SOURCES}
  ${arm_Thumb1_VFPv2_SOURCES}
  ${arm_Thumb1_icache_SOURCES}
)

if(MINGW)
  set(arm_SOURCES
    arm/aeabi_idivmod.S
    arm/aeabi_ldivmod.S
    arm/aeabi_uidivmod.S
    arm/aeabi_uldivmod.S
    arm/chkstk.S
    mingw_fixfloat.c
  )
  filter_builtin_sources(arm_SOURCES EXCLUDE arm_SOURCES "${arm_SOURCES};${GENERIC_SOURCES}")
elseif(NOT WIN32)
  # TODO the EABI sources should only be added to EABI targets
  set(arm_SOURCES
    ${arm_SOURCES}
    ${arm_EABI_SOURCES}
    ${arm_Thumb1_SOURCES}
  )

  set(thumb1_SOURCES
    ${thumb1_SOURCES}
    ${arm_EABI_SOURCES}
  )
endif()

set(aarch64_SOURCES
  ${GENERIC_TF_SOURCES}
  ${GENERIC_SOURCES}
  aarch64/fp_mode.c
)

if (MINGW)
  set(aarch64_SOURCES
    ${aarch64_SOURCES}
    aarch64/chkstk.S
  )
endif()

set(armhf_SOURCES ${arm_SOURCES})
set(armv7_SOURCES ${arm_SOURCES})
set(armv7s_SOURCES ${arm_SOURCES})
set(armv7k_SOURCES ${arm_SOURCES})
set(arm64_SOURCES ${aarch64_SOURCES})

# macho_embedded archs
set(armv6m_SOURCES ${thumb1_SOURCES})
set(armv7m_SOURCES ${arm_SOURCES})
set(armv7em_SOURCES ${arm_SOURCES})

# hexagon arch
set(hexagon_SOURCES
  hexagon/common_entry_exit_abi1.S
  hexagon/common_entry_exit_abi2.S
  hexagon/common_entry_exit_legacy.S
  hexagon/dfaddsub.S
  hexagon/dfdiv.S
  hexagon/dffma.S
  hexagon/dfminmax.S
  hexagon/dfmul.S
  hexagon/dfsqrt.S
  hexagon/divdi3.S
  hexagon/divsi3.S
  hexagon/fabs_opt.S
  hexagon/fastmath2_dlib_asm.S
  hexagon/fastmath2_ldlib_asm.S
  hexagon/fastmath_dlib_asm.S
  hexagon/fma_opt.S
  hexagon/fmax_opt.S
  hexagon/fmin_opt.S
  hexagon/memcpy_forward_vp4cp4n2.S
  hexagon/memcpy_likely_aligned.S
  hexagon/moddi3.S
  hexagon/modsi3.S
  hexagon/sfdiv_opt.S
  hexagon/sfsqrt_opt.S
  hexagon/udivdi3.S
  hexagon/udivmoddi4.S
  hexagon/udivmodsi4.S
  hexagon/udivsi3.S
  hexagon/umoddi3.S
  hexagon/umodsi3.S
  ${GENERIC_SOURCES}
  ${GENERIC_TF_SOURCES}
)


set(mips_SOURCES ${GENERIC_SOURCES})
set(mipsel_SOURCES ${mips_SOURCES})
set(mips64_SOURCES ${GENERIC_TF_SOURCES}
                   ${mips_SOURCES})
set(mips64el_SOURCES ${GENERIC_TF_SOURCES}
                     ${mips_SOURCES})

set(powerpc64_SOURCES
  ppc/divtc3.c
  ppc/fixtfti.c
  ppc/fixtfdi.c
  ppc/fixunstfti.c
  ppc/fixunstfdi.c
  ppc/floattitf.c
  ppc/floatditf.c
  ppc/floatunditf.c
  ppc/gcc_qadd.c
  ppc/gcc_qdiv.c
  ppc/gcc_qmul.c
  ppc/gcc_qsub.c
  ppc/multc3.c
  ${GENERIC_SOURCES}
)
set(powerpc64le_SOURCES ${powerpc64_SOURCES})

set(riscv_SOURCES ${GENERIC_SOURCES} ${GENERIC_TF_SOURCES})
set(riscv32_SOURCES
  riscv/mulsi3.S
  ${riscv_SOURCES}
)
set(riscv64_SOURCES ${riscv_SOURCES})

set(sparc_SOURCES ${GENERIC_SOURCES} ${GENERIC_TF_SOURCES})
set(sparcv9_SOURCES ${GENERIC_SOURCES} ${GENERIC_TF_SOURCES})

set(wasm32_SOURCES
  ${GENERIC_TF_SOURCES}
  ${GENERIC_SOURCES}
)
set(wasm64_SOURCES
  ${GENERIC_TF_SOURCES}
  ${GENERIC_SOURCES}
)

set(ve_SOURCES 
  ve/llvm_grow_stack.S
<<<<<<< HEAD
=======
  ve/llvm_grow_stack_align.S
>>>>>>> 67c10f34
  ${GENERIC_TF_SOURCES}
  ${GENERIC_SOURCES})

add_custom_target(builtins)
set_target_properties(builtins PROPERTIES FOLDER "Compiler-RT Misc")

if (APPLE)
  add_subdirectory(Darwin-excludes)
  add_subdirectory(macho_embedded)
  darwin_add_builtin_libraries(${BUILTIN_SUPPORTED_OS})
else ()
  set(BUILTIN_CFLAGS "")

  append_list_if(COMPILER_RT_HAS_STD_C11_FLAG -std=c11 BUILTIN_CFLAGS)

  # These flags would normally be added to CMAKE_C_FLAGS by the llvm
  # cmake step. Add them manually if this is a standalone build.
  if(COMPILER_RT_STANDALONE_BUILD)
    if(COMPILER_RT_BUILTINS_ENABLE_PIC)
      append_list_if(COMPILER_RT_HAS_FPIC_FLAG -fPIC BUILTIN_CFLAGS)
    endif()
    append_list_if(COMPILER_RT_HAS_FNO_BUILTIN_FLAG -fno-builtin BUILTIN_CFLAGS)
    if(NOT ANDROID)
      append_list_if(COMPILER_RT_HAS_VISIBILITY_HIDDEN_FLAG -fvisibility=hidden BUILTIN_CFLAGS)
    endif()
    if(NOT COMPILER_RT_DEBUG)
      append_list_if(COMPILER_RT_HAS_OMIT_FRAME_POINTER_FLAG -fomit-frame-pointer BUILTIN_CFLAGS)
    endif()
  endif()

  set(BUILTIN_DEFS "")

  if(NOT ANDROID)
    append_list_if(COMPILER_RT_HAS_VISIBILITY_HIDDEN_FLAG VISIBILITY_HIDDEN BUILTIN_DEFS)
  endif()

  foreach (arch ${BUILTIN_SUPPORTED_ARCH})
    if (CAN_TARGET_${arch})
      # For ARM archs, exclude any VFP builtins if VFP is not supported
      if (${arch} MATCHES "^(arm|armhf|armv7|armv7s|armv7k|armv7m|armv7em)$")
        string(REPLACE ";" " " _TARGET_${arch}_CFLAGS "${TARGET_${arch}_CFLAGS}")
        check_compile_definition(__VFP_FP__ "${CMAKE_C_FLAGS} ${_TARGET_${arch}_CFLAGS}" COMPILER_RT_HAS_${arch}_VFP)
        if(NOT COMPILER_RT_HAS_${arch}_VFP)
          list(REMOVE_ITEM ${arch}_SOURCES ${arm_Thumb1_VFPv2_SOURCES} ${arm_Thumb1_SjLj_EH_SOURCES})
        endif()
      endif()

      # Filter out generic versions of routines that are re-implemented in
      # architecture specific manner.  This prevents multiple definitions of the
      # same symbols, making the symbol selection non-deterministic.
      foreach (_file ${${arch}_SOURCES})
        get_filename_component(_file_dir "${_file}" DIRECTORY)
        if (NOT "${_file_dir}" STREQUAL "")
          # Architecture specific file. We follow the convention that a source
          # file that exists in a sub-directory (e.g. `ppc/divtc3.c`) is
          # architecture specific and that if a generic implementation exists
          # it will be a top-level source file with the same name modulo the
          # file extension (e.g. `divtc3.c`).
          get_filename_component(_name ${_file} NAME)
          string(REPLACE ".S" ".c" _cname "${_name}")
          if (EXISTS "${CMAKE_CURRENT_SOURCE_DIR}/${_cname}")
            message(STATUS "For ${arch} builtins preferring ${_file} to ${_cname}")
            list(REMOVE_ITEM ${arch}_SOURCES ${_cname})
          endif()
        endif ()
      endforeach ()

      # Needed for clear_cache on debug mode, due to r7's usage in inline asm.
      # Release mode already sets it via -O2/3, Debug mode doesn't.
      if (${arch} STREQUAL "armhf")
        list(APPEND BUILTIN_CFLAGS -fomit-frame-pointer -DCOMPILER_RT_ARMHF_TARGET)
      endif()

      # For RISCV32, we must force enable int128 for compiling long
      # double routines.
      if("${arch}" STREQUAL "riscv32")
        list(APPEND BUILTIN_CFLAGS -fforce-enable-int128)
      endif()

      add_compiler_rt_runtime(clang_rt.builtins
                              STATIC
                              ARCHS ${arch}
                              SOURCES ${${arch}_SOURCES}
                              DEFS ${BUILTIN_DEFS}
                              CFLAGS ${BUILTIN_CFLAGS}
                              PARENT_TARGET builtins)
    endif ()
  endforeach ()
endif ()

add_dependencies(compiler-rt builtins)<|MERGE_RESOLUTION|>--- conflicted
+++ resolved
@@ -574,10 +574,7 @@
 
 set(ve_SOURCES 
   ve/llvm_grow_stack.S
-<<<<<<< HEAD
-=======
   ve/llvm_grow_stack_align.S
->>>>>>> 67c10f34
   ${GENERIC_TF_SOURCES}
   ${GENERIC_SOURCES})
 
