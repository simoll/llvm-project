--- conflicted
+++ resolved
@@ -1025,12 +1025,8 @@
 //-----------------------------------------------------------------------------
 
 // Multiclass for generic RM instructions
-<<<<<<< HEAD
 let hasSideEffects = 0 in
-multiclass RMm<string opcStr, bits<8>opc, RegisterClass RC> {
-=======
 multiclass RMm<string opcStr, bits<8>opc, RegisterClass RC, bit MoveImm = 0> {
->>>>>>> dd6f607e
   def rri : RM<opc, (outs RC:$dest), (ins MEMrri:$addr),
                !strconcat(opcStr, " $dest, $addr"), []>;
   let cy = 0 in
@@ -1348,12 +1344,8 @@
 defm AND : RRm<"and", 0x44, I64, i64, and>;
 
 // Section 8.5.2 - OR (OR)
-<<<<<<< HEAD
 let isReMaterializable = 1, isAsCheapAsAMove = 1 in
-defm OR : RRm<"or", 0x45, I64, i64, or>;
-=======
 defm OR : RRm<"or", 0x45, I64, i64, or, simm7, mimm, /* MoveImm */ 1>;
->>>>>>> dd6f607e
 
 // Section 8.5.3 - XOR (Exclusive OR)
 def xor_pat : PatFrags<(ops node:$lhs, node:$rhs),
